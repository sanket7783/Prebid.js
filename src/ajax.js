--- conflicted
+++ resolved
@@ -1,15 +1,5 @@
-<<<<<<< HEAD
-import {
-  parse as parseURL,
-  format as formatURL
-} from './url';
-import {
-  config
-} from 'src/config';
-=======
 import {parse as parseURL, format as formatURL} from './url';
 import { config } from './config';
->>>>>>> 4495cffb
 
 var utils = require('./utils');
 
