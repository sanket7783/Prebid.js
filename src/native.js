--- conflicted
+++ resolved
@@ -165,17 +165,6 @@
     `nativeParams.sendTargetingKeys`
   ) !== false;
 
-<<<<<<< HEAD
-  Object.keys(bid['native']).forEach(asset => {
-    if (asset !== 'adTemplate') {
-      const key = CONSTANTS.NATIVE_KEYS[asset];
-      let value = getAssetValue(bid['native'][asset]);
-
-      const sendPlaceholder = deepAccess(
-        bidReq,
-        `mediaTypes.native.${asset}.sendId`
-      );
-=======
   const nativeKeys = getNativeKeys(bidReq);
 
   const flatBidNativeKeys = { ...bid.native, ...bid.native.ext };
@@ -193,7 +182,6 @@
     if (typeof sendPlaceholder !== 'boolean') {
       sendPlaceholder = deepAccess(bidReq, `nativeParams.ext.${asset}.sendId`);
     }
->>>>>>> 23efd639
 
       if (sendPlaceholder) {
         const placeholder = `${key}:${bid.adId}`;
@@ -204,13 +192,6 @@
         bidReq,
         `nativeParams.${asset}.sendTargetingKeys`);
 
-<<<<<<< HEAD
-      const sendTargeting = typeof assetSendTargetingKeys === 'boolean' ? assetSendTargetingKeys : globalSendTargetingKeys;
-
-      if (key && value && sendTargeting) {
-        keyValues[key] = value;
-      }
-=======
     let assetSendTargetingKeys = deepAccess(bidReq, `nativeParams.${asset}.sendTargetingKeys`)
     if (typeof assetSendTargetingKeys !== 'boolean') {
       assetSendTargetingKeys = deepAccess(bidReq, `nativeParams.ext.${asset}.sendTargetingKeys`);
@@ -220,7 +201,6 @@
 
     if (sendTargeting) {
       keyValues[key] = value;
->>>>>>> 23efd639
     }
   });
 
@@ -266,8 +246,6 @@
       message.adTemplate = getAssetValue(adObject.native[key]);
     } else if (key === 'rendererUrl' && adObject.native[key]) {
       message.rendererUrl = getAssetValue(adObject.native[key]);
-<<<<<<< HEAD
-=======
     } else if (key === 'ext') {
       Object.keys(adObject.native[key]).forEach(extKey => {
         if (adObject.native[key][extKey]) {
@@ -275,7 +253,6 @@
           message.assets.push({ key: extKey, value });
         }
       })
->>>>>>> 23efd639
     } else if (adObject.native[key] && CONSTANTS.NATIVE_KEYS.hasOwnProperty(key)) {
       const value = getAssetValue(adObject.native[key]);
 
