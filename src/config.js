/*
 * Module for getting and setting Prebid configuration.
 *
 * Prebid previously defined these properties directly on the global object:
 * pbjs.logging = true;
 *
 * Defining and access properties in this way is now deprecated, but these will
 * continue to work during a deprecation window.
 */
import { isValidPriceConfig } from './cpmBucketManager';
import find from 'core-js/library/fn/array/find';
import includes from 'core-js/library/fn/array/includes';
import { createHook } from 'src/hook';
const utils = require('./utils');

const DEFAULT_DEBUG = false;
const DEFAULT_BIDDER_TIMEOUT = 3000;
const DEFAULT_PUBLISHER_DOMAIN = window.location.origin;
const DEFAULT_COOKIESYNC_DELAY = 100;
const DEFAULT_ENABLE_SEND_ALL_BIDS = true;
const DEFAULT_DISABLE_AJAX_TIMEOUT = false;
<<<<<<< HEAD

=======
>>>>>>> 18116645
const DEFAULT_TIMEOUTBUFFER = 200;

export const RANDOM = 'random';
const FIXED = 'fixed';

const VALID_ORDERS = {};
VALID_ORDERS[RANDOM] = true;
VALID_ORDERS[FIXED] = true;

const DEFAULT_BIDDER_SEQUENCE = RANDOM;

const GRANULARITY_OPTIONS = {
  LOW: 'low',
  MEDIUM: 'medium',
  HIGH: 'high',
  AUTO: 'auto',
  DENSE: 'dense',
  CUSTOM: 'custom'
};

const ALL_TOPICS = '*';

/**
 * @typedef {object} PrebidConfig
 *
 * @property {string} cache.url Set a url if we should use prebid-cache to store video bids before adding
 *   bids to the auction. **NOTE** This must be set if you want to use the dfpAdServerVideo module.
 */

export function newConfig() {
  let listeners = [];
  let defaults;
  let config;

  function resetConfig() {
    defaults = {};
    config = {
      // `debug` is equivalent to legacy `pbjs.logging` property
      _debug: DEFAULT_DEBUG,
      get debug() {
        return this._debug;
      },
      set debug(val) {
        this._debug = val;
      },

      // default timeout for all bids
      _bidderTimeout: DEFAULT_BIDDER_TIMEOUT,
      get bidderTimeout() {
        return this._bidderTimeout;
      },
      set bidderTimeout(val) {
        this._bidderTimeout = val;
      },

      // domain where prebid is running for cross domain iframe communication
      _publisherDomain: DEFAULT_PUBLISHER_DOMAIN,
      get publisherDomain() {
        return this._publisherDomain;
      },
      set publisherDomain(val) {
        this._publisherDomain = val;
      },

      // delay to request cookie sync to stay out of critical path
      _cookieSyncDelay: DEFAULT_COOKIESYNC_DELAY,
      get cookieSyncDelay() {
        return $$PREBID_GLOBAL$$.cookieSyncDelay || this._cookieSyncDelay;
      },
      set cookieSyncDelay(val) {
        this._cookieSyncDelay = val;
      },

      // calls existing function which may be moved after deprecation
      _priceGranularity: GRANULARITY_OPTIONS.MEDIUM,
      set priceGranularity(val) {
        if (validatePriceGranularity(val)) {
          if (typeof val === 'string') {
            this._priceGranularity = (hasGranularity(val)) ? val : GRANULARITY_OPTIONS.MEDIUM;
          } else if (typeof val === 'object') {
            this._customPriceBucket = val;
            this._priceGranularity = GRANULARITY_OPTIONS.CUSTOM;
            utils.logMessage('Using custom price granularity');
          }
        }
      },
      get priceGranularity() {
        return this._priceGranularity;
      },

      _customPriceBucket: {},
      get customPriceBucket() {
        return this._customPriceBucket;
      },

      _mediaTypePriceGranularity: {},
      get mediaTypePriceGranularity() {
        return this._mediaTypePriceGranularity;
      },
      set mediaTypePriceGranularity(val) {
        this._mediaTypePriceGranularity = Object.keys(val).reduce((aggregate, item) => {
          if (validatePriceGranularity(val[item])) {
            if (typeof val === 'string') {
              aggregate[item] = (hasGranularity(val[item])) ? val[item] : this._priceGranularity;
            } else if (typeof val === 'object') {
              aggregate[item] = val[item];
              utils.logMessage(`Using custom price granularity for ${item}`);
            }
          } else {
            utils.logWarn(`Invalid price granularity for media type: ${item}`);
          }
          return aggregate;
        }, {});
      },

      _sendAllBids: DEFAULT_ENABLE_SEND_ALL_BIDS,
      get enableSendAllBids() {
        return this._sendAllBids;
      },
      set enableSendAllBids(val) {
        this._sendAllBids = val;
      },

      _bidderSequence: DEFAULT_BIDDER_SEQUENCE,
      get bidderSequence() {
        return this._bidderSequence;
      },
      set bidderSequence(val) {
        if (VALID_ORDERS[val]) {
          this._bidderSequence = val;
        } else {
          utils.logWarn(`Invalid order: ${val}. Bidder Sequence was not set.`);
        }
      },

      // timeout buffer to adjust for bidder CDN latency
      _timoutBuffer: DEFAULT_TIMEOUTBUFFER,
      get timeoutBuffer() {
        return this._timoutBuffer;
      },
      set timeoutBuffer(val) {
        this._timoutBuffer = val;
      },

      _disableAjaxTimeout: DEFAULT_DISABLE_AJAX_TIMEOUT,
      get disableAjaxTimeout() {
        return this._disableAjaxTimeout;
      },
      set disableAjaxTimeout(val) {
        this._disableAjaxTimeout = val;
      },
<<<<<<< HEAD

=======
>>>>>>> 18116645
    };

    function hasGranularity(val) {
      return find(Object.keys(GRANULARITY_OPTIONS), option => val === GRANULARITY_OPTIONS[option]);
    }

    function validatePriceGranularity(val) {
      if (!val) {
        utils.logError('Prebid Error: no value passed to `setPriceGranularity()`');
        return false;
      }
      if (typeof val === 'string') {
        if (!hasGranularity(val)) {
          utils.logWarn('Prebid Warning: setPriceGranularity was called with invalid setting, using `medium` as default.');
        }
      } else if (typeof val === 'object') {
        if (!isValidPriceConfig(val)) {
          utils.logError('Invalid custom price value passed to `setPriceGranularity()`');
          return false;
        }
      }
      return true;
    }
  }

  /*
   * Returns configuration object if called without parameters,
   * or single configuration property if given a string matching a configuration
   * property name.  Allows deep access e.g. getConfig('currency.adServerCurrency')
   *
   * If called with callback parameter, or a string and a callback parameter,
   * subscribes to configuration updates. See `subscribe` function for usage.
   */
  function getConfig(...args) {
    if (args.length <= 1 && typeof args[0] !== 'function') {
      const option = args[0];
      return option ? utils.deepAccess(config, option) : config;
    }

    return subscribe(...args);
  }

  /*
   * Sets configuration given an object containing key-value pairs and calls
   * listeners that were added by the `subscribe` function
   */
  let setConfig = createHook('asyncSeries', function setConfig(options) {
    if (typeof options !== 'object') {
      utils.logError('setConfig options must be an object');
      return;
    }

    let topics = Object.keys(options);
    let topicalConfig = {};

    topics.forEach(topic => {
      let option = options[topic];

      if (typeof defaults[topic] === 'object' && typeof option === 'object') {
        option = Object.assign({}, defaults[topic], option);
      }

      topicalConfig[topic] = config[topic] = option;
    });

    callSubscribers(topicalConfig);
  });

  /**
   * Sets configuration defaults which setConfig values can be applied on top of
   * @param {object} options
   */
  function setDefaults(options) {
    if (typeof defaults !== 'object') {
      utils.logError('defaults must be an object');
      return;
    }

    Object.assign(defaults, options);
    // Add default values to config as well
    Object.assign(config, options);
  }

  /*
   * Adds a function to a set of listeners that are invoked whenever `setConfig`
   * is called. The subscribed function will be passed the options object that
   * was used in the `setConfig` call. Topics can be subscribed to to only get
   * updates when specific properties are updated by passing a topic string as
   * the first parameter.
   *
   * Returns an `unsubscribe` function for removing the subscriber from the
   * set of listeners
   *
   * Example use:
   * // subscribe to all configuration changes
   * subscribe((config) => console.log('config set:', config));
   *
   * // subscribe to only 'logging' changes
   * subscribe('logging', (config) => console.log('logging set:', config));
   *
   * // unsubscribe
   * const unsubscribe = subscribe(...);
   * unsubscribe(); // no longer listening
   */
  function subscribe(topic, listener) {
    let callback = listener;

    if (typeof topic !== 'string') {
      // first param should be callback function in this case,
      // meaning it gets called for any config change
      callback = topic;
      topic = ALL_TOPICS;
    }

    if (typeof callback !== 'function') {
      utils.logError('listener must be a function');
      return;
    }

    listeners.push({ topic, callback });

    // save and call this function to remove the listener
    return function unsubscribe() {
      listeners.splice(listeners.indexOf(listener), 1);
    };
  }

  /*
   * Calls listeners that were added by the `subscribe` function
   */
  function callSubscribers(options) {
    const TOPICS = Object.keys(options);

    // call subscribers of a specific topic, passing only that configuration
    listeners
      .filter(listener => includes(TOPICS, listener.topic))
      .forEach(listener => {
        listener.callback({ [listener.topic]: options[listener.topic] });
      });

    // call subscribers that didn't give a topic, passing everything that was set
    listeners
      .filter(listener => listener.topic === ALL_TOPICS)
      .forEach(listener => listener.callback(options));
  }

  resetConfig();

  return {
    getConfig,
    setConfig,
    setDefaults,
    resetConfig
  };
}

export const config = newConfig();<|MERGE_RESOLUTION|>--- conflicted
+++ resolved
@@ -19,10 +19,6 @@
 const DEFAULT_COOKIESYNC_DELAY = 100;
 const DEFAULT_ENABLE_SEND_ALL_BIDS = true;
 const DEFAULT_DISABLE_AJAX_TIMEOUT = false;
-<<<<<<< HEAD
-
-=======
->>>>>>> 18116645
 const DEFAULT_TIMEOUTBUFFER = 200;
 
 export const RANDOM = 'random';
@@ -174,10 +170,6 @@
       set disableAjaxTimeout(val) {
         this._disableAjaxTimeout = val;
       },
-<<<<<<< HEAD
-
-=======
->>>>>>> 18116645
     };
 
     function hasGranularity(val) {
