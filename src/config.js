/*
 * Module for getting and setting Prebid configuration.
 */

/**
 * @typedef {Object} MediaTypePriceGranularity
 *
 * @property {(string|Object)} [banner]
 * @property {(string|Object)} [native]
 * @property {(string|Object)} [video]
 * @property {(string|Object)} [video-instream]
 * @property {(string|Object)} [video-outstream]
 */

import { isValidPriceConfig } from './cpmBucketManager.js';
import find from 'core-js-pure/features/array/find.js';
import includes from 'core-js-pure/features/array/includes.js';
import Set from 'core-js-pure/features/set';
import { mergeDeep } from './utils.js';

const from = require('core-js-pure/features/array/from.js');
const utils = require('./utils.js');
const CONSTANTS = require('./constants.json');

const DEFAULT_DEBUG = utils.getParameterByName(CONSTANTS.DEBUG_MODE).toUpperCase() === 'TRUE';
const DEFAULT_BIDDER_TIMEOUT = 3000;
const DEFAULT_PUBLISHER_DOMAIN = window.location.origin;
const DEFAULT_ENABLE_SEND_ALL_BIDS = true;
const DEFAULT_DISABLE_AJAX_TIMEOUT = false;
const DEFAULT_BID_CACHE = false;
const DEFAULT_DEVICE_ACCESS = true;
<<<<<<< HEAD
=======
const DEFAULT_MAX_NESTED_IFRAMES = 10;

>>>>>>> 0e730b93
const DEFAULT_TIMEOUTBUFFER = 400;
export const RANDOM = 'random';
const FIXED = 'fixed';

const VALID_ORDERS = {};
VALID_ORDERS[RANDOM] = true;
VALID_ORDERS[FIXED] = true;

const DEFAULT_BIDDER_SEQUENCE = RANDOM;

const GRANULARITY_OPTIONS = {
  LOW: 'low',
  MEDIUM: 'medium',
  HIGH: 'high',
  AUTO: 'auto',
  DENSE: 'dense',
  CUSTOM: 'custom'
};

const ALL_TOPICS = '*';

/**
 * @typedef {object} PrebidConfig
 *
 * @property {string} cache.url Set a url if we should use prebid-cache to store video bids before adding
 *   bids to the auction. **NOTE** This must be set if you want to use the dfpAdServerVideo module.
 */

export function newConfig() {
  let listeners = [];
  let defaults;
  let config;
  let bidderConfig;
  let currBidder = null;

  function resetConfig() {
    defaults = {};
    let newConfig = {
      // `debug` is equivalent to legacy `pbjs.logging` property
      _debug: DEFAULT_DEBUG,
      get debug() {
        return this._debug;
      },
      set debug(val) {
        this._debug = val;
      },

      // default timeout for all bids
      _bidderTimeout: DEFAULT_BIDDER_TIMEOUT,
      get bidderTimeout() {
        return this._bidderTimeout;
      },
      set bidderTimeout(val) {
        this._bidderTimeout = val;
      },

      // domain where prebid is running for cross domain iframe communication
      _publisherDomain: DEFAULT_PUBLISHER_DOMAIN,
      get publisherDomain() {
        return this._publisherDomain;
      },
      set publisherDomain(val) {
        this._publisherDomain = val;
      },

      // calls existing function which may be moved after deprecation
      _priceGranularity: GRANULARITY_OPTIONS.MEDIUM,
      set priceGranularity(val) {
        if (validatePriceGranularity(val)) {
          if (typeof val === 'string') {
            this._priceGranularity = (hasGranularity(val)) ? val : GRANULARITY_OPTIONS.MEDIUM;
          } else if (utils.isPlainObject(val)) {
            this._customPriceBucket = val;
            this._priceGranularity = GRANULARITY_OPTIONS.CUSTOM;
            utils.logMessage('Using custom price granularity');
          }
        }
      },
      get priceGranularity() {
        return this._priceGranularity;
      },

      _customPriceBucket: {},
      get customPriceBucket() {
        return this._customPriceBucket;
      },

      /**
       * mediaTypePriceGranularity
       * @type {MediaTypePriceGranularity}
       */
      _mediaTypePriceGranularity: {},

      get mediaTypePriceGranularity() {
        return this._mediaTypePriceGranularity;
      },
      set mediaTypePriceGranularity(val) {
        this._mediaTypePriceGranularity = Object.keys(val).reduce((aggregate, item) => {
          if (validatePriceGranularity(val[item])) {
            if (typeof val === 'string') {
              aggregate[item] = (hasGranularity(val[item])) ? val[item] : this._priceGranularity;
            } else if (utils.isPlainObject(val)) {
              aggregate[item] = val[item];
              utils.logMessage(`Using custom price granularity for ${item}`);
            }
          } else {
            utils.logWarn(`Invalid price granularity for media type: ${item}`);
          }
          return aggregate;
        }, {});
      },

      _sendAllBids: DEFAULT_ENABLE_SEND_ALL_BIDS,
      get enableSendAllBids() {
        return this._sendAllBids;
      },
      set enableSendAllBids(val) {
        this._sendAllBids = val;
      },

      _useBidCache: DEFAULT_BID_CACHE,
      get useBidCache() {
        return this._useBidCache;
      },
      set useBidCache(val) {
        this._useBidCache = val;
      },

      /**
       * deviceAccess set to false will disable setCookie, getCookie, hasLocalStorage
       * @type {boolean}
       */
      _deviceAccess: DEFAULT_DEVICE_ACCESS,
      get deviceAccess() {
        return this._deviceAccess;
      },
      set deviceAccess(val) {
        this._deviceAccess = val;
      },

      _bidderSequence: DEFAULT_BIDDER_SEQUENCE,
      get bidderSequence() {
        return this._bidderSequence;
      },
      set bidderSequence(val) {
        if (VALID_ORDERS[val]) {
          this._bidderSequence = val;
        } else {
          utils.logWarn(`Invalid order: ${val}. Bidder Sequence was not set.`);
        }
      },

      // timeout buffer to adjust for bidder CDN latency
      _timeoutBuffer: DEFAULT_TIMEOUTBUFFER,
      get timeoutBuffer() {
        return this._timeoutBuffer;
      },
      set timeoutBuffer(val) {
        this._timeoutBuffer = val;
      },

      _disableAjaxTimeout: DEFAULT_DISABLE_AJAX_TIMEOUT,
      get disableAjaxTimeout() {
        return this._disableAjaxTimeout;
      },
      set disableAjaxTimeout(val) {
        this._disableAjaxTimeout = val;
      },

      // default max nested iframes for referer detection
      _maxNestedIframes: DEFAULT_MAX_NESTED_IFRAMES,
      get maxNestedIframes() {
        return this._maxNestedIframes;
      },
      set maxNestedIframes(val) {
        this._maxNestedIframes = val;
      },

      _auctionOptions: {},
      get auctionOptions() {
        return this._auctionOptions;
      },
      set auctionOptions(val) {
        if (validateauctionOptions(val)) {
          this._auctionOptions = val;
        }
      },
    };

    if (config) {
      callSubscribers(
        Object.keys(config).reduce((memo, topic) => {
          if (config[topic] !== newConfig[topic]) {
            memo[topic] = newConfig[topic] || {};
          }
          return memo;
        },
        {})
      );
    }

    config = newConfig;
    bidderConfig = {};

    function hasGranularity(val) {
      return find(Object.keys(GRANULARITY_OPTIONS), option => val === GRANULARITY_OPTIONS[option]);
    }

    function validatePriceGranularity(val) {
      if (!val) {
        utils.logError('Prebid Error: no value passed to `setPriceGranularity()`');
        return false;
      }
      if (typeof val === 'string') {
        if (!hasGranularity(val)) {
          utils.logWarn('Prebid Warning: setPriceGranularity was called with invalid setting, using `medium` as default.');
        }
      } else if (utils.isPlainObject(val)) {
        if (!isValidPriceConfig(val)) {
          utils.logError('Invalid custom price value passed to `setPriceGranularity()`');
          return false;
        }
      }
      return true;
    }

    function validateauctionOptions(val) {
      if (!utils.isPlainObject(val)) {
        utils.logWarn('Auction Options must be an object')
        return false
      }

      for (let k of Object.keys(val)) {
        if (k !== 'secondaryBidders' && k !== 'suppressStaleRender') {
          utils.logWarn(`Auction Options given an incorrect param: ${k}`)
          return false
        }
        if (k === 'secondaryBidders') {
          if (!utils.isArray(val[k])) {
            utils.logWarn(`Auction Options ${k} must be of type Array`);
            return false
          } else if (!val[k].every(utils.isStr)) {
            utils.logWarn(`Auction Options ${k} must be only string`);
            return false
          }
        } else if (k === 'suppressStaleRender') {
          if (!utils.isBoolean(val[k])) {
            utils.logWarn(`Auction Options ${k} must be of type boolean`);
            return false;
          }
        }
      }
      return true;
    }
  }

  /**
   * Returns base config with bidder overrides (if there is currently a bidder)
   * @private
   */
  function _getConfig() {
    if (currBidder && bidderConfig && utils.isPlainObject(bidderConfig[currBidder])) {
      let currBidderConfig = bidderConfig[currBidder];
      const configTopicSet = new Set(Object.keys(config).concat(Object.keys(currBidderConfig)));

      return from(configTopicSet).reduce((memo, topic) => {
        if (typeof currBidderConfig[topic] === 'undefined') {
          memo[topic] = config[topic];
        } else if (typeof config[topic] === 'undefined') {
          memo[topic] = currBidderConfig[topic];
        } else {
          if (utils.isPlainObject(currBidderConfig[topic])) {
            memo[topic] = mergeDeep({}, config[topic], currBidderConfig[topic]);
          } else {
            memo[topic] = currBidderConfig[topic];
          }
        }
        return memo;
      }, {});
    }
    return Object.assign({}, config);
  }

  /*
   * Returns configuration object if called without parameters,
   * or single configuration property if given a string matching a configuration
   * property name.  Allows deep access e.g. getConfig('currency.adServerCurrency')
   *
   * If called with callback parameter, or a string and a callback parameter,
   * subscribes to configuration updates. See `subscribe` function for usage.
   */
  function getConfig(...args) {
    if (args.length <= 1 && typeof args[0] !== 'function') {
      const option = args[0];
      return option ? utils.deepAccess(_getConfig(), option) : _getConfig();
    }

    return subscribe(...args);
  }

  /**
   * Internal API for modules (such as prebid-server) that might need access to all bidder config
   */
  function getBidderConfig() {
    return bidderConfig;
  }

  /**
   * Returns backwards compatible FPD data for modules
   */
  function getLegacyFpd(obj) {
    if (typeof obj !== 'object') return;

    let duplicate = {};

    Object.keys(obj).forEach((type) => {
      let prop = (type === 'site') ? 'context' : type;
      duplicate[prop] = (prop === 'context' || prop === 'user') ? Object.keys(obj[type]).filter(key => key !== 'data').reduce((result, key) => {
        if (key === 'ext') {
          utils.mergeDeep(result, obj[type][key]);
        } else {
          utils.mergeDeep(result, {[key]: obj[type][key]});
        }

        return result;
      }, {}) : obj[type];
    });

    return duplicate;
  }

  /**
   * Returns backwards compatible FPD data for modules
   */
  function getLegacyImpFpd(obj) {
    if (typeof obj !== 'object') return;

    let duplicate = {};

    if (utils.deepAccess(obj, 'ext.data')) {
      Object.keys(obj.ext.data).forEach((key) => {
        if (key === 'pbadslot') {
          utils.mergeDeep(duplicate, {context: {pbAdSlot: obj.ext.data[key]}});
        } else if (key === 'adserver') {
          utils.mergeDeep(duplicate, {context: {adServer: obj.ext.data[key]}});
        } else {
          utils.mergeDeep(duplicate, {context: {data: {[key]: obj.ext.data[key]}}});
        }
      });
    }

    return duplicate;
  }

  /**
   * Copy FPD over to OpenRTB standard format in config
   */
  function convertFpd(opt) {
    let duplicate = {};

    Object.keys(opt).forEach((type) => {
      let prop = (type === 'context') ? 'site' : type;
      duplicate[prop] = (prop === 'site' || prop === 'user') ? Object.keys(opt[type]).reduce((result, key) => {
        if (key === 'data') {
          utils.mergeDeep(result, {ext: {data: opt[type][key]}});
        } else {
          utils.mergeDeep(result, {[key]: opt[type][key]});
        }

        return result;
      }, {}) : opt[type];
    });

    return duplicate;
  }

  /**
   * Copy Impression FPD over to OpenRTB standard format in config
   * Only accepts bid level context.data values with pbAdSlot and adServer exceptions
   */
  function convertImpFpd(opt) {
    let duplicate = {};

    Object.keys(opt).filter(prop => prop === 'context').forEach((type) => {
      Object.keys(opt[type]).forEach((key) => {
        if (key === 'data') {
          utils.mergeDeep(duplicate, {ext: {data: opt[type][key]}});
        } else {
          if (typeof opt[type][key] === 'object' && !Array.isArray(opt[type][key])) {
            Object.keys(opt[type][key]).forEach(data => {
              utils.mergeDeep(duplicate, {ext: {data: {[key.toLowerCase()]: {[data.toLowerCase()]: opt[type][key][data]}}}});
            });
          } else {
            utils.mergeDeep(duplicate, {ext: {data: {[key.toLowerCase()]: opt[type][key]}}});
          }
        }
      });
    });

    return duplicate;
  }

  /**
   * Copy FPD over to OpenRTB standard format in each adunit
   */
  function convertAdUnitFpd(arr) {
    let convert = [];

    arr.forEach((adunit) => {
      if (adunit.fpd) {
        (adunit['ortb2Imp']) ? utils.mergeDeep(adunit['ortb2Imp'], convertImpFpd(adunit.fpd)) : adunit['ortb2Imp'] = convertImpFpd(adunit.fpd);
        convert.push((({ fpd, ...duplicate }) => duplicate)(adunit));
      } else {
        convert.push(adunit);
      }
    });

    return convert;
  }

  /*
   * Sets configuration given an object containing key-value pairs and calls
   * listeners that were added by the `subscribe` function
   */
  function setConfig(options) {
    if (!utils.isPlainObject(options)) {
      utils.logError('setConfig options must be an object');
      return;
    }

    let topics = Object.keys(options);
    let topicalConfig = {};

    topics.forEach(topic => {
      let prop = (topic === 'fpd') ? 'ortb2' : topic;
      let option = (topic === 'fpd') ? convertFpd(options[topic]) : options[topic];

      if (utils.isPlainObject(defaults[prop]) && utils.isPlainObject(option)) {
        option = Object.assign({}, defaults[prop], option);
      }

      topicalConfig[prop] = config[prop] = option;
    });

    callSubscribers(topicalConfig);
  }

  /**
   * Sets configuration defaults which setConfig values can be applied on top of
   * @param {object} options
   */
  function setDefaults(options) {
    if (!utils.isPlainObject(defaults)) {
      utils.logError('defaults must be an object');
      return;
    }

    Object.assign(defaults, options);
    // Add default values to config as well
    Object.assign(config, options);
  }

  /*
   * Adds a function to a set of listeners that are invoked whenever `setConfig`
   * is called. The subscribed function will be passed the options object that
   * was used in the `setConfig` call. Topics can be subscribed to to only get
   * updates when specific properties are updated by passing a topic string as
   * the first parameter.
   *
   * Returns an `unsubscribe` function for removing the subscriber from the
   * set of listeners
   *
   * Example use:
   * // subscribe to all configuration changes
   * subscribe((config) => console.log('config set:', config));
   *
   * // subscribe to only 'logging' changes
   * subscribe('logging', (config) => console.log('logging set:', config));
   *
   * // unsubscribe
   * const unsubscribe = subscribe(...);
   * unsubscribe(); // no longer listening
   */
  function subscribe(topic, listener) {
    let callback = listener;

    if (typeof topic !== 'string') {
      // first param should be callback function in this case,
      // meaning it gets called for any config change
      callback = topic;
      topic = ALL_TOPICS;
    }

    if (typeof callback !== 'function') {
      utils.logError('listener must be a function');
      return;
    }

    const nl = { topic, callback };
    listeners.push(nl);

    // save and call this function to remove the listener
    return function unsubscribe() {
      listeners.splice(listeners.indexOf(nl), 1);
    };
  }

  /*
   * Calls listeners that were added by the `subscribe` function
   */
  function callSubscribers(options) {
    const TOPICS = Object.keys(options);

    // call subscribers of a specific topic, passing only that configuration
    listeners
      .filter(listener => includes(TOPICS, listener.topic))
      .forEach(listener => {
        listener.callback({ [listener.topic]: options[listener.topic] });
      });

    // call subscribers that didn't give a topic, passing everything that was set
    listeners
      .filter(listener => listener.topic === ALL_TOPICS)
      .forEach(listener => listener.callback(options));
  }

  function setBidderConfig(config) {
    try {
      check(config);
      config.bidders.forEach(bidder => {
        if (!bidderConfig[bidder]) {
          bidderConfig[bidder] = {};
        }
        Object.keys(config.config).forEach(topic => {
          let prop = (topic === 'fpd') ? 'ortb2' : topic;
          let option = (topic === 'fpd') ? convertFpd(config.config[topic]) : config.config[topic];

          if (utils.isPlainObject(option)) {
            bidderConfig[bidder][prop] = Object.assign({}, bidderConfig[bidder][prop] || {}, option);
          } else {
            bidderConfig[bidder][prop] = option;
          }
        });
      });
    } catch (e) {
      utils.logError(e);
    }
    function check(obj) {
      if (!utils.isPlainObject(obj)) {
        throw 'setBidderConfig bidder options must be an object';
      }
      if (!(Array.isArray(obj.bidders) && obj.bidders.length)) {
        throw 'setBidderConfig bidder options must contain a bidders list with at least 1 bidder';
      }
      if (!utils.isPlainObject(obj.config)) {
        throw 'setBidderConfig bidder options must contain a config object';
      }
    }
  }

  /**
   * Internal functions for core to execute some synchronous code while having an active bidder set.
   */
  function runWithBidder(bidder, fn) {
    currBidder = bidder;
    try {
      return fn();
    } finally {
      resetBidder();
    }
  }
  function callbackWithBidder(bidder) {
    return function(cb) {
      return function(...args) {
        if (typeof cb === 'function') {
          return runWithBidder(bidder, utils.bind.call(cb, this, ...args))
        } else {
          utils.logWarn('config.callbackWithBidder callback is not a function');
        }
      }
    }
  }

  function getCurrentBidder() {
    return currBidder;
  }

  function resetBidder() {
    currBidder = null;
  }

  resetConfig();

  return {
    getCurrentBidder,
    resetBidder,
    getConfig,
    setConfig,
    setDefaults,
    resetConfig,
    runWithBidder,
    callbackWithBidder,
    setBidderConfig,
    getBidderConfig,
    convertAdUnitFpd,
    getLegacyFpd,
    getLegacyImpFpd
  };
}

export const config = newConfig();<|MERGE_RESOLUTION|>--- conflicted
+++ resolved
@@ -29,11 +29,8 @@
 const DEFAULT_DISABLE_AJAX_TIMEOUT = false;
 const DEFAULT_BID_CACHE = false;
 const DEFAULT_DEVICE_ACCESS = true;
-<<<<<<< HEAD
-=======
 const DEFAULT_MAX_NESTED_IFRAMES = 10;
 
->>>>>>> 0e730b93
 const DEFAULT_TIMEOUTBUFFER = 400;
 export const RANDOM = 'random';
 const FIXED = 'fixed';
