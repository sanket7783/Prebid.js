--- conflicted
+++ resolved
@@ -267,11 +267,7 @@
 
       for (let k of Object.keys(val)) {
         if (k !== 'secondaryBidders' && k !== 'suppressStaleRender') {
-<<<<<<< HEAD
-          utils.logWarn(`Auction Options given an incorrect param: ${k}`)
-=======
           logWarn(`Auction Options given an incorrect param: ${k}`)
->>>>>>> 2d82104b
           return false
         }
         if (k === 'secondaryBidders') {
@@ -283,13 +279,8 @@
             return false
           }
         } else if (k === 'suppressStaleRender') {
-<<<<<<< HEAD
-          if (!utils.isBoolean(val[k])) {
-            utils.logWarn(`Auction Options ${k} must be of type boolean`);
-=======
           if (!isBoolean(val[k])) {
             logWarn(`Auction Options ${k} must be of type boolean`);
->>>>>>> 2d82104b
             return false;
           }
         }
