--- conflicted
+++ resolved
@@ -28,11 +28,7 @@
 const DEFAULT_ENABLE_SEND_ALL_BIDS = true;
 const DEFAULT_DISABLE_AJAX_TIMEOUT = false;
 const DEFAULT_BID_CACHE = false;
-<<<<<<< HEAD
-=======
 const DEFAULT_DEVICE_ACCESS = true;
-
->>>>>>> 8da55d4a
 const DEFAULT_TIMEOUTBUFFER = 400;
 export const RANDOM = 'random';
 const FIXED = 'fixed';
