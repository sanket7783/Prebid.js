{
  "JSON_MAPPING": {
    "PL_CODE": "code",
    "PL_SIZE": "sizes",
    "PL_BIDS": "bids",
    "BD_BIDDER": "bidder",
    "BD_ID": "paramsd",
    "BD_PL_ID": "placementId",
    "ADSERVER_TARGETING": "adserverTargeting",
    "BD_SETTING_STANDARD": "standard"
  },
  "DEBUG_MODE": "pbjs_debug",
  "STATUS": {
    "GOOD": 1,
    "NO_BID": 2
  },
  "CB": {
    "TYPE": {
      "ALL_BIDS_BACK": "allRequestedBidsBack",
      "AD_UNIT_BIDS_BACK": "adUnitBidsBack",
      "BID_WON": "bidWon",
      "REQUEST_BIDS": "requestBids"
    }
  },
  "EVENTS": {
    "AUCTION_INIT": "auctionInit",
    "AUCTION_END": "auctionEnd",
    "BID_ADJUSTMENT": "bidAdjustment",
    "BID_TIMEOUT": "bidTimeout",
    "BID_REQUESTED": "bidRequested",
    "BID_RESPONSE": "bidResponse",
    "NO_BID": "noBid",
    "BID_WON": "bidWon",
    "BIDDER_DONE": "bidderDone",
    "BIDDER_ERROR": "bidderError",
    "SET_TARGETING": "setTargeting",
    "BEFORE_REQUEST_BIDS": "beforeRequestBids",
    "BEFORE_BIDDER_HTTP": "beforeBidderHttp",
    "REQUEST_BIDS": "requestBids",
    "ADD_AD_UNITS": "addAdUnits",
    "AD_RENDER_FAILED": "adRenderFailed",
    "AD_RENDER_SUCCEEDED": "adRenderSucceeded",
    "TCF2_ENFORCEMENT": "tcf2Enforcement",
    "AUCTION_DEBUG": "auctionDebug",
    "BID_VIEWABLE": "bidViewable",
    "STALE_RENDER": "staleRender"
  },
  "AD_RENDER_FAILED_REASON" : {
    "PREVENT_WRITING_ON_MAIN_DOCUMENT": "preventWritingOnMainDocument",
    "NO_AD": "noAd",
    "EXCEPTION": "exception",
    "CANNOT_FIND_AD": "cannotFindAd",
    "MISSING_DOC_OR_ADID": "missingDocOrAdid"
  },
  "EVENT_ID_PATHS": {
    "bidWon": "adUnitCode"
  },
  "GRANULARITY_OPTIONS": {
    "LOW": "low",
    "MEDIUM": "medium",
    "HIGH": "high",
    "AUTO": "auto",
    "DENSE": "dense",
    "CUSTOM": "custom"
  },
  "TARGETING_KEYS": "%%TG_KEYS%%",
  "DEFAULT_TARGETING_KEYS": {
    "BIDDER": "hb_bidder",
    "AD_ID": "hb_adid",
    "PRICE_BUCKET": "hb_pb",
    "SIZE": "hb_size",
    "DEAL": "hb_deal",
    "SOURCE": "hb_source",
    "FORMAT": "hb_format",
    "UUID": "hb_uuid",
    "CACHE_ID": "hb_cache_id",
    "CACHE_HOST": "hb_cache_host"
  },
  "NATIVE_KEYS": "%%TG_NATIVE_KEYS%%",
  "S2S": {
    "SRC": "s2s",
    "DEFAULT_ENDPOINT": "https://prebid.adnxs.com/pbs/v1/openrtb2/auction",
    "SYNCED_BIDDERS_KEY": "pbjsSyncs"
  },
  "BID_STATUS": {
    "BID_TARGETING_SET": "targetingSet",
    "RENDERED": "rendered",
    "BID_REJECTED": "bidRejected"
  },
  "REFRESH_IDMODULES_LIST": {
<<<<<<< HEAD
    "PRIMARY_MODULES": ["id5Id","publinkId"],
    "SCRIPT_BASED_MODULES": ["zeotapIdPlus", "identityLink"]
  },
  "MODULE_PARAM_TO_UPDATE_FOR_SSO": {
    "id5Id": [{
      "key": "pd"
    }]
=======
    "PRIMARY_MODULES": ["id5Id"],
    "SCRIPT_BASED_MODULES": ["zeotapIdPlus", "identityLink"]
  },
  "MODULE_PARAM_TO_UPDATE_FOR_SSO": {
    "id5Id": {
      "param": "pd"
    }
>>>>>>> 049a51db
  }
}<|MERGE_RESOLUTION|>--- conflicted
+++ resolved
@@ -88,22 +88,12 @@
     "BID_REJECTED": "bidRejected"
   },
   "REFRESH_IDMODULES_LIST": {
-<<<<<<< HEAD
-    "PRIMARY_MODULES": ["id5Id","publinkId"],
+    "PRIMARY_MODULES": ["id5Id"],
     "SCRIPT_BASED_MODULES": ["zeotapIdPlus", "identityLink"]
   },
   "MODULE_PARAM_TO_UPDATE_FOR_SSO": {
     "id5Id": [{
       "key": "pd"
     }]
-=======
-    "PRIMARY_MODULES": ["id5Id"],
-    "SCRIPT_BASED_MODULES": ["zeotapIdPlus", "identityLink"]
-  },
-  "MODULE_PARAM_TO_UPDATE_FOR_SSO": {
-    "id5Id": {
-      "param": "pd"
-    }
->>>>>>> 049a51db
   }
 }