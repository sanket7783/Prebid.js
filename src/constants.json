--- conflicted
+++ resolved
@@ -68,7 +68,6 @@
     "CACHE_HOST": "hb_cache_host"
   },
   "NATIVE_KEYS": {
-<<<<<<< HEAD
     "title": "pwt_native_title",
     "body": "pwt_native_body",
     "body2": "pwt_native_body2",
@@ -86,26 +85,6 @@
     "phone": "pwt_native_phone",
     "price": "pwt_native_price",
     "salePrice": "pwt_native_saleprice"
-=======
-    "title": "hb_native_title",
-    "body": "hb_native_body",
-    "body2": "hb_native_body2",
-    "privacyLink": "hb_native_privacy",
-    "privacyIcon": "hb_native_privicon",
-    "sponsoredBy": "hb_native_brand",
-    "image": "hb_native_image",
-    "icon": "hb_native_icon",
-    "clickUrl": "hb_native_linkurl",
-    "displayUrl": "hb_native_displayurl",
-    "cta": "hb_native_cta",
-    "rating": "hb_native_rating",
-    "address": "hb_native_address",
-    "downloads": "hb_native_downloads",
-    "likes": "hb_native_likes",
-    "phone": "hb_native_phone",
-    "price": "hb_native_price",
-    "salePrice": "hb_native_saleprice"
->>>>>>> b6501ed1
   },
   "S2S" : {
     "SRC" : "s2s",
