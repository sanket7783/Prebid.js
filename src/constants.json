{
  "JSON_MAPPING": {
    "PL_CODE": "code",
    "PL_SIZE": "sizes",
    "PL_BIDS": "bids",
    "BD_BIDDER": "bidder",
    "BD_ID": "paramsd",
    "BD_PL_ID": "placementId",
    "ADSERVER_TARGETING": "adserverTargeting",
    "BD_SETTING_STANDARD": "standard"
  },
  "DEBUG_MODE": "pbjs_debug",
  "STATUS": {
    "GOOD": 1,
    "NO_BID": 2
  },
  "CB": {
    "TYPE": {
      "ALL_BIDS_BACK": "allRequestedBidsBack",
      "AD_UNIT_BIDS_BACK": "adUnitBidsBack",
      "BID_WON": "bidWon",
      "REQUEST_BIDS": "requestBids"
    }
  },
  "EVENTS": {
    "AUCTION_INIT": "auctionInit",
    "AUCTION_END": "auctionEnd",
    "BID_ADJUSTMENT": "bidAdjustment",
    "BID_TIMEOUT": "bidTimeout",
    "BID_REQUESTED": "bidRequested",
    "BID_RESPONSE": "bidResponse",
    "NO_BID": "noBid",
    "BID_WON": "bidWon",
    "BIDDER_DONE": "bidderDone",
    "SET_TARGETING": "setTargeting",
    "BEFORE_REQUEST_BIDS": "beforeRequestBids",
    "REQUEST_BIDS": "requestBids",
    "ADD_AD_UNITS": "addAdUnits",
    "AD_RENDER_FAILED": "adRenderFailed",
    "TCF2_ENFORCEMENT": "tcf2Enforcement",
    "AUCTION_DEBUG": "auctionDebug",
    "BID_VIEWABLE": "bidViewable"
  },
  "AD_RENDER_FAILED_REASON" : {
    "PREVENT_WRITING_ON_MAIN_DOCUMENT": "preventWritingOnMainDocument",
    "NO_AD": "noAd",
    "EXCEPTION": "exception",
    "CANNOT_FIND_AD": "cannotFindAd",
    "MISSING_DOC_OR_ADID": "missingDocOrAdid"
  },
  "EVENT_ID_PATHS": {
    "bidWon": "adUnitCode"
  },
  "GRANULARITY_OPTIONS": {
    "LOW": "low",
    "MEDIUM": "medium",
    "HIGH": "high",
    "AUTO": "auto",
    "DENSE": "dense",
    "CUSTOM": "custom"
  },
  "TARGETING_KEYS": "%%TG_KEYS%%",
   "DEFAULT_TARGETING_KEYS": {
    "BIDDER": "hb_bidder",
    "AD_ID": "hb_adid",
    "PRICE_BUCKET": "hb_pb",
    "SIZE": "hb_size",
    "DEAL": "hb_deal",
    "SOURCE": "hb_source",
    "FORMAT": "hb_format",
    "UUID": "hb_uuid",
    "CACHE_ID": "hb_cache_id",
    "CACHE_HOST": "hb_cache_host",
    "ADOMAIN" : "hb_adomain"
  },
  "DEFAULT_TARGETING_KEYS": {
    "BIDDER": "hb_bidder",
    "AD_ID": "hb_adid",
    "PRICE_BUCKET": "hb_pb",
    "SIZE": "hb_size",
    "DEAL": "hb_deal",
    "SOURCE": "hb_source",
    "FORMAT": "hb_format",
    "UUID": "hb_uuid",
    "CACHE_ID": "hb_cache_id",
    "CACHE_HOST": "hb_cache_host"
  },
  "NATIVE_KEYS": {
<<<<<<< HEAD
    "title": "pwt_native_title",
    "body": "pwt_native_body",
    "body2": "pwt_native_body2",
    "privacyLink": "pwt_native_privacy",
    "sponsoredBy": "pwt_native_brand",
    "image": "pwt_native_image",
    "icon": "pwt_native_icon",
    "clickUrl": "pwt_native_linkurl",
    "displayUrl": "pwt_native_displayurl",
    "cta": "pwt_native_cta",
    "rating": "pwt_native_rating",
    "address": "pwt_native_address",
    "downloads": "pwt_native_downloads",
    "likes": "pwt_native_likes",
    "phone": "pwt_native_phone",
    "price": "pwt_native_price",
    "salePrice": "pwt_native_saleprice",
    "rendererUrl": "pwt_renderer_url",
    "adTemplate": "pwt_adTemplate"
=======
    "title": "hb_native_title",
    "body": "hb_native_body",
    "body2": "hb_native_body2",
    "privacyLink": "hb_native_privacy",
    "privacyIcon": "hb_native_privicon",
    "sponsoredBy": "hb_native_brand",
    "image": "hb_native_image",
    "icon": "hb_native_icon",
    "clickUrl": "hb_native_linkurl",
    "displayUrl": "hb_native_displayurl",
    "cta": "hb_native_cta",
    "rating": "hb_native_rating",
    "address": "hb_native_address",
    "downloads": "hb_native_downloads",
    "likes": "hb_native_likes",
    "phone": "hb_native_phone",
    "price": "hb_native_price",
    "salePrice": "hb_native_saleprice",
    "rendererUrl": "hb_renderer_url",
    "adTemplate": "hb_adTemplate"
>>>>>>> e3313698
  },
  "S2S": {
    "SRC": "s2s",
    "DEFAULT_ENDPOINT": "https://prebid.adnxs.com/pbs/v1/openrtb2/auction",
    "SYNCED_BIDDERS_KEY": "pbjsSyncs"
  },
  "BID_STATUS": {
    "BID_TARGETING_SET": "targetingSet",
    "RENDERED": "rendered",
    "BID_REJECTED": "bidRejected"
  }
}<|MERGE_RESOLUTION|>--- conflicted
+++ resolved
@@ -60,7 +60,7 @@
     "CUSTOM": "custom"
   },
   "TARGETING_KEYS": "%%TG_KEYS%%",
-   "DEFAULT_TARGETING_KEYS": {
+  "DEFAULT_TARGETING_KEYS": {
     "BIDDER": "hb_bidder",
     "AD_ID": "hb_adid",
     "PRICE_BUCKET": "hb_pb",
@@ -73,20 +73,7 @@
     "CACHE_HOST": "hb_cache_host",
     "ADOMAIN" : "hb_adomain"
   },
-  "DEFAULT_TARGETING_KEYS": {
-    "BIDDER": "hb_bidder",
-    "AD_ID": "hb_adid",
-    "PRICE_BUCKET": "hb_pb",
-    "SIZE": "hb_size",
-    "DEAL": "hb_deal",
-    "SOURCE": "hb_source",
-    "FORMAT": "hb_format",
-    "UUID": "hb_uuid",
-    "CACHE_ID": "hb_cache_id",
-    "CACHE_HOST": "hb_cache_host"
-  },
   "NATIVE_KEYS": {
-<<<<<<< HEAD
     "title": "pwt_native_title",
     "body": "pwt_native_body",
     "body2": "pwt_native_body2",
@@ -106,28 +93,6 @@
     "salePrice": "pwt_native_saleprice",
     "rendererUrl": "pwt_renderer_url",
     "adTemplate": "pwt_adTemplate"
-=======
-    "title": "hb_native_title",
-    "body": "hb_native_body",
-    "body2": "hb_native_body2",
-    "privacyLink": "hb_native_privacy",
-    "privacyIcon": "hb_native_privicon",
-    "sponsoredBy": "hb_native_brand",
-    "image": "hb_native_image",
-    "icon": "hb_native_icon",
-    "clickUrl": "hb_native_linkurl",
-    "displayUrl": "hb_native_displayurl",
-    "cta": "hb_native_cta",
-    "rating": "hb_native_rating",
-    "address": "hb_native_address",
-    "downloads": "hb_native_downloads",
-    "likes": "hb_native_likes",
-    "phone": "hb_native_phone",
-    "price": "hb_native_price",
-    "salePrice": "hb_native_saleprice",
-    "rendererUrl": "hb_renderer_url",
-    "adTemplate": "hb_adTemplate"
->>>>>>> e3313698
   },
   "S2S": {
     "SRC": "s2s",
