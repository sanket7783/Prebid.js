--- conflicted
+++ resolved
@@ -40,13 +40,8 @@
     "TCF2_ENFORCEMENT": "tcf2Enforcement",
     "AUCTION_DEBUG": "auctionDebug"
   },
-<<<<<<< HEAD
-  "AD_RENDER_FAILED_REASON": {
-    "PREVENT_WRITING_ON_MAIN_DOCUMENT": "preventWritingOnMainDocuemnt",
-=======
   "AD_RENDER_FAILED_REASON" : {
     "PREVENT_WRITING_ON_MAIN_DOCUMENT": "preventWritingOnMainDocument",
->>>>>>> eea7c792
     "NO_AD": "noAd",
     "EXCEPTION": "exception",
     "CANNOT_FIND_AD": "cannotFindAd",
@@ -63,8 +58,19 @@
     "DENSE": "dense",
     "CUSTOM": "custom"
   },
-<<<<<<< HEAD
   "TARGETING_KEYS": "%%TG_KEYS%%",
+   "DEFAULT_TARGETING_KEYS": {
+    "BIDDER": "hb_bidder",
+    "AD_ID": "hb_adid",
+    "PRICE_BUCKET": "hb_pb",
+    "SIZE": "hb_size",
+    "DEAL": "hb_deal",
+    "SOURCE": "hb_source",
+    "FORMAT": "hb_format",
+    "UUID": "hb_uuid",
+    "CACHE_ID": "hb_cache_id",
+    "CACHE_HOST": "hb_cache_host"
+  },
   "NATIVE_KEYS": {
     "title": "pwt_native_title",
     "body": "pwt_native_body",
@@ -82,55 +88,9 @@
     "likes": "pwt_native_likes",
     "phone": "pwt_native_phone",
     "price": "pwt_native_price",
-    "salePrice": "pwt_native_saleprice"
-=======
-  "TARGETING_KEYS": {
-    "BIDDER": "hb_bidder",
-    "AD_ID": "hb_adid",
-    "PRICE_BUCKET": "hb_pb",
-    "SIZE": "hb_size",
-    "DEAL": "hb_deal",
-    "SOURCE": "hb_source",
-    "FORMAT": "hb_format",
-    "UUID": "hb_uuid",
-    "CACHE_ID": "hb_cache_id",
-    "CACHE_HOST": "hb_cache_host",
-    "ADOMAIN" : "hb_adomain"
-  },
-  "DEFAULT_TARGETING_KEYS": {
-    "BIDDER": "hb_bidder",
-    "AD_ID": "hb_adid",
-    "PRICE_BUCKET": "hb_pb",
-    "SIZE": "hb_size",
-    "DEAL": "hb_deal",
-    "SOURCE": "hb_source",
-    "FORMAT": "hb_format",
-    "UUID": "hb_uuid",
-    "CACHE_ID": "hb_cache_id",
-    "CACHE_HOST": "hb_cache_host"
-  },
-  "NATIVE_KEYS": {
-    "title": "hb_native_title",
-    "body": "hb_native_body",
-    "body2": "hb_native_body2",
-    "privacyLink": "hb_native_privacy",
-    "privacyIcon": "hb_native_privicon",
-    "sponsoredBy": "hb_native_brand",
-    "image": "hb_native_image",
-    "icon": "hb_native_icon",
-    "clickUrl": "hb_native_linkurl",
-    "displayUrl": "hb_native_displayurl",
-    "cta": "hb_native_cta",
-    "rating": "hb_native_rating",
-    "address": "hb_native_address",
-    "downloads": "hb_native_downloads",
-    "likes": "hb_native_likes",
-    "phone": "hb_native_phone",
-    "price": "hb_native_price",
-    "salePrice": "hb_native_saleprice",
-    "rendererUrl": "hb_renderer_url",
-    "adTemplate": "hb_adTemplate"
->>>>>>> eea7c792
+    "salePrice": "pwt_native_saleprice",
+    "rendererUrl": "pwt_renderer_url",
+    "adTemplate": "pwt_adTemplate"
   },
   "S2S": {
     "SRC": "s2s",
