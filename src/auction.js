/**
 * Module for auction instances.
 *
 * In Prebid 0.x, $$PREBID_GLOBAL$$ had _bidsRequested and _bidsReceived as public properties.
 * Starting 1.0, Prebid will support concurrent auctions. Each auction instance will store private properties, bidsRequested and bidsReceived.
 *
 * AuctionManager will create instance of auction and will store all the auctions.
 *
 */

/**
  * @typedef {Object} AdUnit An object containing the adUnit configuration.
  *
  * @property {string} code A code which will be used to uniquely identify this bidder. This should be the same
  *   one as is used in the call to registerBidAdapter
  * @property {Array.<size>} sizes A list of size for adUnit.
  * @property {object} params Any bidder-specific params which the publisher used in their bid request.
  *   This is guaranteed to have passed the spec.areParamsValid() test.
  */

/**
 * @typedef {Array.<number>} size
 */

/**
 * @typedef {Array.<string>} AdUnitCode
 */

/**
 * @typedef {Object} BidderRequest
 *
 * @property {string} bidderCode - adUnit bidder
 * @property {number} auctionId - random UUID
 * @property {string} bidderRequestId - random string, unique key set on all bidRequest.bids[]
 * @property {Array.<Bid>} bids
 * @property {number} auctionStart - Date.now() at auction start
 * @property {number} timeout - callback timeout
 * @property {refererInfo} refererInfo - referer info object
 * @property {string} [tid] - random UUID (used for s2s)
 * @property {string} [src] - s2s or client (used for s2s)
 */

/**
 * @typedef {Object} BidReceived
 * //TODO add all properties
 */

/**
 * @typedef {Object} Auction
 *
 * @property {function(): string} getAuctionStatus - returns the auction status which can be any one of 'started', 'in progress' or 'completed'
 * @property {function(): AdUnit[]} getAdUnits - return the adUnits for this auction instance
 * @property {function(): AdUnitCode[]} getAdUnitCodes - return the adUnitCodes for this auction instance
 * @property {function(): BidRequest[]} getBidRequests - get all bid requests for this auction instance
 * @property {function(): BidReceived[]} getBidsReceived - get all bid received for this auction instance
 * @property {function(): void} startAuctionTimer - sets the bidsBackHandler callback and starts the timer for auction
 * @property {function(): void} callBids - sends requests to all adapters for bids
 */

import {flatten, timestamp, adUnitsFilter, deepAccess, getBidRequest, getValue, parseUrl} from './utils.js';
import { getPriceBucketString } from './cpmBucketManager.js';
import { getNativeTargeting } from './native.js';
import { getCacheUrl, store } from './videoCache.js';
import { Renderer } from './Renderer.js';
import { config } from './config.js';
import { userSync } from './userSync.js';
import { hook } from './hook.js';
import find from 'core-js-pure/features/array/find.js';
<<<<<<< HEAD
=======
import includes from 'core-js-pure/features/array/includes.js';
>>>>>>> e5ade754
import { OUTSTREAM } from './video.js';
import { VIDEO } from './mediaTypes.js';

const { syncUsers } = userSync;
const utils = require('./utils.js');
const adapterManager = require('./adapterManager.js').default;
const events = require('./events.js');
const CONSTANTS = require('./constants.json');

export const AUCTION_STARTED = 'started';
export const AUCTION_IN_PROGRESS = 'inProgress';
export const AUCTION_COMPLETED = 'completed';

// register event for bid adjustment
events.on(CONSTANTS.EVENTS.BID_ADJUSTMENT, function (bid) {
  adjustBids(bid);
});

const MAX_REQUESTS_PER_ORIGIN = 4;
const outstandingRequests = {};
const sourceInfo = {};
const queuedCalls = [];

/**
  * Creates new auction instance
  *
  * @param {Object} requestConfig
  * @param {AdUnit} requestConfig.adUnits
  * @param {AdUnitCode} requestConfig.adUnitCodes
  * @param {function():void} requestConfig.callback
  * @param {number} requestConfig.cbTimeout
  * @param {Array.<string>} requestConfig.labels
  * @param {string} requestConfig.auctionId
  *
  * @returns {Auction} auction instance
  */
export function newAuction({adUnits, adUnitCodes, callback, cbTimeout, labels, auctionId}) {
  let _adUnits = adUnits;
  let _labels = labels;
  let _adUnitCodes = adUnitCodes;
  let _bidderRequests = [];
  let _bidsReceived = [];
  let _noBids = [];
  let _auctionStart;
  let _auctionEnd;
  let _auctionId = auctionId || utils.generateUUID();
  let _auctionStatus;
  let _callback = callback;
  let _timer;
  let _timeout = cbTimeout;
  let _winningBids = [];
  let _timelyBidders = new Set();

  function addBidRequests(bidderRequests) { _bidderRequests = _bidderRequests.concat(bidderRequests); }
  function addBidReceived(bidsReceived) { _bidsReceived = _bidsReceived.concat(bidsReceived); }
  function addNoBid(noBid) { _noBids = _noBids.concat(noBid); }

  function getProperties() {
    return {
      auctionId: _auctionId,
      timestamp: _auctionStart,
      auctionEnd: _auctionEnd,
      auctionStatus: _auctionStatus,
      adUnits: _adUnits,
      adUnitCodes: _adUnitCodes,
      labels: _labels,
      bidderRequests: _bidderRequests,
      noBids: _noBids,
      bidsReceived: _bidsReceived,
      winningBids: _winningBids,
      timeout: _timeout
    };
  }

  function startAuctionTimer() {
    const timedOut = true;
    const timeoutCallback = executeCallback.bind(null, timedOut);
    let timer = setTimeout(timeoutCallback, _timeout);
    _timer = timer;
  }

  function executeCallback(timedOut, cleartimer) {
    // clear timer when done calls executeCallback
    if (cleartimer) {
      clearTimeout(_timer);
    }

    if (_auctionEnd === undefined) {
      let timedOutBidders = [];
      if (timedOut) {
        utils.logMessage(`Auction ${_auctionId} timedOut`);
        timedOutBidders = getTimedOutBids(_bidderRequests, _timelyBidders);
        if (timedOutBidders.length) {
          events.emit(CONSTANTS.EVENTS.BID_TIMEOUT, timedOutBidders);
        }
      }

      _auctionStatus = AUCTION_COMPLETED;
      _auctionEnd = Date.now();

      events.emit(CONSTANTS.EVENTS.AUCTION_END, getProperties());
      bidsBackCallback(_adUnits, function () {
        try {
          if (_callback != null) {
            const adUnitCodes = _adUnitCodes;
            const bids = _bidsReceived
              .filter(utils.bind.call(adUnitsFilter, this, adUnitCodes))
              .reduce(groupByPlacement, {});
            _callback.apply($$PREBID_GLOBAL$$, [bids, timedOut, _auctionId]);
            _callback = null;
          }
        } catch (e) {
          utils.logError('Error executing bidsBackHandler', null, e);
        } finally {
          // Calling timed out bidders
          if (timedOutBidders.length) {
            adapterManager.callTimedOutBidders(adUnits, timedOutBidders, _timeout);
          }
          // Only automatically sync if the publisher has not chosen to "enableOverride"
          let userSyncConfig = config.getConfig('userSync') || {};
          if (!userSyncConfig.enableOverride) {
            // Delay the auto sync by the config delay
            syncUsers(userSyncConfig.syncDelay);
          }
        }
      })
    }
  }

  function auctionDone() {
    // when all bidders have called done callback atleast once it means auction is complete
    utils.logInfo(`Bids Received for Auction with id: ${_auctionId}`, _bidsReceived);
    _auctionStatus = AUCTION_COMPLETED;
    executeCallback(false, true);
  }

  function onTimelyResponse(bidderCode) {
    _timelyBidders.add(bidderCode);
  }

  function callBids() {
    _auctionStatus = AUCTION_STARTED;
    _auctionStart = Date.now();

    let bidRequests = adapterManager.makeBidRequests(_adUnits, _auctionStart, _auctionId, _timeout, _labels);
    utils.logInfo(`Bids Requested for Auction with id: ${_auctionId}`, bidRequests);

    if (bidRequests.length < 1) {
      utils.logWarn('No valid bid requests returned for auction');
      auctionDone();
    } else {
      addBidderRequests.call({
        dispatch: addBidderRequestsCallback,
        context: this
      }, bidRequests);
    }
  }

  /**
   * callback executed after addBidderRequests completes
   * @param {BidRequest[]} bidRequests
   */
  function addBidderRequestsCallback(bidRequests) {
    bidRequests.forEach(bidRequest => {
      addBidRequests(bidRequest);
    });

    let requests = {};
    let call = {
      bidRequests,
      run: () => {
        startAuctionTimer();

        _auctionStatus = AUCTION_IN_PROGRESS;

        events.emit(CONSTANTS.EVENTS.AUCTION_INIT, getProperties());

        let callbacks = auctionCallbacks(auctionDone, this);
        adapterManager.callBids(_adUnits, bidRequests, function(...args) {
          addBidResponse.apply({
            dispatch: callbacks.addBidResponse,
            bidderRequest: this
          }, args)
        }, callbacks.adapterDone, {
          request(source, origin) {
            increment(outstandingRequests, origin);
            increment(requests, source);

            if (!sourceInfo[source]) {
              sourceInfo[source] = {
                SRA: true,
                origin
              };
            }
            if (requests[source] > 1) {
              sourceInfo[source].SRA = false;
            }
          },
          done(origin) {
            outstandingRequests[origin]--;
            if (queuedCalls[0]) {
              if (runIfOriginHasCapacity(queuedCalls[0])) {
                queuedCalls.shift();
              }
            }
          }
        }, _timeout, onTimelyResponse);
      }
    };

    if (!runIfOriginHasCapacity(call)) {
      utils.logWarn('queueing auction due to limited endpoint capacity');
      queuedCalls.push(call);
    }

    function runIfOriginHasCapacity(call) {
      let hasCapacity = true;

      let maxRequests = config.getConfig('maxRequestsPerOrigin') || MAX_REQUESTS_PER_ORIGIN;

      call.bidRequests.some(bidRequest => {
        let requests = 1;
        let source = (typeof bidRequest.src !== 'undefined' && bidRequest.src === CONSTANTS.S2S.SRC) ? 's2s'
          : bidRequest.bidderCode;
        // if we have no previous info on this source just let them through
        if (sourceInfo[source]) {
          if (sourceInfo[source].SRA === false) {
            // some bidders might use more than the MAX_REQUESTS_PER_ORIGIN in a single auction.  In those cases
            // set their request count to MAX_REQUESTS_PER_ORIGIN so the auction isn't permanently queued waiting
            // for capacity for that bidder
            requests = Math.min(bidRequest.bids.length, maxRequests);
          }
          if (outstandingRequests[sourceInfo[source].origin] + requests > maxRequests) {
            hasCapacity = false;
          }
        }
        // return only used for terminating this .some() iteration early if it is determined we don't have capacity
        return !hasCapacity;
      });

      if (hasCapacity) {
        call.run();
      }

      return hasCapacity;
    }

    function increment(obj, prop) {
      if (typeof obj[prop] === 'undefined') {
        obj[prop] = 1
      } else {
        obj[prop]++;
      }
    }
  }

  function addWinningBid(winningBid) {
    _winningBids = _winningBids.concat(winningBid);
    adapterManager.callBidWonBidder(winningBid.bidder, winningBid, adUnits);
  }

  function setBidTargeting(bid) {
    adapterManager.callSetTargetingBidder(bid.bidder, bid);
  }

  return {
    addBidReceived,
    addNoBid,
    executeCallback,
    callBids,
    addWinningBid,
    setBidTargeting,
    getWinningBids: () => _winningBids,
    getTimeout: () => _timeout,
    getAuctionId: () => _auctionId,
    getAuctionStatus: () => _auctionStatus,
    getAdUnits: () => _adUnits,
    getAdUnitCodes: () => _adUnitCodes,
    getBidRequests: () => _bidderRequests,
    getBidsReceived: () => _bidsReceived,
    getNoBids: () => _noBids
  }
}

export const addBidResponse = hook('async', function(adUnitCode, bid) {
  this.dispatch.call(this.bidderRequest, adUnitCode, bid);
}, 'addBidResponse');

export const addBidderRequests = hook('sync', function(bidderRequests) {
  this.dispatch.call(this.context, bidderRequests);
}, 'addBidderRequests');

export const bidsBackCallback = hook('async', function (adUnits, callback) {
  if (callback) {
    callback();
  }
}, 'bidsBackCallback');

export function auctionCallbacks(auctionDone, auctionInstance) {
  let outstandingBidsAdded = 0;
  let allAdapterCalledDone = false;
  let bidderRequestsDone = new Set();
  let bidResponseMap = {};

  function afterBidAdded() {
    outstandingBidsAdded--;
    if (allAdapterCalledDone && outstandingBidsAdded === 0) {
      auctionDone()
    }
  }

  function addBidResponse(adUnitCode, bid) {
    let bidderRequest = this;

    bidResponseMap[bid.requestId] = true;

    outstandingBidsAdded++;
    let auctionId = auctionInstance.getAuctionId();

    let bidResponse = getPreparedBidForAuction({adUnitCode, bid, bidderRequest, auctionId});

    if (bidResponse.mediaType === 'video') {
      tryAddVideoBid(auctionInstance, bidResponse, bidderRequest, afterBidAdded);
    } else {
      addBidToAuction(auctionInstance, bidResponse);
      afterBidAdded();
    }
  }

  function adapterDone() {
    let bidderRequest = this;
    let bidderRequests = auctionInstance.getBidRequests();
    const auctionOptionsConfig = config.getConfig('auctionOptions');

    bidderRequestsDone.add(bidderRequest);

    if (auctionOptionsConfig && !utils.isEmpty(auctionOptionsConfig)) {
      const secondaryBidders = auctionOptionsConfig.secondaryBidders;
      if (secondaryBidders && !bidderRequests.every(bidder => includes(secondaryBidders, bidder.bidderCode))) {
        bidderRequests = bidderRequests.filter(request => !includes(secondaryBidders, request.bidderCode));
      }
    }

    allAdapterCalledDone = bidderRequests.every(bidderRequest => bidderRequestsDone.has(bidderRequest));

    bidderRequest.bids.forEach(bid => {
      if (!bidResponseMap[bid.bidId]) {
        auctionInstance.addNoBid(bid);
        events.emit(CONSTANTS.EVENTS.NO_BID, bid);
      }
    });

    if (allAdapterCalledDone && outstandingBidsAdded === 0) {
      auctionDone();
    }
  }

  return {
    addBidResponse,
    adapterDone
  }
}

export function doCallbacksIfTimedout(auctionInstance, bidResponse) {
  if (bidResponse.timeToRespond > auctionInstance.getTimeout() + config.getConfig('timeoutBuffer')) {
    auctionInstance.executeCallback(true);
  }
}

// Add a bid to the auction.
export function addBidToAuction(auctionInstance, bidResponse) {
  let bidderRequests = auctionInstance.getBidRequests();
  let bidderRequest = find(bidderRequests, bidderRequest => bidderRequest.bidderCode === bidResponse.bidderCode);
  setupBidTargeting(bidResponse, bidderRequest);

  events.emit(CONSTANTS.EVENTS.BID_RESPONSE, bidResponse);
  auctionInstance.addBidReceived(bidResponse);

  doCallbacksIfTimedout(auctionInstance, bidResponse);
}

// Video bids may fail if the cache is down, or there's trouble on the network.
function tryAddVideoBid(auctionInstance, bidResponse, bidRequests, afterBidAdded) {
  let addBid = true;

  const bidderRequest = getBidRequest(bidResponse.originalRequestId || bidResponse.requestId, [bidRequests]);
  const videoMediaType =
  bidderRequest && deepAccess(bidderRequest, 'mediaTypes.video');
  const context = videoMediaType && deepAccess(videoMediaType, 'context');

  if (config.getConfig('cache.url') && context !== OUTSTREAM) {
    if (!bidResponse.videoCacheKey || config.getConfig('cache.ignoreBidderCacheKey')) {
      addBid = false;
      callPrebidCache(auctionInstance, bidResponse, afterBidAdded, bidderRequest);
    } else if (!bidResponse.vastUrl) {
      utils.logError('videoCacheKey specified but not required vastUrl for video bid');
      addBid = false;
    }
  }
  if (addBid) {
    addBidToAuction(auctionInstance, bidResponse);
    afterBidAdded();
  }
}

export const callPrebidCache = hook('async', function(auctionInstance, bidResponse, afterBidAdded, bidderRequest) {
  store([bidResponse], function (error, cacheIds) {
    if (error) {
      utils.logWarn(`Failed to save to the video cache: ${error}. Video bid must be discarded.`);

      doCallbacksIfTimedout(auctionInstance, bidResponse);
    } else {
      if (cacheIds[0].uuid === '') {
        utils.logWarn(`Supplied video cache key was already in use by Prebid Cache; caching attempt was rejected. Video bid must be discarded.`);

        doCallbacksIfTimedout(auctionInstance, bidResponse);
      } else {
        bidResponse.videoCacheKey = cacheIds[0].uuid;

        if (!bidResponse.vastUrl) {
          bidResponse.vastUrl = getCacheUrl(bidResponse.videoCacheKey);
        }
        addBidToAuction(auctionInstance, bidResponse);
        afterBidAdded();
      }
    }
  }, bidderRequest);
}, 'callPrebidCache');

// Postprocess the bids so that all the universal properties exist, no matter which bidder they came from.
// This should be called before addBidToAuction().
function getPreparedBidForAuction({adUnitCode, bid, bidderRequest, auctionId}) {
  const start = bidderRequest.start;

  let bidObject = Object.assign({}, bid, {
    auctionId,
    responseTimestamp: timestamp(),
    requestTimestamp: start,
    cpm: parseFloat(bid.cpm) || 0,
    bidder: bid.bidderCode,
    adUnitCode
  });

  bidObject.timeToRespond = bidObject.responseTimestamp - bidObject.requestTimestamp;

  // Let listeners know that now is the time to adjust the bid, if they want to.
  //
  // CAREFUL: Publishers rely on certain bid properties to be available (like cpm),
  // but others to not be set yet (like priceStrings). See #1372 and #1389.
  events.emit(CONSTANTS.EVENTS.BID_ADJUSTMENT, bidObject);

  // a publisher-defined renderer can be used to render bids
  const bidReq = bidderRequest.bids && find(bidderRequest.bids, bid => bid.adUnitCode == adUnitCode && bid.bidId == bidObject.requestId);
  const adUnitRenderer = bidReq && bidReq.renderer;

  // a publisher can also define a renderer for a mediaType
  const bidObjectMediaType = bidObject.mediaType;
  const bidMediaType = bidReq &&
        bidReq.mediaTypes &&
        bidReq.mediaTypes[bidObjectMediaType];

  var mediaTypeRenderer = bidMediaType && bidMediaType.renderer;

  var renderer = null;

  // the renderer for the mediaType takes precendence
  if (mediaTypeRenderer && mediaTypeRenderer.url && mediaTypeRenderer.render && !(mediaTypeRenderer.backupOnly === true && bid.renderer)) {
    renderer = mediaTypeRenderer;
  } else if (adUnitRenderer && adUnitRenderer.url && adUnitRenderer.render && !(adUnitRenderer.backupOnly === true && bid.renderer)) {
    renderer = adUnitRenderer;
  }

  if (renderer) {
    bidObject.renderer = Renderer.install({ url: renderer.url });
    bidObject.renderer.setRender(renderer.render);
  }

  // Use the config value 'mediaTypeGranularity' if it has been defined for mediaType, else use 'customPriceBucket'
  const mediaTypeGranularity = getMediaTypeGranularity(bid.mediaType, bidReq, config.getConfig('mediaTypePriceGranularity'));
  const priceStringsObj = getPriceBucketString(
    bidObject.cpm,
    (typeof mediaTypeGranularity === 'object') ? mediaTypeGranularity : config.getConfig('customPriceBucket'),
    config.getConfig('currency.granularityMultiplier')
  );
  bidObject.pbLg = priceStringsObj.low;
  bidObject.pbMg = priceStringsObj.med;
  bidObject.pbHg = priceStringsObj.high;
  bidObject.pbAg = priceStringsObj.auto;
  bidObject.pbDg = priceStringsObj.dense;
  bidObject.pbCg = priceStringsObj.custom;

  return bidObject;
}

function setupBidTargeting(bidObject, bidderRequest) {
  let keyValues;
  if (bidObject.bidderCode && (bidObject.cpm > 0 || bidObject.dealId)) {
    let bidReq = find(bidderRequest.bids, bid => bid.adUnitCode === bidObject.adUnitCode);
    keyValues = getKeyValueTargetingPairs(bidObject.bidderCode, bidObject, bidReq);
  }

  // use any targeting provided as defaults, otherwise just set from getKeyValueTargetingPairs
  bidObject.adserverTargeting = Object.assign(bidObject.adserverTargeting || {}, keyValues);
}

/**
 * @param {MediaType} mediaType
 * @param {Bid} [bidReq]
 * @param {MediaTypePriceGranularity} [mediaTypePriceGranularity]
 * @returns {(Object|string|undefined)}
 */
export function getMediaTypeGranularity(mediaType, bidReq, mediaTypePriceGranularity) {
  if (mediaType && mediaTypePriceGranularity) {
    if (mediaType === VIDEO) {
      const context = deepAccess(bidReq, `mediaTypes.${VIDEO}.context`, 'instream');
      if (mediaTypePriceGranularity[`${VIDEO}-${context}`]) {
        return mediaTypePriceGranularity[`${VIDEO}-${context}`];
      }
    }
    return mediaTypePriceGranularity[mediaType];
  }
}

/**
 * This function returns the price granularity defined. It can be either publisher defined or default value
 * @param {string} mediaType
 * @param {BidRequest} bidReq
 * @returns {string} granularity
 */
export const getPriceGranularity = (mediaType, bidReq) => {
  // Use the config value 'mediaTypeGranularity' if it has been set for mediaType, else use 'priceGranularity'
  const mediaTypeGranularity = getMediaTypeGranularity(mediaType, bidReq, config.getConfig('mediaTypePriceGranularity'));
  const granularity = (typeof mediaType === 'string' && mediaTypeGranularity) ? ((typeof mediaTypeGranularity === 'string') ? mediaTypeGranularity : 'custom') : config.getConfig('priceGranularity');
  return granularity;
}

/**
 * This function returns a function to get bid price by price granularity
 * @param {string} granularity
 * @returns {function}
 */
export const getPriceByGranularity = (granularity) => {
  return (bid) => {
    if (granularity === CONSTANTS.GRANULARITY_OPTIONS.AUTO) {
      return bid.pbAg;
    } else if (granularity === CONSTANTS.GRANULARITY_OPTIONS.DENSE) {
      return bid.pbDg;
    } else if (granularity === CONSTANTS.GRANULARITY_OPTIONS.LOW) {
      return bid.pbLg;
    } else if (granularity === CONSTANTS.GRANULARITY_OPTIONS.MEDIUM) {
      return bid.pbMg;
    } else if (granularity === CONSTANTS.GRANULARITY_OPTIONS.HIGH) {
      return bid.pbHg;
    } else if (granularity === CONSTANTS.GRANULARITY_OPTIONS.CUSTOM) {
      return bid.pbCg;
    }
  }
}

/**
 * This function returns a function to get first advertiser domain from bid response meta
 * @returns {function}
 */
export const getAdvertiserDomain = () => {
  return (bid) => {
    return (bid.meta && bid.meta.advertiserDomains && bid.meta.advertiserDomains.length > 0) ? bid.meta.advertiserDomains[0] : '';
  }
}

/**
 * @param {string} mediaType
 * @param {string} bidderCode
 * @param {BidRequest} bidReq
 * @returns {*}
 */
export function getStandardBidderSettings(mediaType, bidderCode, bidReq) {
  // factory for key value objs
  function createKeyVal(key, value) {
    return {
      key,
      val: (typeof value === 'function')
        ? function (bidResponse) {
          return value(bidResponse);
        }
        : function (bidResponse) {
          return getValue(bidResponse, value);
        }
    };
  }
  const TARGETING_KEYS = CONSTANTS.TARGETING_KEYS;
  const granularity = getPriceGranularity(mediaType, bidReq);

  let bidderSettings = $$PREBID_GLOBAL$$.bidderSettings;
  if (!bidderSettings[CONSTANTS.JSON_MAPPING.BD_SETTING_STANDARD]) {
    bidderSettings[CONSTANTS.JSON_MAPPING.BD_SETTING_STANDARD] = {};
  }
  if (!bidderSettings[CONSTANTS.JSON_MAPPING.BD_SETTING_STANDARD][CONSTANTS.JSON_MAPPING.ADSERVER_TARGETING]) {
    bidderSettings[CONSTANTS.JSON_MAPPING.BD_SETTING_STANDARD][CONSTANTS.JSON_MAPPING.ADSERVER_TARGETING] = [
      createKeyVal(TARGETING_KEYS.BIDDER, 'bidderCode'),
      createKeyVal(TARGETING_KEYS.AD_ID, 'adId'),
      createKeyVal(TARGETING_KEYS.PRICE_BUCKET, getPriceByGranularity(granularity)),
      createKeyVal(TARGETING_KEYS.SIZE, 'size'),
      createKeyVal(TARGETING_KEYS.DEAL, 'dealId'),
      createKeyVal(TARGETING_KEYS.SOURCE, 'source'),
      createKeyVal(TARGETING_KEYS.FORMAT, 'mediaType'),
      createKeyVal(TARGETING_KEYS.ADOMAIN, getAdvertiserDomain()),
    ]
  }

  if (mediaType === 'video') {
    const adserverTargeting = bidderSettings[CONSTANTS.JSON_MAPPING.BD_SETTING_STANDARD][CONSTANTS.JSON_MAPPING.ADSERVER_TARGETING];

    // Adding hb_uuid + hb_cache_id
    [TARGETING_KEYS.UUID, TARGETING_KEYS.CACHE_ID].forEach(targetingKeyVal => {
      if (typeof find(adserverTargeting, kvPair => kvPair.key === targetingKeyVal) === 'undefined') {
        adserverTargeting.push(createKeyVal(targetingKeyVal, 'videoCacheKey'));
      }
    });

    // Adding hb_cache_host
    if (config.getConfig('cache.url') && (!bidderCode || utils.deepAccess(bidderSettings, `${bidderCode}.sendStandardTargeting`) !== false)) {
      const urlInfo = parseUrl(config.getConfig('cache.url'));

      if (typeof find(adserverTargeting, targetingKeyVal => targetingKeyVal.key === TARGETING_KEYS.CACHE_HOST) === 'undefined') {
        adserverTargeting.push(createKeyVal(TARGETING_KEYS.CACHE_HOST, function(bidResponse) {
          return utils.deepAccess(bidResponse, `adserverTargeting.${TARGETING_KEYS.CACHE_HOST}`)
            ? bidResponse.adserverTargeting[TARGETING_KEYS.CACHE_HOST] : urlInfo.hostname;
        }));
      }
    }
  }
  return bidderSettings[CONSTANTS.JSON_MAPPING.BD_SETTING_STANDARD];
}

export function getKeyValueTargetingPairs(bidderCode, custBidObj, bidReq) {
  if (!custBidObj) {
    return {};
  }

  var keyValues = {};
  var bidderSettings = $$PREBID_GLOBAL$$.bidderSettings;

  // 1) set the keys from "standard" setting or from prebid defaults
  if (bidderSettings) {
    // initialize default if not set
    const standardSettings = getStandardBidderSettings(custBidObj.mediaType, bidderCode, bidReq);
    setKeys(keyValues, standardSettings, custBidObj);

    // 2) set keys from specific bidder setting override if they exist
    if (bidderCode && bidderSettings[bidderCode] && bidderSettings[bidderCode][CONSTANTS.JSON_MAPPING.ADSERVER_TARGETING]) {
      setKeys(keyValues, bidderSettings[bidderCode], custBidObj);
      custBidObj.sendStandardTargeting = bidderSettings[bidderCode].sendStandardTargeting;
    }
  }

  // set native key value targeting
  if (custBidObj['native']) {
    keyValues = Object.assign({}, keyValues, getNativeTargeting(custBidObj, bidReq));
  }

  return keyValues;
}

function setKeys(keyValues, bidderSettings, custBidObj) {
  var targeting = bidderSettings[CONSTANTS.JSON_MAPPING.ADSERVER_TARGETING];
  custBidObj.size = custBidObj.getSize();

  utils._each(targeting, function (kvPair) {
    var key = kvPair.key;
    var value = kvPair.val;

    if (keyValues[key]) {
      utils.logWarn('The key: ' + key + ' is getting ovewritten');
    }

    if (utils.isFn(value)) {
      try {
        value = value(custBidObj);
      } catch (e) {
        utils.logError('bidmanager', 'ERROR', e);
      }
    }

    if (
      ((typeof bidderSettings.suppressEmptyKeys !== 'undefined' && bidderSettings.suppressEmptyKeys === true) ||
      key === CONSTANTS.TARGETING_KEYS.DEAL) && // hb_deal is suppressed automatically if not set
      (
        utils.isEmptyStr(value) ||
        value === null ||
        value === undefined
      )
    ) {
      utils.logInfo("suppressing empty key '" + key + "' from adserver targeting");
    } else {
      keyValues[key] = value;
    }
  });

  return keyValues;
}

export function adjustBids(bid) {
  let code = bid.bidderCode;
  let bidPriceAdjusted = bid.cpm;
  let bidCpmAdjustment;
  if ($$PREBID_GLOBAL$$.bidderSettings) {
    if (code && $$PREBID_GLOBAL$$.bidderSettings[code] && typeof $$PREBID_GLOBAL$$.bidderSettings[code].bidCpmAdjustment === 'function') {
      bidCpmAdjustment = $$PREBID_GLOBAL$$.bidderSettings[code].bidCpmAdjustment;
    } else if ($$PREBID_GLOBAL$$.bidderSettings[CONSTANTS.JSON_MAPPING.BD_SETTING_STANDARD] && typeof $$PREBID_GLOBAL$$.bidderSettings[CONSTANTS.JSON_MAPPING.BD_SETTING_STANDARD].bidCpmAdjustment === 'function') {
      bidCpmAdjustment = $$PREBID_GLOBAL$$.bidderSettings[CONSTANTS.JSON_MAPPING.BD_SETTING_STANDARD].bidCpmAdjustment;
    }
    if (bidCpmAdjustment) {
      try {
        bidPriceAdjusted = bidCpmAdjustment(bid.cpm, Object.assign({}, bid));
      } catch (e) {
        utils.logError('Error during bid adjustment', 'bidmanager.js', e);
      }
    }
  }

  if (bidPriceAdjusted >= 0) {
    bid.cpm = bidPriceAdjusted;
  }
}

/**
 * groupByPlacement is a reduce function that converts an array of Bid objects
 * to an object with placement codes as keys, with each key representing an object
 * with an array of `Bid` objects for that placement
 * @returns {*} as { [adUnitCode]: { bids: [Bid, Bid, Bid] } }
 */
function groupByPlacement(bidsByPlacement, bid) {
  if (!bidsByPlacement[bid.adUnitCode]) { bidsByPlacement[bid.adUnitCode] = { bids: [] }; }
  bidsByPlacement[bid.adUnitCode].bids.push(bid);
  return bidsByPlacement;
}

/**
 * Returns a list of bids that we haven't received a response yet where the bidder did not call done
 * @param {BidRequest[]} bidderRequests List of bids requested for auction instance
 * @param {Set} timelyBidders Set of bidders which responded in time
 *
 * @typedef {Object} TimedOutBid
 * @property {string} bidId The id representing the bid
 * @property {string} bidder The string name of the bidder
 * @property {string} adUnitCode The code used to uniquely identify the ad unit on the publisher's page
 * @property {string} auctionId The id representing the auction
 *
 * @return {Array<TimedOutBid>} List of bids that Prebid hasn't received a response for
 */
function getTimedOutBids(bidderRequests, timelyBidders) {
  const timedOutBids = bidderRequests
    .map(bid => (bid.bids || []).filter(bid => !timelyBidders.has(bid.bidder)))
    .reduce(flatten, [])
    .map(bid => ({
      bidId: bid.bidId,
      bidder: bid.bidder,
      adUnitCode: bid.adUnitCode,
      auctionId: bid.auctionId,
    }));

  return timedOutBids;
}<|MERGE_RESOLUTION|>--- conflicted
+++ resolved
@@ -66,10 +66,7 @@
 import { userSync } from './userSync.js';
 import { hook } from './hook.js';
 import find from 'core-js-pure/features/array/find.js';
-<<<<<<< HEAD
-=======
 import includes from 'core-js-pure/features/array/includes.js';
->>>>>>> e5ade754
 import { OUTSTREAM } from './video.js';
 import { VIDEO } from './mediaTypes.js';
 
