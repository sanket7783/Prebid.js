/**
 * Module for auction instances.
 *
 * In Prebid 0.x, $$PREBID_GLOBAL$$ had _bidsRequested and _bidsReceived as public properties.
 * Starting 1.0, Prebid will support concurrent auctions. Each auction instance will store private properties, bidsRequested and bidsReceived.
 *
 * AuctionManager will create instance of auction and will store all the auctions.
 *
 */

/**
  * @typedef {Object} AdUnit An object containing the adUnit configuration.
  *
  * @property {string} code A code which will be used to uniquely identify this bidder. This should be the same
  *   one as is used in the call to registerBidAdapter
  * @property {Array.<size>} sizes A list of size for adUnit.
  * @property {object} params Any bidder-specific params which the publisher used in their bid request.
  *   This is guaranteed to have passed the spec.areParamsValid() test.
  */

/**
 * @typedef {Array.<number>} size
 */

/**
 * @typedef {Array.<string>} AdUnitCode
 */

/**
 * @typedef {Object} BidderRequest
 *
 * @property {string} bidderCode - adUnit bidder
 * @property {number} auctionId - random UUID
 * @property {string} bidderRequestId - random string, unique key set on all bidRequest.bids[]
 * @property {Array.<Bid>} bids
 * @property {number} auctionStart - Date.now() at auction start
 * @property {number} timeout - callback timeout
 * @property {refererInfo} refererInfo - referer info object
 * @property {string} [tid] - random UUID (used for s2s)
 * @property {string} [src] - s2s or client (used for s2s)
 */

/**
 * @typedef {Object} BidReceived
 * //TODO add all properties
 */

/**
 * @typedef {Object} Auction
 *
 * @property {function(): string} getAuctionStatus - returns the auction status which can be any one of 'started', 'in progress' or 'completed'
 * @property {function(): AdUnit[]} getAdUnits - return the adUnits for this auction instance
 * @property {function(): AdUnitCode[]} getAdUnitCodes - return the adUnitCodes for this auction instance
 * @property {function(): BidRequest[]} getBidRequests - get all bid requests for this auction instance
 * @property {function(): BidReceived[]} getBidsReceived - get all bid received for this auction instance
 * @property {function(): void} startAuctionTimer - sets the bidsBackHandler callback and starts the timer for auction
 * @property {function(): void} callBids - sends requests to all adapters for bids
 */

import {flatten, timestamp, adUnitsFilter, deepAccess, getBidRequest, getValue, parseUrl} from './utils.js';
import { getPriceBucketString } from './cpmBucketManager.js';
import { getNativeTargeting } from './native.js';
import { getCacheUrl, store } from './videoCache.js';
import { Renderer } from './Renderer.js';
import { config } from './config.js';
import { userSync } from './userSync.js';
import { hook } from './hook.js';
import find from 'core-js-pure/features/array/find.js';
import includes from 'core-js-pure/features/array/includes.js';
import { OUTSTREAM } from './video.js';
import { VIDEO } from './mediaTypes.js';

const { syncUsers } = userSync;
const utils = require('./utils.js');
const adapterManager = require('./adapterManager.js').default;
const events = require('./events.js');
const CONSTANTS = require('./constants.json');

export const AUCTION_STARTED = 'started';
export const AUCTION_IN_PROGRESS = 'inProgress';
export const AUCTION_COMPLETED = 'completed';

// register event for bid adjustment
events.on(CONSTANTS.EVENTS.BID_ADJUSTMENT, function (bid) {
  adjustBids(bid);
});

const MAX_REQUESTS_PER_ORIGIN = 4;
const outstandingRequests = {};
const sourceInfo = {};
const queuedCalls = [];

/**
  * Creates new auction instance
  *
  * @param {Object} requestConfig
  * @param {AdUnit} requestConfig.adUnits
  * @param {AdUnitCode} requestConfig.adUnitCodes
  * @param {function():void} requestConfig.callback
  * @param {number} requestConfig.cbTimeout
  * @param {Array.<string>} requestConfig.labels
  * @param {string} requestConfig.auctionId
  *
  * @returns {Auction} auction instance
  */
export function newAuction({adUnits, adUnitCodes, callback, cbTimeout, labels, auctionId}) {
  let _adUnits = adUnits;
  let _labels = labels;
  let _adUnitCodes = adUnitCodes;
  let _bidderRequests = [];
  let _bidsReceived = [];
  let _noBids = [];
  let _auctionStart;
  let _auctionEnd;
  let _auctionId = auctionId || utils.generateUUID();
  let _auctionStatus;
  let _callback = callback;
  let _timer;
  let _timeout = cbTimeout;
  let _winningBids = [];
  let _timelyBidders = new Set();

  function addBidRequests(bidderRequests) { _bidderRequests = _bidderRequests.concat(bidderRequests); }
  function addBidReceived(bidsReceived) { _bidsReceived = _bidsReceived.concat(bidsReceived); }
  function addNoBid(noBid) { _noBids = _noBids.concat(noBid); }

  function getProperties() {
    return {
      auctionId: _auctionId,
      timestamp: _auctionStart,
      auctionEnd: _auctionEnd,
      auctionStatus: _auctionStatus,
      adUnits: _adUnits,
      adUnitCodes: _adUnitCodes,
      labels: _labels,
      bidderRequests: _bidderRequests,
      noBids: _noBids,
      bidsReceived: _bidsReceived,
      winningBids: _winningBids,
      timeout: _timeout
    };
  }

  function startAuctionTimer() {
    const timedOut = true;
    const timeoutCallback = executeCallback.bind(null, timedOut);
    let timer = setTimeout(timeoutCallback, _timeout);
    _timer = timer;
  }

  function executeCallback(timedOut, cleartimer) {
    // clear timer when done calls executeCallback
    if (cleartimer) {
      clearTimeout(_timer);
    }

    if (_auctionEnd === undefined) {
      let timedOutBidders = [];
      if (timedOut) {
        utils.logMessage(`Auction ${_auctionId} timedOut`);
        timedOutBidders = getTimedOutBids(_bidderRequests, _timelyBidders);
        if (timedOutBidders.length) {
          events.emit(CONSTANTS.EVENTS.BID_TIMEOUT, timedOutBidders);
        }
      }

      _auctionStatus = AUCTION_COMPLETED;
      _auctionEnd = Date.now();

      events.emit(CONSTANTS.EVENTS.AUCTION_END, getProperties());
      bidsBackCallback(_adUnits, function () {
        try {
          if (_callback != null) {
            const adUnitCodes = _adUnitCodes;
            const bids = _bidsReceived
              .filter(utils.bind.call(adUnitsFilter, this, adUnitCodes))
              .reduce(groupByPlacement, {});
            _callback.apply($$PREBID_GLOBAL$$, [bids, timedOut, _auctionId]);
            _callback = null;
          }
        } catch (e) {
          utils.logError('Error executing bidsBackHandler', null, e);
        } finally {
          // Calling timed out bidders
          if (timedOutBidders.length) {
            adapterManager.callTimedOutBidders(adUnits, timedOutBidders, _timeout);
          }
          // Only automatically sync if the publisher has not chosen to "enableOverride"
          let userSyncConfig = config.getConfig('userSync') || {};
          if (!userSyncConfig.enableOverride) {
            // Delay the auto sync by the config delay
            syncUsers(userSyncConfig.syncDelay);
          }
        }
      })
    }
  }

  function auctionDone() {
    // when all bidders have called done callback atleast once it means auction is complete
    utils.logInfo(`Bids Received for Auction with id: ${_auctionId}`, _bidsReceived);
    _auctionStatus = AUCTION_COMPLETED;
    executeCallback(false, true);
  }

  function onTimelyResponse(bidderCode) {
    _timelyBidders.add(bidderCode);
  }

  function callBids() {
    _auctionStatus = AUCTION_STARTED;
    _auctionStart = Date.now();

    let bidRequests = adapterManager.makeBidRequests(_adUnits, _auctionStart, _auctionId, _timeout, _labels);
    utils.logInfo(`Bids Requested for Auction with id: ${_auctionId}`, bidRequests);

    if (bidRequests.length < 1) {
      utils.logWarn('No valid bid requests returned for auction');
      auctionDone();
    } else {
      addBidderRequests.call({
        dispatch: addBidderRequestsCallback,
        context: this
      }, bidRequests);
    }
  }

  /**
   * callback executed after addBidderRequests completes
   * @param {BidRequest[]} bidRequests
   */
  function addBidderRequestsCallback(bidRequests) {
    bidRequests.forEach(bidRequest => {
      addBidRequests(bidRequest);
    });

    let requests = {};
    let call = {
      bidRequests,
      run: () => {
        startAuctionTimer();

        _auctionStatus = AUCTION_IN_PROGRESS;

        events.emit(CONSTANTS.EVENTS.AUCTION_INIT, getProperties());

        let callbacks = auctionCallbacks(auctionDone, this);
        adapterManager.callBids(_adUnits, bidRequests, function(...args) {
          addBidResponse.apply({
            dispatch: callbacks.addBidResponse,
            bidderRequest: this
          }, args)
        }, callbacks.adapterDone, {
          request(source, origin) {
            increment(outstandingRequests, origin);
            increment(requests, source);

            if (!sourceInfo[source]) {
              sourceInfo[source] = {
                SRA: true,
                origin
              };
            }
            if (requests[source] > 1) {
              sourceInfo[source].SRA = false;
            }
          },
          done(origin) {
            outstandingRequests[origin]--;
            if (queuedCalls[0]) {
              if (runIfOriginHasCapacity(queuedCalls[0])) {
                queuedCalls.shift();
              }
            }
          }
        }, _timeout, onTimelyResponse);
      }
    };

    if (!runIfOriginHasCapacity(call)) {
      utils.logWarn('queueing auction due to limited endpoint capacity');
      queuedCalls.push(call);
    }

    function runIfOriginHasCapacity(call) {
      let hasCapacity = true;

      let maxRequests = config.getConfig('maxRequestsPerOrigin') || MAX_REQUESTS_PER_ORIGIN;

      call.bidRequests.some(bidRequest => {
        let requests = 1;
        let source = (typeof bidRequest.src !== 'undefined' && bidRequest.src === CONSTANTS.S2S.SRC) ? 's2s'
          : bidRequest.bidderCode;
        // if we have no previous info on this source just let them through
        if (sourceInfo[source]) {
          if (sourceInfo[source].SRA === false) {
            // some bidders might use more than the MAX_REQUESTS_PER_ORIGIN in a single auction.  In those cases
            // set their request count to MAX_REQUESTS_PER_ORIGIN so the auction isn't permanently queued waiting
            // for capacity for that bidder
            requests = Math.min(bidRequest.bids.length, maxRequests);
          }
          if (outstandingRequests[sourceInfo[source].origin] + requests > maxRequests) {
            hasCapacity = false;
          }
        }
        // return only used for terminating this .some() iteration early if it is determined we don't have capacity
        return !hasCapacity;
      });

      if (hasCapacity) {
        call.run();
      }

      return hasCapacity;
    }

    function increment(obj, prop) {
      if (typeof obj[prop] === 'undefined') {
        obj[prop] = 1
      } else {
        obj[prop]++;
      }
    }
  }

  function addWinningBid(winningBid) {
    _winningBids = _winningBids.concat(winningBid);
    adapterManager.callBidWonBidder(winningBid.bidder, winningBid, adUnits);
  }

  function setBidTargeting(bid) {
    adapterManager.callSetTargetingBidder(bid.bidder, bid);
  }

  return {
    addBidReceived,
    addNoBid,
    executeCallback,
    callBids,
    addWinningBid,
    setBidTargeting,
    getWinningBids: () => _winningBids,
    getTimeout: () => _timeout,
    getAuctionId: () => _auctionId,
    getAuctionStatus: () => _auctionStatus,
    getAdUnits: () => _adUnits,
    getAdUnitCodes: () => _adUnitCodes,
    getBidRequests: () => _bidderRequests,
    getBidsReceived: () => _bidsReceived,
    getNoBids: () => _noBids
  }
}

export const addBidResponse = hook('async', function(adUnitCode, bid) {
  this.dispatch.call(this.bidderRequest, adUnitCode, bid);
}, 'addBidResponse');

export const addBidderRequests = hook('sync', function(bidderRequests) {
  this.dispatch.call(this.context, bidderRequests);
}, 'addBidderRequests');

export const bidsBackCallback = hook('async', function (adUnits, callback) {
  if (callback) {
    callback();
  }
}, 'bidsBackCallback');

export function auctionCallbacks(auctionDone, auctionInstance) {
  let outstandingBidsAdded = 0;
  let allAdapterCalledDone = false;
  let bidderRequestsDone = new Set();
  let bidResponseMap = {};

  function afterBidAdded() {
    outstandingBidsAdded--;
    if (allAdapterCalledDone && outstandingBidsAdded === 0) {
      auctionDone()
    }
  }

  function addBidResponse(adUnitCode, bid) {
    let bidderRequest = this;

    bidResponseMap[bid.requestId] = true;

    outstandingBidsAdded++;
    let auctionId = auctionInstance.getAuctionId();

    let bidResponse = getPreparedBidForAuction({adUnitCode, bid, bidderRequest, auctionId});

    if (bidResponse.mediaType === 'video') {
      tryAddVideoBid(auctionInstance, bidResponse, bidderRequest, afterBidAdded);
    } else {
      addBidToAuction(auctionInstance, bidResponse);
      afterBidAdded();
    }
  }

  function adapterDone() {
    let bidderRequest = this;
    let bidderRequests = auctionInstance.getBidRequests();
    const auctionOptionsConfig = config.getConfig('auctionOptions');

    bidderRequestsDone.add(bidderRequest);

    if (auctionOptionsConfig && !utils.isEmpty(auctionOptionsConfig)) {
      const secondaryBidders = auctionOptionsConfig.secondaryBidders;
      if (secondaryBidders && !bidderRequests.every(bidder => includes(secondaryBidders, bidder.bidderCode))) {
        bidderRequests = bidderRequests.filter(request => !includes(secondaryBidders, request.bidderCode));
      }
    }

    allAdapterCalledDone = bidderRequests.every(bidderRequest => bidderRequestsDone.has(bidderRequest));

    bidderRequest.bids.forEach(bid => {
      if (!bidResponseMap[bid.bidId]) {
        auctionInstance.addNoBid(bid);
        events.emit(CONSTANTS.EVENTS.NO_BID, bid);
      }
    });

    if (allAdapterCalledDone && outstandingBidsAdded === 0) {
      auctionDone();
    }
  }

  return {
    addBidResponse,
    adapterDone
  }
}

export function doCallbacksIfTimedout(auctionInstance, bidResponse) {
  if (bidResponse.timeToRespond > auctionInstance.getTimeout() + config.getConfig('timeoutBuffer')) {
    auctionInstance.executeCallback(true);
  }
}

// Add a bid to the auction.
export function addBidToAuction(auctionInstance, bidResponse) {
  let bidderRequests = auctionInstance.getBidRequests();
  let bidderRequest = find(bidderRequests, bidderRequest => bidderRequest.bidderCode === bidResponse.bidderCode);
  setupBidTargeting(bidResponse, bidderRequest);

  events.emit(CONSTANTS.EVENTS.BID_RESPONSE, bidResponse);
  auctionInstance.addBidReceived(bidResponse);

  doCallbacksIfTimedout(auctionInstance, bidResponse);
}

// Video bids may fail if the cache is down, or there's trouble on the network.
function tryAddVideoBid(auctionInstance, bidResponse, bidRequests, afterBidAdded) {
  let addBid = true;

  const bidderRequest = getBidRequest(bidResponse.originalRequestId || bidResponse.requestId, [bidRequests]);
  const videoMediaType =
  bidderRequest && deepAccess(bidderRequest, 'mediaTypes.video');
  const context = videoMediaType && deepAccess(videoMediaType, 'context');

  if (config.getConfig('cache.url') && context !== OUTSTREAM) {
    if (!bidResponse.videoCacheKey || config.getConfig('cache.ignoreBidderCacheKey')) {
      addBid = false;
      callPrebidCache(auctionInstance, bidResponse, afterBidAdded, bidderRequest);
    } else if (!bidResponse.vastUrl) {
      utils.logError('videoCacheKey specified but not required vastUrl for video bid');
      addBid = false;
    }
  }
  if (addBid) {
    addBidToAuction(auctionInstance, bidResponse);
    afterBidAdded();
  }
}

export const callPrebidCache = hook('async', function(auctionInstance, bidResponse, afterBidAdded, bidderRequest) {
  store([bidResponse], function (error, cacheIds) {
    if (error) {
      utils.logWarn(`Failed to save to the video cache: ${error}. Video bid must be discarded.`);

      doCallbacksIfTimedout(auctionInstance, bidResponse);
    } else {
      if (cacheIds[0].uuid === '') {
        utils.logWarn(`Supplied video cache key was already in use by Prebid Cache; caching attempt was rejected. Video bid must be discarded.`);

        doCallbacksIfTimedout(auctionInstance, bidResponse);
      } else {
        bidResponse.videoCacheKey = cacheIds[0].uuid;

        if (!bidResponse.vastUrl) {
          bidResponse.vastUrl = getCacheUrl(bidResponse.videoCacheKey);
        }
        addBidToAuction(auctionInstance, bidResponse);
        afterBidAdded();
      }
    }
  }, bidderRequest);
}, 'callPrebidCache');

// Postprocess the bids so that all the universal properties exist, no matter which bidder they came from.
// This should be called before addBidToAuction().
function getPreparedBidForAuction({adUnitCode, bid, bidderRequest, auctionId}) {
  const start = bidderRequest.start;

  let bidObject = Object.assign({}, bid, {
    auctionId,
    responseTimestamp: timestamp(),
    requestTimestamp: start,
    cpm: parseFloat(bid.cpm) || 0,
    bidder: bid.bidderCode,
    adUnitCode
  });

  bidObject.timeToRespond = bidObject.responseTimestamp - bidObject.requestTimestamp;

  // Let listeners know that now is the time to adjust the bid, if they want to.
  //
  // CAREFUL: Publishers rely on certain bid properties to be available (like cpm),
  // but others to not be set yet (like priceStrings). See #1372 and #1389.
  events.emit(CONSTANTS.EVENTS.BID_ADJUSTMENT, bidObject);

  // a publisher-defined renderer can be used to render bids
  const bidReq = bidderRequest.bids && find(bidderRequest.bids, bid => bid.adUnitCode == adUnitCode && bid.bidId == bidObject.requestId);
  const adUnitRenderer = bidReq && bidReq.renderer;

  // a publisher can also define a renderer for a mediaType
  const bidObjectMediaType = bidObject.mediaType;
  const bidMediaType = bidReq &&
        bidReq.mediaTypes &&
        bidReq.mediaTypes[bidObjectMediaType];

  var mediaTypeRenderer = bidMediaType && bidMediaType.renderer;

  var renderer = null;

  // the renderer for the mediaType takes precendence
<<<<<<< HEAD
  if (mediaTypeRenderer && mediaTypeRenderer.url && !(mediaTypeRenderer.backupOnly === true && mediaTypeRenderer.render)) {
    renderer = mediaTypeRenderer;
  } else if (adUnitRenderer && adUnitRenderer.url && !(adUnitRenderer.backupOnly === true && bid.renderer)) {
=======
  if (mediaTypeRenderer && mediaTypeRenderer.url && mediaTypeRenderer.render && !(mediaTypeRenderer.backupOnly === true && bid.renderer)) {
    renderer = mediaTypeRenderer;
  } else if (adUnitRenderer && adUnitRenderer.url && adUnitRenderer.render && !(adUnitRenderer.backupOnly === true && bid.renderer)) {
>>>>>>> e3313698
    renderer = adUnitRenderer;
  }

  if (renderer) {
    bidObject.renderer = Renderer.install({ url: renderer.url });
    bidObject.renderer.setRender(renderer.render);
  }

  // Use the config value 'mediaTypeGranularity' if it has been defined for mediaType, else use 'customPriceBucket'
  const mediaTypeGranularity = getMediaTypeGranularity(bid.mediaType, bidReq, config.getConfig('mediaTypePriceGranularity'));
  const priceStringsObj = getPriceBucketString(
    bidObject.cpm,
    (typeof mediaTypeGranularity === 'object') ? mediaTypeGranularity : config.getConfig('customPriceBucket'),
    config.getConfig('currency.granularityMultiplier')
  );
  bidObject.pbLg = priceStringsObj.low;
  bidObject.pbMg = priceStringsObj.med;
  bidObject.pbHg = priceStringsObj.high;
  bidObject.pbAg = priceStringsObj.auto;
  bidObject.pbDg = priceStringsObj.dense;
  bidObject.pbCg = priceStringsObj.custom;

  return bidObject;
}

function setupBidTargeting(bidObject, bidderRequest) {
  let keyValues;
  if (bidObject.bidderCode && (bidObject.cpm > 0 || bidObject.dealId)) {
    let bidReq = find(bidderRequest.bids, bid => bid.adUnitCode === bidObject.adUnitCode);
    keyValues = getKeyValueTargetingPairs(bidObject.bidderCode, bidObject, bidReq);
  }

  // use any targeting provided as defaults, otherwise just set from getKeyValueTargetingPairs
  bidObject.adserverTargeting = Object.assign(bidObject.adserverTargeting || {}, keyValues);
}

/**
 * @param {MediaType} mediaType
 * @param {Bid} [bidReq]
 * @param {MediaTypePriceGranularity} [mediaTypePriceGranularity]
 * @returns {(Object|string|undefined)}
 */
export function getMediaTypeGranularity(mediaType, bidReq, mediaTypePriceGranularity) {
  if (mediaType && mediaTypePriceGranularity) {
    if (mediaType === VIDEO) {
      const context = deepAccess(bidReq, `mediaTypes.${VIDEO}.context`, 'instream');
      if (mediaTypePriceGranularity[`${VIDEO}-${context}`]) {
        return mediaTypePriceGranularity[`${VIDEO}-${context}`];
      }
    }
    return mediaTypePriceGranularity[mediaType];
  }
}

/**
 * This function returns the price granularity defined. It can be either publisher defined or default value
 * @param {string} mediaType
 * @param {BidRequest} bidReq
 * @returns {string} granularity
 */
export const getPriceGranularity = (mediaType, bidReq) => {
  // Use the config value 'mediaTypeGranularity' if it has been set for mediaType, else use 'priceGranularity'
  const mediaTypeGranularity = getMediaTypeGranularity(mediaType, bidReq, config.getConfig('mediaTypePriceGranularity'));
  const granularity = (typeof mediaType === 'string' && mediaTypeGranularity) ? ((typeof mediaTypeGranularity === 'string') ? mediaTypeGranularity : 'custom') : config.getConfig('priceGranularity');
  return granularity;
}

/**
 * This function returns a function to get bid price by price granularity
 * @param {string} granularity
 * @returns {function}
 */
export const getPriceByGranularity = (granularity) => {
  return (bid) => {
    if (granularity === CONSTANTS.GRANULARITY_OPTIONS.AUTO) {
      return bid.pbAg;
    } else if (granularity === CONSTANTS.GRANULARITY_OPTIONS.DENSE) {
      return bid.pbDg;
    } else if (granularity === CONSTANTS.GRANULARITY_OPTIONS.LOW) {
      return bid.pbLg;
    } else if (granularity === CONSTANTS.GRANULARITY_OPTIONS.MEDIUM) {
      return bid.pbMg;
    } else if (granularity === CONSTANTS.GRANULARITY_OPTIONS.HIGH) {
      return bid.pbHg;
    } else if (granularity === CONSTANTS.GRANULARITY_OPTIONS.CUSTOM) {
      return bid.pbCg;
    }
  }
}

/**
 * This function returns a function to get first advertiser domain from bid response meta
 * @returns {function}
 */
export const getAdvertiserDomain = () => {
  return (bid) => {
    return (bid.meta && bid.meta.advertiserDomains && bid.meta.advertiserDomains.length > 0) ? bid.meta.advertiserDomains[0] : '';
  }
}

/**
 * @param {string} mediaType
 * @param {string} bidderCode
 * @param {BidRequest} bidReq
 * @returns {*}
 */
export function getStandardBidderSettings(mediaType, bidderCode, bidReq) {
  // factory for key value objs
  function createKeyVal(key, value) {
    return {
      key,
      val: (typeof value === 'function')
        ? function (bidResponse) {
          return value(bidResponse);
        }
        : function (bidResponse) {
          return getValue(bidResponse, value);
        }
    };
  }
  const TARGETING_KEYS = CONSTANTS.TARGETING_KEYS;
  const granularity = getPriceGranularity(mediaType, bidReq);

  let bidderSettings = $$PREBID_GLOBAL$$.bidderSettings;
  if (!bidderSettings[CONSTANTS.JSON_MAPPING.BD_SETTING_STANDARD]) {
    bidderSettings[CONSTANTS.JSON_MAPPING.BD_SETTING_STANDARD] = {};
  }
  if (!bidderSettings[CONSTANTS.JSON_MAPPING.BD_SETTING_STANDARD][CONSTANTS.JSON_MAPPING.ADSERVER_TARGETING]) {
    bidderSettings[CONSTANTS.JSON_MAPPING.BD_SETTING_STANDARD][CONSTANTS.JSON_MAPPING.ADSERVER_TARGETING] = [
      createKeyVal(TARGETING_KEYS.BIDDER, 'bidderCode'),
      createKeyVal(TARGETING_KEYS.AD_ID, 'adId'),
      createKeyVal(TARGETING_KEYS.PRICE_BUCKET, getPriceByGranularity(granularity)),
      createKeyVal(TARGETING_KEYS.SIZE, 'size'),
      createKeyVal(TARGETING_KEYS.DEAL, 'dealId'),
      createKeyVal(TARGETING_KEYS.SOURCE, 'source'),
      createKeyVal(TARGETING_KEYS.FORMAT, 'mediaType'),
      createKeyVal(TARGETING_KEYS.ADOMAIN, getAdvertiserDomain()),
    ]
  }

  if (mediaType === 'video') {
    const adserverTargeting = bidderSettings[CONSTANTS.JSON_MAPPING.BD_SETTING_STANDARD][CONSTANTS.JSON_MAPPING.ADSERVER_TARGETING];

    // Adding hb_uuid + hb_cache_id
    [TARGETING_KEYS.UUID, TARGETING_KEYS.CACHE_ID].forEach(targetingKeyVal => {
      if (typeof find(adserverTargeting, kvPair => kvPair.key === targetingKeyVal) === 'undefined') {
        adserverTargeting.push(createKeyVal(targetingKeyVal, 'videoCacheKey'));
      }
    });

    // Adding hb_cache_host
    if (config.getConfig('cache.url') && (!bidderCode || utils.deepAccess(bidderSettings, `${bidderCode}.sendStandardTargeting`) !== false)) {
      const urlInfo = parseUrl(config.getConfig('cache.url'));

      if (typeof find(adserverTargeting, targetingKeyVal => targetingKeyVal.key === TARGETING_KEYS.CACHE_HOST) === 'undefined') {
        adserverTargeting.push(createKeyVal(TARGETING_KEYS.CACHE_HOST, function(bidResponse) {
          return utils.deepAccess(bidResponse, `adserverTargeting.${TARGETING_KEYS.CACHE_HOST}`)
            ? bidResponse.adserverTargeting[TARGETING_KEYS.CACHE_HOST] : urlInfo.hostname;
        }));
      }
    }
  }
  return bidderSettings[CONSTANTS.JSON_MAPPING.BD_SETTING_STANDARD];
}

export function getKeyValueTargetingPairs(bidderCode, custBidObj, bidReq) {
  if (!custBidObj) {
    return {};
  }

  var keyValues = {};
  var bidderSettings = $$PREBID_GLOBAL$$.bidderSettings;

  // 1) set the keys from "standard" setting or from prebid defaults
  if (bidderSettings) {
    // initialize default if not set
    const standardSettings = getStandardBidderSettings(custBidObj.mediaType, bidderCode, bidReq);
    setKeys(keyValues, standardSettings, custBidObj);

    // 2) set keys from specific bidder setting override if they exist
    if (bidderCode && bidderSettings[bidderCode] && bidderSettings[bidderCode][CONSTANTS.JSON_MAPPING.ADSERVER_TARGETING]) {
      setKeys(keyValues, bidderSettings[bidderCode], custBidObj);
      custBidObj.sendStandardTargeting = bidderSettings[bidderCode].sendStandardTargeting;
    }
  }

  // set native key value targeting
  if (custBidObj['native']) {
    keyValues = Object.assign({}, keyValues, getNativeTargeting(custBidObj, bidReq));
  }

  return keyValues;
}

function setKeys(keyValues, bidderSettings, custBidObj) {
  var targeting = bidderSettings[CONSTANTS.JSON_MAPPING.ADSERVER_TARGETING];
  custBidObj.size = custBidObj.getSize();

  utils._each(targeting, function (kvPair) {
    var key = kvPair.key;
    var value = kvPair.val;

    if (keyValues[key]) {
      utils.logWarn('The key: ' + key + ' is getting ovewritten');
    }

    if (utils.isFn(value)) {
      try {
        value = value(custBidObj);
      } catch (e) {
        utils.logError('bidmanager', 'ERROR', e);
      }
    }

    if (
      ((typeof bidderSettings.suppressEmptyKeys !== 'undefined' && bidderSettings.suppressEmptyKeys === true) ||
      key === CONSTANTS.TARGETING_KEYS.DEAL) && // hb_deal is suppressed automatically if not set
      (
        utils.isEmptyStr(value) ||
        value === null ||
        value === undefined
      )
    ) {
      utils.logInfo("suppressing empty key '" + key + "' from adserver targeting");
    } else {
      keyValues[key] = value;
    }
  });

  return keyValues;
}

export function adjustBids(bid) {
  let code = bid.bidderCode;
  let bidPriceAdjusted = bid.cpm;
  let bidCpmAdjustment;
  if ($$PREBID_GLOBAL$$.bidderSettings) {
    if (code && $$PREBID_GLOBAL$$.bidderSettings[code] && typeof $$PREBID_GLOBAL$$.bidderSettings[code].bidCpmAdjustment === 'function') {
      bidCpmAdjustment = $$PREBID_GLOBAL$$.bidderSettings[code].bidCpmAdjustment;
    } else if ($$PREBID_GLOBAL$$.bidderSettings[CONSTANTS.JSON_MAPPING.BD_SETTING_STANDARD] && typeof $$PREBID_GLOBAL$$.bidderSettings[CONSTANTS.JSON_MAPPING.BD_SETTING_STANDARD].bidCpmAdjustment === 'function') {
      bidCpmAdjustment = $$PREBID_GLOBAL$$.bidderSettings[CONSTANTS.JSON_MAPPING.BD_SETTING_STANDARD].bidCpmAdjustment;
    }
    if (bidCpmAdjustment) {
      try {
        bidPriceAdjusted = bidCpmAdjustment(bid.cpm, Object.assign({}, bid));
      } catch (e) {
        utils.logError('Error during bid adjustment', 'bidmanager.js', e);
      }
    }
  }

  if (bidPriceAdjusted >= 0) {
    bid.cpm = bidPriceAdjusted;
  }
}

/**
 * groupByPlacement is a reduce function that converts an array of Bid objects
 * to an object with placement codes as keys, with each key representing an object
 * with an array of `Bid` objects for that placement
 * @returns {*} as { [adUnitCode]: { bids: [Bid, Bid, Bid] } }
 */
function groupByPlacement(bidsByPlacement, bid) {
  if (!bidsByPlacement[bid.adUnitCode]) { bidsByPlacement[bid.adUnitCode] = { bids: [] }; }
  bidsByPlacement[bid.adUnitCode].bids.push(bid);
  return bidsByPlacement;
}

/**
 * Returns a list of bids that we haven't received a response yet where the bidder did not call done
 * @param {BidRequest[]} bidderRequests List of bids requested for auction instance
 * @param {Set} timelyBidders Set of bidders which responded in time
 *
 * @typedef {Object} TimedOutBid
 * @property {string} bidId The id representing the bid
 * @property {string} bidder The string name of the bidder
 * @property {string} adUnitCode The code used to uniquely identify the ad unit on the publisher's page
 * @property {string} auctionId The id representing the auction
 *
 * @return {Array<TimedOutBid>} List of bids that Prebid hasn't received a response for
 */
function getTimedOutBids(bidderRequests, timelyBidders) {
  const timedOutBids = bidderRequests
    .map(bid => (bid.bids || []).filter(bid => !timelyBidders.has(bid.bidder)))
    .reduce(flatten, [])
    .map(bid => ({
      bidId: bid.bidId,
      bidder: bid.bidder,
      adUnitCode: bid.adUnitCode,
      auctionId: bid.auctionId,
    }));

  return timedOutBids;
}<|MERGE_RESOLUTION|>--- conflicted
+++ resolved
@@ -533,15 +533,9 @@
   var renderer = null;
 
   // the renderer for the mediaType takes precendence
-<<<<<<< HEAD
-  if (mediaTypeRenderer && mediaTypeRenderer.url && !(mediaTypeRenderer.backupOnly === true && mediaTypeRenderer.render)) {
-    renderer = mediaTypeRenderer;
-  } else if (adUnitRenderer && adUnitRenderer.url && !(adUnitRenderer.backupOnly === true && bid.renderer)) {
-=======
   if (mediaTypeRenderer && mediaTypeRenderer.url && mediaTypeRenderer.render && !(mediaTypeRenderer.backupOnly === true && bid.renderer)) {
     renderer = mediaTypeRenderer;
   } else if (adUnitRenderer && adUnitRenderer.url && adUnitRenderer.render && !(adUnitRenderer.backupOnly === true && bid.renderer)) {
->>>>>>> e3313698
     renderer = adUnitRenderer;
   }
 
