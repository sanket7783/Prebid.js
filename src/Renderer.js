--- conflicted
+++ resolved
@@ -46,11 +46,7 @@
       if (this._render) {
         this._render.apply(this, renderArgs)
       } else {
-<<<<<<< HEAD
-        utils.logWarn(`No render function was provided, please use .setRender on the renderer`);
-=======
         logWarn(`No render function was provided, please use .setRender on the renderer`);
->>>>>>> 2d82104b
       }
     }
 
@@ -59,11 +55,7 @@
       this.cmd.unshift(runRender) // should render run first ?
       loadExternalScript(url, moduleCode, this.callback);
     } else {
-<<<<<<< HEAD
-      utils.logWarn(`External Js not loaded by Renderer since renderer url and callback is already defined on adUnit ${adUnitCode}`);
-=======
       logWarn(`External Js not loaded by Renderer since renderer url and callback is already defined on adUnit ${adUnitCode}`);
->>>>>>> 2d82104b
       runRender()
     }
   }.bind(this) // bind the function to this object to avoid 'this' errors
