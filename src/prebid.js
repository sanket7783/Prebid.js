/** @module pbjs */

import { getGlobal } from './prebidGlobal.js';
<<<<<<< HEAD
import { adUnitsFilter, flatten, getHighestCpm, isArrayOfNums, isGptPubadsDefined, uniques } from './utils.js';
=======
import {
  adUnitsFilter, flatten, getHighestCpm, isArrayOfNums, isGptPubadsDefined, uniques, logInfo,
  contains, logError, isArray, deepClone, deepAccess, isNumber, logWarn, logMessage, isFn,
  transformAdServerTargetingObj, bind, replaceAuctionPrice, replaceClickThrough, insertElement,
  inIframe, callBurl, createInvisibleIframe, generateUUID, unsupportedBidderMessage, isEmpty
} from './utils.js';
>>>>>>> 2d82104b
import { listenMessagesFromCreative } from './secureCreatives.js';
import { userSync } from './userSync.js';
import { config } from './config.js';
import { auctionManager } from './auctionManager.js';
import { filters, targeting } from './targeting.js';
import { hook } from './hook.js';
import { sessionLoader } from './debugging.js';
import includes from 'core-js-pure/features/array/includes.js';
import { adunitCounter } from './adUnits.js';
import { executeRenderer, isRendererRequired } from './Renderer.js';
import { createBid } from './bidfactory.js';
import { storageCallbacks } from './storageManager.js';

const $$PREBID_GLOBAL$$ = getGlobal();
const CONSTANTS = require('./constants.json');
const adapterManager = require('./adapterManager.js').default;
const events = require('./events.js');
const { triggerUserSyncs } = userSync;

/* private variables */
<<<<<<< HEAD
const { ADD_AD_UNITS, BID_WON, REQUEST_BIDS, SET_TARGETING, AD_RENDER_FAILED, STALE_RENDER } = CONSTANTS.EVENTS;
=======
const { ADD_AD_UNITS, BID_WON, REQUEST_BIDS, SET_TARGETING, AD_RENDER_FAILED, AD_RENDER_SUCCEEDED, STALE_RENDER } = CONSTANTS.EVENTS;
>>>>>>> 2d82104b
const { PREVENT_WRITING_ON_MAIN_DOCUMENT, NO_AD, EXCEPTION, CANNOT_FIND_AD, MISSING_DOC_OR_ADID } = CONSTANTS.AD_RENDER_FAILED_REASON;

const eventValidators = {
  bidWon: checkDefinedPlacement
};

// initialize existing debugging sessions if present
sessionLoader();

/* Public vars */
$$PREBID_GLOBAL$$.bidderSettings = $$PREBID_GLOBAL$$.bidderSettings || {};

// let the world know we are loaded
$$PREBID_GLOBAL$$.libLoaded = true;

// version auto generated from build
$$PREBID_GLOBAL$$.version = 'v$prebid.version$';
logInfo('Prebid.js v$prebid.version$ loaded');

// modules list generated from build
$$PREBID_GLOBAL$$.installedModules = ['v$prebid.modulesList$'];

// modules list generated from build
$$PREBID_GLOBAL$$.installedModules = ['v$prebid.modulesList$'];

// create adUnit array
$$PREBID_GLOBAL$$.adUnits = $$PREBID_GLOBAL$$.adUnits || [];

// Allow publishers who enable user sync override to trigger their sync
$$PREBID_GLOBAL$$.triggerUserSyncs = triggerUserSyncs;

function checkDefinedPlacement(id) {
  var adUnitCodes = auctionManager.getBidsRequested().map(bidSet => bidSet.bids.map(bid => bid.adUnitCode))
    .reduce(flatten)
    .filter(uniques);

  if (!contains(adUnitCodes, id)) {
    logError('The "' + id + '" placement is not defined.');
    return;
  }

  return true;
}

function setRenderSize(doc, width, height) {
  if (doc.defaultView && doc.defaultView.frameElement) {
    doc.defaultView.frameElement.width = width;
    doc.defaultView.frameElement.height = height;
  }
}

function validateSizes(sizes, targLength) {
  let cleanSizes = [];
  if (isArray(sizes) && ((targLength) ? sizes.length === targLength : sizes.length > 0)) {
    // check if an array of arrays or array of numbers
    if (sizes.every(sz => isArrayOfNums(sz, 2))) {
      cleanSizes = sizes;
    } else if (isArrayOfNums(sizes, 2)) {
      cleanSizes.push(sizes);
    }
  }
  return cleanSizes;
}

function validateBannerMediaType(adUnit) {
  const validatedAdUnit = deepClone(adUnit);
  const banner = validatedAdUnit.mediaTypes.banner;
  const bannerSizes = validateSizes(banner.sizes);
  if (bannerSizes.length > 0) {
    banner.sizes = bannerSizes;
    // Deprecation Warning: This property will be deprecated in next release in favor of adUnit.mediaTypes.banner.sizes
    validatedAdUnit.sizes = bannerSizes;
  } else {
    logError('Detected a mediaTypes.banner object without a proper sizes field.  Please ensure the sizes are listed like: [[300, 250], ...].  Removing invalid mediaTypes.banner object from request.');
    delete validatedAdUnit.mediaTypes.banner
  }
  return validatedAdUnit;
}

function validateVideoMediaType(adUnit) {
  const validatedAdUnit = deepClone(adUnit);
  const video = validatedAdUnit.mediaTypes.video;
  if (video.playerSize) {
    let tarPlayerSizeLen = (typeof video.playerSize[0] === 'number') ? 2 : 1;

    const videoSizes = validateSizes(video.playerSize, tarPlayerSizeLen);
    if (videoSizes.length > 0) {
      if (tarPlayerSizeLen === 2) {
        logInfo('Transforming video.playerSize from [640,480] to [[640,480]] so it\'s in the proper format.');
      }
      video.playerSize = videoSizes;
      // Deprecation Warning: This property will be deprecated in next release in favor of adUnit.mediaTypes.video.playerSize
      validatedAdUnit.sizes = videoSizes;
    } else {
      logError('Detected incorrect configuration of mediaTypes.video.playerSize.  Please specify only one set of dimensions in a format like: [[640, 480]]. Removing invalid mediaTypes.video.playerSize property from request.');
      delete validatedAdUnit.mediaTypes.video.playerSize;
    }
  }
  return validatedAdUnit;
}

function validateNativeMediaType(adUnit) {
  const validatedAdUnit = deepClone(adUnit);
  const native = validatedAdUnit.mediaTypes.native;
  if (native.image && native.image.sizes && !Array.isArray(native.image.sizes)) {
    logError('Please use an array of sizes for native.image.sizes field.  Removing invalid mediaTypes.native.image.sizes property from request.');
    delete validatedAdUnit.mediaTypes.native.image.sizes;
  }
  if (native.image && native.image.aspect_ratios && !Array.isArray(native.image.aspect_ratios)) {
    logError('Please use an array of sizes for native.image.aspect_ratios field.  Removing invalid mediaTypes.native.image.aspect_ratios property from request.');
    delete validatedAdUnit.mediaTypes.native.image.aspect_ratios;
  }
  if (native.icon && native.icon.sizes && !Array.isArray(native.icon.sizes)) {
    logError('Please use an array of sizes for native.icon.sizes field.  Removing invalid mediaTypes.native.icon.sizes property from request.');
    delete validatedAdUnit.mediaTypes.native.icon.sizes;
  }
  return validatedAdUnit;
}

function validateAdUnitPos(adUnit, mediaType) {
  let pos = deepAccess(adUnit, `mediaTypes.${mediaType}.pos`);

  if (!pos || !isNumber(pos) || !isFinite(pos)) {
    let warning = `Value of property 'pos' on ad unit ${adUnit.code} should be of type: Number`;

    logWarn(warning);
    events.emit(CONSTANTS.EVENTS.AUCTION_DEBUG, {type: 'WARNING', arguments: warning});
    delete adUnit.mediaTypes[mediaType].pos;
  }

  return adUnit
}

export const adUnitSetupChecks = {
  validateBannerMediaType,
  validateVideoMediaType,
  validateNativeMediaType,
  validateSizes
};

export const checkAdUnitSetup = hook('sync', function (adUnits) {
  const validatedAdUnits = [];

  adUnits.forEach(adUnit => {
    const mediaTypes = adUnit.mediaTypes;
    const bids = adUnit.bids;
    let validatedBanner, validatedVideo, validatedNative;

    if (!bids || !isArray(bids)) {
      logError(`Detected adUnit.code '${adUnit.code}' did not have 'adUnit.bids' defined or 'adUnit.bids' is not an array. Removing adUnit from auction.`);
      return;
    }

    if (!mediaTypes || Object.keys(mediaTypes).length === 0) {
      logError(`Detected adUnit.code '${adUnit.code}' did not have a 'mediaTypes' object defined.  This is a required field for the auction, so this adUnit has been removed.`);
      return;
    }

    if (mediaTypes.banner) {
      validatedBanner = validateBannerMediaType(adUnit);
      if (mediaTypes.banner.hasOwnProperty('pos')) validatedBanner = validateAdUnitPos(validatedBanner, 'banner');
    }

    if (mediaTypes.video) {
      validatedVideo = validatedBanner ? validateVideoMediaType(validatedBanner) : validateVideoMediaType(adUnit);
      if (mediaTypes.video.hasOwnProperty('pos')) validatedVideo = validateAdUnitPos(validatedVideo, 'video');
    }

    if (mediaTypes.native) {
      validatedNative = validatedVideo ? validateNativeMediaType(validatedVideo) : validatedBanner ? validateNativeMediaType(validatedBanner) : validateNativeMediaType(adUnit);
    }

    const validatedAdUnit = Object.assign({}, validatedBanner, validatedVideo, validatedNative);

    validatedAdUnits.push(validatedAdUnit);
  });

  return validatedAdUnits;
}, 'checkAdUnitSetup');

/// ///////////////////////////////
//                              //
//    Start Public APIs         //
//                              //
/// ///////////////////////////////

/**
 * This function returns the query string targeting parameters available at this moment for a given ad unit. Note that some bidder's response may not have been received if you call this function too quickly after the requests are sent.
 * @param  {string} [adunitCode] adUnitCode to get the bid responses for
 * @alias module:pbjs.getAdserverTargetingForAdUnitCodeStr
 * @return {Array}  returnObj return bids array
 */
$$PREBID_GLOBAL$$.getAdserverTargetingForAdUnitCodeStr = function (adunitCode) {
  logInfo('Invoking $$PREBID_GLOBAL$$.getAdserverTargetingForAdUnitCodeStr', arguments);

  // call to retrieve bids array
  if (adunitCode) {
    var res = $$PREBID_GLOBAL$$.getAdserverTargetingForAdUnitCode(adunitCode);
    return transformAdServerTargetingObj(res);
  } else {
    logMessage('Need to call getAdserverTargetingForAdUnitCodeStr with adunitCode');
  }
};

/**
 * This function returns the query string targeting parameters available at this moment for a given ad unit. Note that some bidder's response may not have been received if you call this function too quickly after the requests are sent.
 * @param adUnitCode {string} adUnitCode to get the bid responses for
 * @alias module:pbjs.getHighestUnusedBidResponseForAdUnitCode
 * @returns {Object}  returnObj return bid
 */
$$PREBID_GLOBAL$$.getHighestUnusedBidResponseForAdUnitCode = function (adunitCode) {
  if (adunitCode) {
    const bid = auctionManager.getAllBidsForAdUnitCode(adunitCode)
      .filter(filters.isUnusedBid)
      .filter(filters.isBidNotExpired)

    return bid.length ? bid.reduce(getHighestCpm) : {}
  } else {
    logMessage('Need to call getHighestUnusedBidResponseForAdUnitCode with adunitCode');
  }
};

/**
 * This function returns the query string targeting parameters available at this moment for a given ad unit. Note that some bidder's response may not have been received if you call this function too quickly after the requests are sent.
 * @param adUnitCode {string} adUnitCode to get the bid responses for
 * @alias module:pbjs.getHighestUnusedBidResponseForAdUnitCode
 * @returns {Object}  returnObj return bid
 */
$$PREBID_GLOBAL$$.getHighestUnusedBidResponseForAdUnitCode = function (adunitCode) {
  if (adunitCode) {
    const bid = auctionManager.getAllBidsForAdUnitCode(adunitCode)
      .filter(filters.isUnusedBid)
      .filter(filters.isBidNotExpired)

    return bid.length ? bid.reduce(getHighestCpm) : {}
  } else {
    utils.logMessage('Need to call getHighestUnusedBidResponseForAdUnitCode with adunitCode');
  }
};

/**
 * This function returns the query string targeting parameters available at this moment for a given ad unit. Note that some bidder's response may not have been received if you call this function too quickly after the requests are sent.
 * @param adUnitCode {string} adUnitCode to get the bid responses for
 * @alias module:pbjs.getAdserverTargetingForAdUnitCode
 * @returns {Object}  returnObj return bids
 */
$$PREBID_GLOBAL$$.getAdserverTargetingForAdUnitCode = function (adUnitCode) {
  return $$PREBID_GLOBAL$$.getAdserverTargeting(adUnitCode)[adUnitCode];
};

/**
 * returns all ad server targeting for all ad units
 * @return {Object} Map of adUnitCodes and targeting values []
 * @alias module:pbjs.getAdserverTargeting
 */

$$PREBID_GLOBAL$$.getAdserverTargeting = function (adUnitCode) {
  logInfo('Invoking $$PREBID_GLOBAL$$.getAdserverTargeting', arguments);
  return targeting.getAllTargeting(adUnitCode);
};

function getBids(type) {
  const responses = auctionManager[type]()
    .filter(bind.call(adUnitsFilter, this, auctionManager.getAdUnitCodes()));

  // find the last auction id to get responses for most recent auction only
  const currentAuctionId = auctionManager.getLastAuctionId();

  return responses
    .map(bid => bid.adUnitCode)
    .filter(uniques).map(adUnitCode => responses
      .filter(bid => bid.auctionId === currentAuctionId && bid.adUnitCode === adUnitCode))
    .filter(bids => bids && bids[0] && bids[0].adUnitCode)
    .map(bids => {
      return {
        [bids[0].adUnitCode]: { bids }
      };
    })
    .reduce((a, b) => Object.assign(a, b), {});
}

/**
 * This function returns the bids requests involved in an auction but not bid on
 * @alias module:pbjs.getNoBids
 * @return {Object}            map | object that contains the bidRequests
 */

$$PREBID_GLOBAL$$.getNoBids = function () {
  logInfo('Invoking $$PREBID_GLOBAL$$.getNoBids', arguments);
  return getBids('getNoBids');
};

/**
 * This function returns the bids requests involved in an auction but not bid on or the specified adUnitCode
 * @param  {string} adUnitCode adUnitCode
 * @alias module:pbjs.getNoBidsForAdUnitCode
 * @return {Object}           bidResponse object
 */

$$PREBID_GLOBAL$$.getNoBidsForAdUnitCode = function (adUnitCode) {
  const bids = auctionManager.getNoBids().filter(bid => bid.adUnitCode === adUnitCode);
  return { bids };
};

/**
 * This function returns the bid responses at the given moment.
 * @alias module:pbjs.getBidResponses
 * @return {Object}            map | object that contains the bidResponses
 */

$$PREBID_GLOBAL$$.getBidResponses = function () {
  logInfo('Invoking $$PREBID_GLOBAL$$.getBidResponses', arguments);
  return getBids('getBidsReceived');
};

/**
 * Returns bidResponses for the specified adUnitCode
 * @param  {string} adUnitCode adUnitCode
 * @alias module:pbjs.getBidResponsesForAdUnitCode
 * @return {Object}            bidResponse object
 */

$$PREBID_GLOBAL$$.getBidResponsesForAdUnitCode = function (adUnitCode) {
  const bids = auctionManager.getBidsReceived().filter(bid => bid.adUnitCode === adUnitCode);
  return { bids };
};

/**
 * Set query string targeting on one or more GPT ad units.
 * @param {(string|string[])} adUnit a single `adUnit.code` or multiple.
 * @param {function(object)} customSlotMatching gets a GoogleTag slot and returns a filter function for adUnitCode, so you can decide to match on either eg. return slot => { return adUnitCode => { return slot.getSlotElementId() === 'myFavoriteDivId'; } };
 * @alias module:pbjs.setTargetingForGPTAsync
 */
$$PREBID_GLOBAL$$.setTargetingForGPTAsync = function (adUnit, customSlotMatching) {
  logInfo('Invoking $$PREBID_GLOBAL$$.setTargetingForGPTAsync', arguments);
  if (!isGptPubadsDefined()) {
    logError('window.googletag is not defined on the page');
    return;
  }

  // get our ad unit codes
  let targetingSet = targeting.getAllTargeting(adUnit);

  // first reset any old targeting
  targeting.resetPresetTargeting(adUnit, customSlotMatching);

  // now set new targeting keys
  targeting.setTargetingForGPT(targetingSet, customSlotMatching);

  Object.keys(targetingSet).forEach((adUnitCode) => {
    Object.keys(targetingSet[adUnitCode]).forEach((targetingKey) => {
      if (targetingKey === 'hb_adid') {
        auctionManager.setStatusForBids(targetingSet[adUnitCode][targetingKey], CONSTANTS.BID_STATUS.BID_TARGETING_SET);
      }
    });
  });

  // emit event
  events.emit(SET_TARGETING, targetingSet);
};

/**
 * Set query string targeting on all AST (AppNexus Seller Tag) ad units. Note that this function has to be called after all ad units on page are defined. For working example code, see [Using Prebid.js with AppNexus Publisher Ad Server](http://prebid.org/dev-docs/examples/use-prebid-with-appnexus-ad-server.html).
 * @param  {(string|string[])} adUnitCode adUnitCode or array of adUnitCodes
 * @alias module:pbjs.setTargetingForAst
 */
$$PREBID_GLOBAL$$.setTargetingForAst = function (adUnitCodes) {
  logInfo('Invoking $$PREBID_GLOBAL$$.setTargetingForAn', arguments);
  if (!targeting.isApntagDefined()) {
    logError('window.apntag is not defined on the page');
    return;
  }

  targeting.setTargetingForAst(adUnitCodes);

  // emit event
  events.emit(SET_TARGETING, targeting.getAllTargeting());
};

function emitAdRenderFail({ reason, message, bid, id }) {
  const data = { reason, message };
  if (bid) data.bid = bid;
  if (id) data.adId = id;

  logError(message);
  events.emit(AD_RENDER_FAILED, data);
}

function emitAdRenderSucceeded({ doc, bid, id }) {
  const data = { doc };
  if (bid) data.bid = bid;
  if (id) data.adId = id;

  events.emit(AD_RENDER_SUCCEEDED, data);
}

/**
 * This function will render the ad (based on params) in the given iframe document passed through.
 * Note that doc SHOULD NOT be the parent document page as we can't doc.write() asynchronously
 * @param  {HTMLDocument} doc document
 * @param  {string} id bid id to locate the ad
 * @alias module:pbjs.renderAd
 */
$$PREBID_GLOBAL$$.renderAd = hook('async', function (doc, id, options) {
  logInfo('Invoking $$PREBID_GLOBAL$$.renderAd', arguments);
  logMessage('Calling renderAd with adId :' + id);

  if (doc && id) {
    try {
      // lookup ad by ad Id
      const bid = auctionManager.findBidByAdId(id);

      if (bid) {
        let shouldRender = true;
        if (bid && bid.status === CONSTANTS.BID_STATUS.RENDERED) {
<<<<<<< HEAD
          utils.logWarn(`Ad id ${bid.adId} has been rendered before`);
          events.emit(STALE_RENDER, bid);
          if (utils.deepAccess(config.getConfig('auctionOptions'), 'suppressStaleRender')) {
=======
          logWarn(`Ad id ${bid.adId} has been rendered before`);
          events.emit(STALE_RENDER, bid);
          if (deepAccess(config.getConfig('auctionOptions'), 'suppressStaleRender')) {
>>>>>>> 2d82104b
            shouldRender = false;
          }
        }

        if (shouldRender) {
          // replace macros according to openRTB with price paid = bid.cpm
<<<<<<< HEAD
          bid.ad = utils.replaceAuctionPrice(bid.ad, bid.cpm);
          bid.adUrl = utils.replaceAuctionPrice(bid.adUrl, bid.cpm);
=======
          bid.ad = replaceAuctionPrice(bid.ad, bid.cpm);
          bid.adUrl = replaceAuctionPrice(bid.adUrl, bid.cpm);
>>>>>>> 2d82104b

          // replacing clickthrough if submitted
          if (options && options.clickThrough) {
            const {clickThrough} = options;
<<<<<<< HEAD
            bid.ad = utils.replaceClickThrough(bid.ad, clickThrough);
            bid.adUrl = utils.replaceClickThrough(bid.adUrl, clickThrough);
=======
            bid.ad = replaceClickThrough(bid.ad, clickThrough);
            bid.adUrl = replaceClickThrough(bid.adUrl, clickThrough);
>>>>>>> 2d82104b
          }

          // save winning bids
          auctionManager.addWinningBid(bid);

          // emit 'bid won' event here
          events.emit(BID_WON, bid);

          const {height, width, ad, mediaType, adUrl, renderer} = bid;

          const creativeComment = document.createComment(`Creative ${bid.creativeId} served by ${bid.bidder} Prebid.js Header Bidding`);
<<<<<<< HEAD
          utils.insertElement(creativeComment, doc, 'body');

          if (isRendererRequired(renderer)) {
            executeRenderer(renderer, bid);
          } else if ((doc === document && !utils.inIframe()) || mediaType === 'video') {
=======

          if (isRendererRequired(renderer)) {
            executeRenderer(renderer, bid);
            insertElement(creativeComment, doc, 'html');
            emitAdRenderSucceeded({ doc, bid, id });
          } else if ((doc === document && !inIframe()) || mediaType === 'video') {
>>>>>>> 2d82104b
            const message = `Error trying to write ad. Ad render call ad id ${id} was prevented from writing to the main document.`;
            emitAdRenderFail({reason: PREVENT_WRITING_ON_MAIN_DOCUMENT, message, bid, id});
          } else if (ad) {
            // will check if browser is firefox and below version 67, if so execute special doc.open()
            // for details see: https://github.com/prebid/Prebid.js/pull/3524
            // TODO remove this browser specific code at later date (when Firefox < 67 usage is mostly gone)
            if (navigator.userAgent && navigator.userAgent.toLowerCase().indexOf('firefox/') > -1) {
              const firefoxVerRegx = /firefox\/([\d\.]+)/;
              let firefoxVer = navigator.userAgent.toLowerCase().match(firefoxVerRegx)[1]; // grabs the text in the 1st matching group
              if (firefoxVer && parseInt(firefoxVer, 10) < 67) {
                doc.open('text/html', 'replace');
              }
            }
            doc.write(ad);
            doc.close();
            setRenderSize(doc, width, height);
<<<<<<< HEAD
            utils.callBurl(bid);
          } else if (adUrl) {
            const iframe = utils.createInvisibleIframe();
=======
            insertElement(creativeComment, doc, 'html');
            callBurl(bid);
            emitAdRenderSucceeded({ doc, bid, id });
          } else if (adUrl) {
            const iframe = createInvisibleIframe();
>>>>>>> 2d82104b
            iframe.height = height;
            iframe.width = width;
            iframe.style.display = 'inline';
            iframe.style.overflow = 'hidden';
            iframe.src = adUrl;

<<<<<<< HEAD
            utils.insertElement(iframe, doc, 'body');
            setRenderSize(doc, width, height);
            utils.callBurl(bid);
=======
            insertElement(iframe, doc, 'body');
            setRenderSize(doc, width, height);
            insertElement(creativeComment, doc, 'html');
            callBurl(bid);
            emitAdRenderSucceeded({ doc, bid, id });
>>>>>>> 2d82104b
          } else {
            const message = `Error trying to write ad. No ad for bid response id: ${id}`;
            emitAdRenderFail({reason: NO_AD, message, bid, id});
          }
        }
      } else {
        const message = `Error trying to write ad. Cannot find ad by given id : ${id}`;
        emitAdRenderFail({ reason: CANNOT_FIND_AD, message, id });
      }
    } catch (e) {
      const message = `Error trying to write ad Id :${id} to the page:${e.message}`;
      emitAdRenderFail({ reason: EXCEPTION, message, id });
    }
  } else {
    const message = `Error trying to write ad Id :${id} to the page. Missing document or adId`;
    emitAdRenderFail({ reason: MISSING_DOC_OR_ADID, message, id });
  }
});

/**
 * Remove adUnit from the $$PREBID_GLOBAL$$ configuration, if there are no addUnitCode(s) it will remove all
 * @param  {string| Array} adUnitCode the adUnitCode(s) to remove
 * @alias module:pbjs.removeAdUnit
 */
$$PREBID_GLOBAL$$.removeAdUnit = function (adUnitCode) {
  logInfo('Invoking $$PREBID_GLOBAL$$.removeAdUnit', arguments);

  if (!adUnitCode) {
    $$PREBID_GLOBAL$$.adUnits = [];
    return;
  }

  let adUnitCodes;

  if (isArray(adUnitCode)) {
    adUnitCodes = adUnitCode;
  } else {
    adUnitCodes = [adUnitCode];
  }

  adUnitCodes.forEach((adUnitCode) => {
    for (let i = $$PREBID_GLOBAL$$.adUnits.length - 1; i >= 0; i--) {
      if ($$PREBID_GLOBAL$$.adUnits[i].code === adUnitCode) {
        $$PREBID_GLOBAL$$.adUnits.splice(i, 1);
      }
    }
  });
};

/**
 * @param {Object} requestOptions
 * @param {function} requestOptions.bidsBackHandler
 * @param {number} requestOptions.timeout
 * @param {Array} requestOptions.adUnits
 * @param {Array} requestOptions.adUnitCodes
 * @param {Array} requestOptions.labels
 * @param {String} requestOptions.auctionId
 * @alias module:pbjs.requestBids
 */
$$PREBID_GLOBAL$$.requestBids = hook('async', function ({ bidsBackHandler, timeout, adUnits, adUnitCodes, labels, auctionId } = {}) {
  events.emit(REQUEST_BIDS);
  const cbTimeout = timeout || config.getConfig('bidderTimeout');
<<<<<<< HEAD
  adUnits = (adUnits && config.convertAdUnitFpd(utils.isArray(adUnits) ? adUnits : [adUnits])) || $$PREBID_GLOBAL$$.adUnits;
=======
  adUnits = (adUnits && config.convertAdUnitFpd(isArray(adUnits) ? adUnits : [adUnits])) || $$PREBID_GLOBAL$$.adUnits;
>>>>>>> 2d82104b

  logInfo('Invoking $$PREBID_GLOBAL$$.requestBids', arguments);

  let _s2sConfigs = [];
  const s2sBidders = [];
  config.getConfig('s2sConfig', config => {
    if (config && config.s2sConfig) {
      _s2sConfigs = Array.isArray(config.s2sConfig) ? config.s2sConfig : [config.s2sConfig];
    }
  });

  _s2sConfigs.forEach(s2sConfig => {
    s2sBidders.push(...s2sConfig.bidders);
  });

  adUnits = checkAdUnitSetup(adUnits);

  if (adUnitCodes && adUnitCodes.length) {
    // if specific adUnitCodes supplied filter adUnits for those codes
    adUnits = adUnits.filter(unit => includes(adUnitCodes, unit.code));
  } else {
    // otherwise derive adUnitCodes from adUnits
    adUnitCodes = adUnits && adUnits.map(unit => unit.code);
  }

  /*
   * for a given adunit which supports a set of mediaTypes
   * and a given bidder which supports a set of mediaTypes
   * a bidder is eligible to participate on the adunit
   * if it supports at least one of the mediaTypes on the adunit
   */
  adUnits.forEach(adUnit => {
    // get the adunit's mediaTypes, defaulting to banner if mediaTypes isn't present
    const adUnitMediaTypes = Object.keys(adUnit.mediaTypes || { 'banner': 'banner' });

    // get the bidder's mediaTypes
    const allBidders = adUnit.bids.map(bid => bid.bidder);
    const bidderRegistry = adapterManager.bidderRegistry;

    const bidders = (s2sBidders) ? allBidders.filter(bidder => !includes(s2sBidders, bidder)) : allBidders;

    adUnit.transactionId = generateUUID();

    bidders.forEach(bidder => {
      const adapter = bidderRegistry[bidder];
      const spec = adapter && adapter.getSpec && adapter.getSpec();
      // banner is default if not specified in spec
      const bidderMediaTypes = (spec && spec.supportedMediaTypes) || ['banner'];

      // check if the bidder's mediaTypes are not in the adUnit's mediaTypes
      const bidderEligible = adUnitMediaTypes.some(type => includes(bidderMediaTypes, type));
      if (!bidderEligible) {
        // drop the bidder from the ad unit if it's not compatible
        logWarn(unsupportedBidderMessage(adUnit, bidder));
        adUnit.bids = adUnit.bids.filter(bid => bid.bidder !== bidder);
      } else {
        adunitCounter.incrementBidderRequestsCounter(adUnit.code, bidder);
      }
    });
    adunitCounter.incrementRequestsCounter(adUnit.code);
  });

  if (!adUnits || adUnits.length === 0) {
    logMessage('No adUnits configured. No bids requested.');
    if (typeof bidsBackHandler === 'function') {
      // executeCallback, this will only be called in case of first request
      try {
        bidsBackHandler();
      } catch (e) {
        logError('Error executing bidsBackHandler', null, e);
      }
    }
    return;
  }

  const auction = auctionManager.createAuction({ adUnits, adUnitCodes, callback: bidsBackHandler, cbTimeout, labels, auctionId });

  let adUnitsLen = adUnits.length;
  if (adUnitsLen > 15) {
    logInfo(`Current auction ${auction.getAuctionId()} contains ${adUnitsLen} adUnits.`, adUnits);
  }

  adUnitCodes.forEach(code => targeting.setLatestAuctionForAdUnit(code, auction.getAuctionId()));
  auction.callBids();
});

export function executeCallbacks(fn, reqBidsConfigObj) {
  runAll(storageCallbacks);
  runAll(enableAnalyticsCallbacks);
  fn.call(this, reqBidsConfigObj);

  function runAll(queue) {
    var queued;
    while ((queued = queue.shift())) {
      queued();
    }
  }
}

// This hook will execute all storage callbacks which were registered before gdpr enforcement hook was added. Some bidders, user id modules use storage functions when module is parsed but gdpr enforcement hook is not added at that stage as setConfig callbacks are yet to be called. Hence for such calls we execute all the stored callbacks just before requestBids. At this hook point we will know for sure that gdprEnforcement module is added or not
$$PREBID_GLOBAL$$.requestBids.before(executeCallbacks, 49);

/**
 *
 * Add adunit(s)
 * @param {Array|Object} adUnitArr Array of adUnits or single adUnit Object.
 * @alias module:pbjs.addAdUnits
 */
$$PREBID_GLOBAL$$.addAdUnits = function (adUnitArr) {
  logInfo('Invoking $$PREBID_GLOBAL$$.addAdUnits', arguments);
  $$PREBID_GLOBAL$$.adUnits.push.apply($$PREBID_GLOBAL$$.adUnits, config.convertAdUnitFpd(isArray(adUnitArr) ? adUnitArr : [adUnitArr]));
  // emit event
  events.emit(ADD_AD_UNITS);
};

/**
 * @param {string} event the name of the event
 * @param {Function} handler a callback to set on event
 * @param {string} id an identifier in the context of the event
 * @alias module:pbjs.onEvent
 *
 * This API call allows you to register a callback to handle a Prebid.js event.
 * An optional `id` parameter provides more finely-grained event callback registration.
 * This makes it possible to register callback events for a specific item in the
 * event context. For example, `bidWon` events will accept an `id` for ad unit code.
 * `bidWon` callbacks registered with an ad unit code id will be called when a bid
 * for that ad unit code wins the auction. Without an `id` this method registers the
 * callback for every `bidWon` event.
 *
 * Currently `bidWon` is the only event that accepts an `id` parameter.
 */
$$PREBID_GLOBAL$$.onEvent = function (event, handler, id) {
  logInfo('Invoking $$PREBID_GLOBAL$$.onEvent', arguments);
  if (!isFn(handler)) {
    logError('The event handler provided is not a function and was not set on event "' + event + '".');
    return;
  }

  if (id && !eventValidators[event].call(null, id)) {
    logError('The id provided is not valid for event "' + event + '" and no handler was set.');
    return;
  }

  events.on(event, handler, id);
};

/**
 * @param {string} event the name of the event
 * @param {Function} handler a callback to remove from the event
 * @param {string} id an identifier in the context of the event (see `$$PREBID_GLOBAL$$.onEvent`)
 * @alias module:pbjs.offEvent
 */
$$PREBID_GLOBAL$$.offEvent = function (event, handler, id) {
  logInfo('Invoking $$PREBID_GLOBAL$$.offEvent', arguments);
  if (id && !eventValidators[event].call(null, id)) {
    return;
  }

  events.off(event, handler, id);
};

/**
 * Return a copy of all events emitted
 *
 * @alias module:pbjs.getEvents
 */
$$PREBID_GLOBAL$$.getEvents = function () {
  logInfo('Invoking $$PREBID_GLOBAL$$.getEvents');
  return events.getEvents();
};

/*
 * Wrapper to register bidderAdapter externally (adapterManager.registerBidAdapter())
 * @param  {Function} bidderAdaptor [description]
 * @param  {string} bidderCode [description]
 * @alias module:pbjs.registerBidAdapter
 */
$$PREBID_GLOBAL$$.registerBidAdapter = function (bidderAdaptor, bidderCode) {
  logInfo('Invoking $$PREBID_GLOBAL$$.registerBidAdapter', arguments);
  try {
    adapterManager.registerBidAdapter(bidderAdaptor(), bidderCode);
  } catch (e) {
    logError('Error registering bidder adapter : ' + e.message);
  }
};

/**
 * Wrapper to register analyticsAdapter externally (adapterManager.registerAnalyticsAdapter())
 * @param  {Object} options [description]
 * @alias module:pbjs.registerAnalyticsAdapter
 */
$$PREBID_GLOBAL$$.registerAnalyticsAdapter = function (options) {
  logInfo('Invoking $$PREBID_GLOBAL$$.registerAnalyticsAdapter', arguments);
  try {
    adapterManager.registerAnalyticsAdapter(options);
  } catch (e) {
    logError('Error registering analytics adapter : ' + e.message);
  }
};

/**
 * Wrapper to bidfactory.createBid()
 * @param  {string} statusCode [description]
 * @alias module:pbjs.createBid
 * @return {Object} bidResponse [description]
 */
$$PREBID_GLOBAL$$.createBid = function (statusCode) {
  logInfo('Invoking $$PREBID_GLOBAL$$.createBid', arguments);
  return createBid(statusCode);
};

/**
 * Enable sending analytics data to the analytics provider of your
 * choice.
 *
 * For usage, see [Integrate with the Prebid Analytics
 * API](http://prebid.org/dev-docs/integrate-with-the-prebid-analytics-api.html).
 *
 * For a list of analytics adapters, see [Analytics for
 * Prebid](http://prebid.org/overview/analytics.html).
 * @param  {Object} config
 * @param {string} config.provider The name of the provider, e.g., `"ga"` for Google Analytics.
 * @param {Object} config.options The options for this particular analytics adapter.  This will likely vary between adapters.
 * @alias module:pbjs.enableAnalytics
 */

// Stores 'enableAnalytics' callbacks for later execution.
const enableAnalyticsCallbacks = [];

const enableAnalyticsCb = hook('async', function (config) {
  if (config && !isEmpty(config)) {
    logInfo('Invoking $$PREBID_GLOBAL$$.enableAnalytics for: ', config);
    adapterManager.enableAnalytics(config);
  } else {
    logError('$$PREBID_GLOBAL$$.enableAnalytics should be called with option {}');
  }
}, 'enableAnalyticsCb');

$$PREBID_GLOBAL$$.enableAnalytics = function (config) {
  enableAnalyticsCallbacks.push(enableAnalyticsCb.bind(this, config));
};

/**
 * @alias module:pbjs.aliasBidder
 */
$$PREBID_GLOBAL$$.aliasBidder = function (bidderCode, alias, options) {
  logInfo('Invoking $$PREBID_GLOBAL$$.aliasBidder', arguments);
  if (bidderCode && alias) {
    adapterManager.aliasBidAdapter(bidderCode, alias, options);
  } else {
    logError('bidderCode and alias must be passed as arguments', '$$PREBID_GLOBAL$$.aliasBidder');
  }
};

/**
 * The bid response object returned by an external bidder adapter during the auction.
 * @typedef {Object} AdapterBidResponse
 * @property {string} pbAg Auto granularity price bucket; CPM <= 5 ? increment = 0.05 : CPM > 5 && CPM <= 10 ? increment = 0.10 : CPM > 10 && CPM <= 20 ? increment = 0.50 : CPM > 20 ? priceCap = 20.00.  Example: `"0.80"`.
 * @property {string} pbCg Custom price bucket.  For example setup, see {@link setPriceGranularity}.  Example: `"0.84"`.
 * @property {string} pbDg Dense granularity price bucket; CPM <= 3 ? increment = 0.01 : CPM > 3 && CPM <= 8 ? increment = 0.05 : CPM > 8 && CPM <= 20 ? increment = 0.50 : CPM > 20? priceCap = 20.00.  Example: `"0.84"`.
 * @property {string} pbLg Low granularity price bucket; $0.50 increment, capped at $5, floored to two decimal places.  Example: `"0.50"`.
 * @property {string} pbMg Medium granularity price bucket; $0.10 increment, capped at $20, floored to two decimal places.  Example: `"0.80"`.
 * @property {string} pbHg High granularity price bucket; $0.01 increment, capped at $20, floored to two decimal places.  Example: `"0.84"`.
 *
 * @property {string} bidder The string name of the bidder.  This *may* be the same as the `bidderCode`.  For For a list of all bidders and their codes, see [Bidders' Params](http://prebid.org/dev-docs/bidders.html).
 * @property {string} bidderCode The unique string that identifies this bidder.  For a list of all bidders and their codes, see [Bidders' Params](http://prebid.org/dev-docs/bidders.html).
 *
 * @property {string} requestId The [UUID](https://en.wikipedia.org/wiki/Universally_unique_identifier) representing the bid request.
 * @property {number} requestTimestamp The time at which the bid request was sent out, expressed in milliseconds.
 * @property {number} responseTimestamp The time at which the bid response was received, expressed in milliseconds.
 * @property {number} timeToRespond How long it took for the bidder to respond with this bid, expressed in milliseconds.
 *
 * @property {string} size The size of the ad creative, expressed in `"AxB"` format, where A and B are numbers of pixels.  Example: `"320x50"`.
 * @property {string} width The width of the ad creative in pixels.  Example: `"320"`.
 * @property {string} height The height of the ad creative in pixels.  Example: `"50"`.
 *
 * @property {string} ad The actual ad creative content, often HTML with CSS, JavaScript, and/or links to additional content.  Example: `"<div id='beacon_-YQbipJtdxmMCgEPHExLhmqzEm' style='position: absolute; left: 0px; top: 0px; visibility: hidden;'><img src='http://aplus-...'/></div><iframe src=\"http://aax-us-east.amazon-adsystem.com/e/is/8dcfcd..." width=\"728\" height=\"90\" frameborder=\"0\" ...></iframe>",`.
 * @property {number} ad_id The ad ID of the creative, as understood by the bidder's system.  Used by the line item's [creative in the ad server](http://prebid.org/adops/send-all-bids-adops.html#step-3-add-a-creative).
 * @property {string} adUnitCode The code used to uniquely identify the ad unit on the publisher's page.
 *
 * @property {string} statusMessage The status of the bid.  Allowed values: `"Bid available"` or `"Bid returned empty or error response"`.
 * @property {number} cpm The exact bid price from the bidder, expressed to the thousandths place.  Example: `"0.849"`.
 *
 * @property {Object} adserverTargeting An object whose values represent the ad server's targeting on the bid.
 * @property {string} adserverTargeting.hb_adid The ad ID of the creative, as understood by the ad server.
 * @property {string} adserverTargeting.hb_pb The price paid to show the creative, as logged in the ad server.
 * @property {string} adserverTargeting.hb_bidder The winning bidder whose ad creative will be served by the ad server.
 */

/**
 * Get all of the bids that have been rendered.  Useful for [troubleshooting your integration](http://prebid.org/dev-docs/prebid-troubleshooting-guide.html).
 * @return {Array<AdapterBidResponse>} A list of bids that have been rendered.
 */
$$PREBID_GLOBAL$$.getAllWinningBids = function () {
  return auctionManager.getAllWinningBids();
};

/**
 * Get all of the bids that have won their respective auctions.
 * @return {Array<AdapterBidResponse>} A list of bids that have won their respective auctions.
 */
$$PREBID_GLOBAL$$.getAllPrebidWinningBids = function () {
  return auctionManager.getBidsReceived()
    .filter(bid => bid.status === CONSTANTS.BID_STATUS.BID_TARGETING_SET);
};

/**
 * Get array of highest cpm bids for all adUnits, or highest cpm bid
 * object for the given adUnit
 * @param {string} adUnitCode - optional ad unit code
 * @alias module:pbjs.getHighestCpmBids
 * @return {Array} array containing highest cpm bid object(s)
 */
$$PREBID_GLOBAL$$.getHighestCpmBids = function (adUnitCode) {
  return targeting.getWinningBids(adUnitCode);
};

/**
 * Mark the winning bid as used, should only be used in conjunction with video
 * @typedef {Object} MarkBidRequest
 * @property {string} adUnitCode The ad unit code
 * @property {string} adId The id representing the ad we want to mark
 *
 * @alias module:pbjs.markWinningBidAsUsed
 */
$$PREBID_GLOBAL$$.markWinningBidAsUsed = function (markBidRequest) {
  let bids = [];

  if (markBidRequest.adUnitCode && markBidRequest.adId) {
    bids = auctionManager.getBidsReceived()
      .filter(bid => bid.adId === markBidRequest.adId && bid.adUnitCode === markBidRequest.adUnitCode);
  } else if (markBidRequest.adUnitCode) {
    bids = targeting.getWinningBids(markBidRequest.adUnitCode);
  } else if (markBidRequest.adId) {
    bids = auctionManager.getBidsReceived().filter(bid => bid.adId === markBidRequest.adId);
  } else {
    logWarn('Improper use of markWinningBidAsUsed. It needs an adUnitCode or an adId to function.');
  }

  if (bids.length > 0) {
    bids[0].status = CONSTANTS.BID_STATUS.RENDERED;
  }
};

/**
 * Get Prebid config options
 * @param {Object} options
 * @alias module:pbjs.getConfig
 */
$$PREBID_GLOBAL$$.getConfig = config.getConfig;
$$PREBID_GLOBAL$$.readConfig = config.readConfig;

/**
 * Set Prebid config options.
 * (Added in version 0.27.0).
 *
 * `setConfig` is designed to allow for advanced configuration while
 * reducing the surface area of the public API.  For more information
 * about the move to `setConfig` (and the resulting deprecations of
 * some other public methods), see [the Prebid 1.0 public API
 * proposal](https://gist.github.com/mkendall07/51ee5f6b9f2df01a89162cf6de7fe5b6).
 *
 * #### Troubleshooting your configuration
 *
 * If you call `pbjs.setConfig` without an object, e.g.,
 *
 * `pbjs.setConfig('debug', 'true'))`
 *
 * then Prebid.js will print an error to the console that says:
 *
 * ```
 * ERROR: setConfig options must be an object
 * ```
 *
 * If you don't see that message, you can assume the config object is valid.
 *
 * @param {Object} options Global Prebid configuration object. Must be JSON - no JavaScript functions are allowed.
 * @param {string} options.bidderSequence The order in which bidders are called.  Example: `pbjs.setConfig({ bidderSequence: "fixed" })`.  Allowed values: `"fixed"` (order defined in `adUnit.bids` array on page), `"random"`.
 * @param {boolean} options.debug Turn debug logging on/off. Example: `pbjs.setConfig({ debug: true })`.
 * @param {string} options.priceGranularity The bid price granularity to use.  Example: `pbjs.setConfig({ priceGranularity: "medium" })`. Allowed values: `"low"` ($0.50), `"medium"` ($0.10), `"high"` ($0.01), `"auto"` (sliding scale), `"dense"` (like `"auto"`, with smaller increments at lower CPMs), or a custom price bucket object, e.g., `{ "buckets" : [{"min" : 0,"max" : 20,"increment" : 0.1,"cap" : true}]}`.
 * @param {boolean} options.enableSendAllBids Turn "send all bids" mode on/off.  Example: `pbjs.setConfig({ enableSendAllBids: true })`.
 * @param {number} options.bidderTimeout Set a global bidder timeout, in milliseconds.  Example: `pbjs.setConfig({ bidderTimeout: 3000 })`.  Note that it's still possible for a bid to get into the auction that responds after this timeout. This is due to how [`setTimeout`](https://developer.mozilla.org/en-US/docs/Web/API/WindowOrWorkerGlobalScope/setTimeout) works in JS: it queues the callback in the event loop in an approximate location that should execute after this time but it is not guaranteed.  For more information about the asynchronous event loop and `setTimeout`, see [How JavaScript Timers Work](https://johnresig.com/blog/how-javascript-timers-work/).
 * @param {string} options.publisherDomain The publisher's domain where Prebid is running, for cross-domain iFrame communication.  Example: `pbjs.setConfig({ publisherDomain: "https://www.theverge.com" })`.
 * @param {Object} options.s2sConfig The configuration object for [server-to-server header bidding](http://prebid.org/dev-docs/get-started-with-prebid-server.html).  Example:
 * @alias module:pbjs.setConfig
 * ```
 * pbjs.setConfig({
 *     s2sConfig: {
 *         accountId: '1',
 *         enabled: true,
 *         bidders: ['appnexus', 'pubmatic'],
 *         timeout: 1000,
 *         adapter: 'prebidServer',
 *         endpoint: 'https://prebid.adnxs.com/pbs/v1/auction'
 *     }
 * })
 * ```
 */
$$PREBID_GLOBAL$$.setConfig = config.setConfig;
$$PREBID_GLOBAL$$.setBidderConfig = config.setBidderConfig;

$$PREBID_GLOBAL$$.que.push(() => listenMessagesFromCreative());

/**
 * This queue lets users load Prebid asynchronously, but run functions the same way regardless of whether it gets loaded
 * before or after their script executes. For example, given the code:
 *
 * <script src="url/to/Prebid.js" async></script>
 * <script>
 *   var pbjs = pbjs || {};
 *   pbjs.cmd = pbjs.cmd || [];
 *   pbjs.cmd.push(functionToExecuteOncePrebidLoads);
 * </script>
 *
 * If the page's script runs before prebid loads, then their function gets added to the queue, and executed
 * by prebid once it's done loading. If it runs after prebid loads, then this monkey-patch causes their
 * function to execute immediately.
 *
 * @memberof pbjs
 * @param  {function} command A function which takes no arguments. This is guaranteed to run exactly once, and only after
 *                            the Prebid script has been fully loaded.
 * @alias module:pbjs.cmd.push
 */
$$PREBID_GLOBAL$$.cmd.push = function (command) {
  if (typeof command === 'function') {
    try {
      command.call();
    } catch (e) {
      logError('Error processing command :', e.message, e.stack);
    }
  } else {
    logError('Commands written into $$PREBID_GLOBAL$$.cmd.push must be wrapped in a function');
  }
};

$$PREBID_GLOBAL$$.que.push = $$PREBID_GLOBAL$$.cmd.push;

function processQueue(queue) {
  queue.forEach(function (cmd) {
    if (typeof cmd.called === 'undefined') {
      try {
        cmd.call();
        cmd.called = true;
      } catch (e) {
        logError('Error processing command :', 'prebid.js', e);
      }
    }
  });
}

/**
 * @alias module:pbjs.processQueue
 */
$$PREBID_GLOBAL$$.processQueue = function () {
  hook.ready();
  processQueue($$PREBID_GLOBAL$$.que);
  processQueue($$PREBID_GLOBAL$$.cmd);
};

export default $$PREBID_GLOBAL$$;<|MERGE_RESOLUTION|>--- conflicted
+++ resolved
@@ -1,16 +1,12 @@
 /** @module pbjs */
 
 import { getGlobal } from './prebidGlobal.js';
-<<<<<<< HEAD
-import { adUnitsFilter, flatten, getHighestCpm, isArrayOfNums, isGptPubadsDefined, uniques } from './utils.js';
-=======
 import {
   adUnitsFilter, flatten, getHighestCpm, isArrayOfNums, isGptPubadsDefined, uniques, logInfo,
   contains, logError, isArray, deepClone, deepAccess, isNumber, logWarn, logMessage, isFn,
   transformAdServerTargetingObj, bind, replaceAuctionPrice, replaceClickThrough, insertElement,
   inIframe, callBurl, createInvisibleIframe, generateUUID, unsupportedBidderMessage, isEmpty
 } from './utils.js';
->>>>>>> 2d82104b
 import { listenMessagesFromCreative } from './secureCreatives.js';
 import { userSync } from './userSync.js';
 import { config } from './config.js';
@@ -31,11 +27,7 @@
 const { triggerUserSyncs } = userSync;
 
 /* private variables */
-<<<<<<< HEAD
-const { ADD_AD_UNITS, BID_WON, REQUEST_BIDS, SET_TARGETING, AD_RENDER_FAILED, STALE_RENDER } = CONSTANTS.EVENTS;
-=======
 const { ADD_AD_UNITS, BID_WON, REQUEST_BIDS, SET_TARGETING, AD_RENDER_FAILED, AD_RENDER_SUCCEEDED, STALE_RENDER } = CONSTANTS.EVENTS;
->>>>>>> 2d82104b
 const { PREVENT_WRITING_ON_MAIN_DOCUMENT, NO_AD, EXCEPTION, CANNOT_FIND_AD, MISSING_DOC_OR_ADID } = CONSTANTS.AD_RENDER_FAILED_REASON;
 
 const eventValidators = {
@@ -451,39 +443,23 @@
       if (bid) {
         let shouldRender = true;
         if (bid && bid.status === CONSTANTS.BID_STATUS.RENDERED) {
-<<<<<<< HEAD
-          utils.logWarn(`Ad id ${bid.adId} has been rendered before`);
-          events.emit(STALE_RENDER, bid);
-          if (utils.deepAccess(config.getConfig('auctionOptions'), 'suppressStaleRender')) {
-=======
           logWarn(`Ad id ${bid.adId} has been rendered before`);
           events.emit(STALE_RENDER, bid);
           if (deepAccess(config.getConfig('auctionOptions'), 'suppressStaleRender')) {
->>>>>>> 2d82104b
             shouldRender = false;
           }
         }
 
         if (shouldRender) {
           // replace macros according to openRTB with price paid = bid.cpm
-<<<<<<< HEAD
-          bid.ad = utils.replaceAuctionPrice(bid.ad, bid.cpm);
-          bid.adUrl = utils.replaceAuctionPrice(bid.adUrl, bid.cpm);
-=======
           bid.ad = replaceAuctionPrice(bid.ad, bid.cpm);
           bid.adUrl = replaceAuctionPrice(bid.adUrl, bid.cpm);
->>>>>>> 2d82104b
 
           // replacing clickthrough if submitted
           if (options && options.clickThrough) {
             const {clickThrough} = options;
-<<<<<<< HEAD
-            bid.ad = utils.replaceClickThrough(bid.ad, clickThrough);
-            bid.adUrl = utils.replaceClickThrough(bid.adUrl, clickThrough);
-=======
             bid.ad = replaceClickThrough(bid.ad, clickThrough);
             bid.adUrl = replaceClickThrough(bid.adUrl, clickThrough);
->>>>>>> 2d82104b
           }
 
           // save winning bids
@@ -495,20 +471,12 @@
           const {height, width, ad, mediaType, adUrl, renderer} = bid;
 
           const creativeComment = document.createComment(`Creative ${bid.creativeId} served by ${bid.bidder} Prebid.js Header Bidding`);
-<<<<<<< HEAD
-          utils.insertElement(creativeComment, doc, 'body');
-
-          if (isRendererRequired(renderer)) {
-            executeRenderer(renderer, bid);
-          } else if ((doc === document && !utils.inIframe()) || mediaType === 'video') {
-=======
 
           if (isRendererRequired(renderer)) {
             executeRenderer(renderer, bid);
             insertElement(creativeComment, doc, 'html');
             emitAdRenderSucceeded({ doc, bid, id });
           } else if ((doc === document && !inIframe()) || mediaType === 'video') {
->>>>>>> 2d82104b
             const message = `Error trying to write ad. Ad render call ad id ${id} was prevented from writing to the main document.`;
             emitAdRenderFail({reason: PREVENT_WRITING_ON_MAIN_DOCUMENT, message, bid, id});
           } else if (ad) {
@@ -525,34 +493,22 @@
             doc.write(ad);
             doc.close();
             setRenderSize(doc, width, height);
-<<<<<<< HEAD
-            utils.callBurl(bid);
-          } else if (adUrl) {
-            const iframe = utils.createInvisibleIframe();
-=======
             insertElement(creativeComment, doc, 'html');
             callBurl(bid);
             emitAdRenderSucceeded({ doc, bid, id });
           } else if (adUrl) {
             const iframe = createInvisibleIframe();
->>>>>>> 2d82104b
             iframe.height = height;
             iframe.width = width;
             iframe.style.display = 'inline';
             iframe.style.overflow = 'hidden';
             iframe.src = adUrl;
 
-<<<<<<< HEAD
-            utils.insertElement(iframe, doc, 'body');
-            setRenderSize(doc, width, height);
-            utils.callBurl(bid);
-=======
             insertElement(iframe, doc, 'body');
             setRenderSize(doc, width, height);
             insertElement(creativeComment, doc, 'html');
             callBurl(bid);
             emitAdRenderSucceeded({ doc, bid, id });
->>>>>>> 2d82104b
           } else {
             const message = `Error trying to write ad. No ad for bid response id: ${id}`;
             emitAdRenderFail({reason: NO_AD, message, bid, id});
@@ -615,11 +571,7 @@
 $$PREBID_GLOBAL$$.requestBids = hook('async', function ({ bidsBackHandler, timeout, adUnits, adUnitCodes, labels, auctionId } = {}) {
   events.emit(REQUEST_BIDS);
   const cbTimeout = timeout || config.getConfig('bidderTimeout');
-<<<<<<< HEAD
-  adUnits = (adUnits && config.convertAdUnitFpd(utils.isArray(adUnits) ? adUnits : [adUnits])) || $$PREBID_GLOBAL$$.adUnits;
-=======
   adUnits = (adUnits && config.convertAdUnitFpd(isArray(adUnits) ? adUnits : [adUnits])) || $$PREBID_GLOBAL$$.adUnits;
->>>>>>> 2d82104b
 
   logInfo('Invoking $$PREBID_GLOBAL$$.requestBids', arguments);
 
