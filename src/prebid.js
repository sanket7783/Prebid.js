/** @module pbjs */

import { getGlobal } from './prebidGlobal';
import { flatten, uniques, isGptPubadsDefined, adUnitsFilter } from './utils';
import { videoAdUnit, videoBidder, hasNonVideoBidder } from './video';
import { nativeAdUnit, nativeBidder, hasNonNativeBidder } from './native';
import './polyfill';
import { parse as parseURL, format as formatURL } from './url';
import { listenMessagesFromCreative } from './secureCreatives';
import { userSync } from 'src/userSync.js';
import { loadScript } from './adloader';
import { setAjaxTimeout } from './ajax';
import { config } from './config';

<<<<<<< HEAD
$$PREBID_GLOBAL$$ = getGlobal();
=======
var $$PREBID_GLOBAL$$ = getGlobal();

>>>>>>> e1003407
var CONSTANTS = require('./constants.json');
var utils = require('./utils.js');
var bidmanager = require('./bidmanager.js');
var adaptermanager = require('./adaptermanager');
var bidfactory = require('./bidfactory');
var events = require('./events');
var adserver = require('./adserver.js');
var targeting = require('./targeting.js');
const { syncUsers, triggerUserSyncs } = userSync;

/* private variables */

var BID_WON = CONSTANTS.EVENTS.BID_WON;
var SET_TARGETING = CONSTANTS.EVENTS.SET_TARGETING;
var ADD_AD_UNITS = CONSTANTS.EVENTS.ADD_AD_UNITS;

var auctionRunning = false;
var bidRequestQueue = [];

var eventValidators = {
  bidWon: checkDefinedPlacement
};

/* Public vars */

$$PREBID_GLOBAL$$._bidsRequested = [];
$$PREBID_GLOBAL$$._bidsReceived = [];
// _adUnitCodes stores the current filter to use for adUnits as an array of adUnitCodes
$$PREBID_GLOBAL$$._adUnitCodes = [];
$$PREBID_GLOBAL$$._winningBids = [];
$$PREBID_GLOBAL$$._adsReceived = [];

$$PREBID_GLOBAL$$.bidderSettings = $$PREBID_GLOBAL$$.bidderSettings || {};

/** @deprecated - use pbjs.setConfig({ bidderTimeout: <timeout> }) */
$$PREBID_GLOBAL$$.bidderTimeout = $$PREBID_GLOBAL$$.bidderTimeout;

// current timeout set in `requestBids` or to default `bidderTimeout`
$$PREBID_GLOBAL$$.cbTimeout = $$PREBID_GLOBAL$$.cbTimeout || 200;

// timeout buffer to adjust for bidder CDN latency
$$PREBID_GLOBAL$$.timeoutBuffer = 200;

/** @deprecated - use pbjs.setConfig({ debug: <true|false> }) */
$$PREBID_GLOBAL$$.logging = $$PREBID_GLOBAL$$.logging;

/** @deprecated - use pbjs.setConfig({ publisherDomain: <domain> ) */
$$PREBID_GLOBAL$$.publisherDomain = $$PREBID_GLOBAL$$.publisherDomain;

// let the world know we are loaded
$$PREBID_GLOBAL$$.libLoaded = true;

// version auto generated from build
$$PREBID_GLOBAL$$.version = 'v$prebid.version$';
utils.logInfo('Prebid.js v$prebid.version$ loaded');

// create adUnit array
$$PREBID_GLOBAL$$.adUnits = $$PREBID_GLOBAL$$.adUnits || [];

// Allow publishers who enable user sync override to trigger their sync
$$PREBID_GLOBAL$$.triggerUserSyncs = triggerUserSyncs;

function checkDefinedPlacement(id) {
  var placementCodes = $$PREBID_GLOBAL$$._bidsRequested.map(bidSet => bidSet.bids.map(bid => bid.placementCode))
    .reduce(flatten)
    .filter(uniques);

  if (!utils.contains(placementCodes, id)) {
    utils.logError('The "' + id + '" placement is not defined.');
    return;
  }

  return true;
}

/**
 * When a request for bids is made any stale bids remaining will be cleared for
 * a placement included in the outgoing bid request.
 */
function clearPlacements() {
  $$PREBID_GLOBAL$$._bidsRequested = [];

  // leave bids received for ad slots not in this bid request
  $$PREBID_GLOBAL$$._bidsReceived = $$PREBID_GLOBAL$$._bidsReceived
    .filter(bid => !$$PREBID_GLOBAL$$._adUnitCodes.includes(bid.adUnitCode));
}

function setRenderSize(doc, width, height) {
  if (doc.defaultView && doc.defaultView.frameElement) {
    doc.defaultView.frameElement.width = width;
    doc.defaultView.frameElement.height = height;
  }
}

/// ///////////////////////////////
//                              //
//    Start Public APIs         //
//                              //
/// ///////////////////////////////

/**
 * This function returns the query string targeting parameters available at this moment for a given ad unit. Note that some bidder's response may not have been received if you call this function too quickly after the requests are sent.
 * @param  {string} [adunitCode] adUnitCode to get the bid responses for
 * @alias module:pbjs.getAdserverTargetingForAdUnitCodeStr
 * @return {Array}  returnObj return bids array
 */
$$PREBID_GLOBAL$$.getAdserverTargetingForAdUnitCodeStr = function (adunitCode) {
  utils.logInfo('Invoking $$PREBID_GLOBAL$$.getAdserverTargetingForAdUnitCodeStr', arguments);

  // call to retrieve bids array
  if (adunitCode) {
    var res = $$PREBID_GLOBAL$$.getAdserverTargetingForAdUnitCode(adunitCode);
    return utils.transformAdServerTargetingObj(res);
  } else {
    utils.logMessage('Need to call getAdserverTargetingForAdUnitCodeStr with adunitCode');
  }
};

/**
 * This function returns the query string targeting parameters available at this moment for a given ad unit. Note that some bidder's response may not have been received if you call this function too quickly after the requests are sent.
 * @param adUnitCode {string} adUnitCode to get the bid responses for
 * @alias module:pbjs.getAdserverTargetingForAdUnitCode
 * @returns {Object}  returnObj return bids
 */
$$PREBID_GLOBAL$$.getAdserverTargetingForAdUnitCode = function(adUnitCode) {
  return $$PREBID_GLOBAL$$.getAdserverTargeting(adUnitCode)[adUnitCode];
};

/**
 * returns all ad server targeting for all ad units
 * @return {Object} Map of adUnitCodes and targeting values []
 * @alias module:pbjs.getAdserverTargeting
 */

$$PREBID_GLOBAL$$.getAdserverTargeting = function (adUnitCode) {
  utils.logInfo('Invoking $$PREBID_GLOBAL$$.getAdserverTargeting', arguments);
  return targeting.getAllTargeting(adUnitCode)
    .map(targeting => {
      return {
        [Object.keys(targeting)[0]]: targeting[Object.keys(targeting)[0]]
          .map(target => {
            return {
              [Object.keys(target)[0]]: target[Object.keys(target)[0]].join(', ')
            };
          }).reduce((p, c) => Object.assign(c, p), {})
      };
    })
    .reduce(function (accumulator, targeting) {
      var key = Object.keys(targeting)[0];
      accumulator[key] = Object.assign({}, accumulator[key], targeting[key]);
      return accumulator;
    }, {});
};

/**
 * This function returns the bid responses at the given moment.
 * @alias module:pbjs.getBidResponses
 * @return {Object}            map | object that contains the bidResponses
 */

$$PREBID_GLOBAL$$.getBidResponses = function () {
  utils.logInfo('Invoking $$PREBID_GLOBAL$$.getBidResponses', arguments);
  const responses = $$PREBID_GLOBAL$$._bidsReceived
    .filter(adUnitsFilter.bind(this, $$PREBID_GLOBAL$$._adUnitCodes));

  // find the last requested id to get responses for most recent auction only
  const currentRequestId = responses && responses.length && responses[responses.length - 1].requestId;

  return responses.map(bid => bid.adUnitCode)
    .filter(uniques).map(adUnitCode => responses
      .filter(bid => bid.requestId === currentRequestId && bid.adUnitCode === adUnitCode))
    .filter(bids => bids && bids[0] && bids[0].adUnitCode)
    .map(bids => {
      return {
        [bids[0].adUnitCode]: { bids: bids }
      };
    })
    .reduce((a, b) => Object.assign(a, b), {});
};

/**
 * Returns bidResponses for the specified adUnitCode
 * @param  {string} adUnitCode adUnitCode
 * @alias module:pbjs.getBidResponsesForAdUnitCode
 * @return {Object}            bidResponse object
 */

$$PREBID_GLOBAL$$.getBidResponsesForAdUnitCode = function (adUnitCode) {
  const bids = $$PREBID_GLOBAL$$._bidsReceived.filter(bid => bid.adUnitCode === adUnitCode);
  return {
    bids: bids
  };
};

/**
 * Set query string targeting on one or more GPT ad units.
 * @param {(string|string[])} adUnit a single `adUnit.code` or multiple.
 * @alias module:pbjs.setTargetingForGPTAsync
 */
$$PREBID_GLOBAL$$.setTargetingForGPTAsync = function (adUnit) {
  utils.logInfo('Invoking $$PREBID_GLOBAL$$.setTargetingForGPTAsync', arguments);
  if (!isGptPubadsDefined()) {
    utils.logError('window.googletag is not defined on the page');
    return;
  }

  // get our ad unit codes
  var targetingSet = targeting.getAllTargeting(adUnit);

  // first reset any old targeting
  targeting.resetPresetTargeting(adUnit);

  // now set new targeting keys
  targeting.setTargeting(targetingSet);

  // emit event
  events.emit(SET_TARGETING);
};

/**
 * Set query string targeting on all AST (AppNexus Seller Tag) ad units. Note that this function has to be called after all ad units on page are defined. For working example code, see [Using Prebid.js with AppNexus Publisher Ad Server](http://prebid.org/dev-docs/examples/use-prebid-with-appnexus-ad-server.html).
 * @alias module:pbjs.setTargetingForAst
 */
$$PREBID_GLOBAL$$.setTargetingForAst = function() {
  utils.logInfo('Invoking $$PREBID_GLOBAL$$.setTargetingForAn', arguments);
  if (!targeting.isApntagDefined()) {
    utils.logError('window.apntag is not defined on the page');
    return;
  }

  targeting.setTargetingForAst();

  // emit event
  events.emit(SET_TARGETING);
};

/**
 * Returns a bool if all the bids have returned or timed out
 * @alias module:pbjs.allBidsAvailable
 * @return {bool} all bids available
 *
 * @deprecated This function will be removed in Prebid 1.0
 * Alternative solution is in progress.
 * See https://github.com/prebid/Prebid.js/issues/1087 for more details.
 */
$$PREBID_GLOBAL$$.allBidsAvailable = function () {
  utils.logWarn('$$PREBID_GLOBAL$$.allBidsAvailable will be removed in Prebid 1.0. Alternative solution is in progress. See https://github.com/prebid/Prebid.js/issues/1087 for more details.');
  utils.logInfo('Invoking $$PREBID_GLOBAL$$.allBidsAvailable', arguments);
  return bidmanager.bidsBackAll();
};

/**
 * This function will render the ad (based on params) in the given iframe document passed through.
 * Note that doc SHOULD NOT be the parent document page as we can't doc.write() asynchronously
 * @param  {HTMLDocument} doc document
 * @param  {string} id bid id to locate the ad
 * @alias module:pbjs.renderAd
 */
$$PREBID_GLOBAL$$.renderAd = function (doc, id) {
  utils.logInfo('Invoking $$PREBID_GLOBAL$$.renderAd', arguments);
  utils.logMessage('Calling renderAd with adId :' + id);
  if (doc && id) {
    try {
      // lookup ad by ad Id
      const bid = $$PREBID_GLOBAL$$._bidsReceived.find(bid => bid.adId === id);
      if (bid) {
        // replace macros according to openRTB with price paid = bid.cpm
        bid.ad = utils.replaceAuctionPrice(bid.ad, bid.cpm);
        bid.adUrl = utils.replaceAuctionPrice(bid.adUrl, bid.cpm);
        // save winning bids
        $$PREBID_GLOBAL$$._winningBids.push(bid);

        // emit 'bid won' event here
        events.emit(BID_WON, bid);

        const { height, width, ad, mediaType, adUrl, renderer } = bid;

        if (renderer && renderer.url) {
          renderer.render(bid);
        } else if ((doc === document && !utils.inIframe()) || mediaType === 'video') {
          utils.logError(`Error trying to write ad. Ad render call ad id ${id} was prevented from writing to the main document.`);
        } else if (ad) {
          doc.write(ad);
          doc.close();
          setRenderSize(doc, width, height);
        } else if (adUrl) {
          const iframe = utils.createInvisibleIframe();
          iframe.height = height;
          iframe.width = width;
          iframe.style.display = 'inline';
          iframe.style.overflow = 'hidden';
          iframe.src = adUrl;

          utils.insertElement(iframe, doc, 'body');
          setRenderSize(doc, width, height);
        } else {
          utils.logError('Error trying to write ad. No ad for bid response id: ' + id);
        }
      } else {
        utils.logError('Error trying to write ad. Cannot find ad by given id : ' + id);
      }
    } catch (e) {
      utils.logError('Error trying to write ad Id :' + id + ' to the page:' + e.message);
    }
  } else {
    utils.logError('Error trying to write ad Id :' + id + ' to the page. Missing document or adId');
  }
};

/**
 * Remove adUnit from the $$PREBID_GLOBAL$$ configuration
 * @param  {string} adUnitCode the adUnitCode to remove
 * @alias module:pbjs.removeAdUnit
 */
$$PREBID_GLOBAL$$.removeAdUnit = function (adUnitCode) {
  utils.logInfo('Invoking $$PREBID_GLOBAL$$.removeAdUnit', arguments);
  if (adUnitCode) {
    for (var i = 0; i < $$PREBID_GLOBAL$$.adUnits.length; i++) {
      if ($$PREBID_GLOBAL$$.adUnits[i].code === adUnitCode) {
        $$PREBID_GLOBAL$$.adUnits.splice(i, 1);
      }
    }
  }
};

/**
 * @alias module:pbjs.clearAuction
 */
$$PREBID_GLOBAL$$.clearAuction = function() {
  auctionRunning = false;
  // Only automatically sync if the publisher has not chosen to "enableOverride"
  let userSyncConfig = config.getConfig('userSync') || {};
  if (!userSyncConfig.enableOverride) {
    // Delay the auto sync by the config delay
    syncUsers(userSyncConfig.syncDelay);
  }

  utils.logMessage('Prebid auction cleared');
  if (bidRequestQueue.length) {
    bidRequestQueue.shift()();
  }
};

/**
 * @param {Object} requestOptions
 * @param {function} requestOptions.bidsBackHandler
 * @param {number} requestOptions.timeout
 * @param {Array} requestOptions.adUnits
 * @param {Array} requestOptions.adUnitCodes
 * @alias module:pbjs.requestBids
 */
$$PREBID_GLOBAL$$.requestBids = function ({ bidsBackHandler, timeout, adUnits, adUnitCodes } = {}) {
  events.emit('requestBids');
  const cbTimeout = $$PREBID_GLOBAL$$.cbTimeout = timeout || config.getConfig('bidderTimeout');
  adUnits = adUnits || $$PREBID_GLOBAL$$.adUnits;

  utils.logInfo('Invoking $$PREBID_GLOBAL$$.requestBids', arguments);

  if (adUnitCodes && adUnitCodes.length) {
    // if specific adUnitCodes supplied filter adUnits for those codes
    adUnits = adUnits.filter(unit => adUnitCodes.includes(unit.code));
  } else {
    // otherwise derive adUnitCodes from adUnits
    adUnitCodes = adUnits && adUnits.map(unit => unit.code);
  }

  // for video-enabled adUnits, only request bids for bidders that support video
  adUnits.filter(videoAdUnit).filter(hasNonVideoBidder).forEach(adUnit => {
    const nonVideoBidders = adUnit.bids
      .filter(bid => !videoBidder(bid))
      .map(bid => bid.bidder)
      .join(', ');

    utils.logError(`
      ${adUnit.code} is a 'video' ad unit but contains non-video bidder(s) ${nonVideoBidders}.
      No Prebid demand requests will be triggered for those bidders.
    `);
    adUnit.bids = adUnit.bids.filter(videoBidder);
  });

  // for native-enabled adUnits, only request bids for bidders that support native
  adUnits.filter(nativeAdUnit).filter(hasNonNativeBidder).forEach(adUnit => {
    const nonNativeBidders = adUnit.bids
      .filter(bid => !nativeBidder(bid))
      .map(bid => bid.bidder)
      .join(', ');

    utils.logError(`
      ${adUnit.code} is a 'native' ad unit but contains non-native bidder(s) ${nonNativeBidders}.
      No Prebid demand requests will be triggered for those bidders.
    `);
    adUnit.bids = adUnit.bids.filter(nativeBidder);
  });

  if (auctionRunning) {
    bidRequestQueue.push(() => {
      $$PREBID_GLOBAL$$.requestBids({ bidsBackHandler, timeout: cbTimeout, adUnits, adUnitCodes });
    });
    return;
  }

  auctionRunning = true;

  // we will use adUnitCodes for filtering the current auction
  $$PREBID_GLOBAL$$._adUnitCodes = adUnitCodes;

  bidmanager.externalCallbackReset();
  clearPlacements();

  if (!adUnits || adUnits.length === 0) {
    utils.logMessage('No adUnits configured. No bids requested.');
    if (typeof bidsBackHandler === 'function') {
      bidmanager.addOneTimeCallback(bidsBackHandler, false);
    }
    bidmanager.executeCallback();
    return;
  }

  // set timeout for all bids
  const timedOut = true;
  const timeoutCallback = bidmanager.executeCallback.bind(bidmanager, timedOut);
  const timer = setTimeout(timeoutCallback, cbTimeout);
  setAjaxTimeout(cbTimeout);
  if (typeof bidsBackHandler === 'function') {
    bidmanager.addOneTimeCallback(bidsBackHandler, timer);
  }

  adaptermanager.callBids({ adUnits, adUnitCodes, cbTimeout });
  if ($$PREBID_GLOBAL$$._bidsRequested.length === 0) {
    bidmanager.executeCallback();
  }
};

/**
 *
 * Add adunit(s)
 * @param {Array|Object} adUnitArr Array of adUnits or single adUnit Object.
 * @alias module:pbjs.addAdUnits
 */
$$PREBID_GLOBAL$$.addAdUnits = function (adUnitArr) {
  utils.logInfo('Invoking $$PREBID_GLOBAL$$.addAdUnits', arguments);
  if (utils.isArray(adUnitArr)) {
    // generate transactionid for each new adUnits
    // Append array to existing
    adUnitArr.forEach(adUnit => adUnit.transactionId = utils.generateUUID());
    $$PREBID_GLOBAL$$.adUnits.push.apply($$PREBID_GLOBAL$$.adUnits, adUnitArr);
  } else if (typeof adUnitArr === 'object') {
    // Generate the transaction id for the adunit
    adUnitArr.transactionId = utils.generateUUID();
    $$PREBID_GLOBAL$$.adUnits.push(adUnitArr);
  }
  // emit event
  events.emit(ADD_AD_UNITS);
};

/**
 * @param {string} event the name of the event
 * @param {Function} handler a callback to set on event
 * @param {string} id an identifier in the context of the event
 * @alias module:pbjs.onEvent
 *
 * This API call allows you to register a callback to handle a Prebid.js event.
 * An optional `id` parameter provides more finely-grained event callback registration.
 * This makes it possible to register callback events for a specific item in the
 * event context. For example, `bidWon` events will accept an `id` for ad unit code.
 * `bidWon` callbacks registered with an ad unit code id will be called when a bid
 * for that ad unit code wins the auction. Without an `id` this method registers the
 * callback for every `bidWon` event.
 *
 * Currently `bidWon` is the only event that accepts an `id` parameter.
 */
$$PREBID_GLOBAL$$.onEvent = function (event, handler, id) {
  utils.logInfo('Invoking $$PREBID_GLOBAL$$.onEvent', arguments);
  if (!utils.isFn(handler)) {
    utils.logError('The event handler provided is not a function and was not set on event "' + event + '".');
    return;
  }

  if (id && !eventValidators[event].call(null, id)) {
    utils.logError('The id provided is not valid for event "' + event + '" and no handler was set.');
    return;
  }

  events.on(event, handler, id);
};

/**
 * @param {string} event the name of the event
 * @param {Function} handler a callback to remove from the event
 * @param {string} id an identifier in the context of the event (see `$$PREBID_GLOBAL$$.onEvent`)
 * @alias module:pbjs.offEvent
 */
$$PREBID_GLOBAL$$.offEvent = function (event, handler, id) {
  utils.logInfo('Invoking $$PREBID_GLOBAL$$.offEvent', arguments);
  if (id && !eventValidators[event].call(null, id)) {
    return;
  }

  events.off(event, handler, id);
};

/**
 * Add a callback event
 * @param {string} eventStr event to attach callback to Options: "allRequestedBidsBack" | "adUnitBidsBack"
 * @param {Function} func  function to execute. Parameters passed into the function: (bidResObj), [adUnitCode]);
 * @alias module:pbjs.addCallback
 * @returns {string} id for callback
 *
 * @deprecated This function will be removed in Prebid 1.0
 * Please use onEvent instead.
 */
$$PREBID_GLOBAL$$.addCallback = function (eventStr, func) {
  utils.logWarn('$$PREBID_GLOBAL$$.addCallback will be removed in Prebid 1.0. Please use onEvent instead');
  utils.logInfo('Invoking $$PREBID_GLOBAL$$.addCallback', arguments);
  var id = null;
  if (!eventStr || !func || typeof func !== 'function') {
    utils.logError('error registering callback. Check method signature');
    return id;
  }

  id = utils.getUniqueIdentifierStr;
  bidmanager.addCallback(id, func, eventStr);
  return id;
};

/**
 * Remove a callback event
 * //@param {string} cbId id of the callback to remove
 * @alias module:pbjs.removeCallback
 * @returns {string} id for callback
 *
 * @deprecated This function will be removed in Prebid 1.0
 * Please use offEvent instead.
 */
$$PREBID_GLOBAL$$.removeCallback = function (/* cbId */) {
  // todo
  utils.logWarn('$$PREBID_GLOBAL$$.removeCallback will be removed in Prebid 1.0. Please use offEvent instead.');
  return null;
};

/**
 * Wrapper to register bidderAdapter externally (adaptermanager.registerBidAdapter())
 * @param  {Function} bidderAdaptor [description]
 * @param  {string} bidderCode [description]
 * @alias module:pbjs.registerBidAdapter
 */
$$PREBID_GLOBAL$$.registerBidAdapter = function (bidderAdaptor, bidderCode) {
  utils.logInfo('Invoking $$PREBID_GLOBAL$$.registerBidAdapter', arguments);
  try {
    adaptermanager.registerBidAdapter(bidderAdaptor(), bidderCode);
  } catch (e) {
    utils.logError('Error registering bidder adapter : ' + e.message);
  }
};

/**
 * Wrapper to register analyticsAdapter externally (adaptermanager.registerAnalyticsAdapter())
 * @param  {Object} options [description]
 * @alias module:pbjs.registerAnalyticsAdapter
 */
$$PREBID_GLOBAL$$.registerAnalyticsAdapter = function (options) {
  utils.logInfo('Invoking $$PREBID_GLOBAL$$.registerAnalyticsAdapter', arguments);
  try {
    adaptermanager.registerAnalyticsAdapter(options);
  } catch (e) {
    utils.logError('Error registering analytics adapter : ' + e.message);
  }
};

/**
 * @alias module:pbjs.bidsAvailableForAdapter
*/
$$PREBID_GLOBAL$$.bidsAvailableForAdapter = function (bidderCode) {
  utils.logInfo('Invoking $$PREBID_GLOBAL$$.bidsAvailableForAdapter', arguments);

  $$PREBID_GLOBAL$$._bidsRequested.find(bidderRequest => bidderRequest.bidderCode === bidderCode).bids
    .map(bid => {
      return Object.assign(bid, bidfactory.createBid(1), {
        bidderCode,
        adUnitCode: bid.placementCode
      });
    })
    .map(bid => $$PREBID_GLOBAL$$._bidsReceived.push(bid));
};

/**
 * Wrapper to bidfactory.createBid()
 * @param  {string} statusCode [description]
 * @alias module:pbjs.createBid
 * @return {Object} bidResponse [description]
 */
$$PREBID_GLOBAL$$.createBid = function (statusCode) {
  utils.logInfo('Invoking $$PREBID_GLOBAL$$.createBid', arguments);
  return bidfactory.createBid(statusCode);
};

/**
 * Wrapper to bidmanager.addBidResponse
 * @param {string} adUnitCode [description]
 * @param {Object} bid [description]
 * @alias module:pbjs.addBidResponse
 * @deprecated This function will be removed in Prebid 1.0
 * Each bidder will be passed a reference to addBidResponse function in callBids as an argument.
 * See https://github.com/prebid/Prebid.js/issues/1087 for more details.
 */
$$PREBID_GLOBAL$$.addBidResponse = function (adUnitCode, bid) {
  utils.logWarn('$$PREBID_GLOBAL$$.addBidResponse will be removed in Prebid 1.0. Each bidder will be passed a reference to addBidResponse function in callBids as an argument. See https://github.com/prebid/Prebid.js/issues/1087 for more details.');
  utils.logInfo('Invoking $$PREBID_GLOBAL$$.addBidResponse', arguments);
  bidmanager.addBidResponse(adUnitCode, bid);
};

/**
 * Wrapper to adloader.loadScript
 * @param  {string} tagSrc [description]
 * @param  {Function} callback [description]
 * @alias module:pbjs.loadScript
 */
$$PREBID_GLOBAL$$.loadScript = function (tagSrc, callback, useCache) {
  utils.logInfo('Invoking $$PREBID_GLOBAL$$.loadScript', arguments);
  loadScript(tagSrc, callback, useCache);
};

/**
 * Enable sending analytics data to the analytics provider of your
 * choice.
 *
 * For usage, see [Integrate with the Prebid Analytics
 * API](http://prebid.org/dev-docs/integrate-with-the-prebid-analytics-api.html).
 *
 * For a list of analytics adapters, see [Analytics for
 * Prebid](http://prebid.org/overview/analytics.html).
 * @param  {Object} config
 * @param {string} config.provider The name of the provider, e.g., `"ga"` for Google Analytics.
 * @param {Object} config.options The options for this particular analytics adapter.  This will likely vary between adapters.
 * @alias module:pbjs.enableAnalytics
 */
$$PREBID_GLOBAL$$.enableAnalytics = function (config) {
  if (config && !utils.isEmpty(config)) {
    utils.logInfo('Invoking $$PREBID_GLOBAL$$.enableAnalytics for: ', config);
    adaptermanager.enableAnalytics(config);
  } else {
    utils.logError('$$PREBID_GLOBAL$$.enableAnalytics should be called with option {}');
  }
};

/**
 * @alias module:pbjs.aliasBidder
 */
$$PREBID_GLOBAL$$.aliasBidder = function (bidderCode, alias) {
  utils.logInfo('Invoking $$PREBID_GLOBAL$$.aliasBidder', arguments);
  if (bidderCode && alias) {
    adaptermanager.aliasBidAdapter(bidderCode, alias);
  } else {
    utils.logError('bidderCode and alias must be passed as arguments', '$$PREBID_GLOBAL$$.aliasBidder');
  }
};

/**
 * Sets a default price granularity scheme.
 * @param {string|Object} granularity - the granularity scheme.
 * @alias module:pbjs.setPriceGranularity
 * @deprecated - use pbjs.setConfig({ priceGranularity: <granularity> })
 * "low": $0.50 increments, capped at $5 CPM
 * "medium": $0.10 increments, capped at $20 CPM (the default)
 * "high": $0.01 increments, capped at $20 CPM
 * "auto": Applies a sliding scale to determine granularity
 * "dense": Like "auto", but the bid price granularity uses smaller increments, especially at lower CPMs
 *
 * Alternatively a custom object can be specified:
 * { "buckets" : [{"min" : 0,"max" : 20,"increment" : 0.1,"cap" : true}]};
 * See http://prebid.org/dev-docs/publisher-api-reference.html#module_pbjs.setPriceGranularity for more details
 */
$$PREBID_GLOBAL$$.setPriceGranularity = function (granularity) {
  utils.logWarn('$$PREBID_GLOBAL$$.setPriceGranularity will be removed in Prebid 1.0. Use $$PREBID_GLOBAL$$.setConfig({ priceGranularity: <granularity> }) instead.')
  utils.logInfo('Invoking $$PREBID_GLOBAL$$.setPriceGranularity', arguments);
  config.setConfig({ priceGranularity: granularity });
};

/**
 * @alias module:pbjs.enableSendAllBids
 * @deprecated - use pbjs.setConfig({ enableSendAllBids: <true|false> })
*/
$$PREBID_GLOBAL$$.enableSendAllBids = function () {
  config.setConfig({ enableSendAllBids: true });
};

/**
 * @alias module:pbjs.getAllWinningBids
 * The bid response object returned by an external bidder adapter during the auction.
 * @typedef {Object} AdapterBidResponse
 * @property {string} pbAg Auto granularity price bucket; CPM <= 5 ? increment = 0.05 : CPM > 5 && CPM <= 10 ? increment = 0.10 : CPM > 10 && CPM <= 20 ? increment = 0.50 : CPM > 20 ? priceCap = 20.00.  Example: `"0.80"`.
 * @property {string} pbCg Custom price bucket.  For example setup, see {@link setPriceGranularity}.  Example: `"0.84"`.
 * @property {string} pbDg Dense granularity price bucket; CPM <= 3 ? increment = 0.01 : CPM > 3 && CPM <= 8 ? increment = 0.05 : CPM > 8 && CPM <= 20 ? increment = 0.50 : CPM > 20? priceCap = 20.00.  Example: `"0.84"`.
 * @property {string} pbLg Low granularity price bucket; $0.50 increment, capped at $5, floored to two decimal places.  Example: `"0.50"`.
 * @property {string} pbMg Medium granularity price bucket; $0.10 increment, capped at $20, floored to two decimal places.  Example: `"0.80"`.
 * @property {string} pbHg High granularity price bucket; $0.01 increment, capped at $20, floored to two decimal places.  Example: `"0.84"`.
 *
 * @property {string} bidder The string name of the bidder.  This *may* be the same as the `bidderCode`.  For For a list of all bidders and their codes, see [Bidders' Params](http://prebid.org/dev-docs/bidders.html).
 * @property {string} bidderCode The unique string that identifies this bidder.  For a list of all bidders and their codes, see [Bidders' Params](http://prebid.org/dev-docs/bidders.html).
 *
 * @property {string} requestId The [UUID](https://en.wikipedia.org/wiki/Universally_unique_identifier) representing the bid request.
 * @property {number} requestTimestamp The time at which the bid request was sent out, expressed in milliseconds.
 * @property {number} responseTimestamp The time at which the bid response was received, expressed in milliseconds.
 * @property {number} timeToRespond How long it took for the bidder to respond with this bid, expressed in milliseconds.
 *
 * @property {string} size The size of the ad creative, expressed in `"AxB"` format, where A and B are numbers of pixels.  Example: `"320x50"`.
 * @property {string} width The width of the ad creative in pixels.  Example: `"320"`.
 * @property {string} height The height of the ad creative in pixels.  Example: `"50"`.
 *
 * @property {string} ad The actual ad creative content, often HTML with CSS, JavaScript, and/or links to additional content.  Example: `"<div id='beacon_-YQbipJtdxmMCgEPHExLhmqzEm' style='position: absolute; left: 0px; top: 0px; visibility: hidden;'><img src='http://aplus-...'/></div><iframe src=\"http://aax-us-east.amazon-adsystem.com/e/is/8dcfcd..." width=\"728\" height=\"90\" frameborder=\"0\" ...></iframe>",`.
 * @property {number} ad_id The ad ID of the creative, as understood by the bidder's system.  Used by the line item's [creative in the ad server](http://prebid.org/adops/send-all-bids-adops.html#step-3-add-a-creative).
 * @property {string} adUnitCode The code used to uniquely identify the ad unit on the publisher's page.
 *
 * @property {string} statusMessage The status of the bid.  Allowed values: `"Bid available"` or `"Bid returned empty or error response"`.
 * @property {number} cpm The exact bid price from the bidder, expressed to the thousandths place.  Example: `"0.849"`.
 *
 * @property {Object} adserverTargeting An object whose values represent the ad server's targeting on the bid.
 * @property {string} adserverTargeting.hb_adid The ad ID of the creative, as understood by the ad server.
 * @property {string} adserverTargeting.hb_pb The price paid to show the creative, as logged in the ad server.
 * @property {string} adserverTargeting.hb_bidder The winning bidder whose ad creative will be served by the ad server.
*/

/**
 * Get all of the bids that have won their respective auctions.  Useful for [troubleshooting your integration](http://prebid.org/dev-docs/prebid-troubleshooting-guide.html).
 * @return {Array<AdapterBidResponse>} A list of bids that have won their respective auctions.
*/
$$PREBID_GLOBAL$$.getAllWinningBids = function () {
  return $$PREBID_GLOBAL$$._winningBids;
};

/**
 * Build master video tag from publishers adserver tag
 * @param {string} adserverTag default url
 * @param {Object} options options for video tag
 * @alias module:pbjs.buildMasterVideoTagFromAdserverTag
 * @deprecated Include the dfpVideoSupport module in your build, and use the $$PREBID_GLOBAL$$.adservers.dfp.buildVideoAdUrl function instead.
 * This function will be removed in Prebid 1.0.
 */
$$PREBID_GLOBAL$$.buildMasterVideoTagFromAdserverTag = function (adserverTag, options) {
  utils.logWarn('$$PREBID_GLOBAL$$.buildMasterVideoTagFromAdserverTag will be removed in Prebid 1.0. Include the dfpVideoSupport module in your build, and use the $$PREBID_GLOBAL$$.adservers.dfp.buildVideoAdUrl function instead');
  utils.logInfo('Invoking $$PREBID_GLOBAL$$.buildMasterVideoTagFromAdserverTag', arguments);
  var urlComponents = parseURL(adserverTag);

  // return original adserverTag if no bids received
  if ($$PREBID_GLOBAL$$._bidsReceived.length === 0) {
    return adserverTag;
  }

  var masterTag = '';
  if (options.adserver.toLowerCase() === 'dfp') {
    var dfpAdserverObj = adserver.dfpAdserver(options, urlComponents);
    if (!dfpAdserverObj.verifyAdserverTag()) {
      utils.logError('Invalid adserverTag, required google params are missing in query string');
    }
    dfpAdserverObj.appendQueryParams();
    masterTag = formatURL(dfpAdserverObj.urlComponents);
  } else {
    utils.logError('Only DFP adserver is supported');
    return;
  }
  return masterTag;
};

/**
 * Set the order bidders are called in. Valid values are:
 *
 * "fixed": Bidders will be called in the order in which they were defined within the adUnit.bids array.
 * "random": Bidders will be called in random order.
 *
 * If never called, Prebid will use "random" as the default.
 *
 * @param {string} order One of the valid orders, described above.
 * @alias module:pbjs.setBidderSequence
 * @deprecated - use pbjs.setConfig({ bidderSequence: <order> })
 */
$$PREBID_GLOBAL$$.setBidderSequence = adaptermanager.setBidderSequence;

/**
 * Get array of highest cpm bids for all adUnits, or highest cpm bid
 * object for the given adUnit
 * @param {string} adUnitCode - optional ad unit code
 * @alias module:pbjs.getHighestCpmBids
 * @return {Array} array containing highest cpm bid object(s)
 */
$$PREBID_GLOBAL$$.getHighestCpmBids = function (adUnitCode) {
  return targeting.getWinningBids(adUnitCode);
};

/**
 * Set config for server to server header bidding
 * @deprecated - use pbjs.setConfig({ s2sConfig: <options> })
 * @typedef {Object} options - required
 * @property {boolean} enabled enables S2S bidding
 * @property {string[]} bidders bidders to request S2S
 *  === optional params below ===
 * @property {string} [endpoint] endpoint to contact
 * @property {number} [timeout] timeout for S2S bidders - should be lower than `pbjs.requestBids({timeout})`
 * @property {string} [adapter] adapter code to use for S2S
 * @property {string} [syncEndpoint] endpoint URL for syncing cookies
 * @property {boolean} [cookieSet] enables cookieSet functionality
 * @alias module:pbjs.setS2SConfig
 */
$$PREBID_GLOBAL$$.setS2SConfig = function(options) {
  if (!utils.contains(Object.keys(options), 'accountId')) {
    utils.logError('accountId missing in Server to Server config');
    return;
  }

  if (!utils.contains(Object.keys(options), 'bidders')) {
    utils.logError('bidders missing in Server to Server config');
    return;
  }

  const config = Object.assign({
    enabled: false,
    endpoint: CONSTANTS.S2S.DEFAULT_ENDPOINT,
    timeout: 1000,
    maxBids: 1,
    adapter: CONSTANTS.S2S.ADAPTER,
    syncEndpoint: CONSTANTS.S2S.SYNC_ENDPOINT,
    cookieSet: true,
    bidders: []
  }, options);
  adaptermanager.setS2SConfig(config);
};

/**
 * Get Prebid config options
 * @param {Object} options
 * @alias module:pbjs.getConfig
 */
$$PREBID_GLOBAL$$.getConfig = config.getConfig;

/**
 * Set Prebid config options.
 * (Added in version 0.27.0).
 *
 * `setConfig` is designed to allow for advanced configuration while
 * reducing the surface area of the public API.  For more information
 * about the move to `setConfig` (and the resulting deprecations of
 * some other public methods), see [the Prebid 1.0 public API
 * proposal](https://gist.github.com/mkendall07/51ee5f6b9f2df01a89162cf6de7fe5b6).
 *
 * #### Troubleshooting your configuration
 *
 * If you call `pbjs.setConfig` without an object, e.g.,
 *
 * `pbjs.setConfig('debug', 'true'))`
 *
 * then Prebid.js will print an error to the console that says:
 *
 * ```
 * ERROR: setConfig options must be an object
 * ```
 *
 * If you don't see that message, you can assume the config object is valid.
 *
 * @param {Object} options Global Prebid configuration object. Must be JSON - no JavaScript functions are allowed.
 * @param {string} options.bidderSequence The order in which bidders are called.  Example: `pbjs.setConfig({ bidderSequence: "fixed" })`.  Allowed values: `"fixed"` (order defined in `adUnit.bids` array on page), `"random"`.
 * @param {boolean} options.debug Turn debug logging on/off. Example: `pbjs.setConfig({ debug: true })`.
 * @param {string} options.priceGranularity The bid price granularity to use.  Example: `pbjs.setConfig({ priceGranularity: "medium" })`. Allowed values: `"low"` ($0.50), `"medium"` ($0.10), `"high"` ($0.01), `"auto"` (sliding scale), `"dense"` (like `"auto"`, with smaller increments at lower CPMs), or a custom price bucket object, e.g., `{ "buckets" : [{"min" : 0,"max" : 20,"increment" : 0.1,"cap" : true}]}`.
 * @param {boolean} options.enableSendAllBids Turn "send all bids" mode on/off.  Example: `pbjs.setConfig({ enableSendAllBids: true })`.
 * @param {number} options.bidderTimeout Set a global bidder timeout, in milliseconds.  Example: `pbjs.setConfig({ bidderTimeout: 3000 })`.  Note that it's still possible for a bid to get into the auction that responds after this timeout. This is due to how [`setTimeout`](https://developer.mozilla.org/en-US/docs/Web/API/WindowOrWorkerGlobalScope/setTimeout) works in JS: it queues the callback in the event loop in an approximate location that should execute after this time but it is not guaranteed.  For more information about the asynchronous event loop and `setTimeout`, see [How JavaScript Timers Work](https://johnresig.com/blog/how-javascript-timers-work/).
 * @param {string} options.publisherDomain The publisher's domain where Prebid is running, for cross-domain iFrame communication.  Example: `pbjs.setConfig({ publisherDomain: "https://www.theverge.com" })`.
 * @param {number} options.cookieSyncDelay A delay (in milliseconds) for requesting cookie sync to stay out of the critical path of page load.  Example: `pbjs.setConfig({ cookieSyncDelay: 100 })`.
 * @param {Object} options.s2sConfig The configuration object for [server-to-server header bidding](http://prebid.org/dev-docs/get-started-with-prebid-server.html).  Example:
 * @alias module:pbjs.setConfig
 * ```
 * pbjs.setConfig({
 *     s2sConfig: {
 *         accountId: '1',
 *         enabled: true,
 *         bidders: ['appnexus', 'pubmatic'],
 *         timeout: 1000,
 *         adapter: 'prebidServer',
 *         endpoint: 'https://prebid.adnxs.com/pbs/v1/auction'
 *     }
 * })
 * ```
 */
$$PREBID_GLOBAL$$.setConfig = config.setConfig;

$$PREBID_GLOBAL$$.que.push(() => listenMessagesFromCreative());

/**
 * This queue lets users load Prebid asynchronously, but run functions the same way regardless of whether it gets loaded
 * before or after their script executes. For example, given the code:
 *
 * <script src="url/to/Prebid.js" async></script>
 * <script>
 *   var pbjs = pbjs || {};
 *   pbjs.cmd = pbjs.cmd || [];
 *   pbjs.cmd.push(functionToExecuteOncePrebidLoads);
 * </script>
 *
 * If the page's script runs before prebid loads, then their function gets added to the queue, and executed
 * by prebid once it's done loading. If it runs after prebid loads, then this monkey-patch causes their
 * function to execute immediately.
 *
 * @memberof pbjs
 * @param  {function} command A function which takes no arguments. This is guaranteed to run exactly once, and only after
 *                            the Prebid script has been fully loaded.
 * @alias module:pbjs.cmd.push
 */
$$PREBID_GLOBAL$$.cmd.push = function(command) {
  if (typeof command === 'function') {
    try {
      command.call();
    } catch (e) {
      utils.logError('Error processing command :', e.message, e.stack);
    }
  } else {
    utils.logError('Commands written into $$PREBID_GLOBAL$$.cmd.push must be wrapped in a function');
  }
};

$$PREBID_GLOBAL$$.que.push = $$PREBID_GLOBAL$$.cmd.push;

function processQueue(queue) {
  queue.forEach(function(cmd) {
    if (typeof cmd.called === 'undefined') {
      try {
        cmd.call();
        cmd.called = true;
      } catch (e) {
        utils.logError('Error processing command :', 'prebid.js', e);
      }
    }
  });
}

/**
 * @alias module:pbjs.processQueue
 */
$$PREBID_GLOBAL$$.processQueue = function() {
  processQueue($$PREBID_GLOBAL$$.que);
  processQueue($$PREBID_GLOBAL$$.cmd);
};<|MERGE_RESOLUTION|>--- conflicted
+++ resolved
@@ -12,12 +12,8 @@
 import { setAjaxTimeout } from './ajax';
 import { config } from './config';
 
-<<<<<<< HEAD
-$$PREBID_GLOBAL$$ = getGlobal();
-=======
 var $$PREBID_GLOBAL$$ = getGlobal();
 
->>>>>>> e1003407
 var CONSTANTS = require('./constants.json');
 var utils = require('./utils.js');
 var bidmanager = require('./bidmanager.js');
