/** @module pbjs */

import { getGlobal } from './prebidGlobal.js';
import {
  adUnitsFilter, flatten, getHighestCpm, isArrayOfNums, isGptPubadsDefined, uniques, logInfo,
  contains, logError, isArray, deepClone, deepAccess, isNumber, logWarn, logMessage, isFn,
  transformAdServerTargetingObj, bind, replaceAuctionPrice, replaceClickThrough, insertElement,
  inIframe, callBurl, createInvisibleIframe, generateUUID, unsupportedBidderMessage, isEmpty
} from './utils.js';
import { listenMessagesFromCreative } from './secureCreatives.js';
import { userSync } from './userSync.js';
import { config } from './config.js';
import { auctionManager } from './auctionManager.js';
import { filters, targeting } from './targeting.js';
import { hook } from './hook.js';
import { sessionLoader } from './debugging.js';
import {includes} from './polyfill.js';
import { adunitCounter } from './adUnits.js';
import { executeRenderer, isRendererRequired } from './Renderer.js';
import { createBid } from './bidfactory.js';
import { storageCallbacks } from './storageManager.js';
import { emitAdRenderSucceeded, emitAdRenderFail } from './adRendering.js';
import { gdprDataHandler, uspDataHandler } from './adapterManager.js'

const $$PREBID_GLOBAL$$ = getGlobal();
const CONSTANTS = require('./constants.json');
const adapterManager = require('./adapterManager.js').default;
const events = require('./events.js');
const { triggerUserSyncs } = userSync;

/* private variables */
const { ADD_AD_UNITS, BID_WON, REQUEST_BIDS, SET_TARGETING, STALE_RENDER } = CONSTANTS.EVENTS;
const { PREVENT_WRITING_ON_MAIN_DOCUMENT, NO_AD, EXCEPTION, CANNOT_FIND_AD, MISSING_DOC_OR_ADID } = CONSTANTS.AD_RENDER_FAILED_REASON;

const eventValidators = {
  bidWon: checkDefinedPlacement
};

// initialize existing debugging sessions if present
sessionLoader();

/* Public vars */
$$PREBID_GLOBAL$$.bidderSettings = $$PREBID_GLOBAL$$.bidderSettings || {};

// let the world know we are loaded
$$PREBID_GLOBAL$$.libLoaded = true;

// version auto generated from build
$$PREBID_GLOBAL$$.version = 'v$prebid.version$';
logInfo('Prebid.js v$prebid.version$ loaded');

$$PREBID_GLOBAL$$.installedModules = $$PREBID_GLOBAL$$.installedModules || [];

// create adUnit array
$$PREBID_GLOBAL$$.adUnits = $$PREBID_GLOBAL$$.adUnits || [];

// Allow publishers who enable user sync override to trigger their sync
$$PREBID_GLOBAL$$.triggerUserSyncs = triggerUserSyncs;

function checkDefinedPlacement(id) {
  var adUnitCodes = auctionManager.getBidsRequested().map(bidSet => bidSet.bids.map(bid => bid.adUnitCode))
    .reduce(flatten)
    .filter(uniques);

  if (!contains(adUnitCodes, id)) {
    logError('The "' + id + '" placement is not defined.');
    return;
  }

  return true;
}

function setRenderSize(doc, width, height) {
  if (doc.defaultView && doc.defaultView.frameElement) {
    doc.defaultView.frameElement.width = width;
    doc.defaultView.frameElement.height = height;
  }
}

function validateSizes(sizes, targLength) {
  let cleanSizes = [];
  if (isArray(sizes) && ((targLength) ? sizes.length === targLength : sizes.length > 0)) {
    // check if an array of arrays or array of numbers
    if (sizes.every(sz => isArrayOfNums(sz, 2))) {
      cleanSizes = sizes;
    } else if (isArrayOfNums(sizes, 2)) {
      cleanSizes.push(sizes);
    }
  }
  return cleanSizes;
}

function validateBannerMediaType(adUnit) {
  const validatedAdUnit = deepClone(adUnit);
  const banner = validatedAdUnit.mediaTypes.banner;
  const bannerSizes = validateSizes(banner.sizes);
  if (bannerSizes.length > 0) {
    banner.sizes = bannerSizes;
    // Deprecation Warning: This property will be deprecated in next release in favor of adUnit.mediaTypes.banner.sizes
    validatedAdUnit.sizes = bannerSizes;
  } else {
    logError('Detected a mediaTypes.banner object without a proper sizes field.  Please ensure the sizes are listed like: [[300, 250], ...].  Removing invalid mediaTypes.banner object from request.');
    delete validatedAdUnit.mediaTypes.banner
  }
  return validatedAdUnit;
}

function validateVideoMediaType(adUnit) {
  const validatedAdUnit = deepClone(adUnit);
  const video = validatedAdUnit.mediaTypes.video;
  if (video.playerSize) {
    let tarPlayerSizeLen = (typeof video.playerSize[0] === 'number') ? 2 : 1;

    const videoSizes = validateSizes(video.playerSize, tarPlayerSizeLen);
    if (videoSizes.length > 0) {
      if (tarPlayerSizeLen === 2) {
        logInfo('Transforming video.playerSize from [640,480] to [[640,480]] so it\'s in the proper format.');
      }
      video.playerSize = videoSizes;
      // Deprecation Warning: This property will be deprecated in next release in favor of adUnit.mediaTypes.video.playerSize
      validatedAdUnit.sizes = videoSizes;
    } else {
      logError('Detected incorrect configuration of mediaTypes.video.playerSize.  Please specify only one set of dimensions in a format like: [[640, 480]]. Removing invalid mediaTypes.video.playerSize property from request.');
      delete validatedAdUnit.mediaTypes.video.playerSize;
    }
  }
  return validatedAdUnit;
}

function validateNativeMediaType(adUnit) {
  const validatedAdUnit = deepClone(adUnit);
  const native = validatedAdUnit.mediaTypes.native;
  if (native.image && native.image.sizes && !Array.isArray(native.image.sizes)) {
    logError('Please use an array of sizes for native.image.sizes field.  Removing invalid mediaTypes.native.image.sizes property from request.');
    delete validatedAdUnit.mediaTypes.native.image.sizes;
  }
  if (native.image && native.image.aspect_ratios && !Array.isArray(native.image.aspect_ratios)) {
    logError('Please use an array of sizes for native.image.aspect_ratios field.  Removing invalid mediaTypes.native.image.aspect_ratios property from request.');
    delete validatedAdUnit.mediaTypes.native.image.aspect_ratios;
  }
  if (native.icon && native.icon.sizes && !Array.isArray(native.icon.sizes)) {
    logError('Please use an array of sizes for native.icon.sizes field.  Removing invalid mediaTypes.native.icon.sizes property from request.');
    delete validatedAdUnit.mediaTypes.native.icon.sizes;
  }
  return validatedAdUnit;
}

function validateAdUnitPos(adUnit, mediaType) {
  let pos = deepAccess(adUnit, `mediaTypes.${mediaType}.pos`);

  if (!isNumber(pos) || isNaN(pos) || !isFinite(pos)) {
    let warning = `Value of property 'pos' on ad unit ${adUnit.code} should be of type: Number`;

    logWarn(warning);
    events.emit(CONSTANTS.EVENTS.AUCTION_DEBUG, {type: 'WARNING', arguments: warning});
    delete adUnit.mediaTypes[mediaType].pos;
  }

  return adUnit
}

function validateAdUnit(adUnit) {
  const msg = (msg) => `adUnit.code '${adUnit.code}' ${msg}`;

  const mediaTypes = adUnit.mediaTypes;
  const bids = adUnit.bids;

  if (bids != null && !isArray(bids)) {
    logError(msg(`defines 'adUnit.bids' that is not an array. Removing adUnit from auction`));
    return null;
  }
  if (bids == null && adUnit.ortb2Imp == null) {
    logError(msg(`has no 'adUnit.bids' and no 'adUnit.ortb2Imp'. Removing adUnit from auction`));
    return null;
  }
  if (!mediaTypes || Object.keys(mediaTypes).length === 0) {
    logError(msg(`does not define a 'mediaTypes' object.  This is a required field for the auction, so this adUnit has been removed.`));
    return null;
  }
  if (adUnit.ortb2Imp != null && (bids == null || bids.length === 0)) {
    adUnit.bids = [{bidder: null}]; // the 'null' bidder is treated as an s2s-only placeholder by adapterManager
    logMessage(msg(`defines 'adUnit.ortb2Imp' with no 'adUnit.bids'; it will be seen only by S2S adapters`));
  }

  return adUnit;
}

export const adUnitSetupChecks = {
  validateAdUnit,
  validateBannerMediaType,
  validateVideoMediaType,
  validateNativeMediaType,
  validateSizes
};

export const checkAdUnitSetup = hook('sync', function (adUnits) {
  const validatedAdUnits = [];

  adUnits.forEach(adUnit => {
    adUnit = validateAdUnit(adUnit);
    if (adUnit == null) return;

    const mediaTypes = adUnit.mediaTypes;
    let validatedBanner, validatedVideo, validatedNative;

    if (mediaTypes.banner) {
      validatedBanner = validateBannerMediaType(adUnit);
      if (mediaTypes.banner.hasOwnProperty('pos')) validatedBanner = validateAdUnitPos(validatedBanner, 'banner');
    }

    if (mediaTypes.video) {
      validatedVideo = validatedBanner ? validateVideoMediaType(validatedBanner) : validateVideoMediaType(adUnit);
      if (mediaTypes.video.hasOwnProperty('pos')) validatedVideo = validateAdUnitPos(validatedVideo, 'video');
    }

    if (mediaTypes.native) {
      validatedNative = validatedVideo ? validateNativeMediaType(validatedVideo) : validatedBanner ? validateNativeMediaType(validatedBanner) : validateNativeMediaType(adUnit);
    }

    const validatedAdUnit = Object.assign({}, validatedBanner, validatedVideo, validatedNative);

    validatedAdUnits.push(validatedAdUnit);
  });

  return validatedAdUnits;
}, 'checkAdUnitSetup');

/// ///////////////////////////////
//                              //
//    Start Public APIs         //
//                              //
/// ///////////////////////////////

/**
 * This function returns the query string targeting parameters available at this moment for a given ad unit. Note that some bidder's response may not have been received if you call this function too quickly after the requests are sent.
 * @param  {string} [adunitCode] adUnitCode to get the bid responses for
 * @alias module:pbjs.getAdserverTargetingForAdUnitCodeStr
 * @return {Array}  returnObj return bids array
 */
$$PREBID_GLOBAL$$.getAdserverTargetingForAdUnitCodeStr = function (adunitCode) {
  logInfo('Invoking $$PREBID_GLOBAL$$.getAdserverTargetingForAdUnitCodeStr', arguments);

  // call to retrieve bids array
  if (adunitCode) {
    var res = $$PREBID_GLOBAL$$.getAdserverTargetingForAdUnitCode(adunitCode);
    return transformAdServerTargetingObj(res);
  } else {
    logMessage('Need to call getAdserverTargetingForAdUnitCodeStr with adunitCode');
  }
};

/**
 * This function returns the query string targeting parameters available at this moment for a given ad unit. Note that some bidder's response may not have been received if you call this function too quickly after the requests are sent.
 * @param adUnitCode {string} adUnitCode to get the bid responses for
 * @alias module:pbjs.getHighestUnusedBidResponseForAdUnitCode
 * @returns {Object}  returnObj return bid
 */
$$PREBID_GLOBAL$$.getHighestUnusedBidResponseForAdUnitCode = function (adunitCode) {
  if (adunitCode) {
    const bid = auctionManager.getAllBidsForAdUnitCode(adunitCode)
      .filter(filters.isUnusedBid)
      .filter(filters.isBidNotExpired)

    return bid.length ? bid.reduce(getHighestCpm) : {}
  } else {
    logMessage('Need to call getHighestUnusedBidResponseForAdUnitCode with adunitCode');
  }
};

/**
 * This function returns the query string targeting parameters available at this moment for a given ad unit. Note that some bidder's response may not have been received if you call this function too quickly after the requests are sent.
 * @param adUnitCode {string} adUnitCode to get the bid responses for
 * @alias module:pbjs.getAdserverTargetingForAdUnitCode
 * @returns {Object}  returnObj return bids
 */
$$PREBID_GLOBAL$$.getAdserverTargetingForAdUnitCode = function (adUnitCode) {
  return $$PREBID_GLOBAL$$.getAdserverTargeting(adUnitCode)[adUnitCode];
};

/**
 * returns all ad server targeting for all ad units
 * @return {Object} Map of adUnitCodes and targeting values []
 * @alias module:pbjs.getAdserverTargeting
 */

$$PREBID_GLOBAL$$.getAdserverTargeting = function (adUnitCode) {
  logInfo('Invoking $$PREBID_GLOBAL$$.getAdserverTargeting', arguments);
  return targeting.getAllTargeting(adUnitCode);
};

/**
 * returns all consent data
 * @return {Object} Map of consent types and data
 * @alias module:pbjs.getConsentData
 */
function getConsentMetadata() {
  return {
    gdpr: gdprDataHandler.getConsentMeta(),
    usp: uspDataHandler.getConsentMeta(),
    coppa: !!(config.getConfig('coppa'))
  }
}

$$PREBID_GLOBAL$$.getConsentMetadata = function () {
  logInfo('Invoking $$PREBID_GLOBAL$$.getConsentMetadata');
  return getConsentMetadata();
};

function getBids(type) {
  const responses = auctionManager[type]()
    .filter(bind.call(adUnitsFilter, this, auctionManager.getAdUnitCodes()));

  // find the last auction id to get responses for most recent auction only
  const currentAuctionId = auctionManager.getLastAuctionId();

  return responses
    .map(bid => bid.adUnitCode)
    .filter(uniques).map(adUnitCode => responses
      .filter(bid => bid.auctionId === currentAuctionId && bid.adUnitCode === adUnitCode))
    .filter(bids => bids && bids[0] && bids[0].adUnitCode)
    .map(bids => {
      return {
        [bids[0].adUnitCode]: { bids }
      };
    })
    .reduce((a, b) => Object.assign(a, b), {});
}

/**
 * This function returns the bids requests involved in an auction but not bid on
 * @alias module:pbjs.getNoBids
 * @return {Object}            map | object that contains the bidRequests
 */

$$PREBID_GLOBAL$$.getNoBids = function () {
  logInfo('Invoking $$PREBID_GLOBAL$$.getNoBids', arguments);
  return getBids('getNoBids');
};

/**
 * This function returns the bids requests involved in an auction but not bid on or the specified adUnitCode
 * @param  {string} adUnitCode adUnitCode
 * @alias module:pbjs.getNoBidsForAdUnitCode
 * @return {Object}           bidResponse object
 */

$$PREBID_GLOBAL$$.getNoBidsForAdUnitCode = function (adUnitCode) {
  const bids = auctionManager.getNoBids().filter(bid => bid.adUnitCode === adUnitCode);
  return { bids };
};

/**
 * This function returns the bid responses at the given moment.
 * @alias module:pbjs.getBidResponses
 * @return {Object}            map | object that contains the bidResponses
 */

$$PREBID_GLOBAL$$.getBidResponses = function () {
  logInfo('Invoking $$PREBID_GLOBAL$$.getBidResponses', arguments);
  return getBids('getBidsReceived');
};

/**
 * Returns bidResponses for the specified adUnitCode
 * @param  {string} adUnitCode adUnitCode
 * @alias module:pbjs.getBidResponsesForAdUnitCode
 * @return {Object}            bidResponse object
 */

$$PREBID_GLOBAL$$.getBidResponsesForAdUnitCode = function (adUnitCode) {
  const bids = auctionManager.getBidsReceived().filter(bid => bid.adUnitCode === adUnitCode);
  return { bids };
};

/**
 * Set query string targeting on one or more GPT ad units.
 * @param {(string|string[])} adUnit a single `adUnit.code` or multiple.
 * @param {function(object)} customSlotMatching gets a GoogleTag slot and returns a filter function for adUnitCode, so you can decide to match on either eg. return slot => { return adUnitCode => { return slot.getSlotElementId() === 'myFavoriteDivId'; } };
 * @alias module:pbjs.setTargetingForGPTAsync
 */
$$PREBID_GLOBAL$$.setTargetingForGPTAsync = function (adUnit, customSlotMatching) {
  logInfo('Invoking $$PREBID_GLOBAL$$.setTargetingForGPTAsync', arguments);
  if (!isGptPubadsDefined()) {
    logError('window.googletag is not defined on the page');
    return;
  }

  // get our ad unit codes
  let targetingSet = targeting.getAllTargeting(adUnit);

  // first reset any old targeting
  targeting.resetPresetTargeting(adUnit, customSlotMatching);

  // now set new targeting keys
  targeting.setTargetingForGPT(targetingSet, customSlotMatching);

  Object.keys(targetingSet).forEach((adUnitCode) => {
    Object.keys(targetingSet[adUnitCode]).forEach((targetingKey) => {
      if (targetingKey === 'hb_adid') {
        auctionManager.setStatusForBids(targetingSet[adUnitCode][targetingKey], CONSTANTS.BID_STATUS.BID_TARGETING_SET);
      }
    });
  });

  // emit event
  events.emit(SET_TARGETING, targetingSet);
};

/**
 * Set query string targeting on all AST (AppNexus Seller Tag) ad units. Note that this function has to be called after all ad units on page are defined. For working example code, see [Using Prebid.js with AppNexus Publisher Ad Server](http://prebid.org/dev-docs/examples/use-prebid-with-appnexus-ad-server.html).
 * @param  {(string|string[])} adUnitCode adUnitCode or array of adUnitCodes
 * @alias module:pbjs.setTargetingForAst
 */
$$PREBID_GLOBAL$$.setTargetingForAst = function (adUnitCodes) {
  logInfo('Invoking $$PREBID_GLOBAL$$.setTargetingForAn', arguments);
  if (!targeting.isApntagDefined()) {
    logError('window.apntag is not defined on the page');
    return;
  }

  targeting.setTargetingForAst(adUnitCodes);

  // emit event
  events.emit(SET_TARGETING, targeting.getAllTargeting());
};

/**
 * This function will check for presence of given node in given parent. If not present - will inject it.
 * @param {Node} node node, whose existance is in question
 * @param {Document} doc document element do look in
 * @param {string} tagName tag name to look in
 */
function reinjectNodeIfRemoved(node, doc, tagName) {
  const injectionNode = doc.querySelector(tagName);
  if (!node.parentNode || node.parentNode !== injectionNode) {
    insertElement(node, doc, tagName);
  }
}

/**
 * This function will check for presence of given node in given parent. If not present - will inject it.
 * @param {Node} node node, whose existance is in question
 * @param {Document} doc document element do look in
 * @param {string} tagName tag name to look in
 */
function reinjectNodeIfRemoved(node, doc, tagName) {
  const injectionNode = doc.querySelector(tagName);
  if (!node.parentNode || node.parentNode !== injectionNode) {
    insertElement(node, doc, tagName);
  }
}

/**
 * This function will render the ad (based on params) in the given iframe document passed through.
 * Note that doc SHOULD NOT be the parent document page as we can't doc.write() asynchronously
 * @param  {Document} doc document
 * @param  {string} id bid id to locate the ad
 * @alias module:pbjs.renderAd
 */
$$PREBID_GLOBAL$$.renderAd = hook('async', function (doc, id, options) {
  logInfo('Invoking $$PREBID_GLOBAL$$.renderAd', arguments);
  logMessage('Calling renderAd with adId :' + id);

  if (doc && id) {
    try {
      // lookup ad by ad Id
      const bid = auctionManager.findBidByAdId(id);

      if (bid) {
        let shouldRender = true;
        if (bid && bid.status === CONSTANTS.BID_STATUS.RENDERED) {
          logWarn(`Ad id ${bid.adId} has been rendered before`);
          events.emit(STALE_RENDER, bid);
          if (deepAccess(config.getConfig('auctionOptions'), 'suppressStaleRender')) {
            shouldRender = false;
          }
        }

        if (shouldRender) {
          // replace macros according to openRTB with price paid = bid.cpm
          bid.ad = replaceAuctionPrice(bid.ad, bid.originalCpm || bid.cpm);
          bid.adUrl = replaceAuctionPrice(bid.adUrl, bid.originalCpm || bid.cpm);
          // replacing clickthrough if submitted
          if (options && options.clickThrough) {
            const {clickThrough} = options;
            bid.ad = replaceClickThrough(bid.ad, clickThrough);
            bid.adUrl = replaceClickThrough(bid.adUrl, clickThrough);
          }

          // save winning bids
          auctionManager.addWinningBid(bid);

          // emit 'bid won' event here
          events.emit(BID_WON, bid);

          const {height, width, ad, mediaType, adUrl, renderer} = bid;

          const creativeComment = document.createComment(`Creative ${bid.creativeId} served by ${bid.bidder} Prebid.js Header Bidding`);
<<<<<<< HEAD
          // It is important that the comment with metadata is injected before the ad is actually rendered,
          // so the creativeId can be used by e.g. ad quality scanners to check against blocking rules
=======
>>>>>>> f12529c7
          insertElement(creativeComment, doc, 'html');

          if (isRendererRequired(renderer)) {
            executeRenderer(renderer, bid);
            reinjectNodeIfRemoved(creativeComment, doc, 'html');
            emitAdRenderSucceeded({ doc, bid, id });
          } else if ((doc === document && !inIframe()) || mediaType === 'video') {
            const message = `Error trying to write ad. Ad render call ad id ${id} was prevented from writing to the main document.`;
            emitAdRenderFail({reason: PREVENT_WRITING_ON_MAIN_DOCUMENT, message, bid, id});
          } else if (ad) {
            doc.write(ad);
            doc.close();
            setRenderSize(doc, width, height);
            reinjectNodeIfRemoved(creativeComment, doc, 'html');
            callBurl(bid);
            emitAdRenderSucceeded({ doc, bid, id });
          } else if (adUrl) {
            const iframe = createInvisibleIframe();
            iframe.height = height;
            iframe.width = width;
            iframe.style.display = 'inline';
            iframe.style.overflow = 'hidden';
            iframe.src = adUrl;

            insertElement(iframe, doc, 'body');
            setRenderSize(doc, width, height);
            reinjectNodeIfRemoved(creativeComment, doc, 'html');
            callBurl(bid);
            emitAdRenderSucceeded({ doc, bid, id });
          } else {
            const message = `Error trying to write ad. No ad for bid response id: ${id}`;
            emitAdRenderFail({reason: NO_AD, message, bid, id});
          }
        }
      } else {
        const message = `Error trying to write ad. Cannot find ad by given id : ${id}`;
        emitAdRenderFail({ reason: CANNOT_FIND_AD, message, id });
      }
    } catch (e) {
      const message = `Error trying to write ad Id :${id} to the page:${e.message}`;
      emitAdRenderFail({ reason: EXCEPTION, message, id });
    }
  } else {
    const message = `Error trying to write ad Id :${id} to the page. Missing document or adId`;
    emitAdRenderFail({ reason: MISSING_DOC_OR_ADID, message, id });
  }
});

/**
 * Remove adUnit from the $$PREBID_GLOBAL$$ configuration, if there are no addUnitCode(s) it will remove all
 * @param  {string| Array} adUnitCode the adUnitCode(s) to remove
 * @alias module:pbjs.removeAdUnit
 */
$$PREBID_GLOBAL$$.removeAdUnit = function (adUnitCode) {
  logInfo('Invoking $$PREBID_GLOBAL$$.removeAdUnit', arguments);

  if (!adUnitCode) {
    $$PREBID_GLOBAL$$.adUnits = [];
    return;
  }

  let adUnitCodes;

  if (isArray(adUnitCode)) {
    adUnitCodes = adUnitCode;
  } else {
    adUnitCodes = [adUnitCode];
  }

  adUnitCodes.forEach((adUnitCode) => {
    for (let i = $$PREBID_GLOBAL$$.adUnits.length - 1; i >= 0; i--) {
      if ($$PREBID_GLOBAL$$.adUnits[i].code === adUnitCode) {
        $$PREBID_GLOBAL$$.adUnits.splice(i, 1);
      }
    }
  });
};

/**
 * @param {Object} requestOptions
 * @param {function} requestOptions.bidsBackHandler
 * @param {number} requestOptions.timeout
 * @param {Array} requestOptions.adUnits
 * @param {Array} requestOptions.adUnitCodes
 * @param {Array} requestOptions.labels
 * @param {String} requestOptions.auctionId
 * @alias module:pbjs.requestBids
 */
$$PREBID_GLOBAL$$.requestBids = hook('async', function ({ bidsBackHandler, timeout, adUnits, adUnitCodes, labels, auctionId } = {}) {
  events.emit(REQUEST_BIDS);
  const cbTimeout = timeout || config.getConfig('bidderTimeout');
  adUnits = (adUnits && config.convertAdUnitFpd(isArray(adUnits) ? adUnits : [adUnits])) || $$PREBID_GLOBAL$$.adUnits;

  logInfo('Invoking $$PREBID_GLOBAL$$.requestBids', arguments);

  let _s2sConfigs = [];
  const s2sBidders = [];
  config.getConfig('s2sConfig', config => {
    if (config && config.s2sConfig) {
      _s2sConfigs = Array.isArray(config.s2sConfig) ? config.s2sConfig : [config.s2sConfig];
    }
  });

  _s2sConfigs.forEach(s2sConfig => {
    s2sBidders.push(...s2sConfig.bidders);
  });

  adUnits = checkAdUnitSetup(adUnits);

  if (adUnitCodes && adUnitCodes.length) {
    // if specific adUnitCodes supplied filter adUnits for those codes
    adUnits = adUnits.filter(unit => includes(adUnitCodes, unit.code));
  } else {
    // otherwise derive adUnitCodes from adUnits
    adUnitCodes = adUnits && adUnits.map(unit => unit.code);
  }

  /*
   * for a given adunit which supports a set of mediaTypes
   * and a given bidder which supports a set of mediaTypes
   * a bidder is eligible to participate on the adunit
   * if it supports at least one of the mediaTypes on the adunit
   */
  adUnits.forEach(adUnit => {
    // get the adunit's mediaTypes, defaulting to banner if mediaTypes isn't present
    const adUnitMediaTypes = Object.keys(adUnit.mediaTypes || { 'banner': 'banner' });

    // get the bidder's mediaTypes
    const allBidders = adUnit.bids.map(bid => bid.bidder);
    const bidderRegistry = adapterManager.bidderRegistry;

    const bidders = (s2sBidders) ? allBidders.filter(bidder => !includes(s2sBidders, bidder)) : allBidders;

    adUnit.transactionId = generateUUID();

    bidders.forEach(bidder => {
      const adapter = bidderRegistry[bidder];
      const spec = adapter && adapter.getSpec && adapter.getSpec();
      // banner is default if not specified in spec
      const bidderMediaTypes = (spec && spec.supportedMediaTypes) || ['banner'];

      // check if the bidder's mediaTypes are not in the adUnit's mediaTypes
      const bidderEligible = adUnitMediaTypes.some(type => includes(bidderMediaTypes, type));
      if (!bidderEligible) {
        // drop the bidder from the ad unit if it's not compatible
        logWarn(unsupportedBidderMessage(adUnit, bidder));
        adUnit.bids = adUnit.bids.filter(bid => bid.bidder !== bidder);
      } else {
        adunitCounter.incrementBidderRequestsCounter(adUnit.code, bidder);
      }
    });
    adunitCounter.incrementRequestsCounter(adUnit.code);
  });

  if (!adUnits || adUnits.length === 0) {
    logMessage('No adUnits configured. No bids requested.');
    if (typeof bidsBackHandler === 'function') {
      // executeCallback, this will only be called in case of first request
      try {
        bidsBackHandler();
      } catch (e) {
        logError('Error executing bidsBackHandler', null, e);
      }
    }
    return;
  }

  const auction = auctionManager.createAuction({ adUnits, adUnitCodes, callback: bidsBackHandler, cbTimeout, labels, auctionId });

  let adUnitsLen = adUnits.length;
  if (adUnitsLen > 15) {
    logInfo(`Current auction ${auction.getAuctionId()} contains ${adUnitsLen} adUnits.`, adUnits);
  }

  adUnitCodes.forEach(code => targeting.setLatestAuctionForAdUnit(code, auction.getAuctionId()));
  auction.callBids();
});

export function executeCallbacks(fn, reqBidsConfigObj) {
  runAll(storageCallbacks);
  runAll(enableAnalyticsCallbacks);
  fn.call(this, reqBidsConfigObj);

  function runAll(queue) {
    var queued;
    while ((queued = queue.shift())) {
      queued();
    }
  }
}

// This hook will execute all storage callbacks which were registered before gdpr enforcement hook was added. Some bidders, user id modules use storage functions when module is parsed but gdpr enforcement hook is not added at that stage as setConfig callbacks are yet to be called. Hence for such calls we execute all the stored callbacks just before requestBids. At this hook point we will know for sure that gdprEnforcement module is added or not
$$PREBID_GLOBAL$$.requestBids.before(executeCallbacks, 49);

/**
 *
 * Add adunit(s)
 * @param {Array|Object} adUnitArr Array of adUnits or single adUnit Object.
 * @alias module:pbjs.addAdUnits
 */
$$PREBID_GLOBAL$$.addAdUnits = function (adUnitArr) {
  logInfo('Invoking $$PREBID_GLOBAL$$.addAdUnits', arguments);
  $$PREBID_GLOBAL$$.adUnits.push.apply($$PREBID_GLOBAL$$.adUnits, config.convertAdUnitFpd(isArray(adUnitArr) ? adUnitArr : [adUnitArr]));
  // emit event
  events.emit(ADD_AD_UNITS);
};

/**
 * @param {string} event the name of the event
 * @param {Function} handler a callback to set on event
 * @param {string} id an identifier in the context of the event
 * @alias module:pbjs.onEvent
 *
 * This API call allows you to register a callback to handle a Prebid.js event.
 * An optional `id` parameter provides more finely-grained event callback registration.
 * This makes it possible to register callback events for a specific item in the
 * event context. For example, `bidWon` events will accept an `id` for ad unit code.
 * `bidWon` callbacks registered with an ad unit code id will be called when a bid
 * for that ad unit code wins the auction. Without an `id` this method registers the
 * callback for every `bidWon` event.
 *
 * Currently `bidWon` is the only event that accepts an `id` parameter.
 */
$$PREBID_GLOBAL$$.onEvent = function (event, handler, id) {
  logInfo('Invoking $$PREBID_GLOBAL$$.onEvent', arguments);
  if (!isFn(handler)) {
    logError('The event handler provided is not a function and was not set on event "' + event + '".');
    return;
  }

  if (id && !eventValidators[event].call(null, id)) {
    logError('The id provided is not valid for event "' + event + '" and no handler was set.');
    return;
  }

  events.on(event, handler, id);
};

/**
 * @param {string} event the name of the event
 * @param {Function} handler a callback to remove from the event
 * @param {string} id an identifier in the context of the event (see `$$PREBID_GLOBAL$$.onEvent`)
 * @alias module:pbjs.offEvent
 */
$$PREBID_GLOBAL$$.offEvent = function (event, handler, id) {
  logInfo('Invoking $$PREBID_GLOBAL$$.offEvent', arguments);
  if (id && !eventValidators[event].call(null, id)) {
    return;
  }

  events.off(event, handler, id);
};

/**
 * Return a copy of all events emitted
 *
 * @alias module:pbjs.getEvents
 */
$$PREBID_GLOBAL$$.getEvents = function () {
  logInfo('Invoking $$PREBID_GLOBAL$$.getEvents');
  return events.getEvents();
};

/*
 * Wrapper to register bidderAdapter externally (adapterManager.registerBidAdapter())
 * @param  {Function} bidderAdaptor [description]
 * @param  {string} bidderCode [description]
 * @alias module:pbjs.registerBidAdapter
 */
$$PREBID_GLOBAL$$.registerBidAdapter = function (bidderAdaptor, bidderCode) {
  logInfo('Invoking $$PREBID_GLOBAL$$.registerBidAdapter', arguments);
  try {
    adapterManager.registerBidAdapter(bidderAdaptor(), bidderCode);
  } catch (e) {
    logError('Error registering bidder adapter : ' + e.message);
  }
};

/**
 * Wrapper to register analyticsAdapter externally (adapterManager.registerAnalyticsAdapter())
 * @param  {Object} options [description]
 * @alias module:pbjs.registerAnalyticsAdapter
 */
$$PREBID_GLOBAL$$.registerAnalyticsAdapter = function (options) {
  logInfo('Invoking $$PREBID_GLOBAL$$.registerAnalyticsAdapter', arguments);
  try {
    adapterManager.registerAnalyticsAdapter(options);
  } catch (e) {
    logError('Error registering analytics adapter : ' + e.message);
  }
};

/**
 * Wrapper to bidfactory.createBid()
 * @param  {string} statusCode [description]
 * @alias module:pbjs.createBid
 * @return {Object} bidResponse [description]
 */
$$PREBID_GLOBAL$$.createBid = function (statusCode) {
  logInfo('Invoking $$PREBID_GLOBAL$$.createBid', arguments);
  return createBid(statusCode);
};

/**
 * Enable sending analytics data to the analytics provider of your
 * choice.
 *
 * For usage, see [Integrate with the Prebid Analytics
 * API](http://prebid.org/dev-docs/integrate-with-the-prebid-analytics-api.html).
 *
 * For a list of analytics adapters, see [Analytics for
 * Prebid](http://prebid.org/overview/analytics.html).
 * @param  {Object} config
 * @param {string} config.provider The name of the provider, e.g., `"ga"` for Google Analytics.
 * @param {Object} config.options The options for this particular analytics adapter.  This will likely vary between adapters.
 * @alias module:pbjs.enableAnalytics
 */

// Stores 'enableAnalytics' callbacks for later execution.
const enableAnalyticsCallbacks = [];

const enableAnalyticsCb = hook('async', function (config) {
  if (config && !isEmpty(config)) {
    logInfo('Invoking $$PREBID_GLOBAL$$.enableAnalytics for: ', config);
    adapterManager.enableAnalytics(config);
  } else {
    logError('$$PREBID_GLOBAL$$.enableAnalytics should be called with option {}');
  }
}, 'enableAnalyticsCb');

$$PREBID_GLOBAL$$.enableAnalytics = function (config) {
  enableAnalyticsCallbacks.push(enableAnalyticsCb.bind(this, config));
};

/**
 * @alias module:pbjs.aliasBidder
 */
$$PREBID_GLOBAL$$.aliasBidder = function (bidderCode, alias, options) {
  logInfo('Invoking $$PREBID_GLOBAL$$.aliasBidder', arguments);
  if (bidderCode && alias) {
    adapterManager.aliasBidAdapter(bidderCode, alias, options);
  } else {
    logError('bidderCode and alias must be passed as arguments', '$$PREBID_GLOBAL$$.aliasBidder');
  }
};

/**
 * The bid response object returned by an external bidder adapter during the auction.
 * @typedef {Object} AdapterBidResponse
 * @property {string} pbAg Auto granularity price bucket; CPM <= 5 ? increment = 0.05 : CPM > 5 && CPM <= 10 ? increment = 0.10 : CPM > 10 && CPM <= 20 ? increment = 0.50 : CPM > 20 ? priceCap = 20.00.  Example: `"0.80"`.
 * @property {string} pbCg Custom price bucket.  For example setup, see {@link setPriceGranularity}.  Example: `"0.84"`.
 * @property {string} pbDg Dense granularity price bucket; CPM <= 3 ? increment = 0.01 : CPM > 3 && CPM <= 8 ? increment = 0.05 : CPM > 8 && CPM <= 20 ? increment = 0.50 : CPM > 20? priceCap = 20.00.  Example: `"0.84"`.
 * @property {string} pbLg Low granularity price bucket; $0.50 increment, capped at $5, floored to two decimal places.  Example: `"0.50"`.
 * @property {string} pbMg Medium granularity price bucket; $0.10 increment, capped at $20, floored to two decimal places.  Example: `"0.80"`.
 * @property {string} pbHg High granularity price bucket; $0.01 increment, capped at $20, floored to two decimal places.  Example: `"0.84"`.
 *
 * @property {string} bidder The string name of the bidder.  This *may* be the same as the `bidderCode`.  For For a list of all bidders and their codes, see [Bidders' Params](http://prebid.org/dev-docs/bidders.html).
 * @property {string} bidderCode The unique string that identifies this bidder.  For a list of all bidders and their codes, see [Bidders' Params](http://prebid.org/dev-docs/bidders.html).
 *
 * @property {string} requestId The [UUID](https://en.wikipedia.org/wiki/Universally_unique_identifier) representing the bid request.
 * @property {number} requestTimestamp The time at which the bid request was sent out, expressed in milliseconds.
 * @property {number} responseTimestamp The time at which the bid response was received, expressed in milliseconds.
 * @property {number} timeToRespond How long it took for the bidder to respond with this bid, expressed in milliseconds.
 *
 * @property {string} size The size of the ad creative, expressed in `"AxB"` format, where A and B are numbers of pixels.  Example: `"320x50"`.
 * @property {string} width The width of the ad creative in pixels.  Example: `"320"`.
 * @property {string} height The height of the ad creative in pixels.  Example: `"50"`.
 *
 * @property {string} ad The actual ad creative content, often HTML with CSS, JavaScript, and/or links to additional content.  Example: `"<div id='beacon_-YQbipJtdxmMCgEPHExLhmqzEm' style='position: absolute; left: 0px; top: 0px; visibility: hidden;'><img src='http://aplus-...'/></div><iframe src=\"http://aax-us-east.amazon-adsystem.com/e/is/8dcfcd..." width=\"728\" height=\"90\" frameborder=\"0\" ...></iframe>",`.
 * @property {number} ad_id The ad ID of the creative, as understood by the bidder's system.  Used by the line item's [creative in the ad server](http://prebid.org/adops/send-all-bids-adops.html#step-3-add-a-creative).
 * @property {string} adUnitCode The code used to uniquely identify the ad unit on the publisher's page.
 *
 * @property {string} statusMessage The status of the bid.  Allowed values: `"Bid available"` or `"Bid returned empty or error response"`.
 * @property {number} cpm The exact bid price from the bidder, expressed to the thousandths place.  Example: `"0.849"`.
 *
 * @property {Object} adserverTargeting An object whose values represent the ad server's targeting on the bid.
 * @property {string} adserverTargeting.hb_adid The ad ID of the creative, as understood by the ad server.
 * @property {string} adserverTargeting.hb_pb The price paid to show the creative, as logged in the ad server.
 * @property {string} adserverTargeting.hb_bidder The winning bidder whose ad creative will be served by the ad server.
 */

/**
 * Get all of the bids that have been rendered.  Useful for [troubleshooting your integration](http://prebid.org/dev-docs/prebid-troubleshooting-guide.html).
 * @return {Array<AdapterBidResponse>} A list of bids that have been rendered.
 */
$$PREBID_GLOBAL$$.getAllWinningBids = function () {
  return auctionManager.getAllWinningBids();
};

/**
 * Get all of the bids that have won their respective auctions.
 * @return {Array<AdapterBidResponse>} A list of bids that have won their respective auctions.
 */
$$PREBID_GLOBAL$$.getAllPrebidWinningBids = function () {
  return auctionManager.getBidsReceived()
    .filter(bid => bid.status === CONSTANTS.BID_STATUS.BID_TARGETING_SET);
};

/**
 * Get array of highest cpm bids for all adUnits, or highest cpm bid
 * object for the given adUnit
 * @param {string} adUnitCode - optional ad unit code
 * @alias module:pbjs.getHighestCpmBids
 * @return {Array} array containing highest cpm bid object(s)
 */
$$PREBID_GLOBAL$$.getHighestCpmBids = function (adUnitCode) {
  return targeting.getWinningBids(adUnitCode);
};

/**
 * Mark the winning bid as used, should only be used in conjunction with video
 * @typedef {Object} MarkBidRequest
 * @property {string} adUnitCode The ad unit code
 * @property {string} adId The id representing the ad we want to mark
 *
 * @alias module:pbjs.markWinningBidAsUsed
 */
$$PREBID_GLOBAL$$.markWinningBidAsUsed = function (markBidRequest) {
  let bids = [];

  if (markBidRequest.adUnitCode && markBidRequest.adId) {
    bids = auctionManager.getBidsReceived()
      .filter(bid => bid.adId === markBidRequest.adId && bid.adUnitCode === markBidRequest.adUnitCode);
  } else if (markBidRequest.adUnitCode) {
    bids = targeting.getWinningBids(markBidRequest.adUnitCode);
  } else if (markBidRequest.adId) {
    bids = auctionManager.getBidsReceived().filter(bid => bid.adId === markBidRequest.adId);
  } else {
    logWarn('Improper use of markWinningBidAsUsed. It needs an adUnitCode or an adId to function.');
  }

  if (bids.length > 0) {
    bids[0].status = CONSTANTS.BID_STATUS.RENDERED;
  }
};

/**
 * Get Prebid config options
 * @param {Object} options
 * @alias module:pbjs.getConfig
 */
$$PREBID_GLOBAL$$.getConfig = config.getConfig;
$$PREBID_GLOBAL$$.readConfig = config.readConfig;
$$PREBID_GLOBAL$$.mergeConfig = config.mergeConfig;
$$PREBID_GLOBAL$$.mergeBidderConfig = config.mergeBidderConfig;

/**
 * Set Prebid config options.
 * (Added in version 0.27.0).
 *
 * `setConfig` is designed to allow for advanced configuration while
 * reducing the surface area of the public API.  For more information
 * about the move to `setConfig` (and the resulting deprecations of
 * some other public methods), see [the Prebid 1.0 public API
 * proposal](https://gist.github.com/mkendall07/51ee5f6b9f2df01a89162cf6de7fe5b6).
 *
 * #### Troubleshooting your configuration
 *
 * If you call `pbjs.setConfig` without an object, e.g.,
 *
 * `pbjs.setConfig('debug', 'true'))`
 *
 * then Prebid.js will print an error to the console that says:
 *
 * ```
 * ERROR: setConfig options must be an object
 * ```
 *
 * If you don't see that message, you can assume the config object is valid.
 *
 * @param {Object} options Global Prebid configuration object. Must be JSON - no JavaScript functions are allowed.
 * @param {string} options.bidderSequence The order in which bidders are called.  Example: `pbjs.setConfig({ bidderSequence: "fixed" })`.  Allowed values: `"fixed"` (order defined in `adUnit.bids` array on page), `"random"`.
 * @param {boolean} options.debug Turn debug logging on/off. Example: `pbjs.setConfig({ debug: true })`.
 * @param {string} options.priceGranularity The bid price granularity to use.  Example: `pbjs.setConfig({ priceGranularity: "medium" })`. Allowed values: `"low"` ($0.50), `"medium"` ($0.10), `"high"` ($0.01), `"auto"` (sliding scale), `"dense"` (like `"auto"`, with smaller increments at lower CPMs), or a custom price bucket object, e.g., `{ "buckets" : [{"min" : 0,"max" : 20,"increment" : 0.1,"cap" : true}]}`.
 * @param {boolean} options.enableSendAllBids Turn "send all bids" mode on/off.  Example: `pbjs.setConfig({ enableSendAllBids: true })`.
 * @param {number} options.bidderTimeout Set a global bidder timeout, in milliseconds.  Example: `pbjs.setConfig({ bidderTimeout: 3000 })`.  Note that it's still possible for a bid to get into the auction that responds after this timeout. This is due to how [`setTimeout`](https://developer.mozilla.org/en-US/docs/Web/API/WindowOrWorkerGlobalScope/setTimeout) works in JS: it queues the callback in the event loop in an approximate location that should execute after this time but it is not guaranteed.  For more information about the asynchronous event loop and `setTimeout`, see [How JavaScript Timers Work](https://johnresig.com/blog/how-javascript-timers-work/).
 * @param {string} options.publisherDomain The publisher's domain where Prebid is running, for cross-domain iFrame communication.  Example: `pbjs.setConfig({ publisherDomain: "https://www.theverge.com" })`.
 * @param {Object} options.s2sConfig The configuration object for [server-to-server header bidding](http://prebid.org/dev-docs/get-started-with-prebid-server.html).  Example:
 * @alias module:pbjs.setConfig
 * ```
 * pbjs.setConfig({
 *     s2sConfig: {
 *         accountId: '1',
 *         enabled: true,
 *         bidders: ['appnexus', 'pubmatic'],
 *         timeout: 1000,
 *         adapter: 'prebidServer',
 *         endpoint: 'https://prebid.adnxs.com/pbs/v1/auction'
 *     }
 * })
 * ```
 */
$$PREBID_GLOBAL$$.setConfig = config.setConfig;
$$PREBID_GLOBAL$$.setBidderConfig = config.setBidderConfig;

$$PREBID_GLOBAL$$.que.push(() => listenMessagesFromCreative());

/**
 * This queue lets users load Prebid asynchronously, but run functions the same way regardless of whether it gets loaded
 * before or after their script executes. For example, given the code:
 *
 * <script src="url/to/Prebid.js" async></script>
 * <script>
 *   var pbjs = pbjs || {};
 *   pbjs.cmd = pbjs.cmd || [];
 *   pbjs.cmd.push(functionToExecuteOncePrebidLoads);
 * </script>
 *
 * If the page's script runs before prebid loads, then their function gets added to the queue, and executed
 * by prebid once it's done loading. If it runs after prebid loads, then this monkey-patch causes their
 * function to execute immediately.
 *
 * @memberof pbjs
 * @param  {function} command A function which takes no arguments. This is guaranteed to run exactly once, and only after
 *                            the Prebid script has been fully loaded.
 * @alias module:pbjs.cmd.push
 */
$$PREBID_GLOBAL$$.cmd.push = function (command) {
  if (typeof command === 'function') {
    try {
      command.call();
    } catch (e) {
      logError('Error processing command :', e.message, e.stack);
    }
  } else {
    logError('Commands written into $$PREBID_GLOBAL$$.cmd.push must be wrapped in a function');
  }
};

$$PREBID_GLOBAL$$.que.push = $$PREBID_GLOBAL$$.cmd.push;

function processQueue(queue) {
  queue.forEach(function (cmd) {
    if (typeof cmd.called === 'undefined') {
      try {
        cmd.call();
        cmd.called = true;
      } catch (e) {
        logError('Error processing command :', 'prebid.js', e);
      }
    }
  });
}

/**
 * @alias module:pbjs.processQueue
 */
$$PREBID_GLOBAL$$.processQueue = function () {
  hook.ready();
  processQueue($$PREBID_GLOBAL$$.que);
  processQueue($$PREBID_GLOBAL$$.cmd);
};

export default $$PREBID_GLOBAL$$;<|MERGE_RESOLUTION|>--- conflicted
+++ resolved
@@ -438,19 +438,6 @@
 }
 
 /**
- * This function will check for presence of given node in given parent. If not present - will inject it.
- * @param {Node} node node, whose existance is in question
- * @param {Document} doc document element do look in
- * @param {string} tagName tag name to look in
- */
-function reinjectNodeIfRemoved(node, doc, tagName) {
-  const injectionNode = doc.querySelector(tagName);
-  if (!node.parentNode || node.parentNode !== injectionNode) {
-    insertElement(node, doc, tagName);
-  }
-}
-
-/**
  * This function will render the ad (based on params) in the given iframe document passed through.
  * Note that doc SHOULD NOT be the parent document page as we can't doc.write() asynchronously
  * @param  {Document} doc document
@@ -496,11 +483,6 @@
           const {height, width, ad, mediaType, adUrl, renderer} = bid;
 
           const creativeComment = document.createComment(`Creative ${bid.creativeId} served by ${bid.bidder} Prebid.js Header Bidding`);
-<<<<<<< HEAD
-          // It is important that the comment with metadata is injected before the ad is actually rendered,
-          // so the creativeId can be used by e.g. ad quality scanners to check against blocking rules
-=======
->>>>>>> f12529c7
           insertElement(creativeComment, doc, 'html');
 
           if (isRendererRequired(renderer)) {
