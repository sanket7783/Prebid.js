import { config } from './config';
import clone from 'just-clone';
import find from 'core-js/library/fn/array/find';
import includes from 'core-js/library/fn/array/includes';
import { parse } from './url';
const CONSTANTS = require('./constants');

var _loggingChecked = false;

var tArr = 'Array';
var tStr = 'String';
var tFn = 'Function';
var tNumb = 'Number';
var tObject = 'Object';
var tBoolean = 'Boolean';
var toString = Object.prototype.toString;
let consoleExists = Boolean(window.console);
let consoleLogExists = Boolean(consoleExists && window.console.log);
let consoleInfoExists = Boolean(consoleExists && window.console.info);
let consoleWarnExists = Boolean(consoleExists && window.console.warn);
let consoleErrorExists = Boolean(consoleExists && window.console.error);

/*
 *   Substitutes into a string from a given map using the token
 *   Usage
 *   var str = 'text %%REPLACE%% this text with %%SOMETHING%%';
 *   var map = {};
 *   map['replace'] = 'it was subbed';
 *   map['something'] = 'something else';
 *   console.log(replaceTokenInString(str, map, '%%')); => "text it was subbed this text with something else"
 */
exports.replaceTokenInString = function (str, map, token) {
  exports._each(map, function (value, key) {
    value = (value === undefined) ? '' : value;

    var keyString = token + key.toUpperCase() + token;
    var re = new RegExp(keyString, 'g');

    str = str.replace(re, value);
  });

  return str;
};

/* utility method to get incremental integer starting from 1 */
var getIncrementalInteger = (function () {
  var count = 0;
  return function () {
    count++;
    return count;
  };
})();

function _getUniqueIdentifierStr() {
  return getIncrementalInteger() + Math.random().toString(16).substr(2);
}

// generate a random string (to be used as a dynamic JSONP callback)
exports.getUniqueIdentifierStr = _getUniqueIdentifierStr;

/**
 * Returns a random v4 UUID of the form xxxxxxxx-xxxx-4xxx-yxxx-xxxxxxxxxxxx,
 * where each x is replaced with a random hexadecimal digit from 0 to f,
 * and y is replaced with a random hexadecimal digit from 8 to b.
 * https://gist.github.com/jed/982883 via node-uuid
 */
exports.generateUUID = function generateUUID(placeholder) {
  return placeholder
    ? (placeholder ^ _getRandomData() >> placeholder / 4).toString(16)
    : ([1e7] + -1e3 + -4e3 + -8e3 + -1e11).replace(/[018]/g, generateUUID);
};

/**
 * Returns random data using the Crypto API if available and Math.random if not
 * Method is from https://gist.github.com/jed/982883 like generateUUID, direct link https://gist.github.com/jed/982883#gistcomment-45104
 */
function _getRandomData() {
  if (window && window.crypto && window.crypto.getRandomValues) {
    return crypto.getRandomValues(new Uint8Array(1))[0] % 16;
  } else {
    return Math.random() * 16;
  }
}

exports.getBidIdParameter = function (key, paramsObj) {
  if (paramsObj && paramsObj[key]) {
    return paramsObj[key];
  }

  return '';
};

exports.tryAppendQueryString = function (existingUrl, key, value) {
  if (value) {
    return existingUrl += key + '=' + encodeURIComponent(value) + '&';
  }

  return existingUrl;
};

// parse a query string object passed in bid params
// bid params should be an object such as {key: "value", key1 : "value1"}
exports.parseQueryStringParameters = function (queryObj) {
  var result = '';
  for (var k in queryObj) {
    if (queryObj.hasOwnProperty(k)) { result += k + '=' + encodeURIComponent(queryObj[k]) + '&'; }
  }

  return result;
};

// transform an AdServer targeting bids into a query string to send to the adserver
exports.transformAdServerTargetingObj = function (targeting) {
  // we expect to receive targeting for a single slot at a time
  if (targeting && Object.getOwnPropertyNames(targeting).length > 0) {
    return getKeys(targeting)
      .map(key => `${key}=${encodeURIComponent(getValue(targeting, key))}`).join('&');
  } else {
    return '';
  }
};

/**
 * Read an adUnit object and return the sizes used in an [[728, 90]] format (even if they had [728, 90] defined)
 * Preference is given to the `adUnit.mediaTypes.banner.sizes` object over the `adUnit.sizes`
 * @param {object} adUnit one adUnit object from the normal list of adUnits
 * @returns {array[array[number]]} array of arrays containing numeric sizes
 */
export function getAdUnitSizes(adUnit) {
  if (!adUnit) {
    return;
  }

  let sizes = [];
  if (adUnit.mediaTypes && adUnit.mediaTypes.banner && Array.isArray(adUnit.mediaTypes.banner.sizes)) {
    let bannerSizes = adUnit.mediaTypes.banner.sizes;
    if (Array.isArray(bannerSizes[0])) {
      sizes = bannerSizes;
    } else {
      sizes.push(bannerSizes);
    }
  } else if (Array.isArray(adUnit.sizes)) {
    if (Array.isArray(adUnit.sizes[0])) {
      sizes = adUnit.sizes;
    } else {
      sizes.push(adUnit.sizes);
    }
  }
  return sizes;
}

/**
 * Parse a GPT-Style general size Array like `[[300, 250]]` or `"300x250,970x90"` into an array of sizes `["300x250"]` or '['300x250', '970x90']'
 * @param  {array[array|number]} sizeObj Input array or double array [300,250] or [[300,250], [728,90]]
 * @return {array[string]}  Array of strings like `["300x250"]` or `["300x250", "728x90"]`
 */
export function parseSizesInput(sizeObj) {
  var parsedSizes = [];

  // if a string for now we can assume it is a single size, like "300x250"
  if (typeof sizeObj === 'string') {
    // multiple sizes will be comma-separated
    var sizes = sizeObj.split(',');

    // regular expression to match strigns like 300x250
    // start of line, at least 1 number, an "x" , then at least 1 number, and the then end of the line
    var sizeRegex = /^(\d)+x(\d)+$/i;
    if (sizes) {
      for (var curSizePos in sizes) {
        if (hasOwn(sizes, curSizePos) && sizes[curSizePos].match(sizeRegex)) {
          parsedSizes.push(sizes[curSizePos]);
        }
      }
    }
  } else if (typeof sizeObj === 'object') {
    var sizeArrayLength = sizeObj.length;

    // don't process empty array
    if (sizeArrayLength > 0) {
      // if we are a 2 item array of 2 numbers, we must be a SingleSize array
      if (sizeArrayLength === 2 && typeof sizeObj[0] === 'number' && typeof sizeObj[1] === 'number') {
        parsedSizes.push(parseGPTSingleSizeArray(sizeObj));
      } else {
        // otherwise, we must be a MultiSize array
        for (var i = 0; i < sizeArrayLength; i++) {
          parsedSizes.push(parseGPTSingleSizeArray(sizeObj[i]));
        }
      }
    }
  }

  return parsedSizes;
};

// parse a GPT style sigle size array, (i.e [300,250])
// into an AppNexus style string, (i.e. 300x250)
export function parseGPTSingleSizeArray(singleSize) {
  // if we aren't exactly 2 items in this array, it is invalid
  if (exports.isArray(singleSize) && singleSize.length === 2 && (!isNaN(singleSize[0]) && !isNaN(singleSize[1]))) {
    return singleSize[0] + 'x' + singleSize[1];
  }
};

/**
 * @deprecated This function will be removed soon. Use http://prebid.org/dev-docs/bidder-adaptor.html#referrers
 */
exports.getTopWindowLocation = function() {
  if (exports.inIframe()) {
    let loc;
    try {
      loc = exports.getAncestorOrigins() || exports.getTopFrameReferrer();
    } catch (e) {
      logInfo('could not obtain top window location', e);
    }
    if (loc) return parse(loc, {'decodeSearchAsString': true});
  }
  return exports.getWindowLocation();
}

/**
 * @deprecated This function will be removed soon. Use http://prebid.org/dev-docs/bidder-adaptor.html#referrers
 */
exports.getTopFrameReferrer = function () {
  try {
    // force an exception in x-domain environments. #1509
    window.top.location.toString();
    let referrerLoc = '';
    let currentWindow;
    do {
      currentWindow = currentWindow ? currentWindow.parent : window;
      if (currentWindow.document && currentWindow.document.referrer) {
        referrerLoc = currentWindow.document.referrer;
      }
    }
    while (currentWindow !== window.top);
    return referrerLoc;
  } catch (e) {
    return window.document.referrer;
  }
};

/**
 * @deprecated This function will be removed soon. Use http://prebid.org/dev-docs/bidder-adaptor.html#referrers
 */
exports.getAncestorOrigins = function () {
  if (window.document.location && window.document.location.ancestorOrigins &&
    window.document.location.ancestorOrigins.length >= 1) {
    return window.document.location.ancestorOrigins[window.document.location.ancestorOrigins.length - 1];
  }
};

exports.getWindowTop = function () {
  return window.top;
};

exports.getWindowSelf = function () {
  return window.self;
};

exports.getWindowLocation = function () {
  return window.location;
};

/**
 * @deprecated This function will be removed soon. Use http://prebid.org/dev-docs/bidder-adaptor.html#referrers
 */
exports.getTopWindowUrl = function () {
  let href;
  try {
    href = exports.getTopWindowLocation().href;
  } catch (e) {
    href = '';
  }
  return href;
};

<<<<<<< HEAD
exports.getTopWindowHostName = function () {
  let hostname;
  try {
    hostname = this.getTopWindowLocation().hostname;
  } catch (e) {
    hostname = '';
  }
  return hostname;
};

=======
/**
 * @deprecated This function will be removed soon. Use http://prebid.org/dev-docs/bidder-adaptor.html#referrers
 */
>>>>>>> f5890e8d
exports.getTopWindowReferrer = function() {
  try {
    return window.top.document.referrer;
  } catch (e) {
    return document.referrer;
  }
};

/**
 * Wrappers to console.(log | info | warn | error). Takes N arguments, the same as the native methods
 */
exports.logMessage = function () {
  if (debugTurnedOn() && consoleLogExists) {
    console.log.apply(console, decorateLog(arguments, 'MESSAGE:'));
  }
};

exports.logInfo = function () {
  if (debugTurnedOn() && consoleInfoExists) {
    console.info.apply(console, decorateLog(arguments, 'INFO:'));
  }
};

exports.logWarn = function () {
  if (debugTurnedOn() && consoleWarnExists) {
    console.warn.apply(console, decorateLog(arguments, 'WARNING:'));
  }
};

exports.logError = function () {
  if (debugTurnedOn() && consoleErrorExists) {
    console.error.apply(console, decorateLog(arguments, 'ERROR:'));
  }
};

function decorateLog(args, prefix) {
  args = [].slice.call(args);
  prefix && args.unshift(prefix);
  args.unshift('display: inline-block; color: #fff; background: #3b88c3; padding: 1px 4px; border-radius: 3px;');
  args.unshift('%cPrebid');
  return args;
}

function hasConsoleLogger() {
  return consoleLogExists;
}

exports.hasConsoleLogger = hasConsoleLogger;

var debugTurnedOn = function () {
  if (config.getConfig('debug') === false && _loggingChecked === false) {
    const debug = getParameterByName(CONSTANTS.DEBUG_MODE).toUpperCase() === 'TRUE';
    config.setConfig({ debug });
    _loggingChecked = true;
  }

  return !!config.getConfig('debug');
};

exports.debugTurnedOn = debugTurnedOn;

exports.createInvisibleIframe = function _createInvisibleIframe() {
  var f = document.createElement('iframe');
  f.id = _getUniqueIdentifierStr();
  f.height = 0;
  f.width = 0;
  f.border = '0px';
  f.hspace = '0';
  f.vspace = '0';
  f.marginWidth = '0';
  f.marginHeight = '0';
  f.style.border = '0';
  f.scrolling = 'no';
  f.frameBorder = '0';
  f.src = 'about:blank';
  f.style.display = 'none';
  return f;
};

/*
 *   Check if a given parameter name exists in query string
 *   and if it does return the value
 */
var getParameterByName = function (name) {
  var regexS = '[\\?&]' + name + '=([^&#]*)';
  var regex = new RegExp(regexS);
  var results = regex.exec(window.location.search);
  if (results === null) {
    return '';
  }

  return decodeURIComponent(results[1].replace(/\+/g, ' '));
};

exports.getParameterByName = getParameterByName;

/**
 * This function validates paramaters.
 * @param  {object[string]} paramObj          [description]
 * @param  {string[]} requiredParamsArr [description]
 * @return {bool}                   Bool if paramaters are valid
 */
exports.hasValidBidRequest = function (paramObj, requiredParamsArr, adapter) {
  var found = false;

  function findParam(value, key) {
    if (key === requiredParamsArr[i]) {
      found = true;
    }
  }

  for (var i = 0; i < requiredParamsArr.length; i++) {
    found = false;

    exports._each(paramObj, findParam);

    if (!found) {
      exports.logError('Params are missing for bid request. One of these required paramaters are missing: ' + requiredParamsArr, adapter);
      return false;
    }
  }

  return true;
};

// Handle addEventListener gracefully in older browsers
exports.addEventHandler = function (element, event, func) {
  if (element.addEventListener) {
    element.addEventListener(event, func, true);
  } else if (element.attachEvent) {
    element.attachEvent('on' + event, func);
  }
};
/**
 * Return if the object is of the
 * given type.
 * @param {*} object to test
 * @param {String} _t type string (e.g., Array)
 * @return {Boolean} if object is of type _t
 */
exports.isA = function (object, _t) {
  return toString.call(object) === '[object ' + _t + ']';
};

exports.isFn = function (object) {
  return exports.isA(object, tFn);
};

exports.isStr = function (object) {
  return exports.isA(object, tStr);
};

exports.isArray = function (object) {
  return exports.isA(object, tArr);
};

exports.isNumber = function(object) {
  return exports.isA(object, tNumb);
};

exports.isPlainObject = function(object) {
  return exports.isA(object, tObject);
}

exports.isBoolean = function(object) {
  return exports.isA(object, tBoolean);
}

/**
 * Return if the object is "empty";
 * this includes falsey, no keys, or no items at indices
 * @param {*} object object to test
 * @return {Boolean} if object is empty
 */
exports.isEmpty = function (object) {
  if (!object) return true;
  if (exports.isArray(object) || exports.isStr(object)) {
    return !(object.length > 0);
  }

  for (var k in object) {
    if (hasOwnProperty.call(object, k)) return false;
  }

  return true;
};

/**
 * Return if string is empty, null, or undefined
 * @param str string to test
 * @returns {boolean} if string is empty
 */
exports.isEmptyStr = function(str) {
  return exports.isStr(str) && (!str || str.length === 0);
};

/**
 * Iterate object with the function
 * falls back to es5 `forEach`
 * @param {Array|Object} object
 * @param {Function(value, key, object)} fn
 */
exports._each = function (object, fn) {
  if (exports.isEmpty(object)) return;
  if (exports.isFn(object.forEach)) return object.forEach(fn, this);

  var k = 0;
  var l = object.length;

  if (l > 0) {
    for (; k < l; k++) fn(object[k], k, object);
  } else {
    for (k in object) {
      if (hasOwnProperty.call(object, k)) fn.call(this, object[k], k);
    }
  }
};

exports.contains = function (a, obj) {
  if (exports.isEmpty(a)) {
    return false;
  }

  if (exports.isFn(a.indexOf)) {
    return a.indexOf(obj) !== -1;
  }

  var i = a.length;
  while (i--) {
    if (a[i] === obj) {
      return true;
    }
  }

  return false;
};

exports.indexOf = (function () {
  if (Array.prototype.indexOf) {
    return Array.prototype.indexOf;
  }

  // ie8 no longer supported
  // return polyfills.indexOf;
}());

/**
 * Map an array or object into another array
 * given a function
 * @param {Array|Object} object
 * @param {Function(value, key, object)} callback
 * @return {Array}
 */
exports._map = function (object, callback) {
  if (exports.isEmpty(object)) return [];
  if (exports.isFn(object.map)) return object.map(callback);
  var output = [];
  exports._each(object, function (value, key) {
    output.push(callback(value, key, object));
  });

  return output;
};

var hasOwn = function (objectToCheck, propertyToCheckFor) {
  if (objectToCheck.hasOwnProperty) {
    return objectToCheck.hasOwnProperty(propertyToCheckFor);
  } else {
    return (typeof objectToCheck[propertyToCheckFor] !== 'undefined') && (objectToCheck.constructor.prototype[propertyToCheckFor] !== objectToCheck[propertyToCheckFor]);
  }
};

exports.insertElement = function(elm, doc, target) {
  doc = doc || document;
  let elToAppend;
  if (target) {
    elToAppend = doc.getElementsByTagName(target);
  } else {
    elToAppend = doc.getElementsByTagName('head');
  }
  try {
    elToAppend = elToAppend.length ? elToAppend : doc.getElementsByTagName('body');
    if (elToAppend.length) {
      elToAppend = elToAppend[0];
      elToAppend.insertBefore(elm, elToAppend.firstChild);
    }
  } catch (e) {}
};

exports.triggerPixel = function (url) {
  const img = new Image();
  img.src = url;
};

exports.callBurl = function({ source, burl }) {
  if (source === CONSTANTS.S2S.SRC && burl) {
    exports.triggerPixel(burl);
  }
};

/**
 * Inserts an empty iframe with the specified `html`, primarily used for tracking purposes
 * (though could be for other purposes)
 * @param {string} htmlCode snippet of HTML code used for tracking purposes
 */
exports.insertHtmlIntoIframe = function(htmlCode) {
  if (!htmlCode) {
    return;
  }

  let iframe = document.createElement('iframe');
  iframe.id = exports.getUniqueIdentifierStr();
  iframe.width = 0;
  iframe.height = 0;
  iframe.hspace = '0';
  iframe.vspace = '0';
  iframe.marginWidth = '0';
  iframe.marginHeight = '0';
  iframe.style.display = 'none';
  iframe.style.height = '0px';
  iframe.style.width = '0px';
  iframe.scrolling = 'no';
  iframe.frameBorder = '0';
  iframe.allowtransparency = 'true';

  exports.insertElement(iframe, document, 'body');

  iframe.contentWindow.document.open();
  iframe.contentWindow.document.write(htmlCode);
  iframe.contentWindow.document.close();
}

/**
 * Inserts empty iframe with the specified `url` for cookie sync
 * @param  {string} url URL to be requested
 * @param  {string} encodeUri boolean if URL should be encoded before inserted. Defaults to true
 */
exports.insertUserSyncIframe = function(url) {
  let iframeHtml = exports.createTrackPixelIframeHtml(url, false, 'allow-scripts allow-same-origin');
  let div = document.createElement('div');
  div.innerHTML = iframeHtml;
  let iframe = div.firstChild;
  exports.insertElement(iframe);
};

/**
 * Creates a snippet of HTML that retrieves the specified `url`
 * @param  {string} url URL to be requested
 * @return {string}     HTML snippet that contains the img src = set to `url`
 */
exports.createTrackPixelHtml = function (url) {
  if (!url) {
    return '';
  }

  let escapedUrl = encodeURI(url);
  let img = '<div style="position:absolute;left:0px;top:0px;visibility:hidden;">';
  img += '<img src="' + escapedUrl + '"></div>';
  return img;
};

/**
 * Creates a snippet of Iframe HTML that retrieves the specified `url`
 * @param  {string} url plain URL to be requested
 * @param  {string} encodeUri boolean if URL should be encoded before inserted. Defaults to true
 * @param  {string} sandbox string if provided the sandbox attribute will be included with the given value
 * @return {string}     HTML snippet that contains the iframe src = set to `url`
 */
exports.createTrackPixelIframeHtml = function (url, encodeUri = true, sandbox = '') {
  if (!url) {
    return '';
  }
  if (encodeUri) {
    url = encodeURI(url);
  }
  if (sandbox) {
    sandbox = `sandbox="${sandbox}"`;
  }

  return `<iframe ${sandbox} id="${exports.getUniqueIdentifierStr()}"
      frameborder="0"
      allowtransparency="true"
      marginheight="0" marginwidth="0"
      width="0" hspace="0" vspace="0" height="0"
      style="height:0px;width:0px;display:none;"
      scrolling="no"
      src="${url}">
    </iframe>`;
};

/**
 * Returns iframe document in a browser agnostic way
 * @param  {object} iframe reference
 * @return {object}        iframe `document` reference
 */
exports.getIframeDocument = function (iframe) {
  if (!iframe) {
    return;
  }

  let doc;
  try {
    if (iframe.contentWindow) {
      doc = iframe.contentWindow.document;
    } else if (iframe.contentDocument.document) {
      doc = iframe.contentDocument.document;
    } else {
      doc = iframe.contentDocument;
    }
  } catch (e) {
    exports.logError('Cannot get iframe document', e);
  }

  return doc;
};

exports.getValueString = function(param, val, defaultValue) {
  if (val === undefined || val === null) {
    return defaultValue;
  }
  if (exports.isStr(val)) {
    return val;
  }
  if (exports.isNumber(val)) {
    return val.toString();
  }
  exports.logWarn('Unsuported type for param: ' + param + ' required type: String');
};

export function uniques(value, index, arry) {
  return arry.indexOf(value) === index;
}

export function flatten(a, b) {
  return a.concat(b);
}

export function getBidRequest(id, bidderRequests) {
  let bidRequest;
  bidderRequests.some(bidderRequest => {
    let result = find(bidderRequest.bids, bid => ['bidId', 'adId', 'bid_id'].some(type => bid[type] === id));
    if (result) {
      bidRequest = result;
    }
    return result;
  });
  return bidRequest;
}

export function getKeys(obj) {
  return Object.keys(obj);
}

export function getValue(obj, key) {
  return obj[key];
}

export function getBidderCodes(adUnits = $$PREBID_GLOBAL$$.adUnits) {
  // this could memoize adUnits
  return adUnits.map(unit => unit.bids.map(bid => bid.bidder)
    .reduce(flatten, [])).reduce(flatten).filter(uniques);
}

export function isGptPubadsDefined() {
  if (window.googletag && exports.isFn(window.googletag.pubads) && exports.isFn(window.googletag.pubads().getSlots)) {
    return true;
  }
}

// This function will get highest cpm value bid, in case of tie it will return the bid with lowest timeToRespond
export const getHighestCpm = getHighestCpmCallback('timeToRespond', (previous, current) => previous > current);

// This function will get the oldest hightest cpm value bid, in case of tie it will return the bid which came in first
// Use case for tie: https://github.com/prebid/Prebid.js/issues/2448
export const getOldestHighestCpmBid = getHighestCpmCallback('responseTimestamp', (previous, current) => previous > current);

// This function will get the latest hightest cpm value bid, in case of tie it will return the bid which came in last
// Use case for tie: https://github.com/prebid/Prebid.js/issues/2539
export const getLatestHighestCpmBid = getHighestCpmCallback('responseTimestamp', (previous, current) => previous < current);

function getHighestCpmCallback(useTieBreakerProperty, tieBreakerCallback) {
  return (previous, current) => {
    if (previous.cpm === current.cpm) {
      return tieBreakerCallback(previous[useTieBreakerProperty], current[useTieBreakerProperty]) ? current : previous;
    }
    return previous.cpm < current.cpm ? current : previous;
  }
}

/**
 * Fisher–Yates shuffle
 * http://stackoverflow.com/a/6274398
 * https://bost.ocks.org/mike/shuffle/
 * istanbul ignore next
 */
export function shuffle(array) {
  let counter = array.length;

  // while there are elements in the array
  while (counter > 0) {
    // pick a random index
    let index = Math.floor(Math.random() * counter);

    // decrease counter by 1
    counter--;

    // and swap the last element with it
    let temp = array[counter];
    array[counter] = array[index];
    array[index] = temp;
  }

  return array;
}

export function adUnitsFilter(filter, bid) {
  return includes(filter, bid && bid.adUnitCode);
}

/**
 * Check if parent iframe of passed document supports content rendering via 'srcdoc' property
 * @param {HTMLDocument} doc document to check support of 'srcdoc'
 */
export function isSrcdocSupported(doc) {
  // Firefox is excluded due to https://bugzilla.mozilla.org/show_bug.cgi?id=1265961
  return doc.defaultView && doc.defaultView.frameElement &&
    'srcdoc' in doc.defaultView.frameElement && !/firefox/i.test(navigator.userAgent);
}

export function deepClone(obj) {
  return clone(obj);
}

export function inIframe() {
  try {
    return exports.getWindowSelf() !== exports.getWindowTop();
  } catch (e) {
    return true;
  }
}

export function isSafariBrowser() {
  return /^((?!chrome|android).)*safari/i.test(navigator.userAgent);
}

export function replaceAuctionPrice(str, cpm) {
  if (!str) return;
  return str.replace(/\$\{AUCTION_PRICE\}/g, cpm);
}

export function timestamp() {
  return new Date().getTime();
}

export function checkCookieSupport() {
  if (window.navigator.cookieEnabled || !!document.cookie.length) {
    return true;
  }
}
export function cookiesAreEnabled() {
  if (exports.checkCookieSupport()) {
    return true;
  }
  window.document.cookie = 'prebid.cookieTest';
  return window.document.cookie.indexOf('prebid.cookieTest') != -1;
}

/**
 * Given a function, return a function which only executes the original after
 * it's been called numRequiredCalls times.
 *
 * Note that the arguments from the previous calls will *not* be forwarded to the original function.
 * Only the final call's arguments matter.
 *
 * @param {function} func The function which should be executed, once the returned function has been executed
 *   numRequiredCalls times.
 * @param {int} numRequiredCalls The number of times which the returned function needs to be called before
 *   func is.
 */
export function delayExecution(func, numRequiredCalls) {
  if (numRequiredCalls < 1) {
    throw new Error(`numRequiredCalls must be a positive number. Got ${numRequiredCalls}`);
  }
  let numCalls = 0;
  return function () {
    numCalls++;
    if (numCalls === numRequiredCalls) {
      func.apply(null, arguments);
    }
  }
}

/**
 * https://stackoverflow.com/a/34890276/428704
 * @export
 * @param {array} xs
 * @param {string} key
 * @returns {${key_value}: ${groupByArray}, key_value: {groupByArray}}
 */
export function groupBy(xs, key) {
  return xs.reduce(function(rv, x) {
    (rv[x[key]] = rv[x[key]] || []).push(x);
    return rv;
  }, {});
}

/**
 * deepAccess utility function useful for doing safe access (will not throw exceptions) of deep object paths.
 * @param {object} obj The object containing the values you would like to access.
 * @param {string|number} path Object path to the value you would like to access.  Non-strings are coerced to strings.
 * @returns {*} The value found at the specified object path, or undefined if path is not found.
 */
export function deepAccess(obj, path) {
  if (!obj) {
    return;
  }
  path = String(path).split('.');
  for (let i = 0; i < path.length; i++) {
    obj = obj[path[i]];
    if (typeof obj === 'undefined') {
      return;
    }
  }
  return obj;
}

/**
 * Returns content for a friendly iframe to execute a URL in script tag
 * @param {url} URL to be executed in a script tag in a friendly iframe
 * <!--PRE_SCRIPT_TAG_MACRO--> and <!--POST_SCRIPT_TAG_MACRO--> are macros left to be replaced if required
 */
export function createContentToExecuteExtScriptInFriendlyFrame(url) {
  if (!url) {
    return '';
  }

  return `<!DOCTYPE HTML PUBLIC "-//W3C//DTD HTML 4.01 Transitional//EN" "http://www.w3.org/TR/html4/loose.dtd"><html><head><base target="_top" /><script>inDapIF=true;</script></head><body><!--PRE_SCRIPT_TAG_MACRO--><script src="${url}"></script><!--POST_SCRIPT_TAG_MACRO--></body></html>`;
}

/**
 * Build an object consisting of only defined parameters to avoid creating an
 * object with defined keys and undefined values.
 * @param {object} object The object to pick defined params out of
 * @param {string[]} params An array of strings representing properties to look for in the object
 * @returns {object} An object containing all the specified values that are defined
 */
export function getDefinedParams(object, params) {
  return params
    .filter(param => object[param])
    .reduce((bid, param) => Object.assign(bid, { [param]: object[param] }), {});
}

/**
 * @typedef {Object} MediaTypes
 * @property {Object} banner banner configuration
 * @property {Object} native native configuration
 * @property {Object} video video configuration
 */

/**
 * Validates an adunit's `mediaTypes` parameter
 * @param {MediaTypes} mediaTypes mediaTypes parameter to validate
 * @return {boolean} If object is valid
 */
export function isValidMediaTypes(mediaTypes) {
  const SUPPORTED_MEDIA_TYPES = ['banner', 'native', 'video'];
  const SUPPORTED_STREAM_TYPES = ['instream', 'outstream'];

  const types = Object.keys(mediaTypes);

  if (!types.every(type => includes(SUPPORTED_MEDIA_TYPES, type))) {
    return false;
  }

  if (mediaTypes.video && mediaTypes.video.context) {
    return includes(SUPPORTED_STREAM_TYPES, mediaTypes.video.context);
  }

  return true;
}

export function getBidderRequest(bidRequests, bidder, adUnitCode) {
  return find(bidRequests, request => {
    return request.bids
      .filter(bid => bid.bidder === bidder && bid.adUnitCode === adUnitCode).length > 0;
  }) || { start: null, auctionId: null };
}
/**
 * Returns user configured bidder params from adunit
 * @param {object} adunits
 * @param {string} adunit code
 * @param {string} bidder code
 * @return {Array} user configured param for the given bidder adunit configuration
 */
export function getUserConfiguredParams(adUnits, adUnitCode, bidder) {
  return adUnits
    .filter(adUnit => adUnit.code === adUnitCode)
    .map((adUnit) => adUnit.bids)
    .reduce(flatten, [])
    .filter((bidderData) => bidderData.bidder === bidder)
    .map((bidderData) => bidderData.params || {});
}
/**
 * Returns the origin
 */
export function getOrigin() {
  // IE10 does not have this property. https://gist.github.com/hbogs/7908703
  if (!window.location.origin) {
    return window.location.protocol + '//' + window.location.hostname + (window.location.port ? ':' + window.location.port : '');
  } else {
    return window.location.origin;
  }
}

/**
 * Returns Do Not Track state
 */
export function getDNT() {
  return navigator.doNotTrack === '1' || window.doNotTrack === '1' || navigator.msDoNotTrack === '1' || navigator.doNotTrack === 'yes';
}

const compareCodeAndSlot = (slot, adUnitCode) => slot.getAdUnitPath() === adUnitCode || slot.getSlotElementId() === adUnitCode;

/**
 * Returns filter function to match adUnitCode in slot
 * @param {object} slot GoogleTag slot
 * @return {function} filter function
 */
export function isAdUnitCodeMatchingSlot(slot) {
  return (adUnitCode) => compareCodeAndSlot(slot, adUnitCode);
}

/**
 * Returns filter function to match adUnitCode in slot
 * @param {string} adUnitCode AdUnit code
 * @return {function} filter function
 */
export function isSlotMatchingAdUnitCode(adUnitCode) {
  return (slot) => compareCodeAndSlot(slot, adUnitCode);
}

/**
 * Constructs warning message for when unsupported bidders are dropped from an adunit
 * @param {Object} adUnit ad unit from which the bidder is being dropped
 * @param {string} bidder bidder code that is not compatible with the adUnit
 * @return {string} warning message to display when condition is met
 */
export function unsupportedBidderMessage(adUnit, bidder) {
  const mediaType = Object.keys(adUnit.mediaTypes || {'banner': 'banner'}).join(', ');

  return `
    ${adUnit.code} is a ${mediaType} ad unit
    containing bidders that don't support ${mediaType}: ${bidder}.
    This bidder won't fetch demand.
  `;
}

/**
 * Delete property from object
 * @param {Object} object
 * @param {string} prop
 * @return {Object} object
 */
export function deletePropertyFromObject(object, prop) {
  let result = Object.assign({}, object)
  delete result[prop];
  return result
}

/**
 * Delete requestId from external bid object.
 * @param {Object} bid
 * @return {Object} bid
 */
export function removeRequestId(bid) {
  return exports.deletePropertyFromObject(bid, 'requestId');
}

/**
 * Checks input is integer or not
 * https://developer.mozilla.org/en-US/docs/Web/JavaScript/Reference/Global_Objects/Number/isInteger
 * @param {*} value
 */
export function isInteger(value) {
  if (Number.isInteger) {
    return Number.isInteger(value);
  } else {
    return typeof value === 'number' && isFinite(value) && Math.floor(value) === value;
  }
}

/**
 * Converts a string value in camel-case to underscore eg 'placementId' becomes 'placement_id'
 * @param {string} value string value to convert
 */
export function convertCamelToUnderscore(value) {
  return value.replace(/(?:^|\.?)([A-Z])/g, function (x, y) { return '_' + y.toLowerCase() }).replace(/^_/, '');
}

/**
 * Converts an object of arrays (either strings or numbers) into an array of objects containing key and value properties
 * normally read from bidder params
 * eg { foo: ['bar', 'baz'], fizz: ['buzz'] }
 * becomes [{ key: 'foo', value: ['bar', 'baz']}, {key: 'fizz', value: ['buzz']}]
 * @param {Object{Arrays}} keywords object of arrays representing keyvalue pairs
 * @param {string} paramName name of parent object (eg 'keywords') containing keyword data, used in error handling
 */
export function transformBidderParamKeywords(keywords, paramName = 'keywords') {
  let arrs = [];

  exports._each(keywords, (v, k) => {
    if (exports.isArray(v)) {
      let values = [];
      exports._each(v, (val) => {
        val = exports.getValueString(paramName + '.' + k, val);
        if (val || val === '') { values.push(val); }
      });
      v = values;
    } else {
      v = exports.getValueString(paramName + '.' + k, v);
      if (exports.isStr(v)) {
        v = [v];
      } else {
        return;
      } // unsuported types - don't send a key
    }
    arrs.push({key: k, value: v});
  });

  return arrs;
}

/**
 * Try to convert a value to a type.
 * If it can't be done, the value will be returned.
 *
 * @param {string} typeToConvert The target type. e.g. "string", "number", etc.
 * @param {*} value The value to be converted into typeToConvert.
 */
function tryConvertType(typeToConvert, value) {
  if (typeToConvert === 'string') {
    return value && value.toString();
  } else if (typeToConvert === 'number') {
    return Number(value);
  } else {
    return value;
  }
}

export function convertTypes(types, params) {
  Object.keys(types).forEach(key => {
    if (params[key]) {
      if (exports.isFn(types[key])) {
        params[key] = types[key](params[key]);
      } else {
        params[key] = tryConvertType(types[key], params[key]);
      }

      // don't send invalid values
      if (isNaN(params[key])) {
        delete params.key;
      }
    }
  });
  return params;
}<|MERGE_RESOLUTION|>--- conflicted
+++ resolved
@@ -274,7 +274,6 @@
   return href;
 };
 
-<<<<<<< HEAD
 exports.getTopWindowHostName = function () {
   let hostname;
   try {
@@ -285,11 +284,9 @@
   return hostname;
 };
 
-=======
 /**
  * @deprecated This function will be removed soon. Use http://prebid.org/dev-docs/bidder-adaptor.html#referrers
  */
->>>>>>> f5890e8d
 exports.getTopWindowReferrer = function() {
   try {
     return window.top.document.referrer;
