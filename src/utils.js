import { config } from './config';
import clone from 'just-clone';
import find from 'core-js/library/fn/array/find';
import includes from 'core-js/library/fn/array/includes';
import { parse } from './url';
const CONSTANTS = require('./constants');

var _loggingChecked = false;

var tArr = 'Array';
var tStr = 'String';
var tFn = 'Function';
var tNumb = 'Number';
var tObject = 'Object';
var tBoolean = 'Boolean';
var toString = Object.prototype.toString;
let consoleExists = Boolean(window.console);
let consoleLogExists = Boolean(consoleExists && window.console.log);
let consoleInfoExists = Boolean(consoleExists && window.console.info);
let consoleWarnExists = Boolean(consoleExists && window.console.warn);
let consoleErrorExists = Boolean(consoleExists && window.console.error);

// this allows stubbing of utility functions that are used internally by other utility functions
export const internal = {
  checkCookieSupport,
  createTrackPixelIframeHtml,
  getWindowSelf,
  getWindowTop,
  getAncestorOrigins,
  getTopFrameReferrer,
  getWindowLocation,
  getTopWindowLocation,
  insertUserSyncIframe,
  insertElement,
  isFn,
  triggerPixel,
  logError,
  logWarn,
  logMessage,
  logInfo
};

/*
 *   Substitutes into a string from a given map using the token
 *   Usage
 *   var str = 'text %%REPLACE%% this text with %%SOMETHING%%';
 *   var map = {};
 *   map['replace'] = 'it was subbed';
 *   map['something'] = 'something else';
 *   console.log(replaceTokenInString(str, map, '%%')); => "text it was subbed this text with something else"
 */
export function replaceTokenInString(str, map, token) {
  _each(map, function (value, key) {
    value = (value === undefined) ? '' : value;

    var keyString = token + key.toUpperCase() + token;
    var re = new RegExp(keyString, 'g');

    str = str.replace(re, value);
  });

  return str;
}

/* utility method to get incremental integer starting from 1 */
var getIncrementalInteger = (function () {
  var count = 0;
  return function () {
    count++;
    return count;
  };
})();

// generate a random string (to be used as a dynamic JSONP callback)
export function getUniqueIdentifierStr() {
  return getIncrementalInteger() + Math.random().toString(16).substr(2);
}

/**
 * Returns a random v4 UUID of the form xxxxxxxx-xxxx-4xxx-yxxx-xxxxxxxxxxxx,
 * where each x is replaced with a random hexadecimal digit from 0 to f,
 * and y is replaced with a random hexadecimal digit from 8 to b.
 * https://gist.github.com/jed/982883 via node-uuid
 */
export function generateUUID(placeholder) {
  return placeholder
    ? (placeholder ^ _getRandomData() >> placeholder / 4).toString(16)
    : ([1e7] + -1e3 + -4e3 + -8e3 + -1e11).replace(/[018]/g, generateUUID);
}

/**
 * Returns random data using the Crypto API if available and Math.random if not
 * Method is from https://gist.github.com/jed/982883 like generateUUID, direct link https://gist.github.com/jed/982883#gistcomment-45104
 */
function _getRandomData() {
  if (window && window.crypto && window.crypto.getRandomValues) {
    return crypto.getRandomValues(new Uint8Array(1))[0] % 16;
  } else {
    return Math.random() * 16;
  }
}

export function getBidIdParameter(key, paramsObj) {
  if (paramsObj && paramsObj[key]) {
    return paramsObj[key];
  }

  return '';
}

export function tryAppendQueryString(existingUrl, key, value) {
  if (value) {
    return existingUrl += key + '=' + encodeURIComponent(value) + '&';
  }

  return existingUrl;
}

// parse a query string object passed in bid params
// bid params should be an object such as {key: "value", key1 : "value1"}
export function parseQueryStringParameters(queryObj) {
  let result = '';
  for (var k in queryObj) {
    if (queryObj.hasOwnProperty(k)) { result += k + '=' + encodeURIComponent(queryObj[k]) + '&'; }
  }

  return result;
}

// transform an AdServer targeting bids into a query string to send to the adserver
export function transformAdServerTargetingObj(targeting) {
  // we expect to receive targeting for a single slot at a time
  if (targeting && Object.getOwnPropertyNames(targeting).length > 0) {
    return getKeys(targeting)
      .map(key => `${key}=${encodeURIComponent(getValue(targeting, key))}`).join('&');
  } else {
    return '';
  }
}

/**
 * Read an adUnit object and return the sizes used in an [[728, 90]] format (even if they had [728, 90] defined)
 * Preference is given to the `adUnit.mediaTypes.banner.sizes` object over the `adUnit.sizes`
 * @param {object} adUnit one adUnit object from the normal list of adUnits
 * @returns {Array.<number[]>} array of arrays containing numeric sizes
 */
export function getAdUnitSizes(adUnit) {
  if (!adUnit) {
    return;
  }

  let sizes = [];
  if (adUnit.mediaTypes && adUnit.mediaTypes.banner && Array.isArray(adUnit.mediaTypes.banner.sizes)) {
    let bannerSizes = adUnit.mediaTypes.banner.sizes;
    if (Array.isArray(bannerSizes[0])) {
      sizes = bannerSizes;
    } else {
      sizes.push(bannerSizes);
    }
  } else if (Array.isArray(adUnit.sizes)) {
    if (Array.isArray(adUnit.sizes[0])) {
      sizes = adUnit.sizes;
    } else {
      sizes.push(adUnit.sizes);
    }
  }
  return sizes;
}

/**
 * Parse a GPT-Style general size Array like `[[300, 250]]` or `"300x250,970x90"` into an array of sizes `["300x250"]` or '['300x250', '970x90']'
 * @param  {(Array.<number[]>|Array.<number>)} sizeObj Input array or double array [300,250] or [[300,250], [728,90]]
 * @return {Array.<string>}  Array of strings like `["300x250"]` or `["300x250", "728x90"]`
 */
export function parseSizesInput(sizeObj) {
  var parsedSizes = [];

  // if a string for now we can assume it is a single size, like "300x250"
  if (typeof sizeObj === 'string') {
    // multiple sizes will be comma-separated
    var sizes = sizeObj.split(',');

    // regular expression to match strigns like 300x250
    // start of line, at least 1 number, an "x" , then at least 1 number, and the then end of the line
    var sizeRegex = /^(\d)+x(\d)+$/i;
    if (sizes) {
      for (var curSizePos in sizes) {
        if (hasOwn(sizes, curSizePos) && sizes[curSizePos].match(sizeRegex)) {
          parsedSizes.push(sizes[curSizePos]);
        }
      }
    }
  } else if (typeof sizeObj === 'object') {
    var sizeArrayLength = sizeObj.length;

    // don't process empty array
    if (sizeArrayLength > 0) {
      // if we are a 2 item array of 2 numbers, we must be a SingleSize array
      if (sizeArrayLength === 2 && typeof sizeObj[0] === 'number' && typeof sizeObj[1] === 'number') {
        parsedSizes.push(parseGPTSingleSizeArray(sizeObj));
      } else {
        // otherwise, we must be a MultiSize array
        for (var i = 0; i < sizeArrayLength; i++) {
          parsedSizes.push(parseGPTSingleSizeArray(sizeObj[i]));
        }
      }
    }
  }

  return parsedSizes;
}

// parse a GPT style sigle size array, (i.e [300,250])
// into an AppNexus style string, (i.e. 300x250)
export function parseGPTSingleSizeArray(singleSize) {
  // if we aren't exactly 2 items in this array, it is invalid
  if (isArray(singleSize) && singleSize.length === 2 && (!isNaN(singleSize[0]) && !isNaN(singleSize[1]))) {
    return singleSize[0] + 'x' + singleSize[1];
  }
}

/**
 * @deprecated This function will be removed soon. Use http://prebid.org/dev-docs/bidder-adaptor.html#referrers
 */
export function getTopWindowLocation() {
  if (inIframe()) {
    let loc;
    try {
      loc = internal.getAncestorOrigins() || internal.getTopFrameReferrer();
    } catch (e) {
      logInfo('could not obtain top window location', e);
    }
    if (loc) return parse(loc, {'decodeSearchAsString': true});
  }
  return internal.getWindowLocation();
}

/**
 * @deprecated This function will be removed soon. Use http://prebid.org/dev-docs/bidder-adaptor.html#referrers
 */
export function getTopFrameReferrer() {
  try {
    // force an exception in x-domain environments. #1509
    window.top.location.toString();
    let referrerLoc = '';
    let currentWindow;
    do {
      currentWindow = currentWindow ? currentWindow.parent : window;
      if (currentWindow.document && currentWindow.document.referrer) {
        referrerLoc = currentWindow.document.referrer;
      }
    }
    while (currentWindow !== window.top);
    return referrerLoc;
  } catch (e) {
    return window.document.referrer;
  }
}

/**
 * @deprecated This function will be removed soon. Use http://prebid.org/dev-docs/bidder-adaptor.html#referrers
 */
export function getAncestorOrigins() {
  if (window.document.location && window.document.location.ancestorOrigins &&
    window.document.location.ancestorOrigins.length >= 1) {
    return window.document.location.ancestorOrigins[window.document.location.ancestorOrigins.length - 1];
  }
}

export function getWindowTop() {
  return window.top;
}

export function getWindowSelf() {
  return window.self;
}

export function getWindowLocation() {
  return window.location;
}

/**
 * @deprecated This function will be removed soon. Use http://prebid.org/dev-docs/bidder-adaptor.html#referrers
 */
export function getTopWindowUrl() {
  let href;
  try {
    href = internal.getTopWindowLocation().href;
  } catch (e) {
    href = '';
  }
  return href;
}

<<<<<<< HEAD
exports.getTopWindowHostName = function () {
  let hostname;
  try {
    hostname = this.getTopWindowLocation().hostname;
  } catch (e) {
    hostname = '';
  }
  return hostname;
};

exports.getTopWindowReferrer = function() {
=======
/**
 * @deprecated This function will be removed soon. Use http://prebid.org/dev-docs/bidder-adaptor.html#referrers
 */
export function getTopWindowReferrer() {
>>>>>>> 0c12b651
  try {
    return window.top.document.referrer;
  } catch (e) {
    return document.referrer;
  }
}

/**
 * Wrappers to console.(log | info | warn | error). Takes N arguments, the same as the native methods
 */
export function logMessage() {
  if (debugTurnedOn() && consoleLogExists) {
    console.log.apply(console, decorateLog(arguments, 'MESSAGE:'));
  }
}

export function logInfo() {
  if (debugTurnedOn() && consoleInfoExists) {
    console.info.apply(console, decorateLog(arguments, 'INFO:'));
  }
}

export function logWarn() {
  if (debugTurnedOn() && consoleWarnExists) {
    console.warn.apply(console, decorateLog(arguments, 'WARNING:'));
  }
}

export function logError() {
  if (debugTurnedOn() && consoleErrorExists) {
    console.error.apply(console, decorateLog(arguments, 'ERROR:'));
  }
}

function decorateLog(args, prefix) {
  args = [].slice.call(args);
  prefix && args.unshift(prefix);
  args.unshift('display: inline-block; color: #fff; background: #3b88c3; padding: 1px 4px; border-radius: 3px;');
  args.unshift('%cPrebid');
  return args;
}

export function hasConsoleLogger() {
  return consoleLogExists;
}

export function debugTurnedOn() {
  if (config.getConfig('debug') === false && _loggingChecked === false) {
    const debug = getParameterByName(CONSTANTS.DEBUG_MODE).toUpperCase() === 'TRUE';
    config.setConfig({ debug });
    _loggingChecked = true;
  }

  return !!config.getConfig('debug');
}

export function createInvisibleIframe() {
  var f = document.createElement('iframe');
  f.id = getUniqueIdentifierStr();
  f.height = 0;
  f.width = 0;
  f.border = '0px';
  f.hspace = '0';
  f.vspace = '0';
  f.marginWidth = '0';
  f.marginHeight = '0';
  f.style.border = '0';
  f.scrolling = 'no';
  f.frameBorder = '0';
  f.src = 'about:blank';
  f.style.display = 'none';
  return f;
}

/*
 *   Check if a given parameter name exists in query string
 *   and if it does return the value
 */
export function getParameterByName(name) {
  var regexS = '[\\?&]' + name + '=([^&#]*)';
  var regex = new RegExp(regexS);
  var results = regex.exec(window.location.search);
  if (results === null) {
    return '';
  }

  return decodeURIComponent(results[1].replace(/\+/g, ' '));
}

/**
 * This function validates paramaters.
 * @param  {Object} paramObj          [description]
 * @param  {string[]} requiredParamsArr [description]
 * @return {boolean}                   Bool if paramaters are valid
 */
export function hasValidBidRequest(paramObj, requiredParamsArr, adapter) {
  var found = false;

  function findParam(value, key) {
    if (key === requiredParamsArr[i]) {
      found = true;
    }
  }

  for (var i = 0; i < requiredParamsArr.length; i++) {
    found = false;

    _each(paramObj, findParam);

    if (!found) {
      logError('Params are missing for bid request. One of these required paramaters are missing: ' + requiredParamsArr, adapter);
      return false;
    }
  }

  return true;
}

// Handle addEventListener gracefully in older browsers
export function addEventHandler(element, event, func) {
  if (element.addEventListener) {
    element.addEventListener(event, func, true);
  } else if (element.attachEvent) {
    element.attachEvent('on' + event, func);
  }
}
/**
 * Return if the object is of the
 * given type.
 * @param {*} object to test
 * @param {String} _t type string (e.g., Array)
 * @return {Boolean} if object is of type _t
 */
export function isA(object, _t) {
  return toString.call(object) === '[object ' + _t + ']';
}

export function isFn(object) {
  return isA(object, tFn);
}

export function isStr(object) {
  return isA(object, tStr);
}

export function isArray(object) {
  return isA(object, tArr);
}

export function isNumber(object) {
  return isA(object, tNumb);
}

export function isPlainObject(object) {
  return isA(object, tObject);
}

export function isBoolean(object) {
  return isA(object, tBoolean);
}

/**
 * Return if the object is "empty";
 * this includes falsey, no keys, or no items at indices
 * @param {*} object object to test
 * @return {Boolean} if object is empty
 */
export function isEmpty(object) {
  if (!object) return true;
  if (isArray(object) || isStr(object)) {
    return !(object.length > 0);
  }

  for (var k in object) {
    if (hasOwnProperty.call(object, k)) return false;
  }

  return true;
}

/**
 * Return if string is empty, null, or undefined
 * @param str string to test
 * @returns {boolean} if string is empty
 */
export function isEmptyStr(str) {
  return isStr(str) && (!str || str.length === 0);
}

/**
 * Iterate object with the function
 * falls back to es5 `forEach`
 * @param {Array|Object} object
 * @param {Function(value, key, object)} fn
 */
export function _each(object, fn) {
  if (isEmpty(object)) return;
  if (isFn(object.forEach)) return object.forEach(fn, this);

  var k = 0;
  var l = object.length;

  if (l > 0) {
    for (; k < l; k++) fn(object[k], k, object);
  } else {
    for (k in object) {
      if (hasOwnProperty.call(object, k)) fn.call(this, object[k], k);
    }
  }
}

export function contains(a, obj) {
  if (isEmpty(a)) {
    return false;
  }

  if (isFn(a.indexOf)) {
    return a.indexOf(obj) !== -1;
  }

  var i = a.length;
  while (i--) {
    if (a[i] === obj) {
      return true;
    }
  }

  return false;
}

export let indexOf = (function () {
  if (Array.prototype.indexOf) {
    return Array.prototype.indexOf;
  }

  // ie8 no longer supported
  // return polyfills.indexOf;
}());

/**
 * Map an array or object into another array
 * given a function
 * @param {Array|Object} object
 * @param {Function(value, key, object)} callback
 * @return {Array}
 */
export function _map(object, callback) {
  if (isEmpty(object)) return [];
  if (isFn(object.map)) return object.map(callback);
  var output = [];
  _each(object, function (value, key) {
    output.push(callback(value, key, object));
  });

  return output;
}

var hasOwn = function (objectToCheck, propertyToCheckFor) {
  if (objectToCheck.hasOwnProperty) {
    return objectToCheck.hasOwnProperty(propertyToCheckFor);
  } else {
    return (typeof objectToCheck[propertyToCheckFor] !== 'undefined') && (objectToCheck.constructor.prototype[propertyToCheckFor] !== objectToCheck[propertyToCheckFor]);
  }
};

/*
* Inserts an element(elm) as targets child, by default as first child
* @param {HTMLElement} elm
* @param {HTMLElement} [doc]
* @param {HTMLElement} [target]
* @param {Boolean} [asLastChildChild]
* @return {HTMLElement}
*/
export function insertElement(elm, doc, target, asLastChildChild) {
  doc = doc || document;
  let parentEl;
  if (target) {
    parentEl = doc.getElementsByTagName(target);
  } else {
    parentEl = doc.getElementsByTagName('head');
  }
  try {
    parentEl = parentEl.length ? parentEl : doc.getElementsByTagName('body');
    if (parentEl.length) {
      parentEl = parentEl[0];
      let insertBeforeEl = asLastChildChild ? null : parentEl.firstChild;
      return parentEl.insertBefore(elm, insertBeforeEl);
    }
  } catch (e) {}
}

/**
 * Inserts an image pixel with the specified `url` for cookie sync
 * @param {string} url URL string of the image pixel to load
 * @param  {function} [done] an optional exit callback, used when this usersync pixel is added during an async process
 */
export function triggerPixel(url, done) {
  const img = new Image();
  if (done && internal.isFn(done)) {
    img.addEventListener('load', done);
    img.addEventListener('error', done);
  }
  img.src = url;
}

export function callBurl({ source, burl }) {
  if (source === CONSTANTS.S2S.SRC && burl) {
    internal.triggerPixel(burl);
  }
}

/**
 * Inserts an empty iframe with the specified `html`, primarily used for tracking purposes
 * (though could be for other purposes)
 * @param {string} htmlCode snippet of HTML code used for tracking purposes
 */
export function insertHtmlIntoIframe(htmlCode) {
  if (!htmlCode) {
    return;
  }

  let iframe = document.createElement('iframe');
  iframe.id = getUniqueIdentifierStr();
  iframe.width = 0;
  iframe.height = 0;
  iframe.hspace = '0';
  iframe.vspace = '0';
  iframe.marginWidth = '0';
  iframe.marginHeight = '0';
  iframe.style.display = 'none';
  iframe.style.height = '0px';
  iframe.style.width = '0px';
  iframe.scrolling = 'no';
  iframe.frameBorder = '0';
  iframe.allowtransparency = 'true';

  internal.insertElement(iframe, document, 'body');

  iframe.contentWindow.document.open();
  iframe.contentWindow.document.write(htmlCode);
  iframe.contentWindow.document.close();
}

/**
 * Inserts empty iframe with the specified `url` for cookie sync
 * @param  {string} url URL to be requested
 * @param  {string} encodeUri boolean if URL should be encoded before inserted. Defaults to true
 * @param  {function} [done] an optional exit callback, used when this usersync pixel is added during an async process
 */
export function insertUserSyncIframe(url, done) {
  let iframeHtml = internal.createTrackPixelIframeHtml(url, false, 'allow-scripts allow-same-origin');
  let div = document.createElement('div');
  div.innerHTML = iframeHtml;
  let iframe = div.firstChild;
  if (done && internal.isFn(done)) {
    iframe.addEventListener('load', done);
    iframe.addEventListener('error', done);
  }
  internal.insertElement(iframe, document, 'html', true);
};

/**
 * Creates a snippet of HTML that retrieves the specified `url`
 * @param  {string} url URL to be requested
 * @return {string}     HTML snippet that contains the img src = set to `url`
 */
export function createTrackPixelHtml(url) {
  if (!url) {
    return '';
  }

  let escapedUrl = encodeURI(url);
  let img = '<div style="position:absolute;left:0px;top:0px;visibility:hidden;">';
  img += '<img src="' + escapedUrl + '"></div>';
  return img;
};

/**
 * Creates a snippet of Iframe HTML that retrieves the specified `url`
 * @param  {string} url plain URL to be requested
 * @param  {string} encodeUri boolean if URL should be encoded before inserted. Defaults to true
 * @param  {string} sandbox string if provided the sandbox attribute will be included with the given value
 * @return {string}     HTML snippet that contains the iframe src = set to `url`
 */
export function createTrackPixelIframeHtml(url, encodeUri = true, sandbox = '') {
  if (!url) {
    return '';
  }
  if (encodeUri) {
    url = encodeURI(url);
  }
  if (sandbox) {
    sandbox = `sandbox="${sandbox}"`;
  }

  return `<iframe ${sandbox} id="${getUniqueIdentifierStr()}"
      frameborder="0"
      allowtransparency="true"
      marginheight="0" marginwidth="0"
      width="0" hspace="0" vspace="0" height="0"
      style="height:0px;width:0px;display:none;"
      scrolling="no"
      src="${url}">
    </iframe>`;
}

/**
 * Returns iframe document in a browser agnostic way
 * @param  {Object} iframe reference
 * @return {Object}        iframe `document` reference
 */
export function getIframeDocument(iframe) {
  if (!iframe) {
    return;
  }

  let doc;
  try {
    if (iframe.contentWindow) {
      doc = iframe.contentWindow.document;
    } else if (iframe.contentDocument.document) {
      doc = iframe.contentDocument.document;
    } else {
      doc = iframe.contentDocument;
    }
  } catch (e) {
    internal.logError('Cannot get iframe document', e);
  }

  return doc;
}

export function getValueString(param, val, defaultValue) {
  if (val === undefined || val === null) {
    return defaultValue;
  }
  if (isStr(val)) {
    return val;
  }
  if (isNumber(val)) {
    return val.toString();
  }
  internal.logWarn('Unsuported type for param: ' + param + ' required type: String');
}

export function uniques(value, index, arry) {
  return arry.indexOf(value) === index;
}

export function flatten(a, b) {
  return a.concat(b);
}

export function getBidRequest(id, bidderRequests) {
  let bidRequest;
  bidderRequests.some(bidderRequest => {
    let result = find(bidderRequest.bids, bid => ['bidId', 'adId', 'bid_id'].some(type => bid[type] === id));
    if (result) {
      bidRequest = result;
    }
    return result;
  });
  return bidRequest;
}

export function getKeys(obj) {
  return Object.keys(obj);
}

export function getValue(obj, key) {
  return obj[key];
}

export function getBidderCodes(adUnits = $$PREBID_GLOBAL$$.adUnits) {
  // this could memoize adUnits
  return adUnits.map(unit => unit.bids.map(bid => bid.bidder)
    .reduce(flatten, [])).reduce(flatten).filter(uniques);
}

export function isGptPubadsDefined() {
  if (window.googletag && isFn(window.googletag.pubads) && isFn(window.googletag.pubads().getSlots)) {
    return true;
  }
}

// This function will get highest cpm value bid, in case of tie it will return the bid with lowest timeToRespond
export const getHighestCpm = getHighestCpmCallback('timeToRespond', (previous, current) => previous > current);

// This function will get the oldest hightest cpm value bid, in case of tie it will return the bid which came in first
// Use case for tie: https://github.com/prebid/Prebid.js/issues/2448
export const getOldestHighestCpmBid = getHighestCpmCallback('responseTimestamp', (previous, current) => previous > current);

// This function will get the latest hightest cpm value bid, in case of tie it will return the bid which came in last
// Use case for tie: https://github.com/prebid/Prebid.js/issues/2539
export const getLatestHighestCpmBid = getHighestCpmCallback('responseTimestamp', (previous, current) => previous < current);

function getHighestCpmCallback(useTieBreakerProperty, tieBreakerCallback) {
  return (previous, current) => {
    if (previous.cpm === current.cpm) {
      return tieBreakerCallback(previous[useTieBreakerProperty], current[useTieBreakerProperty]) ? current : previous;
    }
    return previous.cpm < current.cpm ? current : previous;
  }
}

/**
 * Fisher–Yates shuffle
 * http://stackoverflow.com/a/6274398
 * https://bost.ocks.org/mike/shuffle/
 * istanbul ignore next
 */
export function shuffle(array) {
  let counter = array.length;

  // while there are elements in the array
  while (counter > 0) {
    // pick a random index
    let index = Math.floor(Math.random() * counter);

    // decrease counter by 1
    counter--;

    // and swap the last element with it
    let temp = array[counter];
    array[counter] = array[index];
    array[index] = temp;
  }

  return array;
}

export function adUnitsFilter(filter, bid) {
  return includes(filter, bid && bid.adUnitCode);
}

/**
 * Check if parent iframe of passed document supports content rendering via 'srcdoc' property
 * @param {HTMLDocument} doc document to check support of 'srcdoc'
 */
export function isSrcdocSupported(doc) {
  // Firefox is excluded due to https://bugzilla.mozilla.org/show_bug.cgi?id=1265961
  return doc.defaultView && doc.defaultView.frameElement &&
    'srcdoc' in doc.defaultView.frameElement && !/firefox/i.test(navigator.userAgent);
}

export function deepClone(obj) {
  return clone(obj);
}

export function inIframe() {
  try {
    return internal.getWindowSelf() !== internal.getWindowTop();
  } catch (e) {
    return true;
  }
}

export function isSafariBrowser() {
  return /^((?!chrome|android).)*safari/i.test(navigator.userAgent);
}

export function replaceAuctionPrice(str, cpm) {
  if (!str) return;
  return str.replace(/\$\{AUCTION_PRICE\}/g, cpm);
}

export function timestamp() {
  return new Date().getTime();
}

export function checkCookieSupport() {
  if (window.navigator.cookieEnabled || !!document.cookie.length) {
    return true;
  }
}
export function cookiesAreEnabled() {
  if (internal.checkCookieSupport()) {
    return true;
  }
  window.document.cookie = 'prebid.cookieTest';
  return window.document.cookie.indexOf('prebid.cookieTest') != -1;
}

export function getCookie(name) {
  let m = window.document.cookie.match('(^|;)\\s*' + name + '\\s*=\\s*([^;]*)\\s*(;|$)');
  return m ? decodeURIComponent(m[2]) : null;
}

/**
 * Given a function, return a function which only executes the original after
 * it's been called numRequiredCalls times.
 *
 * Note that the arguments from the previous calls will *not* be forwarded to the original function.
 * Only the final call's arguments matter.
 *
 * @param {function} func The function which should be executed, once the returned function has been executed
 *   numRequiredCalls times.
 * @param {int} numRequiredCalls The number of times which the returned function needs to be called before
 *   func is.
 */
export function delayExecution(func, numRequiredCalls) {
  if (numRequiredCalls < 1) {
    throw new Error(`numRequiredCalls must be a positive number. Got ${numRequiredCalls}`);
  }
  let numCalls = 0;
  return function () {
    numCalls++;
    if (numCalls === numRequiredCalls) {
      func.apply(null, arguments);
    }
  }
}

/**
 * https://stackoverflow.com/a/34890276/428704
 * @export
 * @param {array} xs
 * @param {string} key
 * @returns {Object} {${key_value}: ${groupByArray}, key_value: {groupByArray}}
 */
export function groupBy(xs, key) {
  return xs.reduce(function(rv, x) {
    (rv[x[key]] = rv[x[key]] || []).push(x);
    return rv;
  }, {});
}

/**
 * deepAccess utility function useful for doing safe access (will not throw exceptions) of deep object paths.
 * @param {Object} obj The object containing the values you would like to access.
 * @param {string|number} path Object path to the value you would like to access.  Non-strings are coerced to strings.
 * @returns {*} The value found at the specified object path, or undefined if path is not found.
 */
export function deepAccess(obj, path) {
  if (!obj) {
    return;
  }
  path = String(path).split('.');
  for (let i = 0; i < path.length; i++) {
    obj = obj[path[i]];
    if (typeof obj === 'undefined') {
      return;
    }
  }
  return obj;
}

/**
 * Returns content for a friendly iframe to execute a URL in script tag
 * @param {string} url URL to be executed in a script tag in a friendly iframe
 * <!--PRE_SCRIPT_TAG_MACRO--> and <!--POST_SCRIPT_TAG_MACRO--> are macros left to be replaced if required
 */
export function createContentToExecuteExtScriptInFriendlyFrame(url) {
  if (!url) {
    return '';
  }

  return `<!DOCTYPE HTML PUBLIC "-//W3C//DTD HTML 4.01 Transitional//EN" "http://www.w3.org/TR/html4/loose.dtd"><html><head><base target="_top" /><script>inDapIF=true;</script></head><body><!--PRE_SCRIPT_TAG_MACRO--><script src="${url}"></script><!--POST_SCRIPT_TAG_MACRO--></body></html>`;
}

/**
 * Build an object consisting of only defined parameters to avoid creating an
 * object with defined keys and undefined values.
 * @param {Object} object The object to pick defined params out of
 * @param {string[]} params An array of strings representing properties to look for in the object
 * @returns {Object} An object containing all the specified values that are defined
 */
export function getDefinedParams(object, params) {
  return params
    .filter(param => object[param])
    .reduce((bid, param) => Object.assign(bid, { [param]: object[param] }), {});
}

/**
 * @typedef {Object} MediaTypes
 * @property {Object} banner banner configuration
 * @property {Object} native native configuration
 * @property {Object} video video configuration
 */

/**
 * Validates an adunit's `mediaTypes` parameter
 * @param {MediaTypes} mediaTypes mediaTypes parameter to validate
 * @return {boolean} If object is valid
 */
export function isValidMediaTypes(mediaTypes) {
  const SUPPORTED_MEDIA_TYPES = ['banner', 'native', 'video'];
  const SUPPORTED_STREAM_TYPES = ['instream', 'outstream'];

  const types = Object.keys(mediaTypes);

  if (!types.every(type => includes(SUPPORTED_MEDIA_TYPES, type))) {
    return false;
  }

  if (mediaTypes.video && mediaTypes.video.context) {
    return includes(SUPPORTED_STREAM_TYPES, mediaTypes.video.context);
  }

  return true;
}

export function getBidderRequest(bidRequests, bidder, adUnitCode) {
  return find(bidRequests, request => {
    return request.bids
      .filter(bid => bid.bidder === bidder && bid.adUnitCode === adUnitCode).length > 0;
  }) || { start: null, auctionId: null };
}
/**
 * Returns user configured bidder params from adunit
 * @param {Object} adUnits
 * @param {string} adUnitCode code
 * @param {string} bidder code
 * @return {Array} user configured param for the given bidder adunit configuration
 */
export function getUserConfiguredParams(adUnits, adUnitCode, bidder) {
  return adUnits
    .filter(adUnit => adUnit.code === adUnitCode)
    .map((adUnit) => adUnit.bids)
    .reduce(flatten, [])
    .filter((bidderData) => bidderData.bidder === bidder)
    .map((bidderData) => bidderData.params || {});
}
/**
 * Returns the origin
 */
export function getOrigin() {
  // IE10 does not have this property. https://gist.github.com/hbogs/7908703
  if (!window.location.origin) {
    return window.location.protocol + '//' + window.location.hostname + (window.location.port ? ':' + window.location.port : '');
  } else {
    return window.location.origin;
  }
}

/**
 * Returns Do Not Track state
 */
export function getDNT() {
  return navigator.doNotTrack === '1' || window.doNotTrack === '1' || navigator.msDoNotTrack === '1' || navigator.doNotTrack === 'yes';
}

const compareCodeAndSlot = (slot, adUnitCode) => slot.getAdUnitPath() === adUnitCode || slot.getSlotElementId() === adUnitCode;

/**
 * Returns filter function to match adUnitCode in slot
 * @param {Object} slot GoogleTag slot
 * @return {function} filter function
 */
export function isAdUnitCodeMatchingSlot(slot) {
  return (adUnitCode) => compareCodeAndSlot(slot, adUnitCode);
}

/**
 * Returns filter function to match adUnitCode in slot
 * @param {string} adUnitCode AdUnit code
 * @return {function} filter function
 */
export function isSlotMatchingAdUnitCode(adUnitCode) {
  return (slot) => compareCodeAndSlot(slot, adUnitCode);
}

/**
 * Constructs warning message for when unsupported bidders are dropped from an adunit
 * @param {Object} adUnit ad unit from which the bidder is being dropped
 * @param {string} bidder bidder code that is not compatible with the adUnit
 * @return {string} warning message to display when condition is met
 */
export function unsupportedBidderMessage(adUnit, bidder) {
  const mediaType = Object.keys(adUnit.mediaTypes || {'banner': 'banner'}).join(', ');

  return `
    ${adUnit.code} is a ${mediaType} ad unit
    containing bidders that don't support ${mediaType}: ${bidder}.
    This bidder won't fetch demand.
  `;
}

/**
 * Delete property from object
 * @param {Object} object
 * @param {string} prop
 * @return {Object} object
 */
export function deletePropertyFromObject(object, prop) {
  let result = Object.assign({}, object);
  delete result[prop];
  return result;
}

/**
 * Delete requestId from external bid object.
 * @param {Object} bid
 * @return {Object} bid
 */
export function removeRequestId(bid) {
  return deletePropertyFromObject(bid, 'requestId');
}

/**
 * Checks input is integer or not
 * https://developer.mozilla.org/en-US/docs/Web/JavaScript/Reference/Global_Objects/Number/isInteger
 * @param {*} value
 */
export function isInteger(value) {
  if (Number.isInteger) {
    return Number.isInteger(value);
  } else {
    return typeof value === 'number' && isFinite(value) && Math.floor(value) === value;
  }
}

/**
 * Converts a string value in camel-case to underscore eg 'placementId' becomes 'placement_id'
 * @param {string} value string value to convert
 */
export function convertCamelToUnderscore(value) {
  return value.replace(/(?:^|\.?)([A-Z])/g, function (x, y) { return '_' + y.toLowerCase() }).replace(/^_/, '');
}

/**
 * Converts an object of arrays (either strings or numbers) into an array of objects containing key and value properties
 * normally read from bidder params
 * eg { foo: ['bar', 'baz'], fizz: ['buzz'] }
 * becomes [{ key: 'foo', value: ['bar', 'baz']}, {key: 'fizz', value: ['buzz']}]
 * @param {Object} keywords object of arrays representing keyvalue pairs
 * @param {string} paramName name of parent object (eg 'keywords') containing keyword data, used in error handling
 */
export function transformBidderParamKeywords(keywords, paramName = 'keywords') {
  let arrs = [];

  _each(keywords, (v, k) => {
    if (isArray(v)) {
      let values = [];
      _each(v, (val) => {
        val = getValueString(paramName + '.' + k, val);
        if (val || val === '') { values.push(val); }
      });
      v = values;
    } else {
      v = getValueString(paramName + '.' + k, v);
      if (isStr(v)) {
        v = [v];
      } else {
        return;
      } // unsuported types - don't send a key
    }
    arrs.push({key: k, value: v});
  });

  return arrs;
}

/**
 * Try to convert a value to a type.
 * If it can't be done, the value will be returned.
 *
 * @param {string} typeToConvert The target type. e.g. "string", "number", etc.
 * @param {*} value The value to be converted into typeToConvert.
 */
function tryConvertType(typeToConvert, value) {
  if (typeToConvert === 'string') {
    return value && value.toString();
  } else if (typeToConvert === 'number') {
    return Number(value);
  } else {
    return value;
  }
}

export function convertTypes(types, params) {
  Object.keys(types).forEach(key => {
    if (params[key]) {
      if (isFn(types[key])) {
        params[key] = types[key](params[key]);
      } else {
        params[key] = tryConvertType(types[key], params[key]);
      }

      // don't send invalid values
      if (isNaN(params[key])) {
        delete params.key;
      }
    }
  });
  return params;
}<|MERGE_RESOLUTION|>--- conflicted
+++ resolved
@@ -292,24 +292,11 @@
   return href;
 }
 
-<<<<<<< HEAD
-exports.getTopWindowHostName = function () {
-  let hostname;
-  try {
-    hostname = this.getTopWindowLocation().hostname;
-  } catch (e) {
-    hostname = '';
-  }
-  return hostname;
-};
-
-exports.getTopWindowReferrer = function() {
-=======
+
 /**
  * @deprecated This function will be removed soon. Use http://prebid.org/dev-docs/bidder-adaptor.html#referrers
  */
 export function getTopWindowReferrer() {
->>>>>>> 0c12b651
   try {
     return window.top.document.referrer;
   } catch (e) {
