/* eslint-disable no-console */
import { config } from './config.js';
import clone from 'just-clone';
import {find, includes} from './polyfill.js';

const CONSTANTS = require('./constants.json');

export { default as deepAccess } from 'dlv/index.js';
export { default as deepSetValue } from 'dset';

var tArr = 'Array';
var tStr = 'String';
var tFn = 'Function';
var tNumb = 'Number';
var tObject = 'Object';
var tBoolean = 'Boolean';
var toString = Object.prototype.toString;
let consoleExists = Boolean(window.console);
let consoleLogExists = Boolean(consoleExists && window.console.log);
let consoleInfoExists = Boolean(consoleExists && window.console.info);
let consoleWarnExists = Boolean(consoleExists && window.console.warn);
let consoleErrorExists = Boolean(consoleExists && window.console.error);

const emitEvent = (function () {
  // lazy load events to avoid circular import
  let ev;
  return function() {
    if (ev == null) {
      ev = require('./events.js');
    }
    return ev.emit.apply(ev, arguments);
  }
})();

// this allows stubbing of utility functions that are used internally by other utility functions
export const internal = {
  checkCookieSupport,
  createTrackPixelIframeHtml,
  getWindowSelf,
  getWindowTop,
  getWindowLocation,
  insertUserSyncIframe,
  insertElement,
  isFn,
  triggerPixel,
  logError,
  logWarn,
  logMessage,
  logInfo,
  parseQS,
  formatQS,
  deepEqual
};

let prebidInternal = {}
/**
 * Returns object that is used as internal prebid namespace
 */
export function getPrebidInternal() {
  return prebidInternal;
}

var uniqueRef = {};
export let bind = function(a, b) { return b; }.bind(null, 1, uniqueRef)() === uniqueRef
  ? Function.prototype.bind
  : function(bind) {
    var self = this;
    var args = Array.prototype.slice.call(arguments, 1);
    return function() {
      return self.apply(bind, args.concat(Array.prototype.slice.call(arguments)));
    };
  };

/* utility method to get incremental integer starting from 1 */
var getIncrementalInteger = (function () {
  var count = 0;
  return function () {
    count++;
    return count;
  };
})();

// generate a random string (to be used as a dynamic JSONP callback)
export function getUniqueIdentifierStr() {
  return getIncrementalInteger() + Math.random().toString(16).substr(2);
}

/**
 * Returns a random v4 UUID of the form xxxxxxxx-xxxx-4xxx-yxxx-xxxxxxxxxxxx,
 * where each x is replaced with a random hexadecimal digit from 0 to f,
 * and y is replaced with a random hexadecimal digit from 8 to b.
 * https://gist.github.com/jed/982883 via node-uuid
 */
export function generateUUID(placeholder) {
  return placeholder
    ? (placeholder ^ _getRandomData() >> placeholder / 4).toString(16)
    : ([1e7] + -1e3 + -4e3 + -8e3 + -1e11).replace(/[018]/g, generateUUID);
}

/**
 * Returns random data using the Crypto API if available and Math.random if not
 * Method is from https://gist.github.com/jed/982883 like generateUUID, direct link https://gist.github.com/jed/982883#gistcomment-45104
 */
function _getRandomData() {
  if (window && window.crypto && window.crypto.getRandomValues) {
    return crypto.getRandomValues(new Uint8Array(1))[0] % 16;
  } else {
    return Math.random() * 16;
  }
}

export function getBidIdParameter(key, paramsObj) {
  if (paramsObj && paramsObj[key]) {
    return paramsObj[key];
  }

  return '';
}

export function tryAppendQueryString(existingUrl, key, value) {
  if (value) {
    return existingUrl + key + '=' + encodeURIComponent(value) + '&';
  }

  return existingUrl;
}

// parse a query string object passed in bid params
// bid params should be an object such as {key: "value", key1 : "value1"}
// aliases to formatQS
export function parseQueryStringParameters(queryObj) {
  let result = '';
  for (var k in queryObj) {
    if (queryObj.hasOwnProperty(k)) { result += k + '=' + encodeURIComponent(queryObj[k]) + '&'; }
  }
  result = result.replace(/&$/, '');
  return result;
}

// transform an AdServer targeting bids into a query string to send to the adserver
export function transformAdServerTargetingObj(targeting) {
  // we expect to receive targeting for a single slot at a time
  if (targeting && Object.getOwnPropertyNames(targeting).length > 0) {
    return getKeys(targeting)
      .map(key => `${key}=${encodeURIComponent(getValue(targeting, key))}`).join('&');
  } else {
    return '';
  }
}

/**
 * Read an adUnit object and return the sizes used in an [[728, 90]] format (even if they had [728, 90] defined)
 * Preference is given to the `adUnit.mediaTypes.banner.sizes` object over the `adUnit.sizes`
 * @param {object} adUnit one adUnit object from the normal list of adUnits
 * @returns {Array.<number[]>} array of arrays containing numeric sizes
 */
export function getAdUnitSizes(adUnit) {
  if (!adUnit) {
    return;
  }

  let sizes = [];
  if (adUnit.mediaTypes && adUnit.mediaTypes.banner && Array.isArray(adUnit.mediaTypes.banner.sizes)) {
    let bannerSizes = adUnit.mediaTypes.banner.sizes;
    if (Array.isArray(bannerSizes[0])) {
      sizes = bannerSizes;
    } else {
      sizes.push(bannerSizes);
    }
  // TODO - remove this else block when we're ready to deprecate adUnit.sizes for bidders
  } else if (Array.isArray(adUnit.sizes)) {
    if (Array.isArray(adUnit.sizes[0])) {
      sizes = adUnit.sizes;
    } else {
      sizes.push(adUnit.sizes);
    }
  }
  return sizes;
}

/**
 * Parse a GPT-Style general size Array like `[[300, 250]]` or `"300x250,970x90"` into an array of sizes `["300x250"]` or '['300x250', '970x90']'
 * @param  {(Array.<number[]>|Array.<number>)} sizeObj Input array or double array [300,250] or [[300,250], [728,90]]
 * @return {Array.<string>}  Array of strings like `["300x250"]` or `["300x250", "728x90"]`
 */
export function parseSizesInput(sizeObj) {
  var parsedSizes = [];

  // if a string for now we can assume it is a single size, like "300x250"
  if (typeof sizeObj === 'string') {
    // multiple sizes will be comma-separated
    var sizes = sizeObj.split(',');

    // regular expression to match strigns like 300x250
    // start of line, at least 1 number, an "x" , then at least 1 number, and the then end of the line
    var sizeRegex = /^(\d)+x(\d)+$/i;
    if (sizes) {
      for (var curSizePos in sizes) {
        if (hasOwn(sizes, curSizePos) && sizes[curSizePos].match(sizeRegex)) {
          parsedSizes.push(sizes[curSizePos]);
        }
      }
    }
  } else if (typeof sizeObj === 'object') {
    var sizeArrayLength = sizeObj.length;

    // don't process empty array
    if (sizeArrayLength > 0) {
      // if we are a 2 item array of 2 numbers, we must be a SingleSize array
      if (sizeArrayLength === 2 && typeof sizeObj[0] === 'number' && typeof sizeObj[1] === 'number') {
        parsedSizes.push(parseGPTSingleSizeArray(sizeObj));
      } else {
        // otherwise, we must be a MultiSize array
        for (var i = 0; i < sizeArrayLength; i++) {
          parsedSizes.push(parseGPTSingleSizeArray(sizeObj[i]));
        }
      }
    }
  }

  return parsedSizes;
}

// Parse a GPT style single size array, (i.e [300, 250])
// into an AppNexus style string, (i.e. 300x250)
export function parseGPTSingleSizeArray(singleSize) {
  if (isValidGPTSingleSize(singleSize)) {
    return singleSize[0] + 'x' + singleSize[1];
  }
}

// Parse a GPT style single size array, (i.e [300, 250])
// into OpenRTB-compatible (imp.banner.w/h, imp.banner.format.w/h, imp.video.w/h) object(i.e. {w:300, h:250})
export function parseGPTSingleSizeArrayToRtbSize(singleSize) {
  if (isValidGPTSingleSize(singleSize)) {
    return {w: singleSize[0], h: singleSize[1]};
  }
}

function isValidGPTSingleSize(singleSize) {
  // if we aren't exactly 2 items in this array, it is invalid
  return isArray(singleSize) && singleSize.length === 2 && (!isNaN(singleSize[0]) && !isNaN(singleSize[1]));
}

export function getWindowTop() {
  return window.top;
}

export function getWindowSelf() {
  return window.self;
}

export function getWindowLocation() {
  return window.location;
}

/**
 * Wrappers to console.(log | info | warn | error). Takes N arguments, the same as the native methods
 */
export function logMessage() {
  if (debugTurnedOn() && consoleLogExists) {
    console.log.apply(console, decorateLog(arguments, 'MESSAGE:'));
  }
}

export function logInfo() {
  if (debugTurnedOn() && consoleInfoExists) {
    console.info.apply(console, decorateLog(arguments, 'INFO:'));
  }
}

export function logWarn() {
  if (debugTurnedOn() && consoleWarnExists) {
    console.warn.apply(console, decorateLog(arguments, 'WARNING:'));
  }
  emitEvent(CONSTANTS.EVENTS.AUCTION_DEBUG, {type: 'WARNING', arguments: arguments});
}

export function logError() {
  if (debugTurnedOn() && consoleErrorExists) {
    console.error.apply(console, decorateLog(arguments, 'ERROR:'));
  }
  emitEvent(CONSTANTS.EVENTS.AUCTION_DEBUG, {type: 'ERROR', arguments: arguments});
}

export function prefixLog(prefix) {
  function decorate(fn) {
    return function (...args) {
      fn(prefix, ...args);
    }
  }
  return {
    logError: decorate(logError),
    logWarn: decorate(logWarn),
    logMessage: decorate(logMessage),
    logInfo: decorate(logInfo),
  }
}

function decorateLog(args, prefix) {
  args = [].slice.call(args);
  let bidder = config.getCurrentBidder();

  prefix && args.unshift(prefix);
  if (bidder) {
    args.unshift(label('#aaa'));
  }
  args.unshift(label('#3b88c3'));
  args.unshift('%cPrebid' + (bidder ? `%c${bidder}` : ''));
  return args;

  function label(color) {
    return `display: inline-block; color: #fff; background: ${color}; padding: 1px 4px; border-radius: 3px;`
  }
}

export function hasConsoleLogger() {
  return consoleLogExists;
}

export function debugTurnedOn() {
  return !!config.getConfig('debug');
}

export function createInvisibleIframe() {
  var f = document.createElement('iframe');
  f.id = getUniqueIdentifierStr();
  f.height = 0;
  f.width = 0;
  f.border = '0px';
  f.hspace = '0';
  f.vspace = '0';
  f.marginWidth = '0';
  f.marginHeight = '0';
  f.style.border = '0';
  f.scrolling = 'no';
  f.frameBorder = '0';
  f.src = 'about:blank';
  f.style.display = 'none';
  return f;
}

/*
 *   Check if a given parameter name exists in query string
 *   and if it does return the value
 */
export function getParameterByName(name) {
  return parseQS(getWindowLocation().search)[name] || '';
}

/**
 * Return if the object is of the
 * given type.
 * @param {*} object to test
 * @param {String} _t type string (e.g., Array)
 * @return {Boolean} if object is of type _t
 */
export function isA(object, _t) {
  return toString.call(object) === '[object ' + _t + ']';
}

export function isFn(object) {
  return isA(object, tFn);
}

export function isStr(object) {
  return isA(object, tStr);
}

export function isArray(object) {
  return isA(object, tArr);
}

export function isNumber(object) {
  return isA(object, tNumb);
}

export function isPlainObject(object) {
  return isA(object, tObject);
}

export function isBoolean(object) {
  return isA(object, tBoolean);
}

/**
 * Return if the object is "empty";
 * this includes falsey, no keys, or no items at indices
 * @param {*} object object to test
 * @return {Boolean} if object is empty
 */
export function isEmpty(object) {
  if (!object) return true;
  if (isArray(object) || isStr(object)) {
    return !(object.length > 0);
  }

  for (var k in object) {
    if (hasOwnProperty.call(object, k)) return false;
  }

  return true;
}

/**
 * Return if string is empty, null, or undefined
 * @param str string to test
 * @returns {boolean} if string is empty
 */
export function isEmptyStr(str) {
  return isStr(str) && (!str || str.length === 0);
}

/**
 * Iterate object with the function
 * falls back to es5 `forEach`
 * @param {Array|Object} object
 * @param {Function(value, key, object)} fn
 */
export function _each(object, fn) {
  if (isEmpty(object)) return;
  if (isFn(object.forEach)) return object.forEach(fn, this);

  var k = 0;
  var l = object.length;

  if (l > 0) {
    for (; k < l; k++) fn(object[k], k, object);
  } else {
    for (k in object) {
      if (hasOwnProperty.call(object, k)) fn.call(this, object[k], k);
    }
  }
}

export function contains(a, obj) {
  if (isEmpty(a)) {
    return false;
  }

  if (isFn(a.indexOf)) {
    return a.indexOf(obj) !== -1;
  }

  var i = a.length;
  while (i--) {
    if (a[i] === obj) {
      return true;
    }
  }

  return false;
}

/**
 * Map an array or object into another array
 * given a function
 * @param {Array|Object} object
 * @param {Function(value, key, object)} callback
 * @return {Array}
 */
export function _map(object, callback) {
  if (isEmpty(object)) return [];
  if (isFn(object.map)) return object.map(callback);
  var output = [];
  _each(object, function (value, key) {
    output.push(callback(value, key, object));
  });

  return output;
}

export function hasOwn(objectToCheck, propertyToCheckFor) {
  if (objectToCheck.hasOwnProperty) {
    return objectToCheck.hasOwnProperty(propertyToCheckFor);
  } else {
    return (typeof objectToCheck[propertyToCheckFor] !== 'undefined') && (objectToCheck.constructor.prototype[propertyToCheckFor] !== objectToCheck[propertyToCheckFor]);
  }
};

/*
* Inserts an element(elm) as targets child, by default as first child
* @param {HTMLElement} elm
* @param {HTMLElement} [doc]
* @param {HTMLElement} [target]
* @param {Boolean} [asLastChildChild]
* @return {HTMLElement}
*/
export function insertElement(elm, doc, target, asLastChildChild) {
  doc = doc || document;
  let parentEl;
  if (target) {
    parentEl = doc.getElementsByTagName(target);
  } else {
    parentEl = doc.getElementsByTagName('head');
  }
  try {
    parentEl = parentEl.length ? parentEl : doc.getElementsByTagName('body');
    if (parentEl.length) {
      parentEl = parentEl[0];
      let insertBeforeEl = asLastChildChild ? null : parentEl.firstChild;
      return parentEl.insertBefore(elm, insertBeforeEl);
    }
  } catch (e) {}
}

/**
 * Returns a promise that completes when the given element triggers a 'load' or 'error' DOM event, or when
 * `timeout` milliseconds have elapsed.
 *
 * @param {HTMLElement} element
 * @param {Number} [timeout]
 * @returns {Promise}
 */
export function waitForElementToLoad(element, timeout) {
  let timer = null;
  return new Promise((resolve) => {
    const onLoad = function() {
      element.removeEventListener('load', onLoad);
      element.removeEventListener('error', onLoad);
      if (timer != null) {
        window.clearTimeout(timer);
      }
      resolve();
    };
    element.addEventListener('load', onLoad);
    element.addEventListener('error', onLoad);
    if (timeout != null) {
      timer = window.setTimeout(onLoad, timeout);
    }
  });
}

/**
 * Inserts an image pixel with the specified `url` for cookie sync
 * @param {string} url URL string of the image pixel to load
 * @param  {function} [done] an optional exit callback, used when this usersync pixel is added during an async process
 * @param  {Number} [timeout] an optional timeout in milliseconds for the image to load before calling `done`
 */
export function triggerPixel(url, done, timeout) {
  const img = new Image();
  if (done && internal.isFn(done)) {
    waitForElementToLoad(img, timeout).then(done);
  }
  img.src = url;
}

export function callBurl({ source, burl }) {
  if (source === CONSTANTS.S2S.SRC && burl) {
    internal.triggerPixel(burl);
  }
}

/**
 * Inserts an empty iframe with the specified `html`, primarily used for tracking purposes
 * (though could be for other purposes)
 * @param {string} htmlCode snippet of HTML code used for tracking purposes
 */
export function insertHtmlIntoIframe(htmlCode) {
  if (!htmlCode) {
    return;
  }

  let iframe = document.createElement('iframe');
  iframe.id = getUniqueIdentifierStr();
  iframe.width = 0;
  iframe.height = 0;
  iframe.hspace = '0';
  iframe.vspace = '0';
  iframe.marginWidth = '0';
  iframe.marginHeight = '0';
  iframe.style.display = 'none';
  iframe.style.height = '0px';
  iframe.style.width = '0px';
  iframe.scrolling = 'no';
  iframe.frameBorder = '0';
  iframe.allowtransparency = 'true';

  internal.insertElement(iframe, document, 'body');

  iframe.contentWindow.document.open();
  iframe.contentWindow.document.write(htmlCode);
  iframe.contentWindow.document.close();
}

/**
 * Inserts empty iframe with the specified `url` for cookie sync
 * @param  {string} url URL to be requested
 * @param  {string} encodeUri boolean if URL should be encoded before inserted. Defaults to true
 * @param  {function} [done] an optional exit callback, used when this usersync pixel is added during an async process
 * @param  {Number} [timeout] an optional timeout in milliseconds for the iframe to load before calling `done`
 */
export function insertUserSyncIframe(url, done, timeout) {
  let iframeHtml = internal.createTrackPixelIframeHtml(url, false, 'allow-scripts allow-same-origin');
  let div = document.createElement('div');
  div.innerHTML = iframeHtml;
  let iframe = div.firstChild;
  if (done && internal.isFn(done)) {
    waitForElementToLoad(iframe, timeout).then(done);
  }
  internal.insertElement(iframe, document, 'html', true);
}

/**
 * Creates a snippet of HTML that retrieves the specified `url`
 * @param  {string} url URL to be requested
 * @return {string}     HTML snippet that contains the img src = set to `url`
 */
export function createTrackPixelHtml(url) {
  if (!url) {
    return '';
  }

  let escapedUrl = encodeURI(url);
  let img = '<div style="position:absolute;left:0px;top:0px;visibility:hidden;">';
  img += '<img src="' + escapedUrl + '"></div>';
  return img;
};

/**
 * Creates a snippet of Iframe HTML that retrieves the specified `url`
 * @param  {string} url plain URL to be requested
 * @param  {string} encodeUri boolean if URL should be encoded before inserted. Defaults to true
 * @param  {string} sandbox string if provided the sandbox attribute will be included with the given value
 * @return {string}     HTML snippet that contains the iframe src = set to `url`
 */
export function createTrackPixelIframeHtml(url, encodeUri = true, sandbox = '') {
  if (!url) {
    return '';
  }
  if (encodeUri) {
    url = encodeURI(url);
  }
  if (sandbox) {
    sandbox = `sandbox="${sandbox}"`;
  }

  return `<iframe ${sandbox} id="${getUniqueIdentifierStr()}"
      frameborder="0"
      allowtransparency="true"
      marginheight="0" marginwidth="0"
      width="0" hspace="0" vspace="0" height="0"
      style="height:0px;width:0px;display:none;"
      scrolling="no"
      src="${url}">
    </iframe>`;
}

export function getValueString(param, val, defaultValue) {
  if (val === undefined || val === null) {
    return defaultValue;
  }
  if (isStr(val)) {
    return val;
  }
  if (isNumber(val)) {
    return val.toString();
  }
  internal.logWarn('Unsuported type for param: ' + param + ' required type: String');
}

export function uniques(value, index, arry) {
  return arry.indexOf(value) === index;
}

export function flatten(a, b) {
  return a.concat(b);
}

export function getBidRequest(id, bidderRequests) {
  if (!id) {
    return;
  }
  let bidRequest;
  bidderRequests.some(bidderRequest => {
    let result = find(bidderRequest.bids, bid => ['bidId', 'adId', 'bid_id'].some(type => bid[type] === id));
    if (result) {
      bidRequest = result;
    }
    return result;
  });
  return bidRequest;
}

export function getKeys(obj) {
  return Object.keys(obj);
}

export function getValue(obj, key) {
  return obj[key];
}

/**
 * Get the key of an object for a given value
 */
export function getKeyByValue(obj, value) {
  for (let prop in obj) {
    if (obj.hasOwnProperty(prop)) {
      if (obj[prop] === value) {
        return prop;
      }
    }
  }
}

export function getBidderCodes(adUnits = $$PREBID_GLOBAL$$.adUnits) {
  // this could memoize adUnits
  return adUnits.map(unit => unit.bids.map(bid => bid.bidder)
    .reduce(flatten, [])).reduce(flatten, []).filter(uniques);
}

export function isGptPubadsDefined() {
  if (window.googletag && isFn(window.googletag.pubads) && isFn(window.googletag.pubads().getSlots)) {
    return true;
  }
}

export function isApnGetTagDefined() {
  if (window.apntag && isFn(window.apntag.getTag)) {
    return true;
  }
}

// This function will get highest cpm value bid, in case of tie it will return the bid with lowest timeToRespond
export const getHighestCpm = getHighestCpmCallback('timeToRespond', (previous, current) => previous > current);

// This function will get the oldest hightest cpm value bid, in case of tie it will return the bid which came in first
// Use case for tie: https://github.com/prebid/Prebid.js/issues/2448
export const getOldestHighestCpmBid = getHighestCpmCallback('responseTimestamp', (previous, current) => previous > current);

// This function will get the latest hightest cpm value bid, in case of tie it will return the bid which came in last
// Use case for tie: https://github.com/prebid/Prebid.js/issues/2539
export const getLatestHighestCpmBid = getHighestCpmCallback('responseTimestamp', (previous, current) => previous < current);

function getHighestCpmCallback(useTieBreakerProperty, tieBreakerCallback) {
  return (previous, current) => {
    if (previous.cpm === current.cpm) {
      return tieBreakerCallback(previous[useTieBreakerProperty], current[useTieBreakerProperty]) ? current : previous;
    }
    return previous.cpm < current.cpm ? current : previous;
  }
}

/**
 * Fisher–Yates shuffle
 * http://stackoverflow.com/a/6274398
 * https://bost.ocks.org/mike/shuffle/
 * istanbul ignore next
 */
export function shuffle(array) {
  let counter = array.length;

  // while there are elements in the array
  while (counter > 0) {
    // pick a random index
    let index = Math.floor(Math.random() * counter);

    // decrease counter by 1
    counter--;

    // and swap the last element with it
    let temp = array[counter];
    array[counter] = array[index];
    array[index] = temp;
  }

  return array;
}

export function adUnitsFilter(filter, bid) {
  return includes(filter, bid && bid.adUnitCode);
}

export function deepClone(obj) {
  return clone(obj);
}

export function inIframe() {
  try {
    return internal.getWindowSelf() !== internal.getWindowTop();
  } catch (e) {
    return true;
  }
}

export function isSafariBrowser() {
  return /^((?!chrome|android|crios|fxios).)*safari/i.test(navigator.userAgent);
}

export function replaceAuctionPrice(str, cpm) {
  if (!str) return;
  return str.replace(/\$\{AUCTION_PRICE\}/g, cpm);
}

export function replaceClickThrough(str, clicktag) {
  if (!str || !clicktag || typeof clicktag !== 'string') return;
  return str.replace(/\${CLICKTHROUGH}/g, clicktag);
}

export function timestamp() {
  return new Date().getTime();
}

/**
 * The returned value represents the time elapsed since the time origin. @see https://developer.mozilla.org/en-US/docs/Web/API/Performance/now
 * @returns {number}
 */
export function getPerformanceNow() {
  return (window.performance && window.performance.now && window.performance.now()) || 0;
}

/**
 * When the deviceAccess flag config option is false, no cookies should be read or set
 * @returns {boolean}
 */
export function hasDeviceAccess() {
  return config.getConfig('deviceAccess') !== false;
}

/**
 * @returns {(boolean|undefined)}
 */
export function checkCookieSupport() {
  if (window.navigator.cookieEnabled || !!document.cookie.length) {
    return true;
  }
}

/**
 * Given a function, return a function which only executes the original after
 * it's been called numRequiredCalls times.
 *
 * Note that the arguments from the previous calls will *not* be forwarded to the original function.
 * Only the final call's arguments matter.
 *
 * @param {function} func The function which should be executed, once the returned function has been executed
 *   numRequiredCalls times.
 * @param {int} numRequiredCalls The number of times which the returned function needs to be called before
 *   func is.
 */
export function delayExecution(func, numRequiredCalls) {
  if (numRequiredCalls < 1) {
    throw new Error(`numRequiredCalls must be a positive number. Got ${numRequiredCalls}`);
  }
  let numCalls = 0;
  return function () {
    numCalls++;
    if (numCalls === numRequiredCalls) {
      func.apply(this, arguments);
    }
  }
}

/**
 * https://stackoverflow.com/a/34890276/428704
 * @export
 * @param {array} xs
 * @param {string} key
 * @returns {Object} {${key_value}: ${groupByArray}, key_value: {groupByArray}}
 */
export function groupBy(xs, key) {
  return xs.reduce(function(rv, x) {
    (rv[x[key]] = rv[x[key]] || []).push(x);
    return rv;
  }, {});
}

/**
 * Build an object consisting of only defined parameters to avoid creating an
 * object with defined keys and undefined values.
 * @param {Object} object The object to pick defined params out of
 * @param {string[]} params An array of strings representing properties to look for in the object
 * @returns {Object} An object containing all the specified values that are defined
 */
export function getDefinedParams(object, params) {
  return params
    .filter(param => object[param])
    .reduce((bid, param) => Object.assign(bid, { [param]: object[param] }), {});
}

/**
 * @typedef {Object} MediaTypes
 * @property {Object} banner banner configuration
 * @property {Object} native native configuration
 * @property {Object} video video configuration
 */

/**
 * Validates an adunit's `mediaTypes` parameter
 * @param {MediaTypes} mediaTypes mediaTypes parameter to validate
 * @return {boolean} If object is valid
 */
export function isValidMediaTypes(mediaTypes) {
  const SUPPORTED_MEDIA_TYPES = ['banner', 'native', 'video'];
  const SUPPORTED_STREAM_TYPES = ['instream', 'outstream', 'adpod'];

  const types = Object.keys(mediaTypes);

  if (!types.every(type => includes(SUPPORTED_MEDIA_TYPES, type))) {
    return false;
  }

  if (mediaTypes.video && mediaTypes.video.context) {
    return includes(SUPPORTED_STREAM_TYPES, mediaTypes.video.context);
  }

  return true;
}

/**
 * Returns user configured bidder params from adunit
 * @param {Object} adUnits
 * @param {string} adUnitCode code
 * @param {string} bidder code
 * @return {Array} user configured param for the given bidder adunit configuration
 */
export function getUserConfiguredParams(adUnits, adUnitCode, bidder) {
  return adUnits
    .filter(adUnit => adUnit.code === adUnitCode)
    .map((adUnit) => adUnit.bids)
    .reduce(flatten, [])
    .filter((bidderData) => bidderData.bidder === bidder)
    .map((bidderData) => bidderData.params || {});
}
/**
 * Returns the origin
 */
export function getOrigin() {
  // IE10 does not have this property. https://gist.github.com/hbogs/7908703
  if (!window.location.origin) {
    return window.location.protocol + '//' + window.location.hostname + (window.location.port ? ':' + window.location.port : '');
  } else {
    return window.location.origin;
  }
}

/**
 * Returns Do Not Track state
 */
export function getDNT() {
  return navigator.doNotTrack === '1' || window.doNotTrack === '1' || navigator.msDoNotTrack === '1' || navigator.doNotTrack === 'yes';
}

const compareCodeAndSlot = (slot, adUnitCode) => slot.getAdUnitPath() === adUnitCode || slot.getSlotElementId() === adUnitCode;

/**
 * Returns filter function to match adUnitCode in slot
 * @param {Object} slot GoogleTag slot
 * @return {function} filter function
 */
export function isAdUnitCodeMatchingSlot(slot) {
  return (adUnitCode) => compareCodeAndSlot(slot, adUnitCode);
}

/**
 * Returns filter function to match adUnitCode in slot
 * @param {string} adUnitCode AdUnit code
 * @return {function} filter function
 */
export function isSlotMatchingAdUnitCode(adUnitCode) {
  return (slot) => compareCodeAndSlot(slot, adUnitCode);
}

/**
 * @summary Uses the adUnit's code in order to find a matching gptSlot on the page
 */
export function getGptSlotInfoForAdUnitCode(adUnitCode) {
  let matchingSlot;
  if (isGptPubadsDefined()) {
    // find the first matching gpt slot on the page
    matchingSlot = find(window.googletag.pubads().getSlots(), isSlotMatchingAdUnitCode(adUnitCode));
  }
  if (matchingSlot) {
    return {
      gptSlot: matchingSlot.getAdUnitPath(),
      divId: matchingSlot.getSlotElementId()
    }
  }
  return {};
};

/**
 * Constructs warning message for when unsupported bidders are dropped from an adunit
 * @param {Object} adUnit ad unit from which the bidder is being dropped
 * @param {string} bidder bidder code that is not compatible with the adUnit
 * @return {string} warning message to display when condition is met
 */
export function unsupportedBidderMessage(adUnit, bidder) {
  const mediaType = Object.keys(adUnit.mediaTypes || {'banner': 'banner'}).join(', ');

  return `
    ${adUnit.code} is a ${mediaType} ad unit
    containing bidders that don't support ${mediaType}: ${bidder}.
    This bidder won't fetch demand.
  `;
}

/**
 * Checks input is integer or not
 * https://developer.mozilla.org/en-US/docs/Web/JavaScript/Reference/Global_Objects/Number/isInteger
 * @param {*} value
 */
export function isInteger(value) {
  if (Number.isInteger) {
    return Number.isInteger(value);
  } else {
    return typeof value === 'number' && isFinite(value) && Math.floor(value) === value;
  }
}

/**
 * Converts a string value in camel-case to underscore eg 'placementId' becomes 'placement_id'
 * @param {string} value string value to convert
 */
export function convertCamelToUnderscore(value) {
  return value.replace(/(?:^|\.?)([A-Z])/g, function (x, y) { return '_' + y.toLowerCase() }).replace(/^_/, '');
}

/**
 * Returns a new object with undefined properties removed from given object
 * @param obj the object to clean
 */
export function cleanObj(obj) {
  return Object.keys(obj).reduce((newObj, key) => {
    if (typeof obj[key] !== 'undefined') {
      newObj[key] = obj[key];
    }
    return newObj;
  }, {})
}

/**
 * Create a new object with selected properties.  Also allows property renaming and transform functions.
 * @param obj the original object
 * @param properties An array of desired properties
 */
export function pick(obj, properties) {
  if (typeof obj !== 'object') {
    return {};
  }
  return properties.reduce((newObj, prop, i) => {
    if (typeof prop === 'function') {
      return newObj;
    }

    let newProp = prop;
    let match = prop.match(/^(.+?)\sas\s(.+?)$/i);

    if (match) {
      prop = match[1];
      newProp = match[2];
    }

    let value = obj[prop];
    if (typeof properties[i + 1] === 'function') {
      value = properties[i + 1](value, newObj);
    }
    if (typeof value !== 'undefined') {
      newObj[newProp] = value;
    }

    return newObj;
  }, {});
}

/**
 * Converts an object of arrays (either strings or numbers) into an array of objects containing key and value properties
 * normally read from bidder params
 * eg { foo: ['bar', 'baz'], fizz: ['buzz'] }
 * becomes [{ key: 'foo', value: ['bar', 'baz']}, {key: 'fizz', value: ['buzz']}]
 * @param {Object} keywords object of arrays representing keyvalue pairs
 * @param {string} paramName name of parent object (eg 'keywords') containing keyword data, used in error handling
 */
export function transformBidderParamKeywords(keywords, paramName = 'keywords') {
  let arrs = [];

  _each(keywords, (v, k) => {
    if (isArray(v)) {
      let values = [];
      _each(v, (val) => {
        val = getValueString(paramName + '.' + k, val);
        if (val || val === '') { values.push(val); }
      });
      v = values;
    } else {
      v = getValueString(paramName + '.' + k, v);
      if (isStr(v)) {
        v = [v];
      } else {
        return;
      } // unsuported types - don't send a key
    }
    arrs.push({key: k, value: v});
  });

  return arrs;
}

/**
 * Try to convert a value to a type.
 * If it can't be done, the value will be returned.
 *
 * @param {string} typeToConvert The target type. e.g. "string", "number", etc.
 * @param {*} value The value to be converted into typeToConvert.
 */
function tryConvertType(typeToConvert, value) {
  if (typeToConvert === 'string') {
    return value && value.toString();
  } else if (typeToConvert === 'number') {
    return Number(value);
  } else {
    return value;
  }
}

export function convertTypes(types, params) {
  Object.keys(types).forEach(key => {
    if (params[key]) {
      if (isFn(types[key])) {
        params[key] = types[key](params[key]);
      } else {
        params[key] = tryConvertType(types[key], params[key]);
      }

      // don't send invalid values
      if (isNaN(params[key])) {
        delete params.key;
      }
    }
  });
  return params;
}

export function isArrayOfNums(val, size) {
  return (isArray(val)) && ((size) ? val.length === size : true) && (val.every(v => isInteger(v)));
}

/**
 * Creates an array of n length and fills each item with the given value
 */
export function fill(value, length) {
  let newArray = [];

  for (let i = 0; i < length; i++) {
    let valueToPush = isPlainObject(value) ? deepClone(value) : value;
    newArray.push(valueToPush);
  }

  return newArray;
}

/**
 * http://npm.im/chunk
 * Returns an array with *size* chunks from given array
 *
 * Example:
 * ['a', 'b', 'c', 'd', 'e'] chunked by 2 =>
 * [['a', 'b'], ['c', 'd'], ['e']]
 */
export function chunk(array, size) {
  let newArray = [];

  for (let i = 0; i < Math.ceil(array.length / size); i++) {
    let start = i * size;
    let end = start + size;
    newArray.push(array.slice(start, end));
  }

  return newArray;
}

export function getMinValueFromArray(array) {
  return Math.min(...array);
}

export function getMaxValueFromArray(array) {
  return Math.max(...array);
}

/**
 * This function will create compare function to sort on object property
 * @param {string} property
 * @returns {function} compare function to be used in sorting
 */
export function compareOn(property) {
  return function compare(a, b) {
    if (a[property] < b[property]) {
      return 1;
    }
    if (a[property] > b[property]) {
      return -1;
    }
    return 0;
  }
}

export function parseQS(query) {
  return !query ? {} : query
    .replace(/^\?/, '')
    .split('&')
    .reduce((acc, criteria) => {
      let [k, v] = criteria.split('=');
      if (/\[\]$/.test(k)) {
        k = k.replace('[]', '');
        acc[k] = acc[k] || [];
        acc[k].push(v);
      } else {
        acc[k] = v || '';
      }
      return acc;
    }, {});
}

export function formatQS(query) {
  return Object
    .keys(query)
    .map(k => Array.isArray(query[k])
      ? query[k].map(v => `${k}[]=${v}`).join('&')
      : `${k}=${query[k]}`)
    .join('&');
}

export function parseUrl(url, options) {
  let parsed = document.createElement('a');
  if (options && 'noDecodeWholeURL' in options && options.noDecodeWholeURL) {
    parsed.href = url;
  } else {
    parsed.href = decodeURIComponent(url);
  }
  // in window.location 'search' is string, not object
  let qsAsString = (options && 'decodeSearchAsString' in options && options.decodeSearchAsString);
  return {
    href: parsed.href,
    protocol: (parsed.protocol || '').replace(/:$/, ''),
    hostname: parsed.hostname,
    port: +parsed.port,
    pathname: parsed.pathname.replace(/^(?!\/)/, '/'),
    search: (qsAsString) ? parsed.search : internal.parseQS(parsed.search || ''),
    hash: (parsed.hash || '').replace(/^#/, ''),
    host: parsed.host || window.location.host
  };
}

export function buildUrl(obj) {
  return (obj.protocol || 'http') + '://' +
    (obj.host ||
      obj.hostname + (obj.port ? `:${obj.port}` : '')) +
    (obj.pathname || '') +
    (obj.search ? `?${internal.formatQS(obj.search || '')}` : '') +
    (obj.hash ? `#${obj.hash}` : '');
}

/**
 * This function deeply compares two objects checking for their equivalence.
 * @param {Object} obj1
 * @param {Object} obj2
 * @param checkTypes {boolean} if set, two objects with identical properties but different constructors will *not*
 * be considered equivalent.
 * @returns {boolean}
 */
export function deepEqual(obj1, obj2, {checkTypes = false} = {}) {
  if (obj1 === obj2) return true;
  else if (
    (typeof obj1 === 'object' && obj1 !== null) &&
    (typeof obj2 === 'object' && obj2 !== null) &&
    (!checkTypes || (obj1.constructor === obj2.constructor))
  ) {
    if (Object.keys(obj1).length !== Object.keys(obj2).length) return false;
    for (let prop in obj1) {
      if (obj2.hasOwnProperty(prop)) {
        if (!deepEqual(obj1[prop], obj2[prop], {checkTypes})) {
          return false;
        }
      } else {
        return false;
      }
    }
    return true;
  } else {
    return false;
  }
}

export function mergeDeep(target, ...sources) {
  if (!sources.length) return target;
  const source = sources.shift();

  if (isPlainObject(target) && isPlainObject(source)) {
    for (const key in source) {
      if (isPlainObject(source[key])) {
        if (!target[key]) Object.assign(target, { [key]: {} });
        mergeDeep(target[key], source[key]);
      } else if (isArray(source[key])) {
        if (!target[key]) {
          Object.assign(target, { [key]: [...source[key]] });
        } else if (isArray(target[key])) {
<<<<<<< HEAD
          source[key].forEach(function(ele, idx) {
            if (target[key].indexOf(ele) < 0) {
              target[key].push(ele);
            }
          });
          // Commenting below as Set and Array.from is not supported in IE
          // target[key] = Array.from(new Set(target[key].concat(source[key]))); // This will ensure unique values in target object.
=======
          source[key].forEach(obj => {
            let addItFlag = 1;
            for (let i = 0; i < target[key].length; i++) {
              if (deepEqual(target[key][i], obj)) {
                addItFlag = 0;
                break;
              }
            }
            if (addItFlag) {
              target[key].push(obj);
            }
          });
>>>>>>> f12529c7
        }
      } else {
        Object.assign(target, { [key]: source[key] });
      }
    }
  }

  return mergeDeep(target, ...sources);
}

/**
 * returns a hash of a string using a fast algorithm
 * source: https://stackoverflow.com/a/52171480/845390
 * @param str
 * @param seed (optional)
 * @returns {string}
 */
export function cyrb53Hash(str, seed = 0) {
  // IE doesn't support imul
  // https://developer.mozilla.org/en-US/docs/Web/JavaScript/Reference/Global_Objects/Math/imul#Polyfill
  let imul = function(opA, opB) {
    if (isFn(Math.imul)) {
      return Math.imul(opA, opB);
    } else {
      opB |= 0; // ensure that opB is an integer. opA will automatically be coerced.
      // floating points give us 53 bits of precision to work with plus 1 sign bit
      // automatically handled for our convienence:
      // 1. 0x003fffff /*opA & 0x000fffff*/ * 0x7fffffff /*opB*/ = 0x1fffff7fc00001
      //    0x1fffff7fc00001 < Number.MAX_SAFE_INTEGER /*0x1fffffffffffff*/
      var result = (opA & 0x003fffff) * opB;
      // 2. We can remove an integer coersion from the statement above because:
      //    0x1fffff7fc00001 + 0xffc00000 = 0x1fffffff800001
      //    0x1fffffff800001 < Number.MAX_SAFE_INTEGER /*0x1fffffffffffff*/
      if (opA & 0xffc00000) result += (opA & 0xffc00000) * opB | 0;
      return result | 0;
    }
  };

  let h1 = 0xdeadbeef ^ seed;
  let h2 = 0x41c6ce57 ^ seed;
  for (let i = 0, ch; i < str.length; i++) {
    ch = str.charCodeAt(i);
    h1 = imul(h1 ^ ch, 2654435761);
    h2 = imul(h2 ^ ch, 1597334677);
  }
  h1 = imul(h1 ^ (h1 >>> 16), 2246822507) ^ imul(h2 ^ (h2 >>> 13), 3266489909);
  h2 = imul(h2 ^ (h2 >>> 16), 2246822507) ^ imul(h1 ^ (h1 >>> 13), 3266489909);
  return (4294967296 * (2097151 & h2) + (h1 >>> 0)).toString();
}<|MERGE_RESOLUTION|>--- conflicted
+++ resolved
@@ -1294,15 +1294,6 @@
         if (!target[key]) {
           Object.assign(target, { [key]: [...source[key]] });
         } else if (isArray(target[key])) {
-<<<<<<< HEAD
-          source[key].forEach(function(ele, idx) {
-            if (target[key].indexOf(ele) < 0) {
-              target[key].push(ele);
-            }
-          });
-          // Commenting below as Set and Array.from is not supported in IE
-          // target[key] = Array.from(new Set(target[key].concat(source[key]))); // This will ensure unique values in target object.
-=======
           source[key].forEach(obj => {
             let addItFlag = 1;
             for (let i = 0; i < target[key].length; i++) {
@@ -1315,7 +1306,6 @@
               target[key].push(obj);
             }
           });
->>>>>>> f12529c7
         }
       } else {
         Object.assign(target, { [key]: source[key] });
