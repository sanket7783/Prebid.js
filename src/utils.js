import { config } from './config';
var CONSTANTS = require('./constants');

var _loggingChecked = false;

var t_Arr = 'Array';
var t_Str = 'String';
var t_Fn = 'Function';
var t_Numb = 'Number';
var toString = Object.prototype.toString;
let infoLogger = null;
try {
  infoLogger = console.info.bind(window.console);
} catch (e) {
}

/*
 *   Substitutes into a string from a given map using the token
 *   Usage
 *   var str = 'text %%REPLACE%% this text with %%SOMETHING%%';
 *   var map = {};
 *   map['replace'] = 'it was subbed';
 *   map['something'] = 'something else';
 *   console.log(replaceTokenInString(str, map, '%%')); => "text it was subbed this text with something else"
 */
exports.replaceTokenInString = function (str, map, token) {
  this._each(map, function (value, key) {
    value = (value === undefined) ? '' : value;

    var keyString = token + key.toUpperCase() + token;
    var re = new RegExp(keyString, 'g');

    str = str.replace(re, value);
  });

  return str;
};

/* utility method to get incremental integer starting from 1 */
var getIncrementalInteger = (function () {
  var count = 0;
  return function () {
    count++;
    return count;
  };
})();

function _getUniqueIdentifierStr() {
  return getIncrementalInteger() + Math.random().toString(16).substr(2);
}

// generate a random string (to be used as a dynamic JSONP callback)
exports.getUniqueIdentifierStr = _getUniqueIdentifierStr;

/**
 * Returns a random v4 UUID of the form xxxxxxxx-xxxx-4xxx-yxxx-xxxxxxxxxxxx,
 * where each x is replaced with a random hexadecimal digit from 0 to f,
 * and y is replaced with a random hexadecimal digit from 8 to b.
 * https://gist.github.com/jed/982883 via node-uuid
 */
exports.generateUUID = function generateUUID(placeholder) {
  return placeholder
    ? (placeholder ^ Math.random() * 16 >> placeholder / 4).toString(16)
    : ([1e7] + -1e3 + -4e3 + -8e3 + -1e11).replace(/[018]/g, generateUUID);
};

exports.getBidIdParameter = function (key, paramsObj) {
  if (paramsObj && paramsObj[key]) {
    return paramsObj[key];
  }

  return '';
};

exports.tryAppendQueryString = function (existingUrl, key, value) {
  if (value) {
    return existingUrl += key + '=' + encodeURIComponent(value) + '&';
  }

  return existingUrl;
};

// parse a query string object passed in bid params
// bid params should be an object such as {key: "value", key1 : "value1"}
exports.parseQueryStringParameters = function (queryObj) {
  var result = '';
  for (var k in queryObj) {
    if (queryObj.hasOwnProperty(k)) { result += k + '=' + encodeURIComponent(queryObj[k]) + '&'; }
  }

  return result;
};

// transform an AdServer targeting bids into a query string to send to the adserver
exports.transformAdServerTargetingObj = function (targeting) {
  // we expect to receive targeting for a single slot at a time
  if (targeting && Object.getOwnPropertyNames(targeting).length > 0) {
    return getKeys(targeting)
      .map(key => `${key}=${encodeURIComponent(getValue(targeting, key))}`).join('&');
  } else {
    return '';
  }
};

/**
 * Parse a GPT-Style general size Array like `[[300, 250]]` or `"300x250,970x90"` into an array of sizes `["300x250"]` or '['300x250', '970x90']'
 * @param  {array[array|number]} sizeObj Input array or double array [300,250] or [[300,250], [728,90]]
 * @return {array[string]}  Array of strings like `["300x250"]` or `["300x250", "728x90"]`
 */
export function parseSizesInput(sizeObj) {
  var parsedSizes = [];

  // if a string for now we can assume it is a single size, like "300x250"
  if (typeof sizeObj === 'string') {
    // multiple sizes will be comma-separated
    var sizes = sizeObj.split(',');

    // regular expression to match strigns like 300x250
    // start of line, at least 1 number, an "x" , then at least 1 number, and the then end of the line
    var sizeRegex = /^(\d)+x(\d)+$/i;
    if (sizes) {
      for (var curSizePos in sizes) {
        if (hasOwn(sizes, curSizePos) && sizes[curSizePos].match(sizeRegex)) {
          parsedSizes.push(sizes[curSizePos]);
        }
      }
    }
  } else if (typeof sizeObj === 'object') {
    var sizeArrayLength = sizeObj.length;

    // don't process empty array
    if (sizeArrayLength > 0) {
      // if we are a 2 item array of 2 numbers, we must be a SingleSize array
      if (sizeArrayLength === 2 && typeof sizeObj[0] === 'number' && typeof sizeObj[1] === 'number') {
        parsedSizes.push(parseGPTSingleSizeArray(sizeObj));
      } else {
        // otherwise, we must be a MultiSize array
        for (var i = 0; i < sizeArrayLength; i++) {
          parsedSizes.push(parseGPTSingleSizeArray(sizeObj[i]));
        }
      }
    }
  }

  return parsedSizes;
};

// parse a GPT style sigle size array, (i.e [300,250])
// into an AppNexus style string, (i.e. 300x250)
export function parseGPTSingleSizeArray(singleSize) {
  // if we aren't exactly 2 items in this array, it is invalid
  if (exports.isArray(singleSize) && singleSize.length === 2 && (!isNaN(singleSize[0]) && !isNaN(singleSize[1]))) {
    return singleSize[0] + 'x' + singleSize[1];
  }
};

exports.getTopWindowLocation = function () {
  let location;
  try {
    // force an exception in x-domain enviornments. #1509
    window.top.location.toString();
    location = window.top.location;
  } catch (e) {
    location = window.location;
  }

  return location;
};

exports.getTopWindowUrl = function () {
  let href;
  try {
    href = this.getTopWindowLocation().href;
  } catch (e) {
    href = '';
  }

  return href;
};

exports.getTopWindowReferrer = function() {
  try {
    return window.top.document.referrer;
  } catch (e) {
    return document.referrer;
  }
};

exports.logWarn = function (msg) {
  if (debugTurnedOn() && console.warn) {
    console.warn('WARNING: ' + msg);
  }
};

exports.logInfo = function (msg, args) {
  if (debugTurnedOn() && hasConsoleLogger()) {
    if (infoLogger) {
      if (!args || args.length === 0) {
        args = '';
      }

      infoLogger('INFO: ' + msg + ((args === '') ? '' : ' : params : '), args);
    }
  }
};

exports.logMessage = function (msg) {
  if (debugTurnedOn() && hasConsoleLogger()) {
    console.log('MESSAGE: ' + msg);
  }
};

function hasConsoleLogger() {
  return (window.console && window.console.log);
}

function hasConsoleError() {
  return (window.console && window.console.error);
}

exports.hasConsoleLogger = hasConsoleLogger;

var debugTurnedOn = function () {
  if (config.getConfig('debug') === false && _loggingChecked === false) {
    const debug = getParameterByName(CONSTANTS.DEBUG_MODE).toUpperCase() === 'TRUE';
    config.setConfig({ debug });
    _loggingChecked = true;
  }

  return !!config.getConfig('debug');
};

exports.debugTurnedOn = debugTurnedOn;

/**
 * Wrapper to console.error. Takes N arguments to log the same as console.error.
 */
exports.logError = function () {
  if (debugTurnedOn() && hasConsoleError()) {
    console.error.apply(console, arguments);
  }
};

exports.createInvisibleIframe = function _createInvisibleIframe() {
  var f = document.createElement('iframe');
  f.id = _getUniqueIdentifierStr();
  f.height = 0;
  f.width = 0;
  f.border = '0px';
  f.hspace = '0';
  f.vspace = '0';
  f.marginWidth = '0';
  f.marginHeight = '0';
  f.style.border = '0';
  f.scrolling = 'no';
  f.frameBorder = '0';
  f.src = 'about:blank';
  f.style.display = 'none';
  return f;
};

/*
 *   Check if a given parameter name exists in query string
 *   and if it does return the value
 */
var getParameterByName = function (name) {
  var regexS = '[\\?&]' + name + '=([^&#]*)';
  var regex = new RegExp(regexS);
  var results = regex.exec(window.location.search);
  if (results === null) {
    return '';
  }

  return decodeURIComponent(results[1].replace(/\+/g, ' '));
};

exports.getParameterByName = getParameterByName;

/**
 * This function validates paramaters.
 * @param  {object[string]} paramObj          [description]
 * @param  {string[]} requiredParamsArr [description]
 * @return {bool}                   Bool if paramaters are valid
 */
exports.hasValidBidRequest = function (paramObj, requiredParamsArr, adapter) {
  var found = false;

  function findParam(value, key) {
    if (key === requiredParamsArr[i]) {
      found = true;
    }
  }

  for (var i = 0; i < requiredParamsArr.length; i++) {
    found = false;

    this._each(paramObj, findParam);

    if (!found) {
      this.logError('Params are missing for bid request. One of these required paramaters are missing: ' + requiredParamsArr, adapter);
      return false;
    }
  }

  return true;
};

// Handle addEventListener gracefully in older browsers
exports.addEventHandler = function (element, event, func) {
  if (element.addEventListener) {
    element.addEventListener(event, func, true);
  } else if (element.attachEvent) {
    element.attachEvent('on' + event, func);
  }
};
/**
 * Return if the object is of the
 * given type.
 * @param {*} object to test
 * @param {String} _t type string (e.g., Array)
 * @return {Boolean} if object is of type _t
 */
exports.isA = function (object, _t) {
  return toString.call(object) === '[object ' + _t + ']';
};

exports.isFn = function (object) {
  return this.isA(object, t_Fn);
};

exports.isStr = function (object) {
  return this.isA(object, t_Str);
};

exports.isArray = function (object) {
  return this.isA(object, t_Arr);
};

exports.isNumber = function(object) {
  return this.isA(object, t_Numb);
};

/**
 * Return if the object is "empty";
 * this includes falsey, no keys, or no items at indices
 * @param {*} object object to test
 * @return {Boolean} if object is empty
 */
exports.isEmpty = function (object) {
  if (!object) return true;
  if (exports.isArray(object) || exports.isStr(object)) {
    return !(object.length > 0);
  }

  for (var k in object) {
    if (hasOwnProperty.call(object, k)) return false;
  }

  return true;
};

/**
 * Return if string is empty, null, or undefined
 * @param str string to test
 * @returns {boolean} if string is empty
 */
exports.isEmptyStr = function(str) {
  return this.isStr(str) && (!str || str.length === 0);
};

/**
 * Iterate object with the function
 * falls back to es5 `forEach`
 * @param {Array|Object} object
 * @param {Function(value, key, object)} fn
 */
exports._each = function (object, fn) {
  if (this.isEmpty(object)) return;
  if (this.isFn(object.forEach)) return object.forEach(fn, this);

  var k = 0;
  var l = object.length;

  if (l > 0) {
    for (; k < l; k++) fn(object[k], k, object);
  } else {
    for (k in object) {
      if (hasOwnProperty.call(object, k)) fn.call(this, object[k], k);
    }
  }
};

exports.contains = function (a, obj) {
  if (this.isEmpty(a)) {
    return false;
  }

  if (this.isFn(a.indexOf)) {
    return a.indexOf(obj) !== -1;
  }

  var i = a.length;
  while (i--) {
    if (a[i] === obj) {
      return true;
    }
  }

  return false;
};

exports.indexOf = (function () {
  if (Array.prototype.indexOf) {
    return Array.prototype.indexOf;
  }

  // ie8 no longer supported
  // return polyfills.indexOf;
}());

/**
 * Map an array or object into another array
 * given a function
 * @param {Array|Object} object
 * @param {Function(value, key, object)} callback
 * @return {Array}
 */
exports._map = function (object, callback) {
  if (this.isEmpty(object)) return [];
  if (this.isFn(object.map)) return object.map(callback);
  var output = [];
  this._each(object, function (value, key) {
    output.push(callback(value, key, object));
  });

  return output;
};

var hasOwn = function (objectToCheck, propertyToCheckFor) {
  if (objectToCheck.hasOwnProperty) {
    return objectToCheck.hasOwnProperty(propertyToCheckFor);
  } else {
    return (typeof objectToCheck[propertyToCheckFor] !== 'undefined') && (objectToCheck.constructor.prototype[propertyToCheckFor] !== objectToCheck[propertyToCheckFor]);
  }
};

exports.insertElement = function(elm, doc, target) {
  doc = doc || document;
  let elToAppend;
  if (target) {
    elToAppend = doc.getElementsByTagName(target);
  } else {
    elToAppend = doc.getElementsByTagName('head');
  }
  try {
    elToAppend = elToAppend.length ? elToAppend : doc.getElementsByTagName('body');
    if (elToAppend.length) {
      elToAppend = elToAppend[0];
      elToAppend.insertBefore(elm, elToAppend.firstChild);
    }
  } catch (e) {}
};

exports.triggerPixel = function (url) {
  const img = new Image();
  img.src = url;
};

/**
 * Inserts empty iframe with the specified `url` for cookie sync
 * @param  {string} url URL to be requested
 * @param  {string} encodeUri boolean if URL should be encoded before inserted. Defaults to true
 */
exports.insertUserSyncIframe = function(url) {
  let iframeHtml = this.createTrackPixelIframeHtml(url, false, 'allow-scripts allow-same-origin');
  let div = document.createElement('div');
  div.innerHTML = iframeHtml;
  let iframe = div.firstChild;
  exports.insertElement(iframe);
};

/**
 * Creates a snippet of HTML that retrieves the specified `url`
 * @param  {string} url URL to be requested
 * @return {string}     HTML snippet that contains the img src = set to `url`
 */
exports.createTrackPixelHtml = function (url) {
  if (!url) {
    return '';
  }

  let escapedUrl = encodeURI(url);
  let img = '<div style="position:absolute;left:0px;top:0px;visibility:hidden;">';
  img += '<img src="' + escapedUrl + '"></div>';
  return img;
};

/**
 * Creates a snippet of Iframe HTML that retrieves the specified `url`
 * @param  {string} url plain URL to be requested
 * @param  {string} encodeUri boolean if URL should be encoded before inserted. Defaults to true
 * @param  {string} sandbox string if provided the sandbox attribute will be included with the given value
 * @return {string}     HTML snippet that contains the iframe src = set to `url`
 */
exports.createTrackPixelIframeHtml = function (url, encodeUri = true, sandbox = '') {
  if (!url) {
    return '';
  }
  if (encodeUri) {
    url = encodeURI(url);
  }
  if (sandbox) {
    sandbox = `sandbox="${sandbox}"`;
  }

  return `<iframe ${sandbox} id="${exports.getUniqueIdentifierStr()}"
      frameborder="0"
      allowtransparency="true"
      marginheight="0" marginwidth="0"
      width="0" hspace="0" vspace="0" height="0"
      style="height:0p;width:0p;display:none;"
      scrolling="no"
      src="${url}">
    </iframe>`;
};

/**
 * Returns iframe document in a browser agnostic way
 * @param  {object} iframe reference
 * @return {object}        iframe `document` reference
 */
exports.getIframeDocument = function (iframe) {
  if (!iframe) {
    return;
  }

  let doc;
  try {
    if (iframe.contentWindow) {
      doc = iframe.contentWindow.document;
    } else if (iframe.contentDocument.document) {
      doc = iframe.contentDocument.document;
    } else {
      doc = iframe.contentDocument;
    }
  } catch (e) {
    this.logError('Cannot get iframe document', e);
  }

  return doc;
};

exports.getValueString = function(param, val, defaultValue) {
  if (val === undefined || val === null) {
    return defaultValue;
  }
  if (this.isStr(val)) {
    return val;
  }
  if (this.isNumber(val)) {
    return val.toString();
  }
  this.logWarn('Unsuported type for param: ' + param + ' required type: String');
};

export function uniques(value, index, arry) {
  return arry.indexOf(value) === index;
}

export function flatten(a, b) {
  return a.concat(b);
}

export function getBidRequest(id) {
  return $$PREBID_GLOBAL$$._bidsRequested.map(bidSet => bidSet.bids.find(bid => bid.bidId === id)).find(bid => bid);
}

export function getKeys(obj) {
  return Object.keys(obj);
}

export function getValue(obj, key) {
  return obj[key];
}

export function getBidderCodes(adUnits = $$PREBID_GLOBAL$$.adUnits) {
  // this could memoize adUnits
  return adUnits.map(unit => unit.bids.map(bid => bid.bidder)
    .reduce(flatten, [])).reduce(flatten).filter(uniques);
}

export function isGptPubadsDefined() {
  if (window.googletag && exports.isFn(window.googletag.pubads) && exports.isFn(window.googletag.pubads().getSlots)) {
    return true;
  }
}

export function getHighestCpm(previous, current) {
  if (previous.cpm === current.cpm) {
    return previous.timeToRespond > current.timeToRespond ? current : previous;
  }

  return previous.cpm < current.cpm ? current : previous;
}

/**
 * Fisher–Yates shuffle
 * http://stackoverflow.com/a/6274398
 * https://bost.ocks.org/mike/shuffle/
 * istanbul ignore next
 */
export function shuffle(array) {
  let counter = array.length;

  // while there are elements in the array
  while (counter > 0) {
    // pick a random index
    let index = Math.floor(Math.random() * counter);

    // decrease counter by 1
    counter--;

    // and swap the last element with it
    let temp = array[counter];
    array[counter] = array[index];
    array[index] = temp;
  }

  return array;
}

export function adUnitsFilter(filter, bid) {
  return filter.includes((bid && bid.placementCode) || (bid && bid.adUnitCode));
}

/**
 * Check if parent iframe of passed document supports content rendering via 'srcdoc' property
 * @param {HTMLDocument} doc document to check support of 'srcdoc'
 */
export function isSrcdocSupported(doc) {
  // Firefox is excluded due to https://bugzilla.mozilla.org/show_bug.cgi?id=1265961
  return doc.defaultView && doc.defaultView.frameElement &&
    'srcdoc' in doc.defaultView.frameElement && !/firefox/i.test(navigator.userAgent);
}

export function cloneJson(obj) {
  return JSON.parse(JSON.stringify(obj));
}

export function inIframe() {
  try {
    return window.self !== window.top;
  } catch (e) {
    return true;
  }
}

export function isSafariBrowser() {
  return /^((?!chrome|android).)*safari/i.test(navigator.userAgent);
}

export function replaceAuctionPrice(str, cpm) {
  if (!str) return;
  return str.replace(/\$\{AUCTION_PRICE\}/g, cpm);
}

export function getBidderRequestAllAdUnits(bidder) {
  return $$PREBID_GLOBAL$$._bidsRequested.find(request => request.bidderCode === bidder);
}

export function getBidderRequest(bidder, adUnitCode) {
  return $$PREBID_GLOBAL$$._bidsRequested.find(request => {
    return request.bids
      .filter(bid => bid.bidder === bidder && bid.placementCode === adUnitCode).length > 0;
  }) || { start: null, requestId: null };
}

<<<<<<< HEAD
/**
 * Returns content for a friendly iframe to execute a URL in script tag
 * @param {url} URL to be executed in a script tag in friendly iframe
=======
export function cookiesAreEnabled() {
  if (window.navigator.cookieEnabled || !!document.cookie.length) {
    return true;
  }
  window.document.cookie = 'prebid.cookieTest';
  return window.document.cookie.indexOf('prebid.cookieTest') != -1;
}

/**
 * Given a function, return a function which only executes the original after
 * it's been called numRequiredCalls times.
 *
 * Note that the arguments from the previous calls will *not* be forwarded to the original function.
 * Only the final call's arguments matter.
 *
 * @param {function} func The function which should be executed, once the returned function has been executed
 *   numRequiredCalls times.
 * @param {int} numRequiredCalls The number of times which the returned function needs to be called before
 *   func is.
 */
export function delayExecution(func, numRequiredCalls) {
  if (numRequiredCalls < 1) {
    throw new Error(`numRequiredCalls must be a positive number. Got ${numRequiredCalls}`);
  }
  let numCalls = 0;
  return function () {
    numCalls++;
    if (numCalls === numRequiredCalls) {
      func.apply(null, arguments);
    }
  }
}

/**
 * https://stackoverflow.com/a/34890276/428704
 * @export
 * @param {array} xs
 * @param {string} key
 * @returns {${key_value}: ${groupByArray}, key_value: {groupByArray}}
 */
export function groupBy(xs, key) {
  return xs.reduce(function(rv, x) {
    (rv[x[key]] = rv[x[key]] || []).push(x);
    return rv;
  }, {});
}

/**
 * deepAccess utility function useful for doing safe access (will not throw exceptions) of deep object paths.
 * @param {object} obj The object containing the values you would like to access.
 * @param {string|number} path Object path to the value you would like to access.  Non-strings are coerced to strings.
 * @returns {*} The value found at the specified object path, or undefined if path is not found.
 */
export function deepAccess(obj, path) {
  path = String(path).split('.');
  for (let i = 0; i < path.length; i++) {
    obj = obj[path[i]];
    if (typeof obj === 'undefined') {
      return;
    }
  }
  return obj;
}

/**
 * Returns content for a friendly iframe to execute a URL in script tag
 * @param {url} URL to be executed in a script tag in a friendly iframe
>>>>>>> e1003407
 * <!--PRE_SCRIPT_TAG_MACRO--> and <!--POST_SCRIPT_TAG_MACRO--> are macros left to be replaced if required
 */
export function createContentToExecuteExtScriptInFriendlyFrame(url) {
  if (!url) {
    return '';
  }

  return `<!DOCTYPE HTML PUBLIC "-//W3C//DTD HTML 4.01 Transitional//EN" "http://www.w3.org/TR/html4/loose.dtd"><html><head><base target="_top" /><script>inDapIF=true;</script></head><body><!--PRE_SCRIPT_TAG_MACRO--><script src="${url}"></script><!--POST_SCRIPT_TAG_MACRO--></body></html>`;
<<<<<<< HEAD
=======
}

/**
 * Build an object consisting of only defined parameters to avoid creating an
 * object with defined keys and undefined values.
 * @param {object} object The object to pick defined params out of
 * @param {string[]} params An array of strings representing properties to look for in the object
 * @returns {object} An object containing all the specified values that are defined
 */
export function getDefinedParams(object, params) {
  return params
    .filter(param => object[param])
    .reduce((bid, param) => Object.assign(bid, { [param]: object[param] }), {});
}

/**
 * @typedef {Object} MediaTypes
 * @property {Object} banner banner configuration
 * @property {Object} native native configuration
 * @property {Object} video video configuration
 */

/**
 * Validates an adunit's `mediaTypes` parameter
 * @param {MediaTypes} mediaTypes mediaTypes parameter to validate
 * @return {boolean} If object is valid
 */
export function isValidMediaTypes(mediaTypes) {
  const SUPPORTED_MEDIA_TYPES = ['banner', 'native', 'video'];
  const SUPPORTED_STREAM_TYPES = ['instream', 'outstream'];

  const types = Object.keys(mediaTypes);

  if (!types.every(type => SUPPORTED_MEDIA_TYPES.includes(type))) {
    return false;
  }

  if (mediaTypes.video && mediaTypes.video.context) {
    return SUPPORTED_STREAM_TYPES.includes(mediaTypes.video.context);
  }

  return true;
>>>>>>> e1003407
}<|MERGE_RESOLUTION|>--- conflicted
+++ resolved
@@ -675,11 +675,6 @@
   }) || { start: null, requestId: null };
 }
 
-<<<<<<< HEAD
-/**
- * Returns content for a friendly iframe to execute a URL in script tag
- * @param {url} URL to be executed in a script tag in friendly iframe
-=======
 export function cookiesAreEnabled() {
   if (window.navigator.cookieEnabled || !!document.cookie.length) {
     return true;
@@ -747,7 +742,6 @@
 /**
  * Returns content for a friendly iframe to execute a URL in script tag
  * @param {url} URL to be executed in a script tag in a friendly iframe
->>>>>>> e1003407
  * <!--PRE_SCRIPT_TAG_MACRO--> and <!--POST_SCRIPT_TAG_MACRO--> are macros left to be replaced if required
  */
 export function createContentToExecuteExtScriptInFriendlyFrame(url) {
@@ -756,8 +750,6 @@
   }
 
   return `<!DOCTYPE HTML PUBLIC "-//W3C//DTD HTML 4.01 Transitional//EN" "http://www.w3.org/TR/html4/loose.dtd"><html><head><base target="_top" /><script>inDapIF=true;</script></head><body><!--PRE_SCRIPT_TAG_MACRO--><script src="${url}"></script><!--POST_SCRIPT_TAG_MACRO--></body></html>`;
-<<<<<<< HEAD
-=======
 }
 
 /**
@@ -800,5 +792,4 @@
   }
 
   return true;
->>>>>>> e1003407
 }