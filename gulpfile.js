--- conflicted
+++ resolved
@@ -5,7 +5,6 @@
 
 var argv = require('yargs').argv;
 var gulp = require('gulp');
-<<<<<<< HEAD
 // var gutil = require('gulp-util');
 // var connect = require('gulp-connect');
 // var webpack = require('webpack');
@@ -17,19 +16,6 @@
 // var opens = require('opn');
 // var webpackConfig = require('./webpack.conf.js');
 // var helpers = require('./gulpHelpers.js');
-=======
-var gutil = require('gulp-util');
-var connect = require('gulp-connect');
-var webpack = require('webpack');
-var webpackStream = require('webpack-stream');
-var terser = require('gulp-terser');
-var gulpClean = require('gulp-clean');
-var KarmaServer = require('karma').Server;
-var karmaConfMaker = require('./karma.conf.maker.js');
-var opens = require('opn');
-var webpackConfig = require('./webpack.conf.js');
-var helpers = require('./gulpHelpers.js');
->>>>>>> a0a72f7a
 var concat = require('gulp-concat');
 // var header = require('gulp-header');
 // var footer = require('gulp-footer');
