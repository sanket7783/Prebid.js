'use strict';
console.time('Loading Plugins in Prebid');
var argv = require('yargs').argv;
var gulp = require('gulp');
// var gutil = require('gulp-util');
// var connect = require('gulp-connect');
// var webpack = require('webpack');
// var webpackStream = require('webpack-stream');
// var uglify = require('gulp-uglify');
// var gulpClean = require('gulp-clean');
// var KarmaServer = require('karma').Server;
// var karmaConfMaker = require('./karma.conf.maker');
// var opens = require('opn');
// var webpackConfig = require('./webpack.conf');
// var helpers = require('./gulpHelpers');
var concat = require('gulp-concat');
// var header = require('gulp-header');
// var footer = require('gulp-footer');
var replace = require('gulp-replace');
// var shell = require('gulp-shell');
// var eslint = require('gulp-eslint');
// var gulpif = require('gulp-if');
// var sourcemaps = require('gulp-sourcemaps');
// var through = require('through2');
// var fs = require('fs');
// var jsEscape = require('gulp-js-escape');
const path = require('path');
const execa = require('execa');

var prebid = require('./package.json');
var dateString = 'Updated : ' + (new Date()).toISOString().substring(0, 10);
var banner = '/* <%= prebid.name %> v<%= prebid.version %>\n' + dateString + ' */\n';
var port = 9999;
<<<<<<< HEAD
console.timeEnd('Loading Plugins in Prebid');
=======
const mockServerPort = 4444;
const host = argv.host ? argv.host : 'localhost';
const { spawn } = require('child_process');
>>>>>>> 9b397080

// these modules must be explicitly listed in --modules to be included in the build, won't be part of "all" modules
var explicitModules = [
  'pre1api'
];

// all the following functions are task functions
function bundleToStdout() {
  nodeBundle().then(file => console.log(file));
}
bundleToStdout.displayName = 'bundle-to-stdout';

function clean() {
  var gulpClean = require('gulp-clean');
  return gulp.src(['build'], {
    read: false,
    allowEmpty: true
  })
    .pipe(gulpClean());
}

// Dependant task for building postbid. It escapes postbid-config file.
function escapePostbidConfig() {
  var jsEscape = require('gulp-js-escape');

  gulp.src('./integrationExamples/postbid/oas/postbid-config.js')
    .pipe(jsEscape())
    .pipe(gulp.dest('build/postbid/'));
};
escapePostbidConfig.displayName = 'escape-postbid-config';

function lint(done) {
  var eslint = require('gulp-eslint');
  var gulpif = require('gulp-if');

  if (argv.nolint) {
    return done();
  }
  const isFixed = function(file) {
    return file.eslint != null && file.eslint.fixed;
  }
  return gulp.src(['src/**/*.js', 'modules/**/*.js', 'test/**/*.js'], {base: './'})
    .pipe(gulpif(argv.nolintfix, eslint(), eslint({fix: true})))
    .pipe(eslint.format('stylish'))
    .pipe(eslint.failAfterError())
    .pipe(gulpif(isFixed, gulp.dest('./')));
};

// View the code coverage report in the browser.
function viewCoverage(done) {
  var connect = require('gulp-connect');
  var opens = require('opn');

  var coveragePort = 1999;
  var mylocalhost = (argv.host) ? argv.host : 'localhost';

  connect.server({
    port: coveragePort,
    root: 'build/coverage/karma_html',
    livereload: false
  });
  opens('http://' + mylocalhost + ':' + coveragePort);
  done();
};

viewCoverage.displayName = 'view-coverage';

// Watch Task with Live Reload
function watch(done) {
  var connect = require('gulp-connect');

  var mainWatcher = gulp.watch([
    'src/**/*.js',
    'modules/**/*.js',
    'test/spec/**/*.js',
    '!test/spec/loaders/**/*.js'
  ]);
  var loaderWatcher = gulp.watch([
    'loaders/**/*.js',
    'test/spec/loaders/**/*.js'
  ]);

  connect.server({
    https: argv.https,
    port: port,
    root: './',
    livereload: true
  });

  mainWatcher.on('all', gulp.series(clean, gulp.parallel(lint, 'build-bundle-dev', test)));
  loaderWatcher.on('all', gulp.series(lint));
  done();
};

function makeDevpackPkg() {
  var _ = require('lodash');
  var connect = require('gulp-connect');
  var webpack = require('webpack');
  var webpackStream = require('webpack-stream');
  var webpackConfig = require('./webpack.conf');
  var helpers = require('./gulpHelpers');

  var cloned = _.cloneDeep(webpackConfig);
  cloned.devtool = 'source-map';
  var externalModules = helpers.getArgModules();

  const analyticsSources = helpers.getAnalyticsSources();
  const moduleSources = helpers.getModulePaths(externalModules);

  return gulp.src([].concat(moduleSources, analyticsSources, 'src/prebid.js'))
    .pipe(helpers.nameModules(externalModules))
    .pipe(webpackStream(cloned, webpack))
    .pipe(gulp.dest('build/dev'))
    .pipe(connect.reload());
}

function makeWebpackPkg() {
  var _ = require('lodash');
  var webpack = require('webpack');
  var webpackStream = require('webpack-stream');
  var uglify = require('gulp-uglify');
  var webpackConfig = require('./webpack.conf');
  var helpers = require('./gulpHelpers');
  var header = require('gulp-header');
  var gulpif = require('gulp-if');

  var cloned = _.cloneDeep(webpackConfig);
  delete cloned.devtool;

  var externalModules = helpers.getArgModules();

  const analyticsSources = helpers.getAnalyticsSources();
  const moduleSources = helpers.getModulePaths(externalModules);

  return gulp.src([].concat(moduleSources, analyticsSources, 'src/prebid.js'))
    .pipe(helpers.nameModules(externalModules))
    .pipe(webpackStream(cloned, webpack))
    .pipe(uglify())
    .pipe(gulpif(file => file.basename === 'prebid-core.js', header(banner, { prebid: prebid })))
    .pipe(gulp.dest('build/dist'));
}

function gulpBundle(dev) {
  return bundle(dev).pipe(gulp.dest('build/' + (dev ? 'dev' : 'dist')));
}

function nodeBundle(modules) {
  var through = require('through2');

  return new Promise((resolve, reject) => {
    bundle(false, modules)
      .on('error', (err) => {
        reject(err);
      })
      .pipe(through.obj(function(file, enc, done) {
        resolve(file.contents.toString(enc));
        done();
      }));
  });
}

function bundle(dev, moduleArr) {
  // console.time('Loading Plugins for Prebid');
  var _ = require('lodash');
  var gutil = require('gulp-util');
  var helpers = require('./gulpHelpers');
  var footer = require('gulp-footer');
  var gulpif = require('gulp-if');
  var sourcemaps = require('gulp-sourcemaps');
  var modules = moduleArr || helpers.getArgModules();
  var allModules = helpers.getModuleNames(modules);
  // console.timeEnd('Loading Plugins for Prebid');
  // console.time('Getting Modules for Prebid');
  if (modules.length === 0) {
    modules = allModules.filter(module => explicitModules.indexOf(module) === -1);
  } else {
    var diff = _.difference(modules, allModules);
    if (diff.length !== 0) {
      throw new gutil.PluginError({
        plugin: 'bundle',
        message: 'invalid modules: ' + diff.join(', ')
      });
    }
  }
  // console.timeEnd('Getting Modules for Prebid');
  // console.time('Concating Starts');
  var entries = [helpers.getBuiltPrebidCoreFile(dev)].concat(helpers.getBuiltModules(dev, modules));

  var outputFileName = argv.bundleName ? argv.bundleName : 'prebid.js';

  // change output filename if argument --tag given
  if (argv.tag && argv.tag.length) {
    outputFileName = outputFileName.replace(/\.js$/, `.${argv.tag}.js`);
  }

  // gutil.log('Concatenating files:\n', entries);
  // gutil.log('Appending ' + prebid.globalVarName + '.processQueue();');
  // gutil.log('Generating bundle:', outputFileName);
  // console.timeEnd('Concating Starts');
  return gulp.src(
    entries
  )
    .pipe(gulpif(dev, sourcemaps.init({loadMaps: true})))
    .pipe(concat(outputFileName))
    .pipe(gulpif(!argv.manualEnable, footer('\n<%= global %>.processQueue();', {
      global: prebid.globalVarName
    }
    )))
    .pipe(gulpif(dev, sourcemaps.write('.')));
}

// Run the unit tests.
//
// By default, this runs in headless chrome.
//
// If --watch is given, the task will re-run unit tests whenever the source code changes
// If --file "<path-to-test-file>" is given, the task will only run tests in the specified file.
// If --browserstack is given, it will run the full suite of currently supported browsers.
// If --browsers is given, browsers can be chosen explicitly. e.g. --browsers=chrome,firefox,ie9
// If --notest is given, it will immediately skip the test task (useful for developing changes with `gulp serve --notest`)

function test(done) {
  var KarmaServer = require('karma').Server;
  var karmaConfMaker = require('./karma.conf.maker');
  var helpers = require('./gulpHelpers');

  if (argv.notest) {
    done();
  } else if (argv.e2e) {
    let wdioCmd = path.join(__dirname, 'node_modules/.bin/wdio');
    let wdioConf = path.join(__dirname, 'wdio.conf.js');
    let wdioOpts;

    if (argv.file) {
      wdioOpts = [
        wdioConf,
        `--spec`,
        `${argv.file}`
      ]
    } else {
      wdioOpts = [
        wdioConf
      ];
    }

    //run mock-server
    const mockServer = spawn('node', ['./test/mock-server/index.js', '--port='+mockServerPort]);
    mockServer.stdout.on('data', (data) => {
      console.log(`stdout: ${data}`);
    });
    mockServer.stderr.on('data', (data) => {
      console.log(`stderr: ${data}`);
    });

    execa(wdioCmd, wdioOpts, { stdio: 'inherit' })
      .then(stdout => {
        //kill mock server
        mockServer.kill('SIGINT');
        done();
        process.exit(0);
      })
      .catch(err => {
        //kill mock server
        mockServer.kill('SIGINT');
        done(new Error(`Tests failed with error: ${err}`));
        process.exit(1);
      });
  } else {
    var karmaConf = karmaConfMaker(false, argv.browserstack, argv.watch, argv.file);

    var browserOverride = helpers.parseBrowserArgs(argv).map(helpers.toCapitalCase);
    if (browserOverride.length > 0) {
      karmaConf.browsers = browserOverride;
    }

    new KarmaServer(karmaConf, newKarmaCallback(done)).start();
  }
}

function newKarmaCallback(done) {
  return function(exitCode) {
    if (exitCode) {
      done(new Error('Karma tests failed with exit code ' + exitCode));
      if (argv.browserstack) {
        process.exit(exitCode);
      }
    } else {
      done();
      if (argv.browserstack) {
        process.exit(exitCode);
      }
    }
  }
}

// If --file "<path-to-test-file>" is given, the task will only run tests in the specified file.
function testCoverage(done) {
  var KarmaServer = require('karma').Server;
  var karmaConfMaker = require('./karma.conf.maker');

  new KarmaServer(karmaConfMaker(true, false, false, argv.file), newKarmaCallback(done)).start();
}

function coveralls() { // 2nd arg is a dependency: 'test' must be finished
  var shell = require('gulp-shell');

  // first send results of istanbul's test coverage to coveralls.io.
  return gulp.src('gulpfile.js', { read: false }) // You have to give it a file, but you don't
  // have to read it.
    .pipe(shell('cat build/coverage/lcov.info | node_modules/coveralls/bin/coveralls.js'));
}

// This task creates postbid.js. Postbid setup is different from prebid.js
// More info can be found here http://prebid.org/overview/what-is-post-bid.html

function buildPostbid() {
  var fs = require('fs');

  var fileContent = fs.readFileSync('./build/postbid/postbid-config.js', 'utf8');

  return gulp.src('./integrationExamples/postbid/oas/postbid.js')
    .pipe(replace('\[%%postbid%%\]', fileContent))
    .pipe(gulp.dest('build/postbid/'));
}

function setupE2e(done) {
  var gutil = require('gulp-util');

  if (!argv.host) {
    throw new gutil.PluginError({
      plugin: 'E2E test',
      message: gutil.colors.red('Host should be defined e.g. ap.localhost, anlocalhost. localhost cannot be used as safari browserstack is not able to connect to localhost')
    });
  }
  process.env.TEST_SERVER_HOST = argv.host;
  if (argv.https) {
    process.env.TEST_SERVER_PROTOCOL = argv.https;
  }
  argv.e2e = true;
  done();
}

gulp.task('updatepath', function(){
  return gulp.src(['build/dist/*.js'])
  .pipe(replace('ib.adnxs.com/ut/v3/prebid', host + ':' + mockServerPort + '/'))
  .pipe(gulp.dest('build/dist'));
});

// support tasks
gulp.task(lint);
gulp.task(watch);

gulp.task(clean);

gulp.task(escapePostbidConfig);

gulp.task('build-bundle-dev', gulp.series(makeDevpackPkg, gulpBundle.bind(null, true)));
gulp.task('build-bundle-prod', gulp.series(makeWebpackPkg, gulpBundle.bind(null, false)));

// public tasks (dependencies are needed for each task since they can be ran on their own)
gulp.task('test', gulp.series(clean, lint, test));

gulp.task('test-coverage', gulp.series(clean, testCoverage));
gulp.task(viewCoverage);

gulp.task('coveralls', gulp.series('test-coverage', coveralls));

gulp.task('build', gulp.series(clean, 'build-bundle-prod'));
gulp.task('build-postbid', gulp.series(escapePostbidConfig, buildPostbid));

gulp.task('serve', gulp.series(clean, lint, gulp.parallel('build-bundle-dev', watch, test)));
gulp.task('default', gulp.series(clean, makeWebpackPkg));

gulp.task('e2e-test', gulp.series(clean, setupE2e, gulp.parallel('build-bundle-prod', watch), 'updatepath', test));
// other tasks
gulp.task(bundleToStdout);
gulp.task('bundle', gulpBundle.bind(null, false)); // used for just concatenating pre-built files with no build step

module.exports = nodeBundle;<|MERGE_RESOLUTION|>--- conflicted
+++ resolved
@@ -31,13 +31,10 @@
 var dateString = 'Updated : ' + (new Date()).toISOString().substring(0, 10);
 var banner = '/* <%= prebid.name %> v<%= prebid.version %>\n' + dateString + ' */\n';
 var port = 9999;
-<<<<<<< HEAD
 console.timeEnd('Loading Plugins in Prebid');
-=======
 const mockServerPort = 4444;
 const host = argv.host ? argv.host : 'localhost';
 const { spawn } = require('child_process');
->>>>>>> 9b397080
 
 // these modules must be explicitly listed in --modules to be included in the build, won't be part of "all" modules
 var explicitModules = [
