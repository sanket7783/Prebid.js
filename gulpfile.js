--- conflicted
+++ resolved
@@ -34,14 +34,14 @@
 var dateString = 'Updated : ' + (new Date()).toISOString().substring(0, 10);
 var banner = '/* <%= prebid.name %> v<%= prebid.version %>\n' + dateString + '*/\n';
 var port = 9999;
-<<<<<<< HEAD
-console.timeEnd('Loading Plugins in Prebid');
+
+/*console.timeEnd('Loading Plugins in Prebid');
 const FAKE_SERVER_HOST = argv.host ? argv.host : 'localhost';
-const FAKE_SERVER_PORT = 4444;
-=======
+const FAKE_SERVER_PORT = 4444; */
+
 const INTEG_SERVER_HOST = argv.host ? argv.host : 'localhost';
 const INTEG_SERVER_PORT = 4444;
->>>>>>> d406c6e2
+
 const { spawn } = require('child_process');
 
 // these modules must be explicitly listed in --modules to be included in the build, won't be part of "all" modules
@@ -201,12 +201,9 @@
   return gulp.src([].concat(moduleSources, analyticsSources, 'src/prebid.js'))
     .pipe(helpers.nameModules(externalModules))
     .pipe(webpackStream(cloned, webpack))
-<<<<<<< HEAD
-    .pipe(terser())
+    /*.pipe(terser())
     .pipe(replace(/('|")v\$prebid\.modulesList\$('|")/g, makeModuleList(externalModules)))
-    .pipe(gulpif(file => file.basename === 'prebid-core.js', header(banner, { prebid: prebid })))
-=======
->>>>>>> d406c6e2
+    .pipe(gulpif(file => file.basename === 'prebid-core.js', header(banner, { prebid: prebid })))*/
     .pipe(gulp.dest('build/dist'));
 }
 
@@ -228,12 +225,9 @@
   return bundle(dev).pipe(gulp.dest('build/' + (dev ? 'dev' : 'dist')));
 }
 
-<<<<<<< HEAD
-function nodeBundle(modules) {
-  var through = require('through2');
-=======
+/*function nodeBundle(modules) {
+  var through = require('through2');*/
 function nodeBundle(modules, dev = false) {
->>>>>>> d406c6e2
   return new Promise((resolve, reject) => {
     bundle(dev, modules)
       .on('error', (err) => {
@@ -330,9 +324,9 @@
       ];
     }
 
-<<<<<<< HEAD
+
     // run fake-server
-    const fakeServer = spawn('node', ['./test/fake-server/index.js', `--port=${FAKE_SERVER_PORT}`]);
+    /*const fakeServer = spawn('node', ['./test/fake-server/index.js', `--port=${FAKE_SERVER_PORT}`]);
     fakeServer.stdout.on('data', (data) => {
       console.log(`stdout: ${data}`);
     });
@@ -358,8 +352,8 @@
 
     var browserOverride = helpers.parseBrowserArgs(argv);
     if (browserOverride.length > 0) {
-      karmaConf.browsers = browserOverride;
-=======
+      karmaConf.browsers = browserOverride;*/
+
   return function test(done) {
     if (options.notest) {
       done();
@@ -388,15 +382,12 @@
       }
 
       new KarmaServer(karmaConf, newKarmaCallback(done)).start();
->>>>>>> d406c6e2
     }
 
     new KarmaServer(karmaConf, newKarmaCallback(done)).start();
   }
 }
 
-<<<<<<< HEAD
-=======
 const test = testTaskMaker();
 
 function runWebdriver({file}) {
@@ -419,7 +410,6 @@
   return execa(wdioCmd, wdioOpts, { stdio: 'inherit' });
 }
 
->>>>>>> d406c6e2
 function newKarmaCallback(done) {
   return function (exitCode) {
     if (exitCode) {
@@ -463,20 +453,18 @@
     .pipe(gulp.dest('build/postbid/'));
 }
 
-<<<<<<< HEAD
-function setupE2e(done) {
+/*function setupE2e(done) {
   var gutil = require('gulp-util');
   if (!argv.host) {
     throw new gutil.PluginError({
       plugin: 'E2E test',
       message: gutil.colors.red('Host should be defined e.g. ap.localhost, anlocalhost. localhost cannot be used as safari browserstack is not able to connect to localhost')
-    });
-=======
+    });*/
+
 function startIntegServer(dev = false) {
   const args = ['./test/fake-server/index.js', `--port=${INTEG_SERVER_PORT}`, `--host=${INTEG_SERVER_HOST}`];
   if (dev) {
     args.push('--dev=true')
->>>>>>> d406c6e2
   }
   const srv = spawn('node', args);
   srv.stdout.on('data', (data) => {
@@ -498,8 +486,7 @@
   });
 }
 
-<<<<<<< HEAD
-=======
+
 // Watch Task with Live Reload
 function watchTaskMaker(options = {}) {
   if (options.livereload == null) {
@@ -523,7 +510,6 @@
 const watch = watchTaskMaker({alsoWatch: ['test/**/*.js'], task: () => gulp.series(clean, gulp.parallel(lint, 'build-bundle-dev', test))});
 const watchFast = watchTaskMaker({livereload: false, task: () => gulp.series('build-bundle-dev')});
 
->>>>>>> d406c6e2
 // support tasks
 gulp.task(lint);
 gulp.task(watch);
@@ -547,15 +533,15 @@
 gulp.task('build-postbid', gulp.series(escapePostbidConfig, buildPostbid));
 
 gulp.task('serve', gulp.series(clean, lint, gulp.parallel('build-bundle-dev', watch, test)));
-<<<<<<< HEAD
-gulp.task('serve-fast', gulp.series(clean, gulp.parallel('build-bundle-dev', watch)));
-gulp.task('serve-fake', gulp.series(clean, gulp.parallel('build-bundle-dev', watch), injectFakeServerEndpointDev, test, startFakeServer));
-=======
+
+/*gulp.task('serve-fast', gulp.series(clean, gulp.parallel('build-bundle-dev', watch)));
+gulp.task('serve-fake', gulp.series(clean, gulp.parallel('build-bundle-dev', watch), injectFakeServerEndpointDev, test, startFakeServer));*/
+
 gulp.task('serve-fast', gulp.series(clean, gulp.parallel('build-bundle-dev', watchFast)));
 gulp.task('serve-and-test', gulp.series(clean, gulp.parallel('build-bundle-dev', watchFast, testTaskMaker({watch: true}))));
 gulp.task('serve-e2e', gulp.series(clean, 'build-bundle-prod', gulp.parallel(() => startIntegServer(), startLocalServer)))
 gulp.task('serve-e2e-dev', gulp.series(clean, 'build-bundle-dev', gulp.parallel(() => startIntegServer(true), startLocalServer)))
->>>>>>> d406c6e2
+
 
 gulp.task('default', gulp.series(clean, 'build-bundle-prod'));
 
