--- conflicted
+++ resolved
@@ -116,9 +116,8 @@
     "fun-hooks": "^0.9.9",
     "jsencrypt": "^3.0.0-rc.1",
     "just-clone": "^1.0.2",
-<<<<<<< HEAD
     "karma": "^4.0.0",
-    "live-connect-js": "1.1.10",
+    "live-connect-js": "^1.1.23",
     "gulp": "^4.0.0",
     "gulp-clean": "^0.3.2",
     "gulp-concat": "^2.6.0",
@@ -141,8 +140,5 @@
     "webpack-bundle-analyzer": "^3.3.2",
     "webpack-stream": "^3.2.0",
     "opn": "^5.4.0"
-=======
-    "live-connect-js": "^1.1.23"
->>>>>>> 05eafcf6
   }
 }