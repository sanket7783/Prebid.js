--- conflicted
+++ resolved
@@ -132,8 +132,6 @@
       expect(utilsSpy.callCount).to.equal(1);
     });
 
-<<<<<<< HEAD
-=======
     it('should load renderer adunit renderer when backupOnly', function() {
       $$PREBID_GLOBAL$$.adUnits = [{
         code: 'video1',
@@ -187,7 +185,6 @@
       expect(loadExternalScript.called).to.be.true;
     });
 
->>>>>>> e5ade754
     it('should call loadExternalScript() for script not defined on adUnit, only when .render() is called', function() {
       $$PREBID_GLOBAL$$.adUnits = [{
         code: 'video1',
