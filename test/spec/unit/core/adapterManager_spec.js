--- conflicted
+++ resolved
@@ -860,10 +860,6 @@
 
     it('should make separate bidder request objects for each bidder', () => {
       adUnits = [utils.deepClone(getAdUnits()[0])];
-<<<<<<< HEAD
-=======
-
->>>>>>> f5049472
       let bidRequests = AdapterManager.makeBidRequests(
         adUnits,
         Date.now(),
@@ -871,20 +867,11 @@
         function callback() {},
         []
       );
-<<<<<<< HEAD
       let sizes1 = bidRequests[1].bids[0].sizes;
       let sizes2 = bidRequests[0].bids[0].sizes;
+
       // mutate array
       sizes1.splice(0, 1);
-=======
-
-      let sizes1 = bidRequests[1].bids[0].sizes;
-      let sizes2 = bidRequests[0].bids[0].sizes;
-
-      // mutate array
-      sizes1.splice(0, 1);
-
->>>>>>> f5049472
       expect(sizes1).not.to.deep.equal(sizes2);
     });
 
