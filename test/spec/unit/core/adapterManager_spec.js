--- conflicted
+++ resolved
@@ -1738,11 +1738,6 @@
       let sandbox;
       beforeEach(function () {
         sandbox = sinon.sandbox.create();
-<<<<<<< HEAD
-        allS2SBidders.length = 0;
-        clientTestAdapters.length = 0;
-=======
->>>>>>> f12529c7
         // always have matchMedia return true for us
         sandbox.stub(utils.getWindowTop(), 'matchMedia').callsFake(() => ({matches: true}));
       });
