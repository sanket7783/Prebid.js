--- conflicted
+++ resolved
@@ -861,12 +861,7 @@
 
     it('should make separate bidder request objects for each bidder', () => {
       adUnits = [utils.deepClone(getAdUnits()[0])];
-<<<<<<< HEAD
-      let bidRequests = AdapterManager.makeBidRequests(
-=======
-
       let bidRequests = adapterManager.makeBidRequests(
->>>>>>> 4495cffb
         adUnits,
         Date.now(),
         utils.getUniqueIdentifierStr(),
