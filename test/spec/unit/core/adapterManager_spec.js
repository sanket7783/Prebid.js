--- conflicted
+++ resolved
@@ -862,12 +862,7 @@
 
     it('should make separate bidder request objects for each bidder', () => {
       adUnits = [utils.deepClone(getAdUnits()[0])];
-<<<<<<< HEAD
-      let bidRequests = AdapterManager.makeBidRequests(
-=======
-
       let bidRequests = adapterManager.makeBidRequests(
->>>>>>> 0c12b651
         adUnits,
         Date.now(),
         utils.getUniqueIdentifierStr(),
