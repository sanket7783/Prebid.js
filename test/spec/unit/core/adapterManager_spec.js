import { expect } from 'chai';
import adapterManager, { allS2SBidders, clientTestAdapters, gdprDataHandler, coppaDataHandler } from 'src/adapterManager.js';
import {
  getAdUnits,
  getServerTestingConfig,
  getServerTestingsAds,
  getBidRequests
} from 'test/fixtures/fixtures.js';
import CONSTANTS from 'src/constants.json';
import * as utils from 'src/utils.js';
import { config } from 'src/config.js';
import { registerBidder } from 'src/adapters/bidderFactory.js';
import { setSizeConfig } from 'src/sizeMapping.js';
import find from 'core-js-pure/features/array/find.js';
import includes from 'core-js-pure/features/array/includes.js';
import s2sTesting from 'modules/s2sTesting.js';
var events = require('../../../../src/events');

const CONFIG = {
  enabled: true,
  endpoint: CONSTANTS.S2S.DEFAULT_ENDPOINT,
  timeout: 1000,
  maxBids: 1,
  adapter: 'prebidServer',
  bidders: ['appnexus'],
  accountId: 'abc'
};

const CONFIG2 = {
  enabled: true,
  endpoint: 'https://prebid-server.rubiconproject.com/openrtb2/auction',
  timeout: 1000,
  maxBids: 1,
  adapter: 'prebidServer',
  bidders: ['pubmatic'],
  accountId: 'def'
}

var prebidServerAdapterMock = {
  bidder: 'prebidServer',
  callBids: sinon.stub()
};
var adequantAdapterMock = {
  bidder: 'adequant',
  callBids: sinon.stub()
};
var appnexusAdapterMock = {
  bidder: 'appnexus',
  callBids: sinon.stub()
};

var rubiconAdapterMock = {
  bidder: 'rubicon',
  callBids: sinon.stub()
};

var pubmaticAdapterMock = {
  bidder: 'rubicon',
  callBids: sinon.stub()
};

var badAdapterMock = {
  bidder: 'badBidder',
  callBids: sinon.stub().throws(Error('some fake error'))
};

describe('adapterManager tests', function () {
  let orgAppnexusAdapter;
  let orgAdequantAdapter;
  let orgPrebidServerAdapter;
  let orgRubiconAdapter;
  let orgBadBidderAdapter;
  before(function () {
    orgAppnexusAdapter = adapterManager.bidderRegistry['appnexus'];
    orgAdequantAdapter = adapterManager.bidderRegistry['adequant'];
    orgPrebidServerAdapter = adapterManager.bidderRegistry['prebidServer'];
    orgRubiconAdapter = adapterManager.bidderRegistry['rubicon'];
    orgBadBidderAdapter = adapterManager.bidderRegistry['badBidder'];
  });

  after(function () {
    adapterManager.bidderRegistry['appnexus'] = orgAppnexusAdapter;
    adapterManager.bidderRegistry['adequant'] = orgAdequantAdapter;
    adapterManager.bidderRegistry['prebidServer'] = orgPrebidServerAdapter;
    adapterManager.bidderRegistry['rubicon'] = orgRubiconAdapter;
    adapterManager.bidderRegistry['badBidder'] = orgBadBidderAdapter;
    config.setConfig({s2sConfig: { enabled: false }});
  });

  describe('callBids', function () {
    before(function () {
      config.setConfig({s2sConfig: { enabled: false }});
    });

    beforeEach(function () {
      sinon.stub(utils, 'logError');
      appnexusAdapterMock.callBids.reset();
      adapterManager.bidderRegistry['appnexus'] = appnexusAdapterMock;
      adapterManager.bidderRegistry['rubicon'] = rubiconAdapterMock;
      adapterManager.bidderRegistry['badBidder'] = badAdapterMock;
      adapterManager.bidderRegistry['badBidder'] = badAdapterMock;
    });

    afterEach(function () {
      utils.logError.restore();
      delete adapterManager.bidderRegistry['appnexus'];
      delete adapterManager.bidderRegistry['rubicon'];
      delete adapterManager.bidderRegistry['badBidder'];
      config.resetConfig();
    });

    it('should log an error if a bidder is used that does not exist', function () {
      const adUnits = [{
        code: 'adUnit-code',
        sizes: [[728, 90]],
        bids: [
          {bidder: 'appnexus', params: {placementId: 'id'}},
          {bidder: 'fakeBidder', params: {placementId: 'id'}}
        ]
      }];

      let bidRequests = adapterManager.makeBidRequests(adUnits, 1111, 2222, 1000);
      expect(bidRequests.length).to.equal(1);
      expect(bidRequests[0].bidderCode).to.equal('appnexus');
      sinon.assert.called(utils.logError);
    });

    it('should catch a bidder adapter thrown error and continue with other bidders', function () {
      const adUnits = [{
        code: 'adUnit-code',
        sizes: [[728, 90]],
        bids: [
          {bidder: 'appnexus', params: {placementId: 'id'}},
          {bidder: 'badBidder', params: {placementId: 'id'}},
          {bidder: 'rubicon', params: {account: 1111, site: 2222, zone: 3333}}
        ]
      }];
      let bidRequests = adapterManager.makeBidRequests(adUnits, 1111, 2222, 1000);

      let doneBidders = [];
      function mockDoneCB() {
        doneBidders.push(this.bidderCode)
      }
      adapterManager.callBids(adUnits, bidRequests, () => {}, mockDoneCB);
      sinon.assert.calledOnce(appnexusAdapterMock.callBids);
      sinon.assert.calledOnce(badAdapterMock.callBids);
      sinon.assert.calledOnce(rubiconAdapterMock.callBids);

      expect(utils.logError.calledOnce).to.be.true;
      expect(utils.logError.calledWith(
        'badBidder Bid Adapter emitted an uncaught error when parsing their bidRequest'
      )).to.be.true;
      // done should be called for our bidder!
      expect(doneBidders.indexOf('badBidder') === -1).to.be.false;
    });
    it('should emit BID_REQUESTED event', function () {
      // function to count BID_REQUESTED events
      let cnt = 0;
      let count = () => cnt++;
      events.on(CONSTANTS.EVENTS.BID_REQUESTED, count);
      let bidRequests = [{
        'bidderCode': 'appnexus',
        'auctionId': '1863e370099523',
        'bidderRequestId': '2946b569352ef2',
        'tid': '34566b569352ef2',
        'bids': [
          {
            'bidder': 'appnexus',
            'params': {
              'placementId': '4799418',
              'test': 'me'
            },
            'adUnitCode': '/19968336/header-bid-tag1',
            'sizes': [[728, 90], [970, 70]],
            'bidId': '392b5a6b05d648',
            'bidderRequestId': '2946b569352ef2',
            'auctionId': '1863e370099523',
            'startTime': 1462918897462,
            'status': 1,
            'transactionId': 'fsafsa'
          },
        ],
        'start': 1462918897460
      }];

      let adUnits = [{
        code: 'adUnit-code',
        bids: [
          {bidder: 'appnexus', params: {placementId: 'id'}},
        ]
      }];
      adapterManager.callBids(adUnits, bidRequests, () => {}, () => {});
      expect(cnt).to.equal(1);
      sinon.assert.calledOnce(appnexusAdapterMock.callBids);
      events.off(CONSTANTS.EVENTS.BID_REQUESTED, count);
    });

    it('should give bidders access to bidder-specific config', function(done) {
      let mockBidders = ['rubicon', 'appnexus', 'pubmatic'];
      let bidderRequest = getBidRequests().filter(bidRequest => includes(mockBidders, bidRequest.bidderCode));
      let adUnits = getAdUnits();

      let bidders = {};
      let results = {};
      let cbCount = 0;

      function mock(bidder) {
        bidders[bidder] = adapterManager.bidderRegistry[bidder];
        adapterManager.bidderRegistry[bidder] = {
          callBids: function(bidRequest, addBidResponse, done, ajax, timeout, configCallback) {
            let myResults = results[bidRequest.bidderCode] = [];
            myResults.push(config.getConfig('buildRequests'));
            myResults.push(config.getConfig('test1'));
            myResults.push(config.getConfig('test2'));
            // emulate ajax callback that would register bids
            setTimeout(configCallback(() => {
              myResults.push(config.getConfig('interpretResponse'));
              myResults.push(config.getConfig('afterInterpretResponse'));
              if (++cbCount === Object.keys(bidders).length) {
                assertions();
              }
            }), 1);
            done();
          }
        }
      }

      mockBidders.forEach(bidder => {
        mock(bidder);
      });

      config.setConfig({
        buildRequests: {
          data: 1
        },
        test1: { speedy: true, fun: { test: true } },
        interpretResponse: 'baseInterpret',
        afterInterpretResponse: 'anotherBaseInterpret'
      });
      config.setBidderConfig({
        bidders: [ 'appnexus' ],
        config: {
          buildRequests: {
            test: 2
          },
          test1: { fun: { safe: true, cheap: false } },
          interpretResponse: 'appnexusInterpret'
        }
      });
      config.setBidderConfig({
        bidders: [ 'rubicon' ],
        config: {
          buildRequests: 'rubiconBuild',
          interpretResponse: null
        }
      });
      config.setBidderConfig({
        bidders: [ 'appnexus', 'rubicon' ],
        config: {
          test2: { amazing: true }
        }
      });

      adapterManager.callBids(adUnits, bidderRequest, () => {}, () => {});

      function assertions() {
        expect(results).to.deep.equal({
          'appnexus': [
            {
              data: 1,
              test: 2
            },
            { fun: { safe: true, cheap: false, test: true }, speedy: true },
            { amazing: true },
            'appnexusInterpret',
            'anotherBaseInterpret'
          ],
          'pubmatic': [
            {
              data: 1
            },
            { fun: { test: true }, speedy: true },
            undefined,
            'baseInterpret',
            'anotherBaseInterpret'
          ],
          'rubicon': [
            'rubiconBuild',
            { fun: { test: true }, speedy: true },
            { amazing: true },
            null,
            'anotherBaseInterpret'
          ]
        });

        // restore bid adapters
        Object.keys(bidders).forEach(bidder => {
          adapterManager.bidderRegistry[bidder] = bidders[bidder];
        });
        done();
      }
    });
  });

  describe('callTimedOutBidders', function () {
    var criteoSpec = { onTimeout: sinon.stub() }
    var criteoAdapter = {
      bidder: 'criteo',
      getSpec: function() { return criteoSpec; }
    }
    before(function () {
      config.setConfig({s2sConfig: { enabled: false }});
    });

    beforeEach(function () {
      adapterManager.bidderRegistry['criteo'] = criteoAdapter;
    });

    afterEach(function () {
      delete adapterManager.bidderRegistry['criteo'];
    });

    it('should call spec\'s onTimeout callback when callTimedOutBidders is called', function () {
      const adUnits = [{
        code: 'adUnit-code',
        sizes: [[728, 90]],
        bids: [
          {bidder: 'criteo', params: {placementId: 'id'}},
        ]
      }];
      const timedOutBidders = [{
        bidId: 'bidId',
        bidder: 'criteo',
        adUnitCode: adUnits[0].code,
        auctionId: 'auctionId',
      }];
      adapterManager.callTimedOutBidders(adUnits, timedOutBidders, CONFIG.timeout);
      sinon.assert.called(criteoSpec.onTimeout);
    });
  }); // end callTimedOutBidders

  describe('onBidWon', function () {
    var criteoSpec = { onBidWon: sinon.stub() }
    var criteoAdapter = {
      bidder: 'criteo',
      getSpec: function() { return criteoSpec; }
    }
    before(function () {
      config.setConfig({s2sConfig: { enabled: false }});
    });

    beforeEach(function () {
      adapterManager.bidderRegistry['criteo'] = criteoAdapter;
    });

    afterEach(function () {
      delete adapterManager.bidderRegistry['criteo'];
    });

    it('should call spec\'s onBidWon callback when a bid is won', function () {
      const bids = [
        {bidder: 'criteo', params: {placementId: 'id'}},
      ];
      const adUnits = [{
        code: 'adUnit-code',
        sizes: [[728, 90]],
        bids
      }];

      adapterManager.callBidWonBidder(bids[0].bidder, bids[0], adUnits);
      sinon.assert.called(criteoSpec.onBidWon);
    });
  }); // end onBidWon

  describe('onSetTargeting', function () {
    var criteoSpec = { onSetTargeting: sinon.stub() }
    var criteoAdapter = {
      bidder: 'criteo',
      getSpec: function() { return criteoSpec; }
    }
    before(function () {
      config.setConfig({s2sConfig: { enabled: false }});
    });

    beforeEach(function () {
      adapterManager.bidderRegistry['criteo'] = criteoAdapter;
    });

    afterEach(function () {
      delete adapterManager.bidderRegistry['criteo'];
    });

    it('should call spec\'s onSetTargeting callback when setTargeting is called', function () {
      const bids = [
        {bidder: 'criteo', params: {placementId: 'id'}},
      ];
      const adUnits = [{
        code: 'adUnit-code',
        sizes: [[728, 90]],
        bids
      }];
      adapterManager.callSetTargetingBidder(bids[0].bidder, bids[0], adUnits);
      sinon.assert.called(criteoSpec.onSetTargeting);
    });
  }); // end onSetTargeting

  describe('onBidViewable', function () {
    var criteoSpec = { onBidViewable: sinon.stub() }
    var criteoAdapter = {
      bidder: 'criteo',
      getSpec: function() { return criteoSpec; }
    }
    before(function () {
      config.setConfig({s2sConfig: { enabled: false }});
    });

    beforeEach(function () {
      adapterManager.bidderRegistry['criteo'] = criteoAdapter;
    });

    afterEach(function () {
      delete adapterManager.bidderRegistry['criteo'];
    });

    it('should call spec\'s onBidViewable callback when callBidViewableBidder is called', function () {
      const bids = [
        {bidder: 'criteo', params: {placementId: 'id'}},
      ];
      const adUnits = [{
        code: 'adUnit-code',
        sizes: [[728, 90]],
        bids
      }];
      adapterManager.callBidViewableBidder(bids[0].bidder, bids[0]);
      sinon.assert.called(criteoSpec.onBidViewable);
    });
  }); // end onBidViewable

  describe('onBidderError', function () {
    const bidder = 'appnexus';
    const appnexusSpec = { onBidderError: sinon.stub() };
    const appnexusAdapter = {
      bidder,
      getSpec: function() { return appnexusSpec; },
    }
    before(function () {
      config.setConfig({s2sConfig: { enabled: false }});
    });

    beforeEach(function () {
      adapterManager.bidderRegistry[bidder] = appnexusAdapter;
    });

    afterEach(function () {
      delete adapterManager.bidderRegistry[bidder];
    });

    it('should call spec\'s onBidderError callback when callBidderError is called', function () {
<<<<<<< HEAD
      const bidderRequest = getBidRequests().find(bidRequest => bidRequest.bidderCode === bidder);
=======
      const bidRequests = getBidRequests();
      const bidderRequest = find(bidRequests, bidRequest => bidRequest.bidderCode === bidder);
>>>>>>> a0a72f7a
      const xhrErrorMock = {
        status: 500,
        statusText: 'Internal Server Error'
      };
      adapterManager.callBidderError(bidder, xhrErrorMock, bidderRequest);
      sinon.assert.calledOnce(appnexusSpec.onBidderError);
      sinon.assert.calledWithExactly(appnexusSpec.onBidderError, { error: xhrErrorMock, bidderRequest });
    });
  }); // end onBidderError

  describe('S2S tests', function () {
    beforeEach(function () {
      config.setConfig({s2sConfig: CONFIG});
      adapterManager.bidderRegistry['prebidServer'] = prebidServerAdapterMock;
      prebidServerAdapterMock.callBids.reset();
    });

    const bidRequests = [{
      'bidderCode': 'appnexus',
      'auctionId': '1863e370099523',
      'bidderRequestId': '2946b569352ef2',
      'tid': '34566b569352ef2',
      'timeout': 1000,
      'src': 's2s',
      'adUnitsS2SCopy': [
        {
          'code': '/19968336/header-bid-tag1',
          'sizes': [
            {
              'w': 728,
              'h': 90
            },
            {
              'w': 970,
              'h': 90
            }
          ],
          'bids': [
            {
              'bidder': 'appnexus',
              'params': {
                'placementId': '543221',
                'test': 'me'
              },
              'adUnitCode': '/19968336/header-bid-tag1',
              'sizes': [
                [
                  728,
                  90
                ],
                [
                  970,
                  90
                ]
              ],
              'bidId': '68136e1c47023d',
              'bidderRequestId': '55e24a66bed717',
              'auctionId': '1ff753bd4ae5cb',
              'startTime': 1463510220995,
              'status': 1,
              'bid_id': '68136e1c47023d'
            }
          ]
        },
        {
          'code': '/19968336/header-bid-tag-0',
          'sizes': [
            {
              'w': 300,
              'h': 250
            },
            {
              'w': 300,
              'h': 600
            }
          ],
          'bids': [
            {
              'bidder': 'appnexus',
              'params': {
                'placementId': '5324321'
              },
              'adUnitCode': '/19968336/header-bid-tag-0',
              'sizes': [
                [
                  300,
                  250
                ],
                [
                  300,
                  600
                ]
              ],
              'bidId': '7e5d6af25ed188',
              'bidderRequestId': '55e24a66bed717',
              'auctionId': '1ff753bd4ae5cb',
              'startTime': 1463510220996,
              'bid_id': '7e5d6af25ed188'
            }
          ]
        }
      ],
      'bids': [
        {
          'bidder': 'appnexus',
          'params': {
            'placementId': '4799418',
            'test': 'me'
          },
          'adUnitCode': '/19968336/header-bid-tag1',
          'sizes': [
            [
              728,
              90
            ],
            [
              970,
              90
            ]
          ],
          'bidId': '392b5a6b05d648',
          'bidderRequestId': '2946b569352ef2',
          'auctionId': '1863e370099523',
          'startTime': 1462918897462,
          'status': 1,
          'transactionId': 'fsafsa'
        },
        {
          'bidder': 'appnexus',
          'params': {
            'placementId': '4799418'
          },
          'adUnitCode': '/19968336/header-bid-tag-0',
          'sizes': [
            [
              300,
              250
            ],
            [
              300,
              600
            ]
          ],
          'bidId': '4dccdc37746135',
          'bidderRequestId': '2946b569352ef2',
          'auctionId': '1863e370099523',
          'startTime': 1462918897463,
          'status': 1,
          'transactionId': 'fsafsa'
        }
      ],
      'start': 1462918897460
    }];

    it('invokes callBids on the S2S adapter', function () {
      adapterManager.callBids(
        getAdUnits(),
        bidRequests,
        () => {},
        () => () => {}
      );
      sinon.assert.calledOnce(prebidServerAdapterMock.callBids);
    });

    // Enable this test when prebidServer adapter is made 1.0 compliant
    it('invokes callBids with only s2s bids', function () {
      const adUnits = getAdUnits();
      // adUnit without appnexus bidder
      adUnits.push({
        'code': '123',
        'sizes': [300, 250],
        'bids': [
          {
            'bidder': 'adequant',
            'params': {
              'publisher_id': '1234567',
              'bidfloor': 0.01
            }
          }
        ]
      });

      adapterManager.callBids(
        adUnits,
        bidRequests,
        () => {},
        () => () => {}
      );
      const requestObj = prebidServerAdapterMock.callBids.firstCall.args[0];
      expect(requestObj.ad_units.length).to.equal(2);
      sinon.assert.calledOnce(prebidServerAdapterMock.callBids);
    });

    describe('BID_REQUESTED event', function () {
      // function to count BID_REQUESTED events
      let cnt, count = () => cnt++;

      beforeEach(function () {
        prebidServerAdapterMock.callBids.reset();
        cnt = 0;
        events.on(CONSTANTS.EVENTS.BID_REQUESTED, count);
      });

      afterEach(function () {
        events.off(CONSTANTS.EVENTS.BID_REQUESTED, count);
      });

      it('should fire for s2s requests', function () {
        let adUnits = utils.deepClone(getAdUnits()).map(adUnit => {
          adUnit.bids = adUnit.bids.filter(bid => includes(['appnexus'], bid.bidder));
          return adUnit;
        })
        let bidRequests = adapterManager.makeBidRequests(adUnits, 1111, 2222, 1000);
        adapterManager.callBids(adUnits, bidRequests, () => {}, () => {});
        expect(cnt).to.equal(1);
        sinon.assert.calledOnce(prebidServerAdapterMock.callBids);
      });

      it('should fire for simultaneous s2s and client requests', function () {
        adapterManager.bidderRegistry['adequant'] = adequantAdapterMock;
        let adUnits = utils.deepClone(getAdUnits()).map(adUnit => {
          adUnit.bids = adUnit.bids.filter(bid => includes(['adequant', 'appnexus'], bid.bidder));
          return adUnit;
        })
        let bidRequests = adapterManager.makeBidRequests(adUnits, 1111, 2222, 1000);
        adapterManager.callBids(adUnits, bidRequests, () => {}, () => {});
        expect(cnt).to.equal(2);
        sinon.assert.calledOnce(prebidServerAdapterMock.callBids);
        sinon.assert.calledOnce(adequantAdapterMock.callBids);
        adequantAdapterMock.callBids.reset();
        delete adapterManager.bidderRegistry['adequant'];
      });
    });
  }); // end s2s tests

  describe('Multiple S2S tests', function () {
    beforeEach(function () {
      config.setConfig({s2sConfig: [CONFIG, CONFIG2]});
      adapterManager.bidderRegistry['prebidServer'] = prebidServerAdapterMock;
      prebidServerAdapterMock.callBids.reset();
    });

    afterEach(function () {
      allS2SBidders.length = 0;
    });

    const bidRequests = [{
      'bidderCode': 'appnexus',
      'auctionId': '1863e370099523',
      'bidderRequestId': '2946b569352ef2',
      'tid': '34566b569352ef2',
      'timeout': 1000,
      'src': 's2s',
      'adUnitsS2SCopy': [
        {
          'code': '/19968336/header-bid-tag1',
          'sizes': [
            {
              'w': 728,
              'h': 90
            },
            {
              'w': 970,
              'h': 90
            }
          ],
          'bids': [
            {
              'bidder': 'appnexus',
              'params': {
                'placementId': '543221',
                'test': 'me'
              },
              'adUnitCode': '/19968336/header-bid-tag1',
              'sizes': [
                [
                  728,
                  90
                ],
                [
                  970,
                  90
                ]
              ],
              'bidId': '68136e1c47023d',
              'bidderRequestId': '55e24a66bed717',
              'auctionId': '1ff753bd4ae5cb',
              'startTime': 1463510220995,
              'status': 1,
              'bid_id': '68136e1c47023d'
            }
          ]
        },
        {
          'code': '/19968336/header-bid-tag-0',
          'sizes': [
            {
              'w': 300,
              'h': 250
            },
            {
              'w': 300,
              'h': 600
            }
          ],
          'bids': [
            {
              'bidder': 'appnexus',
              'params': {
                'placementId': '5324321'
              },
              'adUnitCode': '/19968336/header-bid-tag-0',
              'sizes': [
                [
                  300,
                  250
                ],
                [
                  300,
                  600
                ]
              ],
              'bidId': '7e5d6af25ed188',
              'bidderRequestId': '55e24a66bed717',
              'auctionId': '1ff753bd4ae5cb',
              'startTime': 1463510220996,
              'bid_id': '7e5d6af25ed188'
            }
          ]
        }
      ],
      'bids': [
        {
          'bidder': 'appnexus',
          'params': {
            'placementId': '4799418',
            'test': 'me'
          },
          'adUnitCode': '/19968336/header-bid-tag1',
          'sizes': [
            [
              728,
              90
            ],
            [
              970,
              90
            ]
          ],
          'bidId': '392b5a6b05d648',
          'bidderRequestId': '2946b569352ef2',
          'auctionId': '1863e370099523',
          'startTime': 1462918897462,
          'status': 1,
          'transactionId': 'fsafsa'
        },
        {
          'bidder': 'appnexus',
          'params': {
            'placementId': '4799418'
          },
          'adUnitCode': '/19968336/header-bid-tag-0',
          'sizes': [
            [
              300,
              250
            ],
            [
              300,
              600
            ]
          ],
          'bidId': '4dccdc37746135',
          'bidderRequestId': '2946b569352ef2',
          'auctionId': '1863e370099523',
          'startTime': 1462918897463,
          'status': 1,
          'transactionId': 'fsafsa'
        }
      ],
      'start': 1462918897460
    },
    {
      'bidderCode': 'pubmatic',
      'auctionId': '1863e370099523',
      'bidderRequestId': '2946b569352ef2',
      'tid': '2342342342lfi23',
      'timeout': 1000,
      'src': 's2s',
      'adUnitsS2SCopy': [
        {
          'code': '/19968336/header-bid-tag1',
          'sizes': [
            {
              'w': 728,
              'h': 90
            },
            {
              'w': 970,
              'h': 90
            }
          ],
          'bids': [
            {
              'bidder': 'pubmatic',
              'params': {
                'placementId': '543221',
                'test': 'me'
              },
              'adUnitCode': '/19968336/header-bid-tag1',
              'sizes': [
                [
                  728,
                  90
                ],
                [
                  970,
                  90
                ]
              ],
              'bidId': '68136e1c47023d',
              'bidderRequestId': '55e24a66bed717',
              'auctionId': '1ff753bd4ae5cb',
              'startTime': 1463510220995,
              'status': 1,
              'bid_id': '68136e1c47023d'
            }
          ]
        },
        {
          'code': '/19968336/header-bid-tag-0',
          'sizes': [
            {
              'w': 300,
              'h': 250
            },
            {
              'w': 300,
              'h': 600
            }
          ],
          'bids': [
            {
              'bidder': 'pubmatic',
              'params': {
                'placementId': '5324321'
              },
              'adUnitCode': '/19968336/header-bid-tag-0',
              'sizes': [
                [
                  300,
                  250
                ],
                [
                  300,
                  600
                ]
              ],
              'bidId': '7e5d6af25ed188',
              'bidderRequestId': '55e24a66bed717',
              'auctionId': '1ff753bd4ae5cb',
              'startTime': 1463510220996,
              'bid_id': '7e5d6af25ed188'
            }
          ]
        }
      ],
      'bids': [
        {
          'bidder': 'pubmatic',
          'params': {
            'placementId': '4799418',
            'test': 'me'
          },
          'adUnitCode': '/19968336/header-bid-tag1',
          'sizes': [
            [
              728,
              90
            ],
            [
              970,
              90
            ]
          ],
          'bidId': '392b5a6b05d648',
          'bidderRequestId': '2946b569352ef2',
          'auctionId': '1863e370099523',
          'startTime': 1462918897462,
          'status': 1,
          'transactionId': '4r42r23r23'
        },
        {
          'bidder': 'pubmatic',
          'params': {
            'placementId': '4799418'
          },
          'adUnitCode': '/19968336/header-bid-tag-0',
          'sizes': [
            [
              300,
              250
            ],
            [
              300,
              600
            ]
          ],
          'bidId': '4dccdc37746135',
          'bidderRequestId': '2946b569352ef2',
          'auctionId': '1863e370099523',
          'startTime': 1462918897463,
          'status': 1,
          'transactionId': '4r42r23r23'
        }
      ],
      'start': 1462918897460
    }];

    it('invokes callBids on the S2S adapter', function () {
      adapterManager.callBids(
        getAdUnits(),
        bidRequests,
        () => {},
        () => () => {}
      );
      sinon.assert.calledTwice(prebidServerAdapterMock.callBids);
    });

    // Enable this test when prebidServer adapter is made 1.0 compliant
    it('invokes callBids with only s2s bids', function () {
      const adUnits = getAdUnits();
      // adUnit without appnexus bidder
      adUnits.push({
        'code': '123',
        'sizes': [300, 250],
        'bids': [
          {
            'bidder': 'adequant',
            'params': {
              'publisher_id': '1234567',
              'bidfloor': 0.01
            }
          }
        ]
      });

      adapterManager.callBids(
        adUnits,
        bidRequests,
        () => {},
        () => () => {}
      );
      const requestObj = prebidServerAdapterMock.callBids.firstCall.args[0];
      expect(requestObj.ad_units.length).to.equal(2);
      sinon.assert.calledTwice(prebidServerAdapterMock.callBids);
    });

    describe('BID_REQUESTED event', function () {
      // function to count BID_REQUESTED events
      let cnt, count = () => cnt++;

      beforeEach(function () {
        prebidServerAdapterMock.callBids.reset();
        cnt = 0;
        events.on(CONSTANTS.EVENTS.BID_REQUESTED, count);
      });

      afterEach(function () {
        events.off(CONSTANTS.EVENTS.BID_REQUESTED, count);
      });

      it('should fire for s2s requests', function () {
        let adUnits = utils.deepClone(getAdUnits()).map(adUnit => {
          adUnit.bids = adUnit.bids.filter(bid => includes(['appnexus', 'pubmatic'], bid.bidder));
          return adUnit;
        })
        let bidRequests = adapterManager.makeBidRequests(adUnits, 1111, 2222, 1000);
        adapterManager.callBids(adUnits, bidRequests, () => {}, () => {});
        expect(cnt).to.equal(2);
        sinon.assert.calledTwice(prebidServerAdapterMock.callBids);
      });

      it('should fire for simultaneous s2s and client requests', function () {
        adapterManager.bidderRegistry['adequant'] = adequantAdapterMock;
        let adUnits = utils.deepClone(getAdUnits()).map(adUnit => {
          adUnit.bids = adUnit.bids.filter(bid => includes(['adequant', 'appnexus', 'pubmatic'], bid.bidder));
          return adUnit;
        })
        let bidRequests = adapterManager.makeBidRequests(adUnits, 1111, 2222, 1000);
        adapterManager.callBids(adUnits, bidRequests, () => {}, () => {});
        expect(cnt).to.equal(3);
        sinon.assert.calledTwice(prebidServerAdapterMock.callBids);
        sinon.assert.calledOnce(adequantAdapterMock.callBids);
        adequantAdapterMock.callBids.reset();
        delete adapterManager.bidderRegistry['adequant'];
      });
    });
  }); // end multiple s2s tests

  describe('s2sTesting', function () {
    let doneStub = sinon.stub();
    let ajaxStub = sinon.stub();

    function getTestAdUnits() {
      // copy adUnits
      // return JSON.parse(JSON.stringify(getAdUnits()));
      return utils.deepClone(getAdUnits()).map(adUnit => {
        adUnit.bids = adUnit.bids.filter(bid => includes(['adequant', 'appnexus', 'rubicon'], bid.bidder));
        return adUnit;
      })
    }

    function callBids(adUnits = getTestAdUnits()) {
      let bidRequests = adapterManager.makeBidRequests(adUnits, 1111, 2222, 1000);
      adapterManager.callBids(adUnits, bidRequests, doneStub, ajaxStub);
    }

    function checkServerCalled(numAdUnits, numBids) {
      sinon.assert.calledOnce(prebidServerAdapterMock.callBids);
      let requestObj = prebidServerAdapterMock.callBids.firstCall.args[0];
      expect(requestObj.ad_units.length).to.equal(numAdUnits);
      for (let i = 0; i < numAdUnits; i++) {
        expect(requestObj.ad_units[i].bids.filter((bid) => {
          return bid.bidder === 'appnexus' || bid.bidder === 'adequant';
        }).length).to.equal(numBids);
      }
    }

    function checkClientCalled(adapter, numBids) {
      sinon.assert.calledOnce(adapter.callBids);
      expect(adapter.callBids.firstCall.args[0].bids.length).to.equal(numBids);
    }

    let TESTING_CONFIG = utils.deepClone(CONFIG);
    Object.assign(TESTING_CONFIG, {
      bidders: ['appnexus', 'adequant'],
      testing: true
    });
    let stubGetSourceBidderMap;

    beforeEach(function () {
      config.setConfig({s2sConfig: TESTING_CONFIG});
      adapterManager.bidderRegistry['prebidServer'] = prebidServerAdapterMock;
      adapterManager.bidderRegistry['adequant'] = adequantAdapterMock;
      adapterManager.bidderRegistry['appnexus'] = appnexusAdapterMock;
      adapterManager.bidderRegistry['rubicon'] = rubiconAdapterMock;

      stubGetSourceBidderMap = sinon.stub(s2sTesting, 'getSourceBidderMap');

      prebidServerAdapterMock.callBids.reset();
      adequantAdapterMock.callBids.reset();
      appnexusAdapterMock.callBids.reset();
      rubiconAdapterMock.callBids.reset();
    });

    afterEach(function () {
      s2sTesting.getSourceBidderMap.restore();
    });

    it('calls server adapter if no sources defined', function () {
      stubGetSourceBidderMap.returns({[s2sTesting.CLIENT]: [], [s2sTesting.SERVER]: []});
      callBids();

      // server adapter
      checkServerCalled(2, 2);

      // appnexus
      sinon.assert.notCalled(appnexusAdapterMock.callBids);

      // adequant
      sinon.assert.notCalled(adequantAdapterMock.callBids);
    });

    it('calls client adapter if one client source defined', function () {
      stubGetSourceBidderMap.returns({[s2sTesting.CLIENT]: ['appnexus'], [s2sTesting.SERVER]: []});
      callBids();

      // server adapter
      checkServerCalled(2, 2);

      // appnexus
      checkClientCalled(appnexusAdapterMock, 2);

      // adequant
      sinon.assert.notCalled(adequantAdapterMock.callBids);
    });

    it('calls client adapters if client sources defined', function () {
      stubGetSourceBidderMap.returns({[s2sTesting.CLIENT]: ['appnexus', 'adequant'], [s2sTesting.SERVER]: []});
      callBids();

      // server adapter
      checkServerCalled(2, 2);

      // appnexus
      checkClientCalled(appnexusAdapterMock, 2);

      // adequant
      checkClientCalled(adequantAdapterMock, 2);
    });

    it('does not call server adapter for bidders that go to client', function () {
      stubGetSourceBidderMap.returns({[s2sTesting.CLIENT]: ['appnexus', 'adequant'], [s2sTesting.SERVER]: []});
      var adUnits = getTestAdUnits();
      adUnits[0].bids[0].finalSource = s2sTesting.CLIENT;
      adUnits[0].bids[1].finalSource = s2sTesting.CLIENT;
      adUnits[1].bids[0].finalSource = s2sTesting.CLIENT;
      adUnits[1].bids[1].finalSource = s2sTesting.CLIENT;
      callBids(adUnits);

      // server adapter
      sinon.assert.notCalled(prebidServerAdapterMock.callBids);

      // appnexus
      checkClientCalled(appnexusAdapterMock, 2);

      // adequant
      checkClientCalled(adequantAdapterMock, 2);
    });

    it('does not call client adapters for bidders that go to server', function () {
      stubGetSourceBidderMap.returns({[s2sTesting.CLIENT]: ['appnexus', 'adequant'], [s2sTesting.SERVER]: []});
      var adUnits = getTestAdUnits();
      adUnits[0].bids[0].finalSource = s2sTesting.SERVER;
      adUnits[0].bids[1].finalSource = s2sTesting.SERVER;
      adUnits[1].bids[0].finalSource = s2sTesting.SERVER;
      adUnits[1].bids[1].finalSource = s2sTesting.SERVER;
      callBids(adUnits);

      // server adapter
      checkServerCalled(2, 2);

      // appnexus
      sinon.assert.notCalled(appnexusAdapterMock.callBids);

      // adequant
      sinon.assert.notCalled(adequantAdapterMock.callBids);
    });

    it('calls client and server adapters for bidders that go to both', function () {
      stubGetSourceBidderMap.returns({[s2sTesting.CLIENT]: ['appnexus', 'adequant'], [s2sTesting.SERVER]: []});
      var adUnits = getTestAdUnits();
      // adUnits[0].bids[0].finalSource = s2sTesting.BOTH;
      // adUnits[0].bids[1].finalSource = s2sTesting.BOTH;
      // adUnits[1].bids[0].finalSource = s2sTesting.BOTH;
      // adUnits[1].bids[1].finalSource = s2sTesting.BOTH;
      callBids(adUnits);

      // server adapter
      checkServerCalled(2, 2);

      // appnexus
      checkClientCalled(appnexusAdapterMock, 2);

      // adequant
      checkClientCalled(adequantAdapterMock, 2);
    });

    it('makes mixed client/server adapter calls for mixed bidder sources', function () {
      stubGetSourceBidderMap.returns({[s2sTesting.CLIENT]: ['appnexus', 'adequant'], [s2sTesting.SERVER]: []});
      var adUnits = getTestAdUnits();
      adUnits[0].bids[0].finalSource = s2sTesting.CLIENT;
      adUnits[0].bids[1].finalSource = s2sTesting.CLIENT;
      adUnits[1].bids[0].finalSource = s2sTesting.SERVER;
      adUnits[1].bids[1].finalSource = s2sTesting.SERVER;
      callBids(adUnits);

      // server adapter
      checkServerCalled(1, 2);

      // appnexus
      checkClientCalled(appnexusAdapterMock, 1);

      // adequant
      checkClientCalled(adequantAdapterMock, 1);
    });
  });

  describe('Multiple Server s2sTesting', function () {
    let doneStub = sinon.stub();
    let ajaxStub = sinon.stub();

    function getTestAdUnits() {
      // copy adUnits
      return utils.deepClone(getAdUnits()).map(adUnit => {
        adUnit.bids = adUnit.bids.filter(bid => {
          return includes(['adequant', 'appnexus', 'pubmatic', 'rubicon'],
            bid.bidder);
        });
        return adUnit;
      })
    }

    function callBids(adUnits = getTestAdUnits()) {
      let bidRequests = adapterManager.makeBidRequests(adUnits, 1111, 2222, 1000);
      adapterManager.callBids(adUnits, bidRequests, doneStub, ajaxStub);
    }

    function checkServerCalled(numAdUnits, firstConfigNumBids, secondConfigNumBids) {
      let requestObjects = [];
      let configBids;
      if (firstConfigNumBids === 0 || secondConfigNumBids === 0) {
        configBids = Math.max(firstConfigNumBids, secondConfigNumBids)
        sinon.assert.calledOnce(prebidServerAdapterMock.callBids);
        let requestObj1 = prebidServerAdapterMock.callBids.firstCall.args[0];
        requestObjects.push(requestObj1)
      } else {
        sinon.assert.calledTwice(prebidServerAdapterMock.callBids);
        let requestObj1 = prebidServerAdapterMock.callBids.firstCall.args[0];
        let requestObj2 = prebidServerAdapterMock.callBids.secondCall.args[0];
        requestObjects.push(requestObj1, requestObj2);
      }

      requestObjects.forEach((requestObj, index) => {
        const numBids = configBids !== undefined ? configBids : index === 0 ? firstConfigNumBids : secondConfigNumBids
        expect(requestObj.ad_units.length).to.equal(numAdUnits);
        for (let i = 0; i < numAdUnits; i++) {
          expect(requestObj.ad_units[i].bids.filter((bid) => {
            return bid.bidder === 'appnexus' || bid.bidder === 'adequant' || bid.bidder === 'pubmatic';
          }).length).to.equal(numBids);
        }
      })
    }

    function checkClientCalled(adapter, numBids) {
      sinon.assert.calledOnce(adapter.callBids);
      expect(adapter.callBids.firstCall.args[0].bids.length).to.equal(numBids);
    }

    beforeEach(function () {
      allS2SBidders.length = 0;
      clientTestAdapters.length = 0

      adapterManager.bidderRegistry['prebidServer'] = prebidServerAdapterMock;
      adapterManager.bidderRegistry['adequant'] = adequantAdapterMock;
      adapterManager.bidderRegistry['appnexus'] = appnexusAdapterMock;
      adapterManager.bidderRegistry['rubicon'] = rubiconAdapterMock;
      adapterManager.bidderRegistry['pubmatic'] = pubmaticAdapterMock;

      prebidServerAdapterMock.callBids.reset();
      adequantAdapterMock.callBids.reset();
      appnexusAdapterMock.callBids.reset();
      rubiconAdapterMock.callBids.reset();
      pubmaticAdapterMock.callBids.reset();
    });

    it('calls server adapter if no sources defined for config where testing is true, ' +
    'calls client adapter for second config where testing is false', function () {
      let TEST_CONFIG = utils.deepClone(CONFIG);
      Object.assign(TEST_CONFIG, {
        bidders: ['appnexus', 'adequant'],
        testing: true,
      });
      let TEST_CONFIG2 = utils.deepClone(CONFIG2);
      Object.assign(TEST_CONFIG2, {
        bidders: ['pubmatic'],
        testing: true
      });

      config.setConfig({s2sConfig: [TEST_CONFIG, TEST_CONFIG2]});

      callBids();

      // server adapter
      checkServerCalled(2, 2, 1);

      // appnexus
      sinon.assert.notCalled(appnexusAdapterMock.callBids);

      // adequant
      sinon.assert.notCalled(adequantAdapterMock.callBids);

      // pubmatic
      sinon.assert.notCalled(pubmaticAdapterMock.callBids);

      // rubicon
      sinon.assert.called(rubiconAdapterMock.callBids);
    });

    it('calls client adapter if one client source defined for config where testing is true, ' +
    'calls client adapter for second config where testing is false', function () {
      let TEST_CONFIG = utils.deepClone(CONFIG);
      Object.assign(TEST_CONFIG, {
        bidders: ['appnexus', 'adequant'],
        bidderControl: {
          appnexus: {
            bidSource: { server: 0, client: 100 },
            includeSourceKvp: true,
          },
        },
        testing: true,
      });
      let TEST_CONFIG2 = utils.deepClone(CONFIG2);
      Object.assign(TEST_CONFIG2, {
        bidders: ['pubmatic'],
        testing: true
      });

      config.setConfig({s2sConfig: [TEST_CONFIG, TEST_CONFIG2]});
      callBids();

      // server adapter
      checkServerCalled(2, 1, 1);

      // appnexus
      checkClientCalled(appnexusAdapterMock, 2);

      // adequant
      sinon.assert.notCalled(adequantAdapterMock.callBids);

      // pubmatic
      sinon.assert.notCalled(pubmaticAdapterMock.callBids);

      // rubicon
      checkClientCalled(rubiconAdapterMock, 1);
    });

    it('calls client adapters if client sources defined in first config and server in second config', function () {
      let TEST_CONFIG = utils.deepClone(CONFIG);
      Object.assign(TEST_CONFIG, {
        bidders: ['appnexus', 'adequant'],
        bidderControl: {
          appnexus: {
            bidSource: { server: 0, client: 100 },
            includeSourceKvp: true,
          },
          adequant: {
            bidSource: { server: 0, client: 100 },
            includeSourceKvp: true,
          },
        },
        testing: true,
      });

      let TEST_CONFIG2 = utils.deepClone(CONFIG2);
      Object.assign(TEST_CONFIG2, {
        bidders: ['pubmatic'],
        testing: true
      });

      config.setConfig({s2sConfig: [TEST_CONFIG, TEST_CONFIG2]});

      callBids();

      // server adapter
      checkServerCalled(2, 0, 1);

      // appnexus
      checkClientCalled(appnexusAdapterMock, 2);

      // adequant
      checkClientCalled(adequantAdapterMock, 2);

      // pubmatic
      sinon.assert.notCalled(pubmaticAdapterMock.callBids);

      // rubicon
      checkClientCalled(rubiconAdapterMock, 1);
    });

    it('does not call server adapter for bidders that go to client when both configs are set to client', function () {
      let TEST_CONFIG = utils.deepClone(CONFIG);
      Object.assign(TEST_CONFIG, {
        bidders: ['appnexus', 'adequant'],
        bidderControl: {
          appnexus: {
            bidSource: { server: 0, client: 100 },
            includeSourceKvp: true,
          },
          adequant: {
            bidSource: { server: 0, client: 100 },
            includeSourceKvp: true,
          },
        },
        testing: true,
      });

      let TEST_CONFIG2 = utils.deepClone(CONFIG2);
      Object.assign(TEST_CONFIG2, {
        bidders: ['pubmatic'],
        bidderControl: {
          pubmatic: {
            bidSource: { server: 0, client: 100 },
            includeSourceKvp: true,
          },
        },
        testing: true
      });

      config.setConfig({s2sConfig: [TEST_CONFIG, TEST_CONFIG2]});
      callBids();

      sinon.assert.notCalled(prebidServerAdapterMock.callBids);

      // appnexus
      checkClientCalled(appnexusAdapterMock, 2);

      // adequant
      checkClientCalled(adequantAdapterMock, 2);

      // pubmatic
      checkClientCalled(pubmaticAdapterMock, 2);

      // rubicon
      checkClientCalled(rubiconAdapterMock, 1);
    });

    it('does not call client adapters for bidders in either config when testServerOnly if true in first config', function () {
      let TEST_CONFIG = utils.deepClone(CONFIG);
      Object.assign(TEST_CONFIG, {
        bidders: ['appnexus', 'adequant'],
        testServerOnly: true,
        bidderControl: {
          appnexus: {
            bidSource: { server: 0, client: 100 },
            includeSourceKvp: true,
          },
          adequant: {
            bidSource: { server: 100, client: 0 },
            includeSourceKvp: true,
          },
        },
        testing: true,
      });

      let TEST_CONFIG2 = utils.deepClone(CONFIG2);
      Object.assign(TEST_CONFIG2, {
        bidders: ['pubmatic'],
        bidderControl: {
          pubmatic: {
            bidSource: { server: 0, client: 100 },
            includeSourceKvp: true,
          }
        },
        testing: true
      });

      config.setConfig({s2sConfig: [TEST_CONFIG, TEST_CONFIG2]});
      callBids();

      // server adapter
      checkServerCalled(2, 1, 0);

      // appnexus
      sinon.assert.notCalled(appnexusAdapterMock.callBids);

      // adequant
      sinon.assert.notCalled(adequantAdapterMock.callBids);

      // pubmatic
      sinon.assert.notCalled(pubmaticAdapterMock.callBids);

      // rubicon
      sinon.assert.notCalled(rubiconAdapterMock.callBids);
    });

    it('does not call client adapters for bidders in either config when testServerOnly if true in second config', function () {
      let TEST_CONFIG = utils.deepClone(CONFIG);
      Object.assign(TEST_CONFIG, {
        bidders: ['appnexus', 'adequant'],
        bidderControl: {
          appnexus: {
            bidSource: { server: 0, client: 100 },
            includeSourceKvp: true,
          },
          adequant: {
            bidSource: { server: 100, client: 0 },
            includeSourceKvp: true,
          },
        },
        testing: true,
      });

      let TEST_CONFIG2 = utils.deepClone(CONFIG2);
      Object.assign(TEST_CONFIG2, {
        bidders: ['pubmatic'],
        testServerOnly: true,
        bidderControl: {
          pubmatic: {
            bidSource: { server: 100, client: 0 },
            includeSourceKvp: true,
          }
        },
        testing: true
      });

      config.setConfig({s2sConfig: [TEST_CONFIG, TEST_CONFIG2]});
      callBids();

      // server adapter
      checkServerCalled(2, 1, 1);

      // appnexus
      sinon.assert.notCalled(appnexusAdapterMock.callBids);

      // adequant
      sinon.assert.notCalled(adequantAdapterMock.callBids);

      // pubmatic
      sinon.assert.notCalled(pubmaticAdapterMock.callBids);

      // rubicon
      sinon.assert.notCalled(rubiconAdapterMock.callBids);
    });
  });

  describe('aliasBidderAdaptor', function() {
    const CODE = 'sampleBidder';

    describe('using bidderFactory', function() {
      let spec;

      beforeEach(function () {
        spec = {
          code: CODE,
          isBidRequestValid: () => {},
          buildRequests: () => {},
          interpretResponse: () => {},
          getUserSyncs: () => {}
        };
      });

      it('should add alias to registry when original adapter is using bidderFactory', function() {
        let thisSpec = Object.assign(spec, { supportedMediaTypes: ['video'] });
        registerBidder(thisSpec);
        const alias = 'aliasBidder';
        adapterManager.aliasBidAdapter(CODE, alias);
        expect(adapterManager.bidderRegistry).to.have.property(alias);
        expect(adapterManager.videoAdapters).to.include(alias);
      });
    });

    describe('special case for s2s-only bidders', function () {
      beforeEach(function () {
        sinon.stub(utils, 'logError');
      });

      afterEach(function () {
        config.resetConfig();
        utils.logError.restore();
      });

      it('should allow an alias if alias is part of s2sConfig.bidders', function () {
        let testS2sConfig = utils.deepClone(CONFIG);
        testS2sConfig.bidders = ['s2sAlias'];
        config.setConfig({s2sConfig: testS2sConfig});

        adapterManager.aliasBidAdapter('s2sBidder', 's2sAlias');
        expect(adapterManager.aliasRegistry).to.have.property('s2sAlias');
      });

      it('should allow an alias if alias is part of s2sConfig.bidders for multiple s2sConfigs', function () {
        let testS2sConfig = utils.deepClone(CONFIG);
        testS2sConfig.bidders = ['s2sAlias'];
        config.setConfig({s2sConfig: [
          testS2sConfig, {
            enabled: true,
            endpoint: 'rp-pbs-endpoint-test.com',
            timeout: 500,
            maxBids: 1,
            adapter: 'prebidServer',
            bidders: ['s2sRpAlias'],
            accountId: 'def'
          }
        ]});

        adapterManager.aliasBidAdapter('s2sBidder', 's2sAlias');
        expect(adapterManager.aliasRegistry).to.have.property('s2sAlias');
        adapterManager.aliasBidAdapter('s2sBidder', 's2sRpAlias');
        expect(adapterManager.aliasRegistry).to.have.property('s2sRpAlias');
      });

      it('should throw an error if alias + bidder are unknown and not part of s2sConfig.bidders', function () {
        let testS2sConfig = utils.deepClone(CONFIG);
        testS2sConfig.bidders = ['s2sAlias'];
        config.setConfig({s2sConfig: testS2sConfig});

        adapterManager.aliasBidAdapter('s2sBidder1', 's2sAlias1');
        sinon.assert.calledOnce(utils.logError);
        expect(adapterManager.aliasRegistry).to.not.have.property('s2sAlias1');
      });
    });
  });

  describe('makeBidRequests', function () {
    let adUnits;
    beforeEach(function () {
      allS2SBidders.length = 0
      adUnits = utils.deepClone(getAdUnits()).map(adUnit => {
        adUnit.bids = adUnit.bids.filter(bid => includes(['appnexus', 'rubicon'], bid.bidder));
        return adUnit;
      })
    });

    it('should make separate bidder request objects for each bidder', () => {
      adUnits = [utils.deepClone(getAdUnits()[0])];

      let bidRequests = adapterManager.makeBidRequests(
        adUnits,
        Date.now(),
        utils.getUniqueIdentifierStr(),
        function callback() {},
        []
      );

      let sizes1 = bidRequests[1].bids[0].sizes;
      let sizes2 = bidRequests[0].bids[0].sizes;

      // mutate array
      sizes1.splice(0, 1);

      expect(sizes1).not.to.deep.equal(sizes2);
    });

    describe('setBidderSequence', function () {
      beforeEach(function () {
        sinon.spy(utils, 'shuffle');
      });

      afterEach(function () {
        config.resetConfig();
        utils.shuffle.restore();
      });

      it('setting to `random` uses shuffled order of adUnits', function () {
        config.setConfig({ bidderSequence: 'random' });
        let bidRequests = adapterManager.makeBidRequests(
          adUnits,
          Date.now(),
          utils.getUniqueIdentifierStr(),
          function callback() {},
          []
        );
        sinon.assert.calledOnce(utils.shuffle);
      });
    });

    describe('sizeMapping', function () {
      let sandbox;
      beforeEach(function () {
        sandbox = sinon.sandbox.create();
        allS2SBidders.length = 0;
        clientTestAdapters.length = 0;
        // always have matchMedia return true for us
        sandbox.stub(utils.getWindowTop(), 'matchMedia').callsFake(() => ({matches: true}));
      });

      afterEach(function () {
        sandbox.restore();
        config.resetConfig();
        setSizeConfig([]);
      });

      it('should not filter banner bids w/ no labels', function () {
        let bidRequests = adapterManager.makeBidRequests(
          adUnits,
          Date.now(),
          utils.getUniqueIdentifierStr(),
          function callback() {},
          []
        );

        expect(bidRequests.length).to.equal(2);
        let rubiconBidRequests = find(bidRequests, bidRequest => bidRequest.bidderCode === 'rubicon');
        expect(rubiconBidRequests.bids.length).to.equal(1);
        expect(rubiconBidRequests.bids[0].mediaTypes).to.deep.equal(find(adUnits, adUnit => adUnit.code === rubiconBidRequests.bids[0].adUnitCode).mediaTypes);

        let appnexusBidRequests = find(bidRequests, bidRequest => bidRequest.bidderCode === 'appnexus');
        expect(appnexusBidRequests.bids.length).to.equal(2);
        expect(appnexusBidRequests.bids[0].mediaTypes).to.deep.equal(find(adUnits, adUnit => adUnit.code === appnexusBidRequests.bids[0].adUnitCode).mediaTypes);
        expect(appnexusBidRequests.bids[1].mediaTypes).to.deep.equal(find(adUnits, adUnit => adUnit.code === appnexusBidRequests.bids[1].adUnitCode).mediaTypes);
      });

      it('should not filter video bids', function () {
        setSizeConfig([{
          'mediaQuery': '(min-width: 768px) and (max-width: 1199px)',
          'sizesSupported': [
            [728, 90],
            [300, 250]
          ],
          'labels': ['tablet', 'phone']
        }]);

        let videoAdUnits = [{
          code: 'test_video',
          mediaTypes: {
            video: {
              playerSize: [300, 300],
              context: 'outstream'
            }
          },
          bids: [{
            bidder: 'appnexus',
            params: {
              placementId: 13232385,
              video: {
                skippable: true,
                playback_method: ['auto_play_sound_off']
              }
            }
          }]
        }];
        let bidRequests = adapterManager.makeBidRequests(
          videoAdUnits,
          Date.now(),
          utils.getUniqueIdentifierStr(),
          function callback() {},
          []
        );
        expect(bidRequests[0].bids[0].sizes).to.deep.equal([300, 300]);
      });

      it('should not filter native bids', function () {
        setSizeConfig([{
          'mediaQuery': '(min-width: 768px) and (max-width: 1199px)',
          'sizesSupported': [
            [728, 90],
            [300, 250]
          ],
          'labels': ['tablet', 'phone']
        }]);

        let nativeAdUnits = [{
          code: 'test_native',
          sizes: [[1, 1]],
          mediaTypes: {
            native: {
              title: { required: true },
              body: { required: false },
              image: { required: true },
              icon: { required: false },
              sponsoredBy: { required: true },
              clickUrl: { required: true },
            },
          },
          bids: [
            {
              bidder: 'appnexus',
              params: { placementId: 13232354 }
            },
          ]
        }];
        let bidRequests = adapterManager.makeBidRequests(
          nativeAdUnits,
          Date.now(),
          utils.getUniqueIdentifierStr(),
          function callback() {},
          []
        );
        expect(bidRequests[0].bids[0].sizes).to.deep.equal([]);
      });

      it('should filter sizes using size config', function () {
        let validSizes = [
          [728, 90],
          [300, 250]
        ];

        let validSizeMap = validSizes.map(size => size.toString()).reduce((map, size) => {
          map[size] = true;
          return map;
        }, {});

        setSizeConfig([{
          'mediaQuery': '(min-width: 768px) and (max-width: 1199px)',
          'sizesSupported': validSizes,
          'labels': ['tablet', 'phone']
        }]);

        let bidRequests = adapterManager.makeBidRequests(
          adUnits,
          Date.now(),
          utils.getUniqueIdentifierStr(),
          function callback() {},
          []
        );

        // only valid sizes as specified in size config should show up in bidRequests
        bidRequests.forEach(bidRequest => {
          bidRequest.bids.forEach(bid => {
            bid.sizes.forEach(size => {
              expect(validSizeMap[size]).to.equal(true);
            });
          });
        });

        setSizeConfig([{
          'mediaQuery': '(min-width: 768px) and (max-width: 1199px)',
          'sizesSupported': [],
          'labels': ['tablet', 'phone']
        }]);

        bidRequests = adapterManager.makeBidRequests(
          adUnits,
          Date.now(),
          utils.getUniqueIdentifierStr(),
          function callback() {},
          []
        );

        // if no valid sizes, all bidders should be filtered out
        expect(bidRequests.length).to.equal(0);
      });

      it('should filter adUnits/bidders based on applied labels', function () {
        adUnits[0].labelAll = ['visitor-uk', 'mobile'];
        adUnits[1].labelAny = ['visitor-uk', 'desktop'];
        adUnits[1].bids[0].labelAny = ['mobile'];
        adUnits[1].bids[1].labelAll = ['desktop'];

        let bidRequests = adapterManager.makeBidRequests(
          adUnits,
          Date.now(),
          utils.getUniqueIdentifierStr(),
          function callback() {},
          ['visitor-uk', 'desktop']
        );

          // only one adUnit and one bid from that adUnit should make it through the applied labels above
        expect(bidRequests.length).to.equal(1);
        expect(bidRequests[0].bidderCode).to.equal('rubicon');
        expect(bidRequests[0].bids.length).to.equal(1);
        expect(bidRequests[0].bids[0].adUnitCode).to.equal(adUnits[1].code);
      });

      it('should filter adUnits/bidders based on applid labels for s2s requests', function () {
        adUnits[0].labelAll = ['visitor-uk', 'mobile'];
        adUnits[1].labelAny = ['visitor-uk', 'desktop'];
        adUnits[1].bids[0].labelAny = ['mobile'];
        adUnits[1].bids[1].labelAll = ['desktop'];

        let TESTING_CONFIG = utils.deepClone(CONFIG);
        TESTING_CONFIG.bidders = ['appnexus', 'rubicon'];
        config.setConfig({ s2sConfig: TESTING_CONFIG });

        let bidRequests = adapterManager.makeBidRequests(
          adUnits,
          Date.now(),
          utils.getUniqueIdentifierStr(),
          function callback() {},
          ['visitor-uk', 'desktop']
        );

        expect(bidRequests.length).to.equal(1);
        expect(bidRequests[0].adUnitsS2SCopy.length).to.equal(1);
        expect(bidRequests[0].adUnitsS2SCopy[0].bids.length).to.equal(1);
        expect(bidRequests[0].adUnitsS2SCopy[0].bids[0].bidder).to.equal('rubicon');
        expect(bidRequests[0].adUnitsS2SCopy[0].labelAny).to.deep.equal(['visitor-uk', 'desktop']);
      });
    });

    describe('gdpr consent module', function () {
      it('inserts gdprConsent object to bidRequest only when module was enabled', function () {
        gdprDataHandler.setConsentData({
          consentString: 'abc123def456',
          consentRequired: true
        });

        let bidRequests = adapterManager.makeBidRequests(
          adUnits,
          Date.now(),
          utils.getUniqueIdentifierStr(),
          function callback() {},
          []
        );
        expect(bidRequests[0].gdprConsent.consentString).to.equal('abc123def456');
        expect(bidRequests[0].gdprConsent.consentRequired).to.be.true;

        gdprDataHandler.setConsentData(null);

        bidRequests = adapterManager.makeBidRequests(
          adUnits,
          Date.now(),
          utils.getUniqueIdentifierStr(),
          function callback() {},
          []
        );
        expect(bidRequests[0].gdprConsent).to.be.undefined;
      });
    });
    describe('coppa consent module', function () {
      afterEach(() => {
        config.resetConfig();
      });
      it('test coppa configuration with value false', function () {
        config.setConfig({ coppa: 0 });
        const coppa = coppaDataHandler.getCoppa();
        expect(coppa).to.be.false;
      });
      it('test coppa configuration with value true', function () {
        config.setConfig({ coppa: 1 });
        const coppa = coppaDataHandler.getCoppa();
        expect(coppa).to.be.true;
      });
      it('test coppa configuration', function () {
        const coppa = coppaDataHandler.getCoppa();
        expect(coppa).to.be.false;
      });
    });
    describe('s2sTesting - testServerOnly', () => {
      beforeEach(() => {
        config.setConfig({ s2sConfig: getServerTestingConfig(CONFIG) });
        allS2SBidders.length = 0
        s2sTesting.bidSource = {};
      });

      afterEach(() => {
        config.resetConfig();
      });

      const makeBidRequests = ads => {
        let bidRequests = adapterManager.makeBidRequests(
          ads, 1111, 2222, 1000
        );

        bidRequests.sort((a, b) => {
          if (a.bidderCode < b.bidderCode) return -1;
          if (a.bidderCode > b.bidderCode) return 1;
          return 0;
        });

        return bidRequests;
      };

      const removeAdUnitsBidSource = adUnits => adUnits.map(adUnit => {
        const newAdUnit = { ...adUnit };
        newAdUnit.bids = newAdUnit.bids.map(bid => {
          if (bid.bidSource) delete bid.bidSource;
          return bid;
        });
        return newAdUnit;
      });

      it('suppresses all client bids if there are server bids resulting from bidSource at the adUnit Level', () => {
        const bidRequests = makeBidRequests(getServerTestingsAds());

        expect(bidRequests).lengthOf(2);

        expect(bidRequests[0].bids).lengthOf(1);
        expect(bidRequests[0].bids[0].bidder).equals('openx');
        expect(bidRequests[0].bids[0].finalSource).equals('server');

        expect(bidRequests[0].bids).lengthOf(1);
        expect(bidRequests[1].bids[0].bidder).equals('rubicon');
        expect(bidRequests[1].bids[0].finalSource).equals('server');
      });

      // todo: update description
      it('suppresses all, and only, client bids if there are bids resulting from bidSource at the adUnit Level', () => {
        const ads = getServerTestingsAds();

        // change this adUnit to be server based
        ads[1].bids[1].bidSource.client = 0;
        ads[1].bids[1].bidSource.server = 100;

        const bidRequests = makeBidRequests(ads);

        expect(bidRequests).lengthOf(3);

        expect(bidRequests[0].bids).lengthOf(1);
        expect(bidRequests[0].bids[0].bidder).equals('appnexus');
        expect(bidRequests[0].bids[0].finalSource).equals('server');

        expect(bidRequests[1].bids).lengthOf(1);
        expect(bidRequests[1].bids[0].bidder).equals('openx');
        expect(bidRequests[1].bids[0].finalSource).equals('server');

        expect(bidRequests[2].bids).lengthOf(1);
        expect(bidRequests[2].bids[0].bidder).equals('rubicon');
        expect(bidRequests[2].bids[0].finalSource).equals('server');
      });

      // we have a server call now
      it('does not suppress client bids if no "test case" bids result in a server bid', () => {
        const ads = getServerTestingsAds();

        // change this adUnit to be client based
        ads[0].bids[0].bidSource.client = 100;
        ads[0].bids[0].bidSource.server = 0;

        const bidRequests = makeBidRequests(ads);

        expect(bidRequests).lengthOf(4);

        expect(bidRequests[0].bids).lengthOf(1);
        expect(bidRequests[0].bids[0].bidder).equals('adequant');
        expect(bidRequests[0].bids[0].finalSource).equals('client');

        expect(bidRequests[1].bids).lengthOf(2);
        expect(bidRequests[1].bids[0].bidder).equals('appnexus');
        expect(bidRequests[1].bids[0].finalSource).equals('client');
        expect(bidRequests[1].bids[1].bidder).equals('appnexus');
        expect(bidRequests[1].bids[1].finalSource).equals('client');

        expect(bidRequests[2].bids).lengthOf(1);
        expect(bidRequests[2].bids[0].bidder).equals('openx');
        expect(bidRequests[2].bids[0].finalSource).equals('server');

        expect(bidRequests[3].bids).lengthOf(2);
        expect(bidRequests[3].bids[0].bidder).equals('rubicon');
        expect(bidRequests[3].bids[0].finalSource).equals('client');
        expect(bidRequests[3].bids[1].bidder).equals('rubicon');
        expect(bidRequests[3].bids[1].finalSource).equals('client');
      });

      it(
        'should surpress client side bids if no ad unit bidSources are set, ' +
        'but bidderControl resolves to server',
        () => {
          const ads = removeAdUnitsBidSource(getServerTestingsAds());

          const bidRequests = makeBidRequests(ads);

          expect(bidRequests).lengthOf(2);

          expect(bidRequests[0].bids).lengthOf(1);
          expect(bidRequests[0].bids[0].bidder).equals('openx');
          expect(bidRequests[0].bids[0].finalSource).equals('server');

          expect(bidRequests[1].bids).lengthOf(2);
          expect(bidRequests[1].bids[0].bidder).equals('rubicon');
          expect(bidRequests[1].bids[0].finalSource).equals('server');
        }
      );
    });

    describe('Multiple s2sTesting - testServerOnly', () => {
      beforeEach(() => {
        config.setConfig({s2sConfig: [getServerTestingConfig(CONFIG), CONFIG2]});
      });

      afterEach(() => {
        config.resetConfig()
        allS2SBidders.length = 0;
        s2sTesting.bidSource = {};
      });

      const makeBidRequests = ads => {
        let bidRequests = adapterManager.makeBidRequests(
          ads, 1111, 2222, 1000
        );

        bidRequests.sort((a, b) => {
          if (a.bidderCode < b.bidderCode) return -1;
          if (a.bidderCode > b.bidderCode) return 1;
          return 0;
        });

        return bidRequests;
      };

      const removeAdUnitsBidSource = adUnits => adUnits.map(adUnit => {
        const newAdUnit = { ...adUnit };
        newAdUnit.bids = newAdUnit.bids.map(bid => {
          if (bid.bidSource) delete bid.bidSource;
          return bid;
        });
        return newAdUnit;
      });

      it('suppresses all client bids if there are server bids resulting from bidSource at the adUnit Level', () => {
        let ads = getServerTestingsAds();
        ads.push({
          code: 'test_div_5',
          sizes: [[300, 250]],
          bids: [{ bidder: 'pubmatic' }]
        })
        const bidRequests = makeBidRequests(ads);

        expect(bidRequests).lengthOf(3);

        expect(bidRequests[0].bids).lengthOf(1);
        expect(bidRequests[0].bids[0].bidder).equals('openx');
        expect(bidRequests[0].bids[0].finalSource).equals('server');

        expect(bidRequests[0].bids).lengthOf(1);
        expect(bidRequests[1].bids[0].bidder).equals('pubmatic');
        expect(bidRequests[1].bids[0].finalSource).equals('server');

        expect(bidRequests[0].bids).lengthOf(1);
        expect(bidRequests[2].bids[0].bidder).equals('rubicon');
        expect(bidRequests[2].bids[0].finalSource).equals('server');
      });

      it('should not surpress client side bids if testServerOnly is true in one config, ' +
      ',bidderControl resolves to server in another config' +
      'and there are no bid with bidSource at the adUnit Level', () => {
        let testConfig1 = utils.deepClone(getServerTestingConfig(CONFIG));
        let testConfig2 = utils.deepClone(CONFIG2);
        testConfig1.testServerOnly = false;
        testConfig2.testServerOnly = true;
        testConfig2.testing = true;
        testConfig2.bidderControl = {
          'pubmatic': {
            bidSource: { server: 0, client: 100 },
            includeSourceKvp: true,
          },
        };
        config.setConfig({s2sConfig: [testConfig1, testConfig2]});

        let ads = [
          {
            code: 'test_div_1',
            sizes: [[300, 250]],
            bids: [{ bidder: 'adequant' }]
          },
          {
            code: 'test_div_2',
            sizes: [[300, 250]],
            bids: [{ bidder: 'openx' }]
          },
          {
            code: 'test_div_3',
            sizes: [[300, 250]],
            bids: [{ bidder: 'pubmatic' }]
          },
        ];
        const bidRequests = makeBidRequests(ads);

        expect(bidRequests).lengthOf(3);

        expect(bidRequests[0].bids).lengthOf(1);
        expect(bidRequests[0].bids[0].bidder).equals('adequant');
        expect(bidRequests[0].bids[0].finalSource).equals('client');

        expect(bidRequests[1].bids).lengthOf(1);
        expect(bidRequests[1].bids[0].bidder).equals('openx');
        expect(bidRequests[1].bids[0].finalSource).equals('server');

        expect(bidRequests[2].bids).lengthOf(1);
        expect(bidRequests[2].bids[0].bidder).equals('pubmatic');
        expect(bidRequests[2].bids[0].finalSource).equals('client');
      });

      // todo: update description
      it('suppresses all, and only, client bids if there are bids resulting from bidSource at the adUnit Level', () => {
        const ads = getServerTestingsAds();

        // change this adUnit to be server based
        ads[1].bids[1].bidSource.client = 0;
        ads[1].bids[1].bidSource.server = 100;

        const bidRequests = makeBidRequests(ads);

        expect(bidRequests).lengthOf(3);

        expect(bidRequests[0].bids).lengthOf(1);
        expect(bidRequests[0].bids[0].bidder).equals('appnexus');
        expect(bidRequests[0].bids[0].finalSource).equals('server');

        expect(bidRequests[1].bids).lengthOf(1);
        expect(bidRequests[1].bids[0].bidder).equals('openx');
        expect(bidRequests[1].bids[0].finalSource).equals('server');

        expect(bidRequests[2].bids).lengthOf(1);
        expect(bidRequests[2].bids[0].bidder).equals('rubicon');
        expect(bidRequests[2].bids[0].finalSource).equals('server');
      });

      // we have a server call now
      it('does not suppress client bids if no "test case" bids result in a server bid', () => {
        const ads = getServerTestingsAds();

        // change this adUnit to be client based
        ads[0].bids[0].bidSource.client = 100;
        ads[0].bids[0].bidSource.server = 0;

        const bidRequests = makeBidRequests(ads);

        expect(bidRequests).lengthOf(4);

        expect(bidRequests[0].bids).lengthOf(1);
        expect(bidRequests[0].bids[0].bidder).equals('adequant');
        expect(bidRequests[0].bids[0].finalSource).equals('client');

        expect(bidRequests[1].bids).lengthOf(2);
        expect(bidRequests[1].bids[0].bidder).equals('appnexus');
        expect(bidRequests[1].bids[0].finalSource).equals('client');
        expect(bidRequests[1].bids[1].bidder).equals('appnexus');
        expect(bidRequests[1].bids[1].finalSource).equals('client');

        expect(bidRequests[2].bids).lengthOf(1);
        expect(bidRequests[2].bids[0].bidder).equals('openx');
        expect(bidRequests[2].bids[0].finalSource).equals('server');

        expect(bidRequests[3].bids).lengthOf(2);
        expect(bidRequests[3].bids[0].bidder).equals('rubicon');
        expect(bidRequests[3].bids[0].finalSource).equals('client');
        expect(bidRequests[3].bids[1].bidder).equals('rubicon');
        expect(bidRequests[3].bids[1].finalSource).equals('client');
      });

      it(
        'should surpress client side bids if no ad unit bidSources are set, ' +
        'but bidderControl resolves to server',
        () => {
          const ads = removeAdUnitsBidSource(getServerTestingsAds());

          const bidRequests = makeBidRequests(ads);

          expect(bidRequests).lengthOf(2);

          expect(bidRequests[0].bids).lengthOf(1);
          expect(bidRequests[0].bids[0].bidder).equals('openx');
          expect(bidRequests[0].bids[0].finalSource).equals('server');

          expect(bidRequests[1].bids).lengthOf(2);
          expect(bidRequests[1].bids[0].bidder).equals('rubicon');
          expect(bidRequests[1].bids[0].finalSource).equals('server');
        }
      );
    });
  });
});<|MERGE_RESOLUTION|>--- conflicted
+++ resolved
@@ -456,12 +456,8 @@
     });
 
     it('should call spec\'s onBidderError callback when callBidderError is called', function () {
-<<<<<<< HEAD
-      const bidderRequest = getBidRequests().find(bidRequest => bidRequest.bidderCode === bidder);
-=======
       const bidRequests = getBidRequests();
       const bidderRequest = find(bidRequests, bidRequest => bidRequest.bidderCode === bidder);
->>>>>>> a0a72f7a
       const xhrErrorMock = {
         status: 500,
         statusText: 'Internal Server Error'
