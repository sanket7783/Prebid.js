--- conflicted
+++ resolved
@@ -670,7 +670,6 @@
 
     afterEach(function () {
       allS2SBidders.length = 0;
-<<<<<<< HEAD
     });
 
     const bidRequests = [{
@@ -1139,475 +1138,6 @@
       callBids(adUnits);
 
       // server adapter
-=======
-    });
-
-    const bidRequests = [{
-      'bidderCode': 'appnexus',
-      'auctionId': '1863e370099523',
-      'bidderRequestId': '2946b569352ef2',
-      'tid': '34566b569352ef2',
-      'timeout': 1000,
-      'src': 's2s',
-      'adUnitsS2SCopy': [
-        {
-          'code': '/19968336/header-bid-tag1',
-          'sizes': [
-            {
-              'w': 728,
-              'h': 90
-            },
-            {
-              'w': 970,
-              'h': 90
-            }
-          ],
-          'bids': [
-            {
-              'bidder': 'appnexus',
-              'params': {
-                'placementId': '543221',
-                'test': 'me'
-              },
-              'adUnitCode': '/19968336/header-bid-tag1',
-              'sizes': [
-                [
-                  728,
-                  90
-                ],
-                [
-                  970,
-                  90
-                ]
-              ],
-              'bidId': '68136e1c47023d',
-              'bidderRequestId': '55e24a66bed717',
-              'auctionId': '1ff753bd4ae5cb',
-              'startTime': 1463510220995,
-              'status': 1,
-              'bid_id': '68136e1c47023d'
-            }
-          ]
-        },
-        {
-          'code': '/19968336/header-bid-tag-0',
-          'sizes': [
-            {
-              'w': 300,
-              'h': 250
-            },
-            {
-              'w': 300,
-              'h': 600
-            }
-          ],
-          'bids': [
-            {
-              'bidder': 'appnexus',
-              'params': {
-                'placementId': '5324321'
-              },
-              'adUnitCode': '/19968336/header-bid-tag-0',
-              'sizes': [
-                [
-                  300,
-                  250
-                ],
-                [
-                  300,
-                  600
-                ]
-              ],
-              'bidId': '7e5d6af25ed188',
-              'bidderRequestId': '55e24a66bed717',
-              'auctionId': '1ff753bd4ae5cb',
-              'startTime': 1463510220996,
-              'bid_id': '7e5d6af25ed188'
-            }
-          ]
-        }
-      ],
-      'bids': [
-        {
-          'bidder': 'appnexus',
-          'params': {
-            'placementId': '4799418',
-            'test': 'me'
-          },
-          'adUnitCode': '/19968336/header-bid-tag1',
-          'sizes': [
-            [
-              728,
-              90
-            ],
-            [
-              970,
-              90
-            ]
-          ],
-          'bidId': '392b5a6b05d648',
-          'bidderRequestId': '2946b569352ef2',
-          'auctionId': '1863e370099523',
-          'startTime': 1462918897462,
-          'status': 1,
-          'transactionId': 'fsafsa'
-        },
-        {
-          'bidder': 'appnexus',
-          'params': {
-            'placementId': '4799418'
-          },
-          'adUnitCode': '/19968336/header-bid-tag-0',
-          'sizes': [
-            [
-              300,
-              250
-            ],
-            [
-              300,
-              600
-            ]
-          ],
-          'bidId': '4dccdc37746135',
-          'bidderRequestId': '2946b569352ef2',
-          'auctionId': '1863e370099523',
-          'startTime': 1462918897463,
-          'status': 1,
-          'transactionId': 'fsafsa'
-        }
-      ],
-      'start': 1462918897460
-    },
-    {
-      'bidderCode': 'pubmatic',
-      'auctionId': '1863e370099523',
-      'bidderRequestId': '2946b569352ef2',
-      'tid': '2342342342lfi23',
-      'timeout': 1000,
-      'src': 's2s',
-      'adUnitsS2SCopy': [
-        {
-          'code': '/19968336/header-bid-tag1',
-          'sizes': [
-            {
-              'w': 728,
-              'h': 90
-            },
-            {
-              'w': 970,
-              'h': 90
-            }
-          ],
-          'bids': [
-            {
-              'bidder': 'pubmatic',
-              'params': {
-                'placementId': '543221',
-                'test': 'me'
-              },
-              'adUnitCode': '/19968336/header-bid-tag1',
-              'sizes': [
-                [
-                  728,
-                  90
-                ],
-                [
-                  970,
-                  90
-                ]
-              ],
-              'bidId': '68136e1c47023d',
-              'bidderRequestId': '55e24a66bed717',
-              'auctionId': '1ff753bd4ae5cb',
-              'startTime': 1463510220995,
-              'status': 1,
-              'bid_id': '68136e1c47023d'
-            }
-          ]
-        },
-        {
-          'code': '/19968336/header-bid-tag-0',
-          'sizes': [
-            {
-              'w': 300,
-              'h': 250
-            },
-            {
-              'w': 300,
-              'h': 600
-            }
-          ],
-          'bids': [
-            {
-              'bidder': 'pubmatic',
-              'params': {
-                'placementId': '5324321'
-              },
-              'adUnitCode': '/19968336/header-bid-tag-0',
-              'sizes': [
-                [
-                  300,
-                  250
-                ],
-                [
-                  300,
-                  600
-                ]
-              ],
-              'bidId': '7e5d6af25ed188',
-              'bidderRequestId': '55e24a66bed717',
-              'auctionId': '1ff753bd4ae5cb',
-              'startTime': 1463510220996,
-              'bid_id': '7e5d6af25ed188'
-            }
-          ]
-        }
-      ],
-      'bids': [
-        {
-          'bidder': 'pubmatic',
-          'params': {
-            'placementId': '4799418',
-            'test': 'me'
-          },
-          'adUnitCode': '/19968336/header-bid-tag1',
-          'sizes': [
-            [
-              728,
-              90
-            ],
-            [
-              970,
-              90
-            ]
-          ],
-          'bidId': '392b5a6b05d648',
-          'bidderRequestId': '2946b569352ef2',
-          'auctionId': '1863e370099523',
-          'startTime': 1462918897462,
-          'status': 1,
-          'transactionId': '4r42r23r23'
-        },
-        {
-          'bidder': 'pubmatic',
-          'params': {
-            'placementId': '4799418'
-          },
-          'adUnitCode': '/19968336/header-bid-tag-0',
-          'sizes': [
-            [
-              300,
-              250
-            ],
-            [
-              300,
-              600
-            ]
-          ],
-          'bidId': '4dccdc37746135',
-          'bidderRequestId': '2946b569352ef2',
-          'auctionId': '1863e370099523',
-          'startTime': 1462918897463,
-          'status': 1,
-          'transactionId': '4r42r23r23'
-        }
-      ],
-      'start': 1462918897460
-    }];
-
-    it('invokes callBids on the S2S adapter', function () {
-      adapterManager.callBids(
-        getAdUnits(),
-        bidRequests,
-        () => {},
-        () => () => {}
-      );
-      sinon.assert.calledTwice(prebidServerAdapterMock.callBids);
-    });
-
-    // Enable this test when prebidServer adapter is made 1.0 compliant
-    it('invokes callBids with only s2s bids', function () {
-      const adUnits = getAdUnits();
-      // adUnit without appnexus bidder
-      adUnits.push({
-        'code': '123',
-        'sizes': [300, 250],
-        'bids': [
-          {
-            'bidder': 'adequant',
-            'params': {
-              'publisher_id': '1234567',
-              'bidfloor': 0.01
-            }
-          }
-        ]
-      });
-
-      adapterManager.callBids(
-        adUnits,
-        bidRequests,
-        () => {},
-        () => () => {}
-      );
-      const requestObj = prebidServerAdapterMock.callBids.firstCall.args[0];
-      expect(requestObj.ad_units.length).to.equal(2);
-      sinon.assert.calledTwice(prebidServerAdapterMock.callBids);
-    });
-
-    describe('BID_REQUESTED event', function () {
-      // function to count BID_REQUESTED events
-      let cnt, count = () => cnt++;
-
-      beforeEach(function () {
-        prebidServerAdapterMock.callBids.reset();
-        cnt = 0;
-        events.on(CONSTANTS.EVENTS.BID_REQUESTED, count);
-      });
-
-      afterEach(function () {
-        events.off(CONSTANTS.EVENTS.BID_REQUESTED, count);
-      });
-
-      it('should fire for s2s requests', function () {
-        let adUnits = utils.deepClone(getAdUnits()).map(adUnit => {
-          adUnit.bids = adUnit.bids.filter(bid => includes(['appnexus', 'pubmatic'], bid.bidder));
-          return adUnit;
-        })
-        let bidRequests = adapterManager.makeBidRequests(adUnits, 1111, 2222, 1000);
-        adapterManager.callBids(adUnits, bidRequests, () => {}, () => {});
-        expect(cnt).to.equal(2);
-        sinon.assert.calledTwice(prebidServerAdapterMock.callBids);
-      });
-
-      it('should fire for simultaneous s2s and client requests', function () {
-        adapterManager.bidderRegistry['adequant'] = adequantAdapterMock;
-        let adUnits = utils.deepClone(getAdUnits()).map(adUnit => {
-          adUnit.bids = adUnit.bids.filter(bid => includes(['adequant', 'appnexus', 'pubmatic'], bid.bidder));
-          return adUnit;
-        })
-        let bidRequests = adapterManager.makeBidRequests(adUnits, 1111, 2222, 1000);
-        adapterManager.callBids(adUnits, bidRequests, () => {}, () => {});
-        expect(cnt).to.equal(3);
-        sinon.assert.calledTwice(prebidServerAdapterMock.callBids);
-        sinon.assert.calledOnce(adequantAdapterMock.callBids);
-        adequantAdapterMock.callBids.reset();
-        delete adapterManager.bidderRegistry['adequant'];
-      });
-    });
-  }); // end multiple s2s tests
-
-  describe('s2sTesting', function () {
-    let doneStub = sinon.stub();
-    let ajaxStub = sinon.stub();
-
-    function getTestAdUnits() {
-      // copy adUnits
-      // return JSON.parse(JSON.stringify(getAdUnits()));
-      return utils.deepClone(getAdUnits()).map(adUnit => {
-        adUnit.bids = adUnit.bids.filter(bid => includes(['adequant', 'appnexus', 'rubicon'], bid.bidder));
-        return adUnit;
-      })
-    }
-
-    function callBids(adUnits = getTestAdUnits()) {
-      let bidRequests = adapterManager.makeBidRequests(adUnits, 1111, 2222, 1000);
-      adapterManager.callBids(adUnits, bidRequests, doneStub, ajaxStub);
-    }
-
-    function checkServerCalled(numAdUnits, numBids) {
-      sinon.assert.calledOnce(prebidServerAdapterMock.callBids);
-      let requestObj = prebidServerAdapterMock.callBids.firstCall.args[0];
-      expect(requestObj.ad_units.length).to.equal(numAdUnits);
-      for (let i = 0; i < numAdUnits; i++) {
-        expect(requestObj.ad_units[i].bids.filter((bid) => {
-          return bid.bidder === 'appnexus' || bid.bidder === 'adequant';
-        }).length).to.equal(numBids);
-      }
-    }
-
-    function checkClientCalled(adapter, numBids) {
-      sinon.assert.calledOnce(adapter.callBids);
-      expect(adapter.callBids.firstCall.args[0].bids.length).to.equal(numBids);
-    }
-
-    let TESTING_CONFIG = utils.deepClone(CONFIG);
-    Object.assign(TESTING_CONFIG, {
-      bidders: ['appnexus', 'adequant'],
-      testing: true
-    });
-    let stubGetSourceBidderMap;
-
-    beforeEach(function () {
-      config.setConfig({s2sConfig: TESTING_CONFIG});
-      adapterManager.bidderRegistry['prebidServer'] = prebidServerAdapterMock;
-      adapterManager.bidderRegistry['adequant'] = adequantAdapterMock;
-      adapterManager.bidderRegistry['appnexus'] = appnexusAdapterMock;
-      adapterManager.bidderRegistry['rubicon'] = rubiconAdapterMock;
-
-      stubGetSourceBidderMap = sinon.stub(s2sTesting, 'getSourceBidderMap');
-
-      prebidServerAdapterMock.callBids.reset();
-      adequantAdapterMock.callBids.reset();
-      appnexusAdapterMock.callBids.reset();
-      rubiconAdapterMock.callBids.reset();
-    });
-
-    afterEach(function () {
-      s2sTesting.getSourceBidderMap.restore();
-    });
-
-    it('calls server adapter if no sources defined', function () {
-      stubGetSourceBidderMap.returns({[s2sTesting.CLIENT]: [], [s2sTesting.SERVER]: []});
-      callBids();
-
-      // server adapter
-      checkServerCalled(2, 2);
-
-      // appnexus
-      sinon.assert.notCalled(appnexusAdapterMock.callBids);
-
-      // adequant
-      sinon.assert.notCalled(adequantAdapterMock.callBids);
-    });
-
-    it('calls client adapter if one client source defined', function () {
-      stubGetSourceBidderMap.returns({[s2sTesting.CLIENT]: ['appnexus'], [s2sTesting.SERVER]: []});
-      callBids();
-
-      // server adapter
-      checkServerCalled(2, 2);
-
-      // appnexus
-      checkClientCalled(appnexusAdapterMock, 2);
-
-      // adequant
-      sinon.assert.notCalled(adequantAdapterMock.callBids);
-    });
-
-    it('calls client adapters if client sources defined', function () {
-      stubGetSourceBidderMap.returns({[s2sTesting.CLIENT]: ['appnexus', 'adequant'], [s2sTesting.SERVER]: []});
-      callBids();
-
-      // server adapter
-      checkServerCalled(2, 2);
-
-      // appnexus
-      checkClientCalled(appnexusAdapterMock, 2);
-
-      // adequant
-      checkClientCalled(adequantAdapterMock, 2);
-    });
-
-    it('does not call server adapter for bidders that go to client', function () {
-      stubGetSourceBidderMap.returns({[s2sTesting.CLIENT]: ['appnexus', 'adequant'], [s2sTesting.SERVER]: []});
-      var adUnits = getTestAdUnits();
-      adUnits[0].bids[0].finalSource = s2sTesting.CLIENT;
-      adUnits[0].bids[1].finalSource = s2sTesting.CLIENT;
-      adUnits[1].bids[0].finalSource = s2sTesting.CLIENT;
-      adUnits[1].bids[1].finalSource = s2sTesting.CLIENT;
-      callBids(adUnits);
-
-      // server adapter
       sinon.assert.notCalled(prebidServerAdapterMock.callBids);
 
       // appnexus
@@ -1889,288 +1419,6 @@
       config.setConfig({s2sConfig: [TEST_CONFIG, TEST_CONFIG2]});
       callBids();
 
->>>>>>> 23efd639
-      sinon.assert.notCalled(prebidServerAdapterMock.callBids);
-
-      // appnexus
-      checkClientCalled(appnexusAdapterMock, 2);
-
-      // adequant
-      checkClientCalled(adequantAdapterMock, 2);
-
-<<<<<<< HEAD
-    it('does not call client adapters for bidders that go to server', function () {
-      stubGetSourceBidderMap.returns({[s2sTesting.CLIENT]: ['appnexus', 'adequant'], [s2sTesting.SERVER]: []});
-      var adUnits = getTestAdUnits();
-      adUnits[0].bids[0].finalSource = s2sTesting.SERVER;
-      adUnits[0].bids[1].finalSource = s2sTesting.SERVER;
-      adUnits[1].bids[0].finalSource = s2sTesting.SERVER;
-      adUnits[1].bids[1].finalSource = s2sTesting.SERVER;
-      callBids(adUnits);
-
-      // server adapter
-      checkServerCalled(2, 2);
-
-      // appnexus
-      sinon.assert.notCalled(appnexusAdapterMock.callBids);
-
-      // adequant
-      sinon.assert.notCalled(adequantAdapterMock.callBids);
-    });
-
-    it('calls client and server adapters for bidders that go to both', function () {
-      stubGetSourceBidderMap.returns({[s2sTesting.CLIENT]: ['appnexus', 'adequant'], [s2sTesting.SERVER]: []});
-      var adUnits = getTestAdUnits();
-      // adUnits[0].bids[0].finalSource = s2sTesting.BOTH;
-      // adUnits[0].bids[1].finalSource = s2sTesting.BOTH;
-      // adUnits[1].bids[0].finalSource = s2sTesting.BOTH;
-      // adUnits[1].bids[1].finalSource = s2sTesting.BOTH;
-      callBids(adUnits);
-
-      // server adapter
-      checkServerCalled(2, 2);
-
-      // appnexus
-      checkClientCalled(appnexusAdapterMock, 2);
-
-      // adequant
-      checkClientCalled(adequantAdapterMock, 2);
-    });
-
-    it('makes mixed client/server adapter calls for mixed bidder sources', function () {
-      stubGetSourceBidderMap.returns({[s2sTesting.CLIENT]: ['appnexus', 'adequant'], [s2sTesting.SERVER]: []});
-      var adUnits = getTestAdUnits();
-      adUnits[0].bids[0].finalSource = s2sTesting.CLIENT;
-      adUnits[0].bids[1].finalSource = s2sTesting.CLIENT;
-      adUnits[1].bids[0].finalSource = s2sTesting.SERVER;
-      adUnits[1].bids[1].finalSource = s2sTesting.SERVER;
-      callBids(adUnits);
-
-      // server adapter
-      checkServerCalled(1, 2);
-
-      // appnexus
-      checkClientCalled(appnexusAdapterMock, 1);
-
-      // adequant
-      checkClientCalled(adequantAdapterMock, 1);
-    });
-  });
-
-  describe('Multiple Server s2sTesting', function () {
-    let doneStub = sinon.stub();
-    let ajaxStub = sinon.stub();
-
-    function getTestAdUnits() {
-      // copy adUnits
-      return utils.deepClone(getAdUnits()).map(adUnit => {
-        adUnit.bids = adUnit.bids.filter(bid => {
-          return includes(['adequant', 'appnexus', 'pubmatic', 'rubicon'],
-            bid.bidder);
-        });
-        return adUnit;
-      })
-    }
-
-    function callBids(adUnits = getTestAdUnits()) {
-      let bidRequests = adapterManager.makeBidRequests(adUnits, 1111, 2222, 1000);
-      adapterManager.callBids(adUnits, bidRequests, doneStub, ajaxStub);
-    }
-
-    function checkServerCalled(numAdUnits, firstConfigNumBids, secondConfigNumBids) {
-      let requestObjects = [];
-      let configBids;
-      if (firstConfigNumBids === 0 || secondConfigNumBids === 0) {
-        configBids = Math.max(firstConfigNumBids, secondConfigNumBids)
-        sinon.assert.calledOnce(prebidServerAdapterMock.callBids);
-        let requestObj1 = prebidServerAdapterMock.callBids.firstCall.args[0];
-        requestObjects.push(requestObj1)
-      } else {
-        sinon.assert.calledTwice(prebidServerAdapterMock.callBids);
-        let requestObj1 = prebidServerAdapterMock.callBids.firstCall.args[0];
-        let requestObj2 = prebidServerAdapterMock.callBids.secondCall.args[0];
-        requestObjects.push(requestObj1, requestObj2);
-      }
-
-      requestObjects.forEach((requestObj, index) => {
-        const numBids = configBids !== undefined ? configBids : index === 0 ? firstConfigNumBids : secondConfigNumBids
-        expect(requestObj.ad_units.length).to.equal(numAdUnits);
-        for (let i = 0; i < numAdUnits; i++) {
-          expect(requestObj.ad_units[i].bids.filter((bid) => {
-            return bid.bidder === 'appnexus' || bid.bidder === 'adequant' || bid.bidder === 'pubmatic';
-          }).length).to.equal(numBids);
-        }
-      })
-    }
-
-    function checkClientCalled(adapter, numBids) {
-      sinon.assert.calledOnce(adapter.callBids);
-      expect(adapter.callBids.firstCall.args[0].bids.length).to.equal(numBids);
-    }
-
-    beforeEach(function () {
-      allS2SBidders.length = 0;
-      clientTestAdapters.length = 0
-
-      adapterManager.bidderRegistry['prebidServer'] = prebidServerAdapterMock;
-      adapterManager.bidderRegistry['adequant'] = adequantAdapterMock;
-      adapterManager.bidderRegistry['appnexus'] = appnexusAdapterMock;
-      adapterManager.bidderRegistry['rubicon'] = rubiconAdapterMock;
-      adapterManager.bidderRegistry['pubmatic'] = pubmaticAdapterMock;
-
-      prebidServerAdapterMock.callBids.reset();
-      adequantAdapterMock.callBids.reset();
-      appnexusAdapterMock.callBids.reset();
-      rubiconAdapterMock.callBids.reset();
-      pubmaticAdapterMock.callBids.reset();
-    });
-
-    it('calls server adapter if no sources defined for config where testing is true, ' +
-    'calls client adapter for second config where testing is false', function () {
-      let TEST_CONFIG = utils.deepClone(CONFIG);
-      Object.assign(TEST_CONFIG, {
-        bidders: ['appnexus', 'adequant'],
-        testing: true,
-      });
-      let TEST_CONFIG2 = utils.deepClone(CONFIG2);
-      Object.assign(TEST_CONFIG2, {
-        bidders: ['pubmatic'],
-        testing: true
-      });
-
-      config.setConfig({s2sConfig: [TEST_CONFIG, TEST_CONFIG2]});
-
-      callBids();
-
-      // server adapter
-      checkServerCalled(2, 2, 1);
-
-      // appnexus
-      sinon.assert.notCalled(appnexusAdapterMock.callBids);
-
-      // adequant
-      sinon.assert.notCalled(adequantAdapterMock.callBids);
-
-      // pubmatic
-      sinon.assert.notCalled(pubmaticAdapterMock.callBids);
-
-      // rubicon
-      sinon.assert.called(rubiconAdapterMock.callBids);
-    });
-
-    it('calls client adapter if one client source defined for config where testing is true, ' +
-    'calls client adapter for second config where testing is false', function () {
-      let TEST_CONFIG = utils.deepClone(CONFIG);
-      Object.assign(TEST_CONFIG, {
-        bidders: ['appnexus', 'adequant'],
-        bidderControl: {
-          appnexus: {
-            bidSource: { server: 0, client: 100 },
-            includeSourceKvp: true,
-          },
-        },
-        testing: true,
-      });
-      let TEST_CONFIG2 = utils.deepClone(CONFIG2);
-      Object.assign(TEST_CONFIG2, {
-        bidders: ['pubmatic'],
-        testing: true
-      });
-
-      config.setConfig({s2sConfig: [TEST_CONFIG, TEST_CONFIG2]});
-      callBids();
-
-      // server adapter
-      checkServerCalled(2, 1, 1);
-
-      // appnexus
-      checkClientCalled(appnexusAdapterMock, 2);
-
-      // adequant
-      sinon.assert.notCalled(adequantAdapterMock.callBids);
-
-      // pubmatic
-      sinon.assert.notCalled(pubmaticAdapterMock.callBids);
-
-      // rubicon
-      checkClientCalled(rubiconAdapterMock, 1);
-    });
-
-    it('calls client adapters if client sources defined in first config and server in second config', function () {
-      let TEST_CONFIG = utils.deepClone(CONFIG);
-      Object.assign(TEST_CONFIG, {
-        bidders: ['appnexus', 'adequant'],
-        bidderControl: {
-          appnexus: {
-            bidSource: { server: 0, client: 100 },
-            includeSourceKvp: true,
-          },
-          adequant: {
-            bidSource: { server: 0, client: 100 },
-            includeSourceKvp: true,
-          },
-        },
-        testing: true,
-      });
-
-      let TEST_CONFIG2 = utils.deepClone(CONFIG2);
-      Object.assign(TEST_CONFIG2, {
-        bidders: ['pubmatic'],
-        testing: true
-      });
-
-      config.setConfig({s2sConfig: [TEST_CONFIG, TEST_CONFIG2]});
-
-      callBids();
-
-      // server adapter
-      checkServerCalled(2, 0, 1);
-
-      // appnexus
-      checkClientCalled(appnexusAdapterMock, 2);
-
-      // adequant
-      checkClientCalled(adequantAdapterMock, 2);
-
-      // pubmatic
-      sinon.assert.notCalled(pubmaticAdapterMock.callBids);
-
-      // rubicon
-      checkClientCalled(rubiconAdapterMock, 1);
-    });
-
-    it('does not call server adapter for bidders that go to client when both configs are set to client', function () {
-      let TEST_CONFIG = utils.deepClone(CONFIG);
-      Object.assign(TEST_CONFIG, {
-        bidders: ['appnexus', 'adequant'],
-        bidderControl: {
-          appnexus: {
-            bidSource: { server: 0, client: 100 },
-            includeSourceKvp: true,
-          },
-          adequant: {
-            bidSource: { server: 0, client: 100 },
-            includeSourceKvp: true,
-          },
-        },
-        testing: true,
-      });
-
-      let TEST_CONFIG2 = utils.deepClone(CONFIG2);
-      Object.assign(TEST_CONFIG2, {
-        bidders: ['pubmatic'],
-        bidderControl: {
-          pubmatic: {
-            bidSource: { server: 0, client: 100 },
-            includeSourceKvp: true,
-          },
-        },
-        testing: true
-      });
-
-      config.setConfig({s2sConfig: [TEST_CONFIG, TEST_CONFIG2]});
-      callBids();
-
       sinon.assert.notCalled(prebidServerAdapterMock.callBids);
 
       // appnexus
@@ -2216,45 +1464,6 @@
         testing: true
       });
 
-=======
-      // pubmatic
-      checkClientCalled(pubmaticAdapterMock, 2);
-
-      // rubicon
-      checkClientCalled(rubiconAdapterMock, 1);
-    });
-
-    it('does not call client adapters for bidders in either config when testServerOnly if true in first config', function () {
-      let TEST_CONFIG = utils.deepClone(CONFIG);
-      Object.assign(TEST_CONFIG, {
-        bidders: ['appnexus', 'adequant'],
-        testServerOnly: true,
-        bidderControl: {
-          appnexus: {
-            bidSource: { server: 0, client: 100 },
-            includeSourceKvp: true,
-          },
-          adequant: {
-            bidSource: { server: 100, client: 0 },
-            includeSourceKvp: true,
-          },
-        },
-        testing: true,
-      });
-
-      let TEST_CONFIG2 = utils.deepClone(CONFIG2);
-      Object.assign(TEST_CONFIG2, {
-        bidders: ['pubmatic'],
-        bidderControl: {
-          pubmatic: {
-            bidSource: { server: 0, client: 100 },
-            includeSourceKvp: true,
-          }
-        },
-        testing: true
-      });
-
->>>>>>> 23efd639
       config.setConfig({s2sConfig: [TEST_CONFIG, TEST_CONFIG2]});
       callBids();
 
