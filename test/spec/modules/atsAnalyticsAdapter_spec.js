--- conflicted
+++ resolved
@@ -26,14 +26,11 @@
   describe('track', function () {
     it('builds and sends request and response data', function () {
       sinon.stub(atsAnalyticsAdapter, 'shouldFireRequest').returns(true);
-<<<<<<< HEAD
-=======
       sinon.stub(atsAnalyticsAdapter, 'getUserAgent').returns('Mozilla/5.0 (Macintosh; Intel Mac OS X 10_7_5) AppleWebKit/536.25 (KHTML, like Gecko) Version/6.0 Safari/536.25');
       let now = new Date();
       now.setTime(now.getTime() + 3600000);
       storage.setCookie('_lr_env_src_ats', 'true', now.toUTCString());
       storage.setCookie('_lr_sampling_rate', '10', now.toUTCString());
->>>>>>> eea7c792
 
       let initOptions = {
         pid: '10433394'
