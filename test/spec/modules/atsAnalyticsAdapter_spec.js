--- conflicted
+++ resolved
@@ -12,21 +12,15 @@
 
 export const storage = getStorageManager();
 let sandbox;
-<<<<<<< HEAD
-=======
 let clock;
 let now = new Date();
 
->>>>>>> a0a72f7a
 describe('ats analytics adapter', function () {
   beforeEach(function () {
     sinon.stub(events, 'getEvents').returns([]);
     storage.setCookie('_lr_env_src_ats', 'true', 'Thu, 01 Jan 1970 00:00:01 GMT');
     sandbox = sinon.sandbox.create();
-<<<<<<< HEAD
-=======
     clock = sandbox.useFakeTimers(now.getTime());
->>>>>>> a0a72f7a
   });
 
   afterEach(function () {
@@ -35,19 +29,12 @@
     atsAnalyticsAdapter.disableAnalytics();
     Math.random.restore();
     sandbox.restore();
-<<<<<<< HEAD
-=======
     clock.restore();
->>>>>>> a0a72f7a
   });
 
   describe('track', function () {
     it('builds and sends request and response data', function () {
       sinon.stub(Math, 'random').returns(0.99);
-<<<<<<< HEAD
-      sinon.stub(atsAnalyticsAdapter, 'shouldFireRequest').returns(true);
-=======
->>>>>>> a0a72f7a
       sinon.stub(atsAnalyticsAdapter, 'getUserAgent').returns('Mozilla/5.0 (Macintosh; Intel Mac OS X 10_7_5) AppleWebKit/536.25 (KHTML, like Gecko) Version/6.0 Safari/536.25');
 
       now.setTime(now.getTime() + 3600000);
@@ -109,11 +96,7 @@
       let expectedAfterBid = {
         'Data': [{
           'has_envelope': true,
-<<<<<<< HEAD
-          'adapter_version': 2,
-=======
           'adapter_version': 3,
->>>>>>> a0a72f7a
           'bidder': 'appnexus',
           'bid_id': '30c77d079cdf17',
           'auction_id': 'a5b849e5-87d7-4205-8300-d063084fcfb7',
@@ -255,11 +238,7 @@
       sinon.stub(atsAnalyticsAdapter, 'getUserAgent').returns('Mozilla/5.0 (Macintosh; Intel Mac OS X 10_7_5) AppleWebKit/536.25 (KHTML, like Gecko) Version/6.0 Safari/536.25');
       sinon.stub(Math, 'random').returns(0.99);
       // publisher can try to pass anything they want but we will set sampling rate to 100, which means we will have 1% of requests
-<<<<<<< HEAD
-      let result = atsAnalyticsAdapter.shouldFireRequest(10);
-=======
       let result = atsAnalyticsAdapter.shouldFireRequest(8);
->>>>>>> a0a72f7a
       expect(result).to.equal(true);
     })
     it('should not fire analytics request if math random is something other then 0.99', function () {
