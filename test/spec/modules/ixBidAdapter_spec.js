import * as utils from 'src/utils.js';
import { config } from 'src/config.js';
import { expect } from 'chai';
import { newBidder } from 'src/adapters/bidderFactory.js';
import { spec, storage, ERROR_CODES } from '../../../modules/ixBidAdapter.js';
import { createEidsArray } from 'modules/userId/eids.js';
import { deepAccess } from '../../../src/utils.js';

describe('IndexexchangeAdapter', function () {
  const IX_SECURE_ENDPOINT = 'https://htlb.casalemedia.com/cygnus';
  const VIDEO_ENDPOINT_VERSION = 8.1;
  const BANNER_ENDPOINT_VERSION = 7.2;

  const SAMPLE_SCHAIN = {
    'ver': '1.0',
    'complete': 1,
    'nodes': [
      {
        'asi': 'indirectseller.com',
        'sid': '00001',
        'hp': 1
      },
      {
        'asi': 'indirectseller-2.com',
        'sid': '00002',
        'hp': 2
      }
    ]
  };
  const LARGE_SET_OF_SIZES = [
    [300, 250],
    [600, 410],
    [336, 280],
    [400, 300],
    [320, 50],
    [360, 360],
    [250, 250],
    [320, 250],
    [400, 250],
    [387, 359],
    [300, 50],
    [372, 250],
    [320, 320],
    [412, 412],
    [327, 272],
    [312, 260],
    [384, 320],
    [335, 250],
    [366, 305],
    [374, 250],
    [375, 375],
    [272, 391],
    [364, 303],
    [414, 414],
    [366, 375],
    [272, 360],
    [364, 373],
    [366, 359],
    [320, 100],
    [360, 250],
    [468, 60],
    [480, 300],
    [600, 400],
    [600, 300],
    [33, 28],
    [40, 30],
    [32, 5],
    [36, 36],
    [25, 25],
    [320, 25],
    [400, 25],
    [387, 35],
    [300, 5],
    [372, 20],
    [320, 32],
    [412, 41],
    [327, 27],
    [312, 26],
    [384, 32],
    [335, 25],
    [366, 30],
    [374, 25],
    [375, 37],
    [272, 31],
    [364, 303],
    [414, 41],
    [366, 35],
    [272, 60],
    [364, 73],
    [366, 59],
    [320, 10],
    [360, 25],
    [468, 6],
    [480, 30],
    [600, 40],
    [600, 30]
  ];

  const ONE_VIDEO = [
    {
      bidder: 'ix',
      params: {
        siteId: '456',
        video: {
          skippable: false,
          mimes: [
            'video/mp4',
            'video/webm'
          ],
          minduration: 0,
          maxduration: 60,
          protocols: [2]
        },
        size: [400, 100]
      },
      sizes: [[400, 100]],
      mediaTypes: {
        video: {
          context: 'instream',
          playerSize: [[400, 100]]
        }
      },
      adUnitCode: 'div-gpt-ad-1460505748562-0',
      transactionId: '173f49a8-7549-4218-a23c-e7ba59b47230',
      bidId: '1a2b3c4e',
      bidderRequestId: '11a22b33c44e',
      auctionId: '1aa2bb3cc4de',
      schain: SAMPLE_SCHAIN
    }
  ];

  const ONE_BANNER = [
    {
      bidder: 'ix',
      params: {
        siteId: '123',
        size: [300, 250]
      },
      sizes: [[300, 250]],
      mediaTypes: {
        banner: {
          sizes: [[300, 250]]
        }
      },
      adUnitCode: 'div-gpt-ad-1460505748561-0',
      transactionId: '173f49a8-7549-4218-a23c-e7ba59b47229',
      bidId: '1a2b3c4d',
      bidderRequestId: '11a22b33c44d',
      auctionId: '1aa2bb3cc4dd',
      schain: SAMPLE_SCHAIN
    }
  ];

  const DEFAULT_BANNER_VALID_BID = [
    {
      bidder: 'ix',
      params: {
        siteId: '123',
        size: [300, 250]
      },
      sizes: [[300, 250], [300, 600]],
      mediaTypes: {
        banner: {
          sizes: [[300, 250], [300, 600]]
        }
      },
      adUnitCode: 'div-gpt-ad-1460505748561-0',
      transactionId: '173f49a8-7549-4218-a23c-e7ba59b47229',
      bidId: '1a2b3c4d',
      bidderRequestId: '11a22b33c44d',
      auctionId: '1aa2bb3cc4dd',
      schain: SAMPLE_SCHAIN
    }
  ];

  const DEFAULT_BANNER_VALID_BID_PARAM_NO_SIZE = [
    {
      bidder: 'ix',
      params: {
        siteId: '123'
      },
      mediaTypes: {
        banner: {
          sizes: [[300, 250], [300, 600]]
        }
      },
      adUnitCode: 'div-gpt-ad-1460505748561-0',
      transactionId: '173f49a8-7549-4218-a23c-e7ba59b47229',
      bidId: '1a2b3c4d',
      bidderRequestId: '11a22b33c44d',
      auctionId: '1aa2bb3cc4dd',
      schain: SAMPLE_SCHAIN
    }
  ];

  const DEFAULT_VIDEO_VALID_BID = [
    {
      bidder: 'ix',
      params: {
        siteId: '456',
        video: {
          skippable: false,
          mimes: [
            'video/mp4',
            'video/webm'
          ],
          minduration: 0,
          maxduration: 60,
          protocols: [2]
        },
        size: [400, 100]
      },
      sizes: [[400, 100], [200, 400]],
      mediaTypes: {
        video: {
          context: 'instream',
          playerSize: [[400, 100], [200, 400]]
        }
      },
      adUnitCode: 'div-gpt-ad-1460505748562-0',
      transactionId: '173f49a8-7549-4218-a23c-e7ba59b47230',
      bidId: '1a2b3c4e',
      bidderRequestId: '11a22b33c44e',
      auctionId: '1aa2bb3cc4de',
      schain: SAMPLE_SCHAIN
    }
  ];

  const DEFAULT_MULTIFORMAT_BANNER_VALID_BID = [
    {
      bidder: 'ix',
      params: {
        siteId: '123',
        size: [300, 250],
      },
      mediaTypes: {
        video: {
          context: 'outstream',
          playerSize: [600, 700]
        },
        banner: {
          sizes: [[300, 250], [300, 600], [400, 500]]
        }
      },
      adUnitCode: 'div-gpt-ad-1460505748562-0',
      transactionId: '173f49a8-7549-4218-a23c-e7ba59b47230',
      bidId: '1a2b3c4e',
      bidderRequestId: '11a22b33c44e',
      auctionId: '1aa2bb3cc4de',
      schain: SAMPLE_SCHAIN
    }
  ];

  const DEFAULT_MULTIFORMAT_VIDEO_VALID_BID = [
    {
      bidder: 'ix',
      params: {
        siteId: '456',
        video: {
          skippable: false,
          mimes: [
            'video/mp4',
            'video/webm'
          ],
          minduration: 0,
          maxduration: 60,
          protocols: [1]
        },
        size: [300, 250]
      },
      mediaTypes: {
        video: {
          context: 'outstream',
          playerSize: [300, 250]
        },
        banner: {
          sizes: [[300, 250], [300, 600]]
        }
      },
      adUnitCode: 'div-gpt-ad-1460505748562-0',
      transactionId: '273f49a8-7549-4218-a23c-e7ba59b47230',
      bidId: '1a2b3c4e',
      bidderRequestId: '11a22b33c44e',
      auctionId: '1aa2bb3cc4de',
      schain: SAMPLE_SCHAIN
    }
  ];

  const DEFAULT_BANNER_BID_RESPONSE = {
    cur: 'USD',
    id: '11a22b33c44d',
    seatbid: [
      {
        bid: [
          {
            crid: '12345',
            adomain: ['www.abc.com'],
            adid: '14851455',
            impid: '1a2b3c4d',
            cid: '3051266',
            price: 100,
            w: 300,
            h: 250,
            id: '1',
            ext: {
              dspid: 50,
              pricelevel: '_100',
              advbrandid: 303325,
              advbrand: 'OECTA'
            },
            adm: '<a target="_blank" href="https://www.indexexchange.com"></a>'
          }
        ],
        seat: '3970'
      }
    ]
  };

  const DEFAULT_BANNER_BID_RESPONSE_WITHOUT_ADOMAIN = {
    cur: 'USD',
    id: '11a22b33c44d',
    seatbid: [
      {
        bid: [
          {
            crid: '12345',
            adid: '14851455',
            impid: '1a2b3c4d',
            cid: '3051266',
            price: 100,
            w: 300,
            h: 250,
            id: '1',
            ext: {
              dspid: 50,
              pricelevel: '_100',
              advbrandid: 303325,
              advbrand: 'OECTA'
            },
            adm: '<a target="_blank" href="https://www.indexexchange.com"></a>'
          }
        ],
        seat: '3970'
      }
    ]
  };

  const DEFAULT_VIDEO_BID_RESPONSE = {
    cur: 'USD',
    id: '1aa2bb3cc4de',
    seatbid: [
      {
        bid: [
          {
            crid: '12346',
            adomain: ['www.abcd.com'],
            adid: '14851456',
            impid: '1a2b3c4e',
            cid: '3051267',
            price: 110,
            id: '2',
            ext: {
              vasturl: 'www.abcd.com/vast',
              errorurl: 'www.abcd.com/error',
              dspid: 51,
              pricelevel: '_110',
              advbrandid: 303326,
              advbrand: 'OECTB'
            }
          }
        ],
        seat: '3971'
      }
    ]
  };

  const DEFAULT_VIDEO_BID_RESPONSE_WITH_MTYPE_SET = {
    cur: 'USD',
    id: '1aa2bb3cc4de',
    seatbid: [
      {
        bid: [
          {
            crid: '12346',
            adomain: ['www.abcd.com'],
            adid: '14851456',
            impid: '1a2b3c4e',
            cid: '3051267',
            price: 110,
            id: '2',
            mtype: 2,
            adm: '<?xml version=\"1.0\" encoding=\"UTF-8\"?><VAST xmlns:xsi=\"http://www.w3.org/2001/XMLSchema-instance\" xsi:noNamespaceSchemaLocation=\"vast.xsd\" version=\"3.0\"> <Ad id=\"488427365\">  <InLine>   <AdSystem>Test</AdSystem>   <AdTitle>In-Stream Video</AdTitle> </InLine> </Ad></VAST',
            ext: {
              vasturl: 'www.abcd.com/vast',
              errorurl: 'www.abcd.com/error',
              dspid: 51,
              pricelevel: '_110',
              advbrandid: 303326,
              advbrand: 'OECTB'
            }
          }
        ],
        seat: '3971'
      }
    ]
  };

  const DEFAULT_OPTION = {
    gdprConsent: {
      gdprApplies: true,
      consentString: '3huaa11=qu3198ae',
      vendorData: {}
    },
    refererInfo: {
      referer: 'https://www.prebid.org',
      canonicalUrl: 'https://www.prebid.org/the/link/to/the/page'
    }
  };

  const DEFAULT_IDENTITY_RESPONSE = {
    IdentityIp: {
      responsePending: false,
      data: {
        source: 'identityinc.com',
        uids: [
          {
            id: 'identityid'
          }
        ]
      }
    }
  };

  const DEFAULT_BIDDER_REQUEST_DATA = {
    ac: 'j',
    r: JSON.stringify({
      id: '345',
      imp: [
        {
          id: '1a2b3c4e',
          video: {
            w: 640,
            h: 480,
            placement: 1
          }
        }
      ],
      site: {
        ref: 'https://ref.com/ref.html',
        page: 'https://page.com'
      },
    }),
    s: '21',
    sd: 1,
    t: 1000,
    v: 8.1
  };

  const DEFAULT_USERID_DATA = {
    idl_env: '1234-5678-9012-3456', // Liveramp
    netId: 'testnetid123', // NetId
    IDP: 'userIDP000', // IDP
    fabrickId: 'fabrickId9000', // FabrickId
    // so structured because when calling createEidsArray, UID2's getValue func takes .id to set in uids
    uid2: { id: 'testuid2' }, // UID 2.0
    // similar to uid2, but id5's getValue takes .uid
    id5id: { uid: 'testid5id' } // ID5
  };

  const DEFAULT_USERIDASEIDS_DATA = createEidsArray(DEFAULT_USERID_DATA);

  const DEFAULT_USERID_PAYLOAD = [
    {
      source: 'liveramp.com',
      uids: [{
        id: DEFAULT_USERID_DATA.idl_env,
        ext: {
          rtiPartner: 'idl'
        }
      }]
    }, {
      source: 'netid.de',
      uids: [{
        id: DEFAULT_USERID_DATA.netId,
        ext: {
          rtiPartner: 'NETID'
        }
      }]
    }, {
      source: 'neustar.biz',
      uids: [{
        id: DEFAULT_USERID_DATA.fabrickId,
        ext: {
          rtiPartner: 'fabrickId'
        }
      }]
    }, {
      source: 'uidapi.com',
      uids: [{
        id: DEFAULT_USERID_DATA.uid2.id,
        ext: {
          rtiPartner: 'UID2'
        }
      }]
    }, {
      source: 'id5-sync.com',
      uids: [{
        id: DEFAULT_USERID_DATA.id5id.uid
      }]
    }
  ];

  const DEFAULT_USERID_BID_DATA = {
    lotamePanoramaId: 'bd738d136bdaa841117fe9b331bb4',
    flocId: { id: '1234', version: 'chrome.1.2' }
  };

  const DEFAULT_FLOC_USERID_PAYLOAD = [
    {
      source: 'chrome.com',
      uids: [{
        id: DEFAULT_USERID_BID_DATA.flocId.id,
        ext: {
          rtiPartner: 'flocId',
          ver: DEFAULT_USERID_BID_DATA.flocId.version
        }
      }]
    }
  ];

  describe('inherited functions', function () {
    it('should exists and is a function', function () {
      const adapter = newBidder(spec);
      expect(adapter.callBids).to.exist.and.to.be.a('function');
    });
  });

  describe('getUserSync tests', function () {
    it('UserSync test : check type = iframe, check usermatch URL', function () {
      const syncOptions = {
        'iframeEnabled': true
      }
      let userSync = spec.getUserSyncs(syncOptions);
      expect(userSync[0].type).to.equal('iframe');
      const USER_SYNC_URL = 'https://js-sec.indexww.com/um/ixmatch.html';
      expect(userSync[0].url).to.equal(USER_SYNC_URL);
    });

    it('When iframeEnabled is false, no userSync should be returned', function () {
      const syncOptions = {
        'iframeEnabled': false
      }
      let userSync = spec.getUserSyncs(syncOptions);
      expect(userSync).to.be.an('array').that.is.empty;
    });
  });

  describe('isBidRequestValid', function () {
    it('should return true when required params found for a banner or video ad', function () {
      expect(spec.isBidRequestValid(DEFAULT_BANNER_VALID_BID[0])).to.equal(true);
      expect(spec.isBidRequestValid(DEFAULT_VIDEO_VALID_BID[0])).to.equal(true);
    });

    it('should return true when optional bidFloor params found for an ad', function () {
      const bid = utils.deepClone(DEFAULT_BANNER_VALID_BID[0]);
      bid.params.bidFloor = 50;
      bid.params.bidFloorCur = 'USD';
      expect(spec.isBidRequestValid(bid)).to.equal(true);
    });

    it('should return true when siteID is number', function () {
      const bid = utils.deepClone(DEFAULT_BANNER_VALID_BID[0]);
      bid.params.siteId = 123;
      expect(spec.isBidRequestValid(bid)).to.equal(true);
    });

    it('should return false when siteID is missing', function () {
      const bid = utils.deepClone(DEFAULT_BANNER_VALID_BID[0]);
      delete bid.params.siteId;
      expect(spec.isBidRequestValid(bid)).to.equal(false);
    });

    it('should return True when size is missing ', function () {
      const bid = utils.deepClone(DEFAULT_BANNER_VALID_BID[0]);
      delete bid.params.size;
      expect(spec.isBidRequestValid(bid)).to.equal(true);
    });

    it('should return false when size array is wrong length', function () {
      const bid = utils.deepClone(DEFAULT_BANNER_VALID_BID[0]);
      bid.params.size = [
        300,
        250,
        250
      ];
      expect(spec.isBidRequestValid(bid)).to.equal(false);
    });

    it('should return false when size array is array of strings', function () {
      const bid = utils.deepClone(DEFAULT_BANNER_VALID_BID[0]);
      bid.params.size = ['300', '250'];
      expect(spec.isBidRequestValid(bid)).to.equal(false);
    });

    it('should return false when mediaTypes.banner does not have sizes', function () {
      const bid = utils.deepClone(DEFAULT_BANNER_VALID_BID[0]);
      bid.mediaTypes = {
        banner: {
          size: [[300, 250]]
        }
      };
      expect(spec.isBidRequestValid(bid)).to.equal(false);
    });

    it('should return false when mediaTypes.video.playerSize does not include params.size', function () {
      const bid = utils.deepClone(DEFAULT_VIDEO_VALID_BID[0]);
      bid.mediaTypes = {
        video: {
          playerSize: [300, 250]
        }
      };
      bid.params.size = [100, 200];
      expect(spec.isBidRequestValid(bid)).to.equal(false);
    });

    it('should return true when mediaTypes.video.playerSize includes params.size', function () {
      const bid = utils.deepClone(DEFAULT_VIDEO_VALID_BID[0]);
      bid.mediaTypes = {
        video: {
          playerSize: [[300, 250], [200, 300]]
        }
      };
      bid.params.size = [[300, 250]];
      expect(spec.isBidRequestValid(bid)).to.equal(true);
    });

    it('should return true when bid.params.size is missing', function () {
      const bid = utils.deepClone(DEFAULT_VIDEO_VALID_BID[0]);
      delete bid.params.size;
      expect(spec.isBidRequestValid(bid)).to.equal(true);
    });

    it('should return false when minduration is missing', function () {
      const bid = utils.deepClone(DEFAULT_VIDEO_VALID_BID[0]);
      delete bid.params.video.minduration;
      expect(spec.isBidRequestValid(bid)).to.equal(false);
    });

    it('should return false when mediaType is native', function () {
      const bid = utils.deepClone(DEFAULT_BANNER_VALID_BID[0]);
      delete bid.params.mediaTypes;
      bid.mediaType = 'native';
      bid.sizes = [[300, 250]];
      expect(spec.isBidRequestValid(bid)).to.equal(false);
    });

    it('should return true when mediaType is missing and has sizes', function () {
      const bid = utils.deepClone(DEFAULT_BANNER_VALID_BID[0]);
      delete bid.mediaTypes;
      bid.sizes = [[300, 250]];
      expect(spec.isBidRequestValid(bid)).to.equal(true);
    });

    it('should return true when mediaType is banner', function () {
      const bid = utils.deepClone(DEFAULT_BANNER_VALID_BID[0]);
      delete bid.mediaTypes;
      bid.mediaType = 'banner';
      bid.sizes = [[300, 250]];
      expect(spec.isBidRequestValid(bid)).to.equal(true);
    });

    it('should return true when mediaType is video', function () {
      const bid = utils.deepClone(DEFAULT_VIDEO_VALID_BID[0]);
      delete bid.mediaTypes;
      bid.mediaType = 'video';
      bid.sizes = [[400, 100]];
      expect(spec.isBidRequestValid(bid)).to.equal(true);
    });

    it('should return true for banner bid when there are multiple mediaTypes (banner, outstream)', function () {
      const bid = utils.deepClone(DEFAULT_MULTIFORMAT_BANNER_VALID_BID[0]);
      expect(spec.isBidRequestValid(bid)).to.equal(true);
    });

    it('should return true for video bid when there are multiple mediaTypes (banner, outstream)', function () {
      const bid = utils.deepClone(DEFAULT_MULTIFORMAT_VIDEO_VALID_BID[0]);
      expect(spec.isBidRequestValid(bid)).to.equal(true);
    });

    it('should set bid[].renderer if renderer not defined at mediaType.video level', function () {
      const bid = spec.interpretResponse({ body: DEFAULT_VIDEO_BID_RESPONSE }, {
        data: DEFAULT_BIDDER_REQUEST_DATA, validBidRequests: DEFAULT_MULTIFORMAT_BANNER_VALID_BID
      });
      expect(bid[0].renderer).to.be.exist;
    });

    it('should not set bid[].renderer if renderer defined at mediaType.video level', function () {
      const outstreamAdUnit = DEFAULT_MULTIFORMAT_BANNER_VALID_BID;
      outstreamAdUnit[0].mediaTypes.video.renderer = {}
      const bid = spec.interpretResponse({ body: DEFAULT_VIDEO_BID_RESPONSE }, {
        data: DEFAULT_BIDDER_REQUEST_DATA, validBidRequests: DEFAULT_MULTIFORMAT_BANNER_VALID_BID
      });
      expect(bid[0].renderer).to.be.undefined;
    });

    it('should return false when there is only bidFloor', function () {
      const bid = utils.deepClone(DEFAULT_BANNER_VALID_BID[0]);
      bid.params.bidFloor = 50;
      expect(spec.isBidRequestValid(bid)).to.equal(false);
    });

    it('should return false when there is only bidFloorCur', function () {
      const bid = utils.deepClone(DEFAULT_BANNER_VALID_BID[0]);
      bid.params.bidFloorCur = 'USD';
      expect(spec.isBidRequestValid(bid)).to.equal(false);
    });

    it('should return false when bidFloor is string', function () {
      const bid = utils.deepClone(DEFAULT_BANNER_VALID_BID[0]);
      bid.params.bidFloor = '50';
      bid.params.bidFloorCur = 'USD';
      expect(spec.isBidRequestValid(bid)).to.equal(false);
    });

    it('should return false when bidFloorCur is number', function () {
      const bid = utils.deepClone(DEFAULT_BANNER_VALID_BID[0]);
      bid.params.bidFloor = 50;
      bid.params.bidFloorCur = 70;
      expect(spec.isBidRequestValid(bid)).to.equal(false);
    });

    it('should return false when required video properties are missing on both adunit & param levels', function () {
      const bid = utils.deepClone(DEFAULT_VIDEO_VALID_BID[0]);
      delete bid.params.video.mimes;
      expect(spec.isBidRequestValid(bid)).to.equal(false);
    });

    it('should return true when required video properties are at the adunit level', function () {
      const bid = utils.deepClone(DEFAULT_VIDEO_VALID_BID[0]);
      delete bid.params.video.mimes;
      bid.mediaTypes.video.mimes = ['video/mp4'];
      expect(spec.isBidRequestValid(bid)).to.equal(true);
    });

    it('should return true if protocols exists but protocol doesn\'t', function () {
      const bid = utils.deepClone(DEFAULT_VIDEO_VALID_BID[0]);
      expect(spec.isBidRequestValid(bid)).to.equal(true);
      delete bid.params.video.protocols;
      bid.mediaTypes.video.protocols = 1;
      expect(spec.isBidRequestValid(bid)).to.equal(true);
    });

    it('should return true if protocol exists but protocols doesn\'t', function () {
      const bid = utils.deepClone(DEFAULT_VIDEO_VALID_BID[0]);
      delete bid.params.video.protocols;
      bid.params.video.protocol = 1;
      expect(spec.isBidRequestValid(bid)).to.equal(true);
      delete bid.params.video.protocol;
      bid.mediaTypes.video.protocol = 1;
      expect(spec.isBidRequestValid(bid)).to.equal(true);
    });

    it('should return false if both protocol/protocols are missing', function () {
      const bid = utils.deepClone(DEFAULT_VIDEO_VALID_BID[0]);
      delete bid.params.video.protocols;
      expect(spec.isBidRequestValid(bid)).to.equal(false);
    });
  });

  describe('Roundel alias adapter', function () {
    const vaildBids = [DEFAULT_BANNER_VALID_BID, DEFAULT_VIDEO_VALID_BID, DEFAULT_MULTIFORMAT_BANNER_VALID_BID, DEFAULT_MULTIFORMAT_VIDEO_VALID_BID];
    const ALIAS_OPTIONS = Object.assign({
      bidderCode: 'roundel'
    }, DEFAULT_OPTION);

    it('should not build requests for mediaTypes if liveramp data is unavaliable', function () {
      vaildBids.forEach((validBid) => {
        const request = spec.buildRequests(validBid, ALIAS_OPTIONS);
        expect(request).to.be.an('array');
        expect(request).to.have.lengthOf(0);
      });
    });

    it('should build requests for mediaTypes if liveramp data is avaliable', function () {
      vaildBids.forEach((validBid) => {
        const cloneValidBid = utils.deepClone(validBid);
        cloneValidBid[0].userIdAsEids = utils.deepClone(DEFAULT_USERIDASEIDS_DATA);
        const request = spec.buildRequests(cloneValidBid, ALIAS_OPTIONS);
        const payload = JSON.parse(request[0].data.r);
        expect(request).to.be.an('array');
        expect(request).to.have.lengthOf.above(0); // should be 1 or more
<<<<<<< HEAD
        expect(payload.user.eids).to.have.lengthOf(4);
=======
        expect(payload.user.eids).to.have.lengthOf(6);
>>>>>>> f12529c7
        expect(payload.user.eids).to.deep.include(DEFAULT_USERID_PAYLOAD[0]);
      });
    });
  });

  describe('buildRequestsIdentity', function () {
    let request;
    let query;
    let testCopy;

    beforeEach(function () {
      window.headertag = {};
      window.headertag.getIdentityInfo = function () {
        return testCopy;
      };
      request = spec.buildRequests(DEFAULT_BANNER_VALID_BID, DEFAULT_OPTION)[0];
      query = request.data;
    });

    afterEach(function () {
      delete window.headertag;
    });

    describe('buildRequestSingleRTI', function () {
      before(function () {
        testCopy = JSON.parse(JSON.stringify(DEFAULT_IDENTITY_RESPONSE));
      });

      it('payload should have correct format and value (single identity partner)', function () {
        const payload = JSON.parse(query.r);

        expect(payload.user).to.exist;
        expect(payload.user.eids).to.exist;
        expect(payload.user.eids).to.be.an('array');
        expect(payload.user.eids).to.have.lengthOf(1);
      });

      it('identity data in impression should have correct format and value (single identity partner)', function () {
        const impression = JSON.parse(query.r).user.eids;
        expect(impression[0].source).to.equal(testCopy.IdentityIp.data.source);
        expect(impression[0].uids[0].id).to.equal(testCopy.IdentityIp.data.uids[0].id);
      });
    });

    describe('buildRequestMultipleIds', function () {
      before(function () {
        testCopy = JSON.parse(JSON.stringify(DEFAULT_IDENTITY_RESPONSE));
        testCopy.IdentityIp.data.uids.push(
          {
            id: '1234567'
          },
          {
            id: '2019-04-01TF2:34:41'
          }
        );
      });

      it('payload should have correct format and value (single identity w/ multi ids)', function () {
        const payload = JSON.parse(query.r);

        expect(payload.user).to.exist;
        expect(payload.user.eids).to.exist;
        expect(payload.user.eids).to.be.an('array');
        expect(payload.user.eids).to.have.lengthOf(1);
      });

      it('identity data in impression should have correct format and value (single identity w/ multi ids)', function () {
        const impression = JSON.parse(query.r).user.eids;

        expect(impression[0].source).to.equal(testCopy.IdentityIp.data.source);
        expect(impression[0].uids).to.have.lengthOf(3);
      });
    });

    describe('buildRequestMultipleRTI', function () {
      before(function () {
        testCopy = JSON.parse(JSON.stringify(DEFAULT_IDENTITY_RESPONSE));
        testCopy.JackIp = {
          responsePending: false,
          data: {
            source: 'jackinc.com',
            uids: [
              {
                id: 'jackid'
              }
            ]
          }
        }
        testCopy.GenericIp = {
          responsePending: false,
          data: {
            source: 'genericip.com',
            uids: [
              {
                id: 'genericipenvelope'
              }
            ]
          }
        }
      });

      it('payload should have correct format and value (multiple identity partners)', function () {
        const payload = JSON.parse(query.r);

        expect(payload.user).to.exist;
        expect(payload.user.eids).to.exist;
        expect(payload.user.eids).to.be.an('array');
        expect(payload.user.eids).to.have.lengthOf(3);
      });

      it('identity data in impression should have correct format and value (multiple identity partners)', function () {
        const impression = JSON.parse(query.r).user.eids;

        expect(impression[0].source).to.equal(testCopy.IdentityIp.data.source);
        expect(impression[0].uids).to.have.lengthOf(1);

        expect(impression[1].source).to.equal(testCopy.JackIp.data.source);
        expect(impression[1].uids).to.have.lengthOf(1);

        expect(impression[2].source).to.equal(testCopy.GenericIp.data.source);
        expect(impression[2].uids).to.have.lengthOf(1);
      });
    });

    describe('buildRequestNoData', function () {
      beforeEach(function () {
        testCopy = JSON.parse(JSON.stringify(DEFAULT_IDENTITY_RESPONSE));
      });

      it('payload should not have any user eids with an undefined identity data response', function () {
        window.headertag.getIdentityInfo = function () {
          return undefined;
        };
        request = spec.buildRequests(DEFAULT_BANNER_VALID_BID, DEFAULT_OPTION)[0];
        query = request.data;
        const payload = JSON.parse(query.r);

        expect(payload.user).to.exist;
        expect(payload.user.eids).to.not.exist;
      });

      it('payload should have user eids if least one partner data is available', function () {
        testCopy.GenericIp = {
          responsePending: true,
          data: {}
        }
        request = spec.buildRequests(DEFAULT_BANNER_VALID_BID, DEFAULT_OPTION)[0];
        query = request.data;
        const payload = JSON.parse(query.r);

        expect(payload.user).to.exist;
        expect(payload.user.eids).to.exist;
      });

      it('payload should not have any user eids if identity data is pending for all partners', function () {
        testCopy.IdentityIp.responsePending = true;
        request = spec.buildRequests(DEFAULT_BANNER_VALID_BID, DEFAULT_OPTION)[0];
        query = request.data;
        const payload = JSON.parse(query.r);

        expect(payload.user).to.exist;
        expect(payload.user.eids).to.not.exist;
      });

      it('payload should not have any user eids if identity data is pending or not available for all partners', function () {
        testCopy.IdentityIp.responsePending = false;
        testCopy.IdentityIp.data = {};
        request = spec.buildRequests(DEFAULT_BANNER_VALID_BID, DEFAULT_OPTION)[0];
        query = request.data;
        const payload = JSON.parse(query.r);

        expect(payload.user).to.exist;
        expect(payload.user.eids).to.not.exist;
      });
    });
  });

  describe('buildRequestsUserId', function () {
    let validIdentityResponse;
    let validUserIdPayload;

    beforeEach(function () {
      window.headertag = {};
      window.headertag.getIdentityInfo = function () {
        return validIdentityResponse;
      };
    });

    afterEach(function () {
      delete window.headertag;
    });

    it('IX adapter reads supported user modules from Prebid and adds it to Video', function () {
      const cloneValidBid = utils.deepClone(DEFAULT_VIDEO_VALID_BID);
      cloneValidBid[0].userIdAsEids = utils.deepClone(DEFAULT_USERIDASEIDS_DATA);
      const request = spec.buildRequests(cloneValidBid, DEFAULT_OPTION)[0];
      const payload = JSON.parse(request.data.r);

<<<<<<< HEAD
      expect(payload.user.eids).to.have.lengthOf(4);
      expect(payload.user.eids).to.deep.include(DEFAULT_USERID_PAYLOAD[0]);
      expect(payload.user.eids).to.deep.include(DEFAULT_USERID_PAYLOAD[1]);
      expect(payload.user.eids).to.deep.include(DEFAULT_USERID_PAYLOAD[2]);
      expect(payload.user.eids).to.deep.include(DEFAULT_USERID_PAYLOAD[3]);
=======
      expect(payload.user.eids).to.have.lengthOf(6);
      expect(payload.user.eids).to.have.deep.members(DEFAULT_USERID_PAYLOAD);
>>>>>>> f12529c7
    });

    it('IX adapter reads floc id from prebid userId and adds it to eids when there is not other eids', function () {
      const cloneValidBid = utils.deepClone(DEFAULT_BANNER_VALID_BID);
      cloneValidBid[0].userId = utils.deepClone(DEFAULT_USERID_BID_DATA);
      const request = spec.buildRequests(cloneValidBid, DEFAULT_OPTION)[0];
      const payload = JSON.parse(request.data.r);

      expect(payload.user.eids).to.have.lengthOf(1);
      expect(payload.user.eids).to.deep.include(DEFAULT_FLOC_USERID_PAYLOAD[0]);
    });

    it('IX adapter reads floc id from prebid userId and appends it to eids', function () {
      const cloneValidBid = utils.deepClone(DEFAULT_BANNER_VALID_BID);
      cloneValidBid[0].userIdAsEids = utils.deepClone(DEFAULT_USERIDASEIDS_DATA);
      cloneValidBid[0].userId = utils.deepClone(DEFAULT_USERID_BID_DATA);
      const request = spec.buildRequests(cloneValidBid, DEFAULT_OPTION)[0];
      const payload = JSON.parse(request.data.r);

<<<<<<< HEAD
      expect(payload.user.eids).to.have.lengthOf(5);
      expect(payload.user.eids).to.deep.include(DEFAULT_USERID_PAYLOAD[0]);
      expect(payload.user.eids).to.deep.include(DEFAULT_USERID_PAYLOAD[1]);
      expect(payload.user.eids).to.deep.include(DEFAULT_USERID_PAYLOAD[2]);
      expect(payload.user.eids).to.deep.include(DEFAULT_USERID_PAYLOAD[3]);
=======
      expect(payload.user.eids).to.have.lengthOf(7);
      expect(payload.user.eids).to.deep.include.members(DEFAULT_USERID_PAYLOAD);
>>>>>>> f12529c7
      expect(payload.user.eids).to.deep.include(DEFAULT_FLOC_USERID_PAYLOAD[0]);
    });

    it('IX adapter reads empty floc obj from prebid userId it, floc is not added to eids', function () {
      const cloneValidBid = utils.deepClone(DEFAULT_BANNER_VALID_BID);
      cloneValidBid[0].userIdAsEids = utils.deepClone(DEFAULT_USERIDASEIDS_DATA);
      cloneValidBid[0].userId = { 'flocId': {} }
      const request = spec.buildRequests(cloneValidBid, DEFAULT_OPTION)[0];
      const payload = JSON.parse(request.data.r);

<<<<<<< HEAD
      expect(payload.user.eids).to.have.lengthOf(4);
      expect(payload.user.eids).to.deep.include(DEFAULT_USERID_PAYLOAD[0]);
      expect(payload.user.eids).to.deep.include(DEFAULT_USERID_PAYLOAD[1]);
      expect(payload.user.eids).to.deep.include(DEFAULT_USERID_PAYLOAD[2]);
      expect(payload.user.eids).to.deep.include(DEFAULT_USERID_PAYLOAD[3]);
=======
      expect(payload.user.eids).to.have.lengthOf(6);
      expect(payload.user.eids).to.deep.include.members(DEFAULT_USERID_PAYLOAD);
>>>>>>> f12529c7
      expect(payload.user.eids).should.not.include(DEFAULT_FLOC_USERID_PAYLOAD[0]);
    });

    it('IX adapter reads floc obj from prebid userId it version is missing, floc is not added to eids', function () {
      const cloneValidBid = utils.deepClone(DEFAULT_BANNER_VALID_BID);
      cloneValidBid[0].userIdAsEids = utils.deepClone(DEFAULT_USERIDASEIDS_DATA);
      cloneValidBid[0].userId = { 'flocId': { 'id': 'abcd' } }
      const request = spec.buildRequests(cloneValidBid, DEFAULT_OPTION)[0];
      const payload = JSON.parse(request.data.r);

<<<<<<< HEAD
      expect(payload.user.eids).to.have.lengthOf(4);
      expect(payload.user.eids).to.deep.include(DEFAULT_USERID_PAYLOAD[0]);
      expect(payload.user.eids).to.deep.include(DEFAULT_USERID_PAYLOAD[1]);
      expect(payload.user.eids).to.deep.include(DEFAULT_USERID_PAYLOAD[2]);
      expect(payload.user.eids).to.deep.include(DEFAULT_USERID_PAYLOAD[3]);
=======
      expect(payload.user.eids).to.have.lengthOf(6);
      expect(payload.user.eids).to.deep.include.members(DEFAULT_USERID_PAYLOAD);
>>>>>>> f12529c7
      expect(payload.user.eids).should.not.include(DEFAULT_FLOC_USERID_PAYLOAD[0]);
    });

    it('IX adapter reads floc obj from prebid userId it ID is missing, floc is not added to eids', function () {
      const cloneValidBid = utils.deepClone(DEFAULT_BANNER_VALID_BID);
      cloneValidBid[0].userIdAsEids = utils.deepClone(DEFAULT_USERIDASEIDS_DATA);
      cloneValidBid[0].userId = { 'flocId': { 'version': 'chrome.a.b.c' } }
      const request = spec.buildRequests(cloneValidBid, DEFAULT_OPTION)[0];
      const payload = JSON.parse(request.data.r);

<<<<<<< HEAD
      expect(payload.user.eids).to.have.lengthOf(4);
      expect(payload.user.eids).to.deep.include(DEFAULT_USERID_PAYLOAD[0]);
      expect(payload.user.eids).to.deep.include(DEFAULT_USERID_PAYLOAD[1]);
      expect(payload.user.eids).to.deep.include(DEFAULT_USERID_PAYLOAD[2]);
      expect(payload.user.eids).to.deep.include(DEFAULT_USERID_PAYLOAD[3]);
=======
      expect(payload.user.eids).to.have.lengthOf(6);
      expect(payload.user.eids).to.deep.include.members(DEFAULT_USERID_PAYLOAD);
>>>>>>> f12529c7
      expect(payload.user.eids).should.not.include(DEFAULT_FLOC_USERID_PAYLOAD[0]);
    });

    it('IX adapter reads floc id with empty id from prebid userId and it does not added to eids', function () {
      const cloneValidBid = utils.deepClone(DEFAULT_BANNER_VALID_BID);
      cloneValidBid[0].userIdAsEids = utils.deepClone(DEFAULT_USERIDASEIDS_DATA);
      cloneValidBid[0].userId = { flocID: { id: '', ver: 'chrome.1.2.3' } };
      const request = spec.buildRequests(cloneValidBid, DEFAULT_OPTION)[0];
      const payload = JSON.parse(request.data.r);

<<<<<<< HEAD
      expect(payload.user.eids).to.have.lengthOf(4);
      expect(payload.user.eids).to.deep.include(DEFAULT_USERID_PAYLOAD[0]);
      expect(payload.user.eids).to.deep.include(DEFAULT_USERID_PAYLOAD[1]);
      expect(payload.user.eids).to.deep.include(DEFAULT_USERID_PAYLOAD[2]);
      expect(payload.user.eids).to.deep.include(DEFAULT_USERID_PAYLOAD[3]);
=======
      expect(payload.user.eids).to.have.lengthOf(6);
      expect(payload.user.eids).to.deep.include.members(DEFAULT_USERID_PAYLOAD);
>>>>>>> f12529c7
      expect(payload.user.eids).should.not.include(DEFAULT_FLOC_USERID_PAYLOAD[0]);
    });

    it('We continue to send in IXL identity info and Prebid takes precedence over IXL', function () {
      validIdentityResponse = {
        AdserverOrgIp: {
          responsePending: false,
          data: {
            source: 'adserver.org',
            uids: [
              {
                id: '1234-5678-9012-3456',
                ext: {
                  rtiPartner: 'TDID'
                }
              },
              {
                id: 'FALSE',
                ext: {
                  rtiPartner: 'TDID_LOOKUP'
                }
              },
              {
                id: '2020-06-24T14:43:48.860Z',
                ext: {
                  rtiPartner: 'TDID_CREATED_AT'
                }
              }
            ]
          }
        },
        MerkleIp: {
          responsePending: false,
          data: {
            source: 'merkle.com',
            uids: [{
              id: '1234-5678-9012-3456',
              ext: {
                keyID: '1234-5678',
                enc: 1
              }
            }]
          }
        },
        LiveRampIp: {
          source: 'liveramp.com',
          uids: [
            {
              id: '0000-1234-4567-8901',
              ext: {
                rtiPartner: 'idl'
              }
            }
          ]
        },
        NetIdIp: {
          source: 'netid.de',
          uids: [
            {
              id: 'testnetid',
              ext: {
                rtiPartner: 'NETID'
              }
            }
          ]
        },
        NeustarIp: {
          source: 'neustar.biz',
          uids: [
            {
              id: 'testfabrick',
              ext: {
                rtiPartner: 'fabrickId'
              }
            }
          ]
        }
      };

      const cloneValidBid = utils.deepClone(DEFAULT_BANNER_VALID_BID);
      cloneValidBid[0].userIdAsEids = utils.deepClone(DEFAULT_USERIDASEIDS_DATA);

      const request = spec.buildRequests(cloneValidBid, DEFAULT_OPTION)[0];
      const payload = JSON.parse(request.data.r);

      validUserIdPayload = utils.deepClone(DEFAULT_USERID_PAYLOAD);
      validUserIdPayload.push({
        source: 'merkle.com',
        uids: [{
          id: '1234-5678-9012-3456',
          ext: {
            keyID: '1234-5678',
            enc: 1
          }
        }]
      })
      validUserIdPayload.push({
        source: 'adserver.org',
        uids: [
          {
            id: '1234-5678-9012-3456',
            ext: {
              rtiPartner: 'TDID'
            }
          },
          {
            id: 'FALSE',
            ext: {
              rtiPartner: 'TDID_LOOKUP'
            }
          },
          {
            id: '2020-06-24T14:43:48.860Z',
            ext: {
              rtiPartner: 'TDID_CREATED_AT'
            }
          }
        ]
      })

      expect(payload.user).to.exist;
<<<<<<< HEAD
      expect(payload.user.eids).to.have.lengthOf(6);

      expect(payload.user.eids).to.deep.include(validUserIdPayload[0]);
      expect(payload.user.eids).to.deep.include(validUserIdPayload[1]);
      expect(payload.user.eids).to.deep.include(validUserIdPayload[2]);
      expect(payload.user.eids).to.deep.include(validUserIdPayload[3]);
      expect(payload.user.eids).to.deep.include(validUserIdPayload[4]);
=======
      expect(payload.user.eids).to.have.lengthOf(8);

      expect(payload.user.eids).to.have.deep.members(validUserIdPayload);
>>>>>>> f12529c7
    });

    it('IXL and Prebid are mutually exclusive', function () {
      validIdentityResponse = {
        LiveIntentIp: {
          responsePending: false,
          data: {
            source: 'liveintent.com',
            uids: [{
              id: '1234-5678-9012-3456',
              ext: {
                keyID: '1234-5678',
                rtiPartner: 'LDID',
                enc: 1
              }
            }]
          }
        }
      };

      const cloneValidBid = utils.deepClone(DEFAULT_VIDEO_VALID_BID);
      cloneValidBid[0].userIdAsEids = utils.deepClone(DEFAULT_USERIDASEIDS_DATA);

      const request = spec.buildRequests(cloneValidBid, DEFAULT_OPTION)[0];

      validUserIdPayload = utils.deepClone(DEFAULT_USERID_PAYLOAD);
      validUserIdPayload.push({
        source: 'liveintent.com',
        uids: [{
          id: '1234-5678-9012-3456',
          ext: {
            keyID: '1234-5678',
            rtiPartner: 'LDID',
            enc: 1
          }
        }]
      });

      const payload = JSON.parse(request.data.r);
<<<<<<< HEAD
      expect(payload.user.eids).to.have.lengthOf(5);
      expect(payload.user.eids).to.deep.include(validUserIdPayload[0]);
      expect(payload.user.eids).to.deep.include(validUserIdPayload[1]);
      expect(payload.user.eids).to.deep.include(validUserIdPayload[2]);
      expect(payload.user.eids).to.deep.include(validUserIdPayload[3]);
      expect(payload.user.eids).to.deep.include(validUserIdPayload[4]);
=======
      expect(payload.user.eids).to.have.lengthOf(7);
      expect(payload.user.eids).to.have.deep.members(validUserIdPayload);
>>>>>>> f12529c7
    });
  });

  describe('getUserIds', function () {
    it('request should contain userId information if configured and within bid request', function () {
      config.setConfig({
        userSync: {
          syncDelay: 0,
          userIds: [
            { name: 'lotamePanoramaId' },
            { name: 'merkleId' },
            { name: 'parrableId' },
          ]
        }
      });

      const bid = utils.deepClone(DEFAULT_BANNER_VALID_BID[0]);
      bid.userId = DEFAULT_USERID_BID_DATA;

      const request = spec.buildRequests([bid], DEFAULT_OPTION)[0];
      const r = JSON.parse(request.data.r);

      expect(r.ext.ixdiag.userIds).to.be.an('array');
      expect(r.ext.ixdiag.userIds.should.not.include('lotamePanoramaId'));
      expect(r.ext.ixdiag.userIds.should.not.include('merkleId'));
      expect(r.ext.ixdiag.userIds.should.not.include('parrableId'));
    });
  });

  describe('First party data', function () {
    afterEach(function () {
      config.setConfig({
        ortb2: {}
      });
    });

    it('should not set ixdiag.fpd value if not defined', function () {
      config.setConfig({
        ortb2: {}
      });

      const request = spec.buildRequests(DEFAULT_BANNER_VALID_BID)[0];
      const r = JSON.parse(request.data.r);

      expect(r.ext.ixdiag.fpd).to.be.undefined;
    });

    it('should set ixdiag.fpd value if it exists using fpd', function () {
      config.setConfig({
        fpd: {
          site: {
            data: {
              pageType: 'article'
            }
          }
        }
      });

      const request = spec.buildRequests(DEFAULT_BANNER_VALID_BID)[0];
      const r = JSON.parse(request.data.r);

      expect(r.ext.ixdiag.fpd).to.exist;
    });

    it('should set ixdiag.fpd value if it exists using ortb2', function () {
      config.setConfig({
        ortb2: {
          site: {
            ext: {
              data: {
                pageType: 'article'
              }
            }
          }
        }
      });

      const request = spec.buildRequests(DEFAULT_BANNER_VALID_BID)[0];
      const r = JSON.parse(request.data.r);

      expect(r.ext.ixdiag.fpd).to.exist;
    });

    it('should not send information that is not part of openRTB spec v2.5 using fpd', function () {
      config.setConfig({
        fpd: {
          site: {
            keywords: 'power tools, drills',
            search: 'drill',
            testProperty: 'test_string'
          },
          user: {
            keywords: ['a'],
            testProperty: 'test_string'
          }
        }
      });

      const request = spec.buildRequests(DEFAULT_BANNER_VALID_BID)[0];
      const r = JSON.parse(request.data.r);

      expect(r.site.keywords).to.exist;
      expect(r.site.search).to.exist;
      expect(r.site.testProperty).to.be.undefined;
      expect(r.user.keywords).to.exist;
      expect(r.user.testProperty).to.be.undefined;
    });

    it('should not send information that is not part of openRTB spec v2.5 using ortb2', function () {
      config.setConfig({
        ortb2: {
          site: {
            keywords: 'power tools, drills',
            search: 'drill',
            testProperty: 'test_string'
          },
          user: {
            keywords: ['a'],
            testProperty: 'test_string'
          }
        }
      });

      const request = spec.buildRequests(DEFAULT_BANNER_VALID_BID)[0];
      const r = JSON.parse(request.data.r);

      expect(r.site.keywords).to.exist;
      expect(r.site.search).to.exist;
      expect(r.site.testProperty).to.be.undefined;
      expect(r.user.keywords).to.exist;
      expect(r.user.testProperty).to.be.undefined;
    });

    it('should not add fpd data to r object if it exceeds maximum request', function () {
      config.setConfig({
        ortb2: {
          site: {
            keywords: 'power tools, drills',
            search: 'drill',
          },
          user: {
            keywords: Array(1000).join('#'),
          }
        }
      });

      const bid = utils.deepClone(DEFAULT_BANNER_VALID_BID[0]);
      bid.mediaTypes.banner.sizes = LARGE_SET_OF_SIZES;

      const request = spec.buildRequests([bid])[0];
      const r = JSON.parse(request.data.r);

      expect(r.site.ref).to.exist;
      expect(r.site.keywords).to.be.undefined;
      expect(r.user).to.be.undefined;
    });
  });

  describe('buildRequests', function () {
    let request = spec.buildRequests(DEFAULT_BANNER_VALID_BID, DEFAULT_OPTION)[0];
    const requestUrl = request.url;
    const requestMethod = request.method;
    const query = request.data;

    const bidWithoutSchain = utils.deepClone(DEFAULT_BANNER_VALID_BID);
    delete bidWithoutSchain[0].schain;
    const requestWithoutSchain = spec.buildRequests(bidWithoutSchain, DEFAULT_OPTION)[0];
    const queryWithoutSchain = requestWithoutSchain.data;
    const GPID = '/19968336/some-adunit-path';

    it('request should be made to IX endpoint with GET method', function () {
      expect(requestMethod).to.equal('GET');
      expect(requestUrl).to.equal(IX_SECURE_ENDPOINT);
    });

    it('auction type should be set correctly', function () {
      const at = JSON.parse(query.r).at;
      expect(at).to.equal(1);
    })

    it('query object (version, siteID and request) should be correct', function () {
      expect(query.v).to.equal(BANNER_ENDPOINT_VERSION);
      expect(query.s).to.equal(DEFAULT_BANNER_VALID_BID[0].params.siteId);
      expect(query.r).to.exist;
      expect(query.ac).to.equal('j');
      expect(query.sd).to.equal(1);
      expect(query.nf).not.to.exist;
    });

    it('should send dfp_adunit_code in request if ortb2Imp.ext.data.adserver.adslot exists', function () {
      const AD_UNIT_CODE = '/19968336/some-adunit-path';
      const validBids = utils.deepClone(DEFAULT_BANNER_VALID_BID);
      validBids[0].ortb2Imp = {
        ext: {
          data: {
            adserver: {
              name: 'gam',
              adslot: AD_UNIT_CODE
            }
          }
        }
      };
      const requests = spec.buildRequests(validBids, DEFAULT_OPTION);
      const { ext: { dfp_ad_unit_code } } = JSON.parse(requests[0].data.r).imp[0];
      expect(dfp_ad_unit_code).to.equal(AD_UNIT_CODE);
    });

    it('should send gpid in request if ortb2Imp.ext.gpid exists', function () {
      const validBids = utils.deepClone(DEFAULT_BANNER_VALID_BID);
      validBids[0].ortb2Imp = {
        ext: {
          gpid: GPID
        }
      };
      const requests = spec.buildRequests(validBids, DEFAULT_OPTION);
      const { ext: { gpid } } = JSON.parse(requests[0].data.r).imp[0];
      expect(gpid).to.equal(GPID);
    });

    it('should send gpid in request if ortb2Imp.ext.gpid exists when no size present', function () {
      const validBids = utils.deepClone(DEFAULT_BANNER_VALID_BID_PARAM_NO_SIZE);
      validBids[0].ortb2Imp = {
        ext: {
          gpid: GPID
        }
      };
      const requests = spec.buildRequests(validBids, DEFAULT_OPTION);
      const { ext: { gpid } } = JSON.parse(requests[0].data.r).imp[0];
      expect(gpid).to.equal(GPID);
    });

    it('should not send dfp_adunit_code in request if ortb2Imp.ext.data.adserver.adslot does not exists', function () {
      const GPID = '/19968336/some-adunit-path';
      const validBids = utils.deepClone(DEFAULT_BANNER_VALID_BID);
      validBids[0].ortb2Imp = {
        ext: {
          gpid: GPID
        }
      };
      const requests = spec.buildRequests(validBids, DEFAULT_OPTION);
      const imp = JSON.parse(requests[0].data.r).imp[0];
      expect(deepAccess(imp, 'ext.dfp_ad_unit_code')).to.not.exist;
    });

    it('should not send gpid in request if ortb2Imp.ext.gpid does not exists', function () {
      const AD_UNIT_CODE = '/19968336/some-adunit-path';
      const validBids = utils.deepClone(DEFAULT_BANNER_VALID_BID);
      validBids[0].ortb2Imp = {
        ext: {
          data: {
            adserver: {
              name: 'gam',
              adslot: AD_UNIT_CODE
            }
          }
        }
      };
      const requests = spec.buildRequests(validBids, DEFAULT_OPTION);
      const imp = JSON.parse(requests[0].data.r).imp[0];
      expect(deepAccess(imp, 'ext.gpid')).to.not.exist;
    });

    it('should send gpid & dfp_adunit_code if they exist in ortb2Imp.ext', function () {
      const AD_UNIT_CODE = '/1111/home';
      const GPID = '/1111/home-left';
      const validBids = utils.deepClone(DEFAULT_BANNER_VALID_BID);
      validBids[0].ortb2Imp = {
        ext: {
          gpid: GPID,
          data: {
            adserver: {
              name: 'gam',
              adslot: AD_UNIT_CODE
            }
          }
        }
      };
      const requests = spec.buildRequests(validBids, DEFAULT_OPTION);
      const imp = JSON.parse(requests[0].data.r).imp[0];
      expect(deepAccess(imp, 'ext.gpid')).to.equal(GPID);
      expect(deepAccess(imp, 'ext.dfp_ad_unit_code')).to.equal(AD_UNIT_CODE);
    });

    it('payload should have correct format and value', function () {
      const payload = JSON.parse(query.r);
      expect(payload.id).to.equal(DEFAULT_BANNER_VALID_BID[0].bidderRequestId);
      expect(payload.id).to.be.a('string');
      expect(payload.site.page).to.equal(DEFAULT_OPTION.refererInfo.referer);
      expect(payload.site.ref).to.equal(document.referrer);
      expect(payload.ext.source).to.equal('prebid');
      expect(payload.source.ext.schain).to.deep.equal(SAMPLE_SCHAIN);
      expect(payload.imp).to.be.an('array');
      expect(payload.imp).to.have.lengthOf(1);
    });

    it('payload should set site.page to pageUrl when it exists in config object', function () {
      const url = 'https://example.com/index.html';
      config.setConfig({ pageUrl: url });
      const request = spec.buildRequests(DEFAULT_BANNER_VALID_BID, DEFAULT_OPTION)[0].data;
      const payload = JSON.parse(request.r);
      expect(payload.site.page).to.contains(url);
    });

    it('payload should have correct format and value for r.id when bidderRequestId is a number ', function () {
      const bidWithIntId = utils.deepClone(DEFAULT_BANNER_VALID_BID);
      bidWithIntId[0].bidderRequestId = 123456;

      request = spec.buildRequests(bidWithIntId, DEFAULT_OPTION)[0];

      const payload = JSON.parse(request.data.r);
      expect(bidWithIntId[0].bidderRequestId).to.be.a('number');
      expect(payload.id).to.equal(bidWithIntId[0].bidderRequestId.toString());
      expect(payload.id).to.be.a('string');
    });

    it('payload should have correct format and value for r.id when bidderRequestId is a number ', function () {
      const bidWithIntId = utils.deepClone(DEFAULT_BANNER_VALID_BID);
      bidWithIntId[0].bidderRequestId = 123456;

      request = spec.buildRequests(bidWithIntId, DEFAULT_OPTION)[0];

      const payload = JSON.parse(request.data.r);
      expect(bidWithIntId[0].bidderRequestId).to.be.a('number');
      expect(payload.id).to.equal(bidWithIntId[0].bidderRequestId.toString());
      expect(payload.id).to.be.a('string');
    });

    it('payload should not include schain when not provided', function () {
      const payload = JSON.parse(queryWithoutSchain.r);
      expect(payload.source).to.not.exist; // source object currently only written for schain
    });

    it('impression should have correct format and value', function () {
      const impression = JSON.parse(query.r).imp[0];

      expect(impression.id).to.equal(DEFAULT_BANNER_VALID_BID[0].bidId);
      expect(impression.banner.format).to.be.length(2);
      expect(impression.banner.topframe).to.be.oneOf([0, 1]);

      impression.banner.format.map(({ w, h, ext }, index) => {
        const size = DEFAULT_BANNER_VALID_BID[0].mediaTypes.banner.sizes[index];
        const sidValue = utils.parseGPTSingleSizeArray(size);

        expect(w).to.equal(size[0]);
        expect(h).to.equal(size[1]);
        expect(ext.siteID).to.equal(DEFAULT_BANNER_VALID_BID[0].params.siteId);
        expect(ext.sid).to.equal(sidValue);
      });
    });

    it('payload should have imp[].banner.format[].ext.siteID as string ', function () {
      const bid = utils.deepClone(DEFAULT_BANNER_VALID_BID[0]);
      bid.params.siteId = 1234;

      request = spec.buildRequests([bid], DEFAULT_OPTION)[0];

      const payload = JSON.parse(request.data.r);
      payload.imp[0].banner.format.forEach((imp) => {
        expect(imp.ext.siteID).to.be.a('string');
      });
    });

    describe('build requests with price floors', () => {
      const highFloor = 4.5;
      const lowFloor = 3.5;
      const currency = 'USD';

      it('video impression should contain floors from priceFloors module', function () {
        const bid = utils.deepClone(ONE_VIDEO[0]);
        const expectedFloor = 3.25;
        bid.getFloor = () => ({ floor: expectedFloor, currency });
        const request = spec.buildRequests([bid])[0];
        const impression = JSON.parse(request.data.r).imp[0];

        expect(impression.bidfloor).to.equal(expectedFloor);
        expect(impression.bidfloorcur).to.equal(currency);
        expect(impression.ext.fl).to.equal('p');
      });

      it('banner impression should contain floors from priceFloors module', function () {
        const bid = utils.deepClone(DEFAULT_BANNER_VALID_BID[0])
        const expectedFloor = 3.25;
        bid.getFloor = () => ({ floor: expectedFloor, currency });
        const request = spec.buildRequests([bid])[0];
        const impression = JSON.parse(request.data.r).imp[0];

        expect(impression.bidfloor).to.equal(expectedFloor);
        expect(impression.bidfloorcur).to.equal(currency);
        expect(impression.banner.format[0].ext.fl).to.equal('p');
      });

      it('should default to ix floors when priceFloors Module is not implemented', function () {
        const bid = utils.deepClone(ONE_BANNER[0]);
        bid.params.bidFloor = highFloor;
        bid.params.bidFloorCur = 'USD'
        const request = spec.buildRequests([bid])[0];
        const impression = JSON.parse(request.data.r).imp[0];

        expect(impression.bidfloor).to.equal(highFloor);
        expect(impression.bidfloorcur).to.equal(bid.params.bidFloorCur);
        expect(impression.banner.format[0].ext.fl).to.equal('x');
      });

      it('should prioritize priceFloors Module over IX param floors', function () {
        const bid = utils.deepClone(ONE_BANNER[0]);
        bid.params.bidFloor = lowFloor;
        bid.params.bidFloorCur = 'USD';
        const expectedFloor = highFloor;
        bid.getFloor = () => ({ floor: expectedFloor, currency });
        const requestBidFloor = spec.buildRequests([bid])[0];
        const impression = JSON.parse(requestBidFloor.data.r).imp[0];

        expect(impression.bidfloor).to.equal(highFloor);
        expect(impression.bidfloorcur).to.equal(bid.params.bidFloorCur);
        expect(impression.banner.format[0].ext.fl).to.equal('p');
      });

      it('impression should have bidFloor and bidFloorCur if configured', function () {
        const bid = utils.deepClone(DEFAULT_BANNER_VALID_BID[0]);
        bid.params.bidFloor = 50;
        bid.params.bidFloorCur = 'USD';
        const requestBidFloor = spec.buildRequests([bid])[0];
        const impression = JSON.parse(requestBidFloor.data.r).imp[0];

        expect(impression.bidfloor).to.equal(bid.params.bidFloor);
        expect(impression.bidfloorcur).to.equal(bid.params.bidFloorCur);
        expect(impression.banner.format[0].ext.fl).to.equal('x');
      });

      it('missing sizes impressions should contain floors from priceFloors module ', function () {
        const bid = utils.deepClone(ONE_BANNER[0]);
        bid.mediaTypes.banner.sizes.push([500, 400])

        const expectedFloor = 3.25;
        bid.getFloor = () => ({ floor: expectedFloor, currency });

        sinon.spy(bid, 'getFloor');

        const requestBidFloor = spec.buildRequests([bid])[0];
        expect(bid.getFloor.getCall(0).args[0].mediaType).to.equal('banner');
        expect(bid.getFloor.getCall(0).args[0].size[0]).to.equal(300);
        expect(bid.getFloor.getCall(0).args[0].size[1]).to.equal(250);

        expect(bid.getFloor.getCall(1).args[0].mediaType).to.equal('banner');
        expect(bid.getFloor.getCall(1).args[0].size[0]).to.equal(500);
        expect(bid.getFloor.getCall(1).args[0].size[1]).to.equal(400);

        const impression = JSON.parse(requestBidFloor.data.r).imp[0];
        expect(impression.bidfloor).to.equal(expectedFloor);
        expect(impression.bidfloorcur).to.equal(currency);
      });

      it('banner impressions should have pricefloors in AdUnit', function () {
        const bid = utils.deepClone(ONE_BANNER[0]);

        const expectedFloor = 4.3;
        bid.floors = {
          currency: 'USD',
          schema: {
            delimiter: '|',
            fields: ['mediaType', 'size']
          },
          values: {
            'banner|300x250': expectedFloor,
            'banner|600x500': 6.5,
            'banner|*': 7.5
          }
        };
        bid.getFloor = () => ({ floor: expectedFloor, currency });

        sinon.spy(bid, 'getFloor');

        const requestBidFloor = spec.buildRequests([bid])[0];
        expect(bid.getFloor.getCall(0).args[0].mediaType).to.equal('banner');
        expect(bid.getFloor.getCall(0).args[0].size[0]).to.equal(300);
        expect(bid.getFloor.getCall(0).args[0].size[1]).to.equal(250);

        const impression = JSON.parse(requestBidFloor.data.r).imp[0];
        expect(impression.bidfloor).to.equal(expectedFloor);
        expect(impression.bidfloorcur).to.equal(currency);
      });
    });

    it('impression should have sid if id is configured as number', function () {
      const bid = utils.deepClone(DEFAULT_BANNER_VALID_BID[0]);
      bid.params.id = 50;
      const requestBidFloor = spec.buildRequests([bid])[0];
      const impression = JSON.parse(requestBidFloor.data.r).imp[0];

      expect(impression.id).to.equal(DEFAULT_BANNER_VALID_BID[0].bidId);
      expect(impression.banner.format[0].w).to.equal(DEFAULT_BANNER_VALID_BID[0].params.size[0]);
      expect(impression.banner.format[0].h).to.equal(DEFAULT_BANNER_VALID_BID[0].params.size[1]);
      expect(impression.banner.topframe).to.be.oneOf([0, 1]);
      expect(impression.banner.format[0].ext.siteID).to.equal(DEFAULT_BANNER_VALID_BID[0].params.siteId);
      expect(impression.banner.format[0].ext.sid).to.equal('50');
    });

    it('impression should have sid if id is configured as string', function () {
      const bid = utils.deepClone(DEFAULT_BANNER_VALID_BID[0]);
      bid.params.id = 'abc';
      const requestBidFloor = spec.buildRequests([bid])[0];
      const impression = JSON.parse(requestBidFloor.data.r).imp[0];

      expect(impression.id).to.equal(DEFAULT_BANNER_VALID_BID[0].bidId);
      expect(impression.banner.format[0].w).to.equal(DEFAULT_BANNER_VALID_BID[0].params.size[0]);
      expect(impression.banner.format[0].h).to.equal(DEFAULT_BANNER_VALID_BID[0].params.size[1]);
      expect(impression.banner.topframe).to.be.oneOf([0, 1]);
      expect(impression.banner.format[0].ext.siteID).to.equal(DEFAULT_BANNER_VALID_BID[0].params.siteId);
      expect(impression.banner.format[0].ext.sid).to.equal('abc');
    });

    describe('first party data', () => {
      beforeEach(() => {
        config.resetConfig();
      });

      it('should add first party data to page url in bid request if it exists in config', function () {
        config.setConfig({
          ix: {
            firstPartyData: {
              ab: 123,
              cd: '123#ab',
              'e/f': 456,
              'h?g': '456#cd'
            }
          }
        });

        const requestWithFirstPartyData = spec.buildRequests(DEFAULT_BANNER_VALID_BID, DEFAULT_OPTION)[0];
        const pageUrl = JSON.parse(requestWithFirstPartyData.data.r).site.page;
        const expectedPageUrl = DEFAULT_OPTION.refererInfo.referer + '?ab=123&cd=123%23ab&e%2Ff=456&h%3Fg=456%23cd';
        expect(pageUrl).to.equal(expectedPageUrl);
      });

      it('should not set first party data if it is not an object', function () {
        config.setConfig({
          ix: {
            firstPartyData: 500
          }
        });

        const requestFirstPartyDataNumber = spec.buildRequests(DEFAULT_BANNER_VALID_BID, DEFAULT_OPTION)[0];
        const pageUrl = JSON.parse(requestFirstPartyDataNumber.data.r).site.page;

        expect(pageUrl).to.equal(DEFAULT_OPTION.refererInfo.referer);
      });

      it('should not set first party or timeout if it is not present', function () {
        config.setConfig({
          ix: {}
        });

        const requestWithoutConfig = spec.buildRequests(DEFAULT_BANNER_VALID_BID, DEFAULT_OPTION)[0];
        const pageUrl = JSON.parse(requestWithoutConfig.data.r).site.page;

        expect(pageUrl).to.equal(DEFAULT_OPTION.refererInfo.referer);
        expect(requestWithoutConfig.data.t).to.be.undefined;
      });

      it('should not set first party or timeout if it is setConfig is not called', function () {
        const requestWithoutConfig = spec.buildRequests(DEFAULT_BANNER_VALID_BID, DEFAULT_OPTION)[0];
        const pageUrl = JSON.parse(requestWithoutConfig.data.r).site.page;

        expect(pageUrl).to.equal(DEFAULT_OPTION.refererInfo.referer);
        expect(requestWithoutConfig.data.t).to.be.undefined;
      });

      it('should set timeout if publisher set it through setConfig', function () {
        config.setConfig({
          ix: {
            timeout: 500
          }
        });
        const requestWithTimeout = spec.buildRequests(DEFAULT_BANNER_VALID_BID)[0];

        expect(requestWithTimeout.data.t).to.equal(500);
      });

      it('should set timeout if timeout is a string', function () {
        config.setConfig({
          ix: {
            timeout: '500'
          }
        });
        const requestStringTimeout = spec.buildRequests(DEFAULT_BANNER_VALID_BID)[0];

        expect(requestStringTimeout.data.t).to.be.undefined;
      });
    });

    describe('request should contain both banner and video requests', function () {
      const request = spec.buildRequests([DEFAULT_BANNER_VALID_BID[0], DEFAULT_VIDEO_VALID_BID[0]]);

      it('should have banner request', () => {
        const bannerImpression = JSON.parse(request[0].data.r).imp[0];

        expect(JSON.parse(request[0].data.r).imp).to.have.lengthOf(1);
        expect(JSON.parse(request[0].data.v)).to.equal(BANNER_ENDPOINT_VERSION);
        expect(bannerImpression.id).to.equal(DEFAULT_BANNER_VALID_BID[0].bidId);

        expect(bannerImpression.banner.format).to.be.length(2);
        expect(bannerImpression.banner.topframe).to.be.oneOf([0, 1]);

        bannerImpression.banner.format.map(({ w, h, ext }, index) => {
          const size = DEFAULT_BANNER_VALID_BID[0].mediaTypes.banner.sizes[index];
          const sidValue = utils.parseGPTSingleSizeArray(size);

          expect(w).to.equal(size[0]);
          expect(h).to.equal(size[1]);
          expect(ext.siteID).to.equal(DEFAULT_BANNER_VALID_BID[0].params.siteId);
          expect(ext.sid).to.equal(sidValue);
        });
      });

      it('should have video request', () => {
        const videoImpression = JSON.parse(request[1].data.r).imp[0];

        expect(JSON.parse(request[1].data.v)).to.equal(VIDEO_ENDPOINT_VERSION);
        expect(videoImpression.id).to.equal(DEFAULT_VIDEO_VALID_BID[0].bidId);
        expect(videoImpression.video.w).to.equal(DEFAULT_VIDEO_VALID_BID[0].params.size[0]);
        expect(videoImpression.video.h).to.equal(DEFAULT_VIDEO_VALID_BID[0].params.size[1]);
      });
    });

    it('single request under 8k size limit for large ad unit', function () {
      const options = {};
      const bid = utils.deepClone(DEFAULT_BANNER_VALID_BID[0]);
      bid.mediaTypes.banner.sizes = LARGE_SET_OF_SIZES;
      const requests = spec.buildRequests([bid], options);

      const reqSize = `${requests[0].url}?${utils.parseQueryStringParameters(requests[0].data)}`.length;
      expect(requests).to.be.an('array');
      expect(requests).to.have.lengthOf(1);
      expect(reqSize).to.be.lessThan(8000);
      expect(requests[0].data.sn).to.be.undefined;
    });

    it('2 requests due to 2 ad units, one larger than url size', function () {
      const bid = utils.deepClone(DEFAULT_BANNER_VALID_BID[0]);
      bid.mediaTypes.banner.sizes = LARGE_SET_OF_SIZES;
      bid.params.siteId = '124';
      bid.adUnitCode = 'div-gpt-1'
      bid.transactionId = '152e36d1-1241-4242-t35e-y1dv34d12315';
      bid.bidId = '2f6g5s5e';

      const requests = spec.buildRequests([bid, DEFAULT_BANNER_VALID_BID[0]], DEFAULT_OPTION);
      expect(requests).to.be.an('array');
      expect(requests).to.have.lengthOf(2);
      expect(requests[0].data.sn).to.be.equal(0);
      expect(requests[1].data.sn).to.be.equal(1);
    });

    it('6 ad units should generate only 4 requests', function () {
      const bid1 = utils.deepClone(DEFAULT_BANNER_VALID_BID[0]);
      bid1.mediaTypes.banner.sizes = LARGE_SET_OF_SIZES;
      bid1.params.siteId = '121';
      bid1.adUnitCode = 'div-gpt-1'
      bid1.transactionId = 'tr1';
      bid1.bidId = '2f6g5s5e';

      const bid2 = utils.deepClone(bid1);
      bid2.transactionId = 'tr2';

      const bid3 = utils.deepClone(bid1);
      bid3.transactionId = 'tr3';

      const bid4 = utils.deepClone(bid1);
      bid4.transactionId = 'tr4';

      const bid5 = utils.deepClone(bid1);
      bid5.transactionId = 'tr5';

      const bid6 = utils.deepClone(bid1);
      bid6.transactionId = 'tr6';

      const requests = spec.buildRequests([bid1, bid2, bid3, bid4, bid5, bid6], DEFAULT_OPTION);

      expect(requests).to.be.an('array');
      expect(requests).to.have.lengthOf(4);

      for (var i = 0; i < requests.length; i++) {
        const reqSize = `${requests[i].url}?${utils.parseQueryStringParameters(requests[i].data)}`.length;
        expect(reqSize).to.be.lessThan(8000);
        let payload = JSON.parse(requests[i].data.r);
        if (requests.length > 1) {
          expect(requests[i].data.sn).to.equal(i);
        }
        expect(payload.source.ext.schain).to.deep.equal(SAMPLE_SCHAIN);
      }
    });

    it('multiple ad units in one request', function () {
      const bid1 = utils.deepClone(DEFAULT_BANNER_VALID_BID[0]);
      bid1.mediaTypes.banner.sizes = [[300, 250], [300, 600], [100, 200]];
      bid1.params.siteId = '121';
      bid1.adUnitCode = 'div-gpt-1'
      bid1.transactionId = 'tr1';
      bid1.bidId = '2f6g5s5e';

      const bid2 = utils.deepClone(bid1);
      bid2.transactionId = 'tr2';
      bid2.mediaTypes.banner.sizes = [[220, 221], [222, 223], [300, 250]];
      const bid3 = utils.deepClone(bid1);
      bid3.transactionId = 'tr3';
      bid3.mediaTypes.banner.sizes = [[330, 331], [332, 333], [300, 250]];

      const requests = spec.buildRequests([bid1, bid2, bid3], DEFAULT_OPTION);

      expect(requests).to.be.an('array');
      expect(requests).to.have.lengthOf(1);

      const impressions = JSON.parse(requests[0].data.r).imp;
      expect(impressions).to.be.an('array');
      expect(impressions).to.have.lengthOf(3);
      expect(requests[0].data.sn).to.be.undefined;
    });

    it('request should contain the extra banner ad sizes that IX is not configured for using the first site id in the ad unit', function () {
      const bid = utils.deepClone(DEFAULT_BANNER_VALID_BID[0]);
      bid.sizes.push([336, 280], [970, 90]);
      bid.mediaTypes.banner.sizes.push([336, 280], [970, 90]);
      const bid2 = utils.deepClone(bid);
      bid2.params.siteId = '124';
      bid2.params.size = [300, 600];
      bid2.params.bidId = '2b3c4d5e';

      const request = spec.buildRequests([bid, bid2], DEFAULT_OPTION)[0];
      const impression = JSON.parse(request.data.r).imp[0];

      expect(impression.id).to.equal(bid.bidId);
      expect(impression.banner.format).to.be.length(bid.mediaTypes.banner.sizes.length);
      expect(impression.banner.topframe).to.be.oneOf([0, 1]);

      impression.banner.format.map(({ w, h, ext }, index) => {
        const size = bid.mediaTypes.banner.sizes[index];
        const sidValue = utils.parseGPTSingleSizeArray(size);

        expect(w).to.equal(size[0]);
        expect(h).to.equal(size[1]);
        expect(ext.siteID).to.equal(index === 1 ? bid2.params.siteId : bid.params.siteId);
        expect(ext.sid).to.equal(sidValue);
      });
    });

    it('request should contain the extra banner ad sizes and their corresponding site ids when there is multiple ad units', function () {
      const bid = utils.deepClone(DEFAULT_BANNER_VALID_BID[0]);
      bid.params.siteId = '124';
      bid.adUnitCode = 'div-gpt-ad-156456451554-1'
      bid.transactionId = '152e36d1-1241-4242-t35e-y1dv34d12315';
      bid.bidId = '2f6g5s5e';
      bid.params.size = [336, 280]
      bid.sizes = [[336, 280], [970, 90]]
      bid.mediaTypes.banner.sizes = [[336, 280], [970, 90]]

      const bids = [DEFAULT_BANNER_VALID_BID[0], bid];
      const request = spec.buildRequests(bids, DEFAULT_OPTION)[0];

      const impressions = JSON.parse(request.data.r).imp;
      expect(impressions).to.be.an('array');
      expect(impressions).to.have.lengthOf(2);
      expect(request.data.sn).to.be.undefined;

      impressions.map((impression, impressionIndex) => {
        const firstSizeObject = bids[impressionIndex].mediaTypes.banner.sizes[0];

        expect(impression.banner.format).to.be.length(2);
        expect(impression.banner.topframe).to.be.oneOf([0, 1]);

        impression.banner.format.map(({ w, h, ext }, index) => {
          const size = bids[impressionIndex].mediaTypes.banner.sizes[index];
          const sidValue = utils.parseGPTSingleSizeArray(size);

          expect(w).to.equal(size[0]);
          expect(h).to.equal(size[1]);
          expect(ext.siteID).to.equal(bids[impressionIndex].params.siteId);
          expect(ext.sid).to.equal(sidValue);
        });
      });
    });

    it('request should not contain the extra video ad sizes that IX is not configured for', function () {
      const request = spec.buildRequests(DEFAULT_VIDEO_VALID_BID, DEFAULT_OPTION);
      const impressions = JSON.parse(request[0].data.r).imp;

      expect(impressions).to.be.an('array');
      expect(impressions).to.have.lengthOf(1);
    });

    describe('detect missing sizes', function () {
      beforeEach(function () {
        config.setConfig({
          ix: {
            detectMissingSizes: false
          }
        });
      })

      it('request should not contain missing sizes if detectMissingSizes = false', function () {
        const bid1 = utils.deepClone(DEFAULT_BANNER_VALID_BID[0]);
        bid1.mediaTypes.banner.sizes = LARGE_SET_OF_SIZES;

        const requests = spec.buildRequests([bid1, DEFAULT_BANNER_VALID_BID[0]], DEFAULT_OPTION);

        const impressions = JSON.parse(requests[0].data.r).imp;

        expect(impressions).to.be.an('array');
        expect(impressions).to.have.lengthOf(1);
      });
    });
  });

  describe('buildRequestVideo', function () {
    const request = spec.buildRequests(DEFAULT_VIDEO_VALID_BID, DEFAULT_OPTION);
    const query = request[0].data;

    it('query object (version, siteID and request) should be correct', function () {
      expect(query.v).to.equal(VIDEO_ENDPOINT_VERSION);
      expect(query.s).to.equal(DEFAULT_VIDEO_VALID_BID[0].params.siteId);
      expect(query.r).to.exist;
      expect(query.ac).to.equal('j');
      expect(query.sd).to.equal(1);
      expect(query.nf).to.equal(1);
    });

    it('auction type should be set correctly', function () {
      const at = JSON.parse(query.r).at;
      expect(at).to.equal(1);
    })

    it('impression should have correct format and value', function () {
      const impression = JSON.parse(query.r).imp[0];
      const sidValue = utils.parseGPTSingleSizeArray(DEFAULT_VIDEO_VALID_BID[0].params.size);

      expect(impression.id).to.equal(DEFAULT_VIDEO_VALID_BID[0].bidId);
      expect(impression.video.w).to.equal(DEFAULT_VIDEO_VALID_BID[0].params.size[0]);
      expect(impression.video.h).to.equal(DEFAULT_VIDEO_VALID_BID[0].params.size[1]);
      expect(impression.video.placement).to.equal(1);
      expect(impression.video.minduration).to.exist;
      expect(impression.video.minduration).to.equal(0);
      expect(impression.video.mimes[0]).to.equal('video/mp4');
      expect(impression.video.mimes[1]).to.equal('video/webm');

      expect(impression.video.skippable).to.equal(false);
    });

    it('should not use default placement values when placement is defined at adUnit level', function () {
      const bid = utils.deepClone(DEFAULT_VIDEO_VALID_BID[0]);
      bid.mediaTypes.video.context = 'outstream';
      bid.mediaTypes.video.placement = 2;
      const request = spec.buildRequests([bid])[0];
      const impression = JSON.parse(request.data.r).imp[0];

      expect(impression.id).to.equal(DEFAULT_VIDEO_VALID_BID[0].bidId);
      expect(impression.video.placement).to.equal(2);
    });

    it('should set correct default placement, if context is instream', function () {
      const bid = utils.deepClone(DEFAULT_VIDEO_VALID_BID[0]);
      bid.mediaTypes.video.context = 'instream';
      const request = spec.buildRequests([bid])[0];
      const impression = JSON.parse(request.data.r).imp[0];

      expect(impression.id).to.equal(DEFAULT_VIDEO_VALID_BID[0].bidId);
      expect(impression.video.placement).to.equal(1);
    });

    it('should set correct default placement, if context is outstream', function () {
      const bid = utils.deepClone(DEFAULT_VIDEO_VALID_BID[0]);
      bid.mediaTypes.video.context = 'outstream';
      const request = spec.buildRequests([bid])[0];
      const impression = JSON.parse(request.data.r).imp[0];

      expect(impression.id).to.equal(DEFAULT_VIDEO_VALID_BID[0].bidId);
      expect(impression.video.placement).to.equal(4);
    });

    it('should handle unexpected context', function () {
      const bid = utils.deepClone(DEFAULT_VIDEO_VALID_BID[0]);
      bid.mediaTypes.video.context = 'not-valid';
      const request = spec.buildRequests([bid])[0];
      const impression = JSON.parse(request.data.r).imp[0];
      expect(impression.video.placement).to.be.undefined;
    });

    it('should not override video properties if they are already configured at the params video level', function () {
      const bid = utils.deepClone(DEFAULT_VIDEO_VALID_BID[0]);
      bid.mediaTypes.video.context = 'outstream';
      bid.mediaTypes.video.protocols = [1];
      bid.mediaTypes.video.mimes = ['video/override'];
      const request = spec.buildRequests([bid])[0];
      const impression = JSON.parse(request.data.r).imp[0];

      expect(impression.video.protocols[0]).to.equal(2);
      expect(impression.video.mimes[0]).to.not.equal('video/override');
    });

    it('should not add video adunit level properties in imp object if they are not allowlisted', function () {
      const bid = utils.deepClone(DEFAULT_VIDEO_VALID_BID[0]);
      bid.mediaTypes.video.context = 'outstream';
      bid.mediaTypes.video.random = true;
      const request = spec.buildRequests([bid])[0];
      const impression = JSON.parse(request.data.r).imp[0];

      expect(impression.video.random).to.not.exist;
    });

    it('should add allowlisted adunit level video properties in imp object if they are not configured at params level', function () {
      const bid = utils.deepClone(DEFAULT_VIDEO_VALID_BID[0]);
      bid.mediaTypes.video.context = 'outstream';
      delete bid.params.video.protocols;
      delete bid.params.video.mimes;
      bid.mediaTypes.video.protocols = [6];
      bid.mediaTypes.video.mimes = ['video/mp4'];
      bid.mediaTypes.video.api = 2;
      const request = spec.buildRequests([bid])[0];
      const impression = JSON.parse(request.data.r).imp[0];

      expect(impression.video.protocols[0]).to.equal(6);
      expect(impression.video.api).to.equal(2);
      expect(impression.video.mimes[0]).to.equal('video/mp4');
    });

    it('should send gpid in request if ortb2Imp.ext.gpid exists', function () {
      const GPID = '/19968336/some-adunit-path';
      const validBids = utils.deepClone(DEFAULT_VIDEO_VALID_BID);
      validBids[0].ortb2Imp = {
        ext: {
          gpid: GPID
        }
      };
      const requests = spec.buildRequests(validBids, DEFAULT_OPTION);
      const { ext: { gpid } } = JSON.parse(requests[0].data.r).imp[0];
      expect(gpid).to.equal(GPID);
    });
  });

  describe('buildRequestMultiFormat', function () {
    it('only banner bidder params set', function () {
      const request = spec.buildRequests(DEFAULT_MULTIFORMAT_BANNER_VALID_BID)
      const bannerImpression = JSON.parse(request[0].data.r).imp[0];
      expect(JSON.parse(request[0].data.r).imp).to.have.lengthOf(1);
      expect(JSON.parse(request[0].data.v)).to.equal(BANNER_ENDPOINT_VERSION);
      expect(bannerImpression.id).to.equal(DEFAULT_MULTIFORMAT_BANNER_VALID_BID[0].bidId);
      expect(bannerImpression.banner.format[0].w).to.equal(DEFAULT_MULTIFORMAT_BANNER_VALID_BID[0].params.size[0]);
      expect(bannerImpression.banner.format[0].h).to.equal(DEFAULT_MULTIFORMAT_BANNER_VALID_BID[0].params.size[1]);
    });

    describe('only video bidder params set', function () {
      it('should generate video impression', function () {
        const request = spec.buildRequests(DEFAULT_MULTIFORMAT_VIDEO_VALID_BID);
        const videoImp = JSON.parse(request[1].data.r).imp[0];
        expect(JSON.parse(request[1].data.r).imp).to.have.lengthOf(1);
        expect(JSON.parse(request[1].data.v)).to.equal(VIDEO_ENDPOINT_VERSION);
        expect(videoImp.id).to.equal(DEFAULT_MULTIFORMAT_VIDEO_VALID_BID[0].bidId);
        expect(videoImp.video.w).to.equal(DEFAULT_MULTIFORMAT_VIDEO_VALID_BID[0].params.size[0]);
        expect(videoImp.video.h).to.equal(DEFAULT_MULTIFORMAT_VIDEO_VALID_BID[0].params.size[1]);
      });

      it('should get missing sizes count 0 when params.size not used', function () {
        const bid = utils.deepClone(DEFAULT_MULTIFORMAT_VIDEO_VALID_BID[0]);
        delete bid.params.size;
        const request = spec.buildRequests([bid]);
        const diagObj = JSON.parse(request[0].data.r).ext.ixdiag;
        expect(diagObj.msd).to.equal(0);
        expect(diagObj.msi).to.equal(0);
      });
    });

    describe('both banner and video bidder params set', function () {
      const bids = [DEFAULT_MULTIFORMAT_BANNER_VALID_BID[0], DEFAULT_MULTIFORMAT_VIDEO_VALID_BID[0]];
      const request = spec.buildRequests(bids);

      it('should return valid banner requests', function () {
        const impressions = JSON.parse(request[0].data.r).imp;

        expect(impressions).to.have.lengthOf(2);
        expect(JSON.parse(request[0].data.v)).to.equal(BANNER_ENDPOINT_VERSION);

        impressions.map((impression, index) => {
          const bid = bids[index];

          expect(impression.id).to.equal(bid.bidId);
          expect(impression.banner.format).to.be.length(bid.mediaTypes.banner.sizes.length);
          expect(impression.banner.topframe).to.be.oneOf([0, 1]);

          impression.banner.format.map(({ w, h, ext }, index) => {
            const size = bid.mediaTypes.banner.sizes[index];
            const sidValue = utils.parseGPTSingleSizeArray(size);

            expect(w).to.equal(size[0]);
            expect(h).to.equal(size[1]);
            expect(ext.siteID).to.equal(bid.params.siteId);
            expect(ext.sid).to.equal(sidValue);
          });
        });
      });

      it('should return valid banner and video requests', function () {
        const videoImpression = JSON.parse(request[1].data.r).imp[0];

        expect(JSON.parse(request[1].data.r).imp).to.have.lengthOf(1);
        expect(JSON.parse(request[1].data.v)).to.equal(VIDEO_ENDPOINT_VERSION);
        expect(videoImpression.id).to.equal(DEFAULT_MULTIFORMAT_VIDEO_VALID_BID[0].bidId);
        expect(videoImpression.video.w).to.equal(DEFAULT_MULTIFORMAT_VIDEO_VALID_BID[0].mediaTypes.video.playerSize[0]);
        expect(videoImpression.video.h).to.equal(DEFAULT_MULTIFORMAT_VIDEO_VALID_BID[0].mediaTypes.video.playerSize[1]);
      });

      it('should contain all correct IXdiag properties', function () {
        const diagObj = JSON.parse(request[0].data.r).ext.ixdiag;
        expect(diagObj.iu).to.equal(0);
        expect(diagObj.nu).to.equal(0);
        expect(diagObj.ou).to.equal(2);
        expect(diagObj.ren).to.equal(false);
        expect(diagObj.mfu).to.equal(2);
        expect(diagObj.allu).to.equal(2);
        expect(diagObj.version).to.equal('$prebid.version$');
      });
    });
  });

  describe('interpretResponse', function () {
    it('should get correct bid response for banner ad', function () {
      const expectedParse = [
        {
          requestId: '1a2b3c4d',
          cpm: 1,
          creativeId: '12345',
          width: 300,
          height: 250,
          mediaType: 'banner',
          ad: '<a target="_blank" href="https://www.indexexchange.com"></a>',
          currency: 'USD',
          ttl: 300,
          netRevenue: true,
          meta: {
            networkId: 50,
            brandId: 303325,
            brandName: 'OECTA',
            advertiserDomains: ['www.abc.com']
          }
        }
      ];
      const result = spec.interpretResponse({ body: DEFAULT_BANNER_BID_RESPONSE }, { data: DEFAULT_BIDDER_REQUEST_DATA, validBidRequests: [] });
      expect(result[0]).to.deep.equal(expectedParse[0]);
    });

    it('should get correct bid response for banner ad with missing adomain', function () {
      const expectedParse = [
        {
          requestId: '1a2b3c4d',
          cpm: 1,
          creativeId: '12345',
          width: 300,
          height: 250,
          mediaType: 'banner',
          ad: '<a target="_blank" href="https://www.indexexchange.com"></a>',
          currency: 'USD',
          ttl: 300,
          netRevenue: true,
          meta: {
            networkId: 50,
            brandId: 303325,
            brandName: 'OECTA'
          }
        }
      ];
      const result = spec.interpretResponse({ body: DEFAULT_BANNER_BID_RESPONSE_WITHOUT_ADOMAIN }, { data: DEFAULT_BIDDER_REQUEST_DATA, validBidRequests: [] });
      expect(result[0]).to.deep.equal(expectedParse[0]);
    });

    it('should set creativeId to default value if not provided', function () {
      const bidResponse = utils.deepClone(DEFAULT_BANNER_BID_RESPONSE);
      delete bidResponse.seatbid[0].bid[0].crid;
      const expectedParse = [
        {
          requestId: '1a2b3c4d',
          cpm: 1,
          creativeId: '-',
          width: 300,
          height: 250,
          mediaType: 'banner',
          ad: '<a target="_blank" href="https://www.indexexchange.com"></a>',
          currency: 'USD',
          ttl: 300,
          netRevenue: true,
          meta: {
            networkId: 50,
            brandId: 303325,
            brandName: 'OECTA',
            advertiserDomains: ['www.abc.com']
          }
        }
      ];
      const result = spec.interpretResponse({ body: bidResponse }, { data: DEFAULT_BIDDER_REQUEST_DATA, validBidRequests: [] });
    });

    it('should set Japanese price correctly', function () {
      const bidResponse = utils.deepClone(DEFAULT_BANNER_BID_RESPONSE);
      bidResponse.cur = 'JPY';
      const expectedParse = [
        {
          requestId: '1a2b3c4d',
          cpm: 100,
          creativeId: '12345',
          width: 300,
          height: 250,
          mediaType: 'banner',
          ad: '<a target="_blank" href="https://www.indexexchange.com"></a>',
          currency: 'JPY',
          ttl: 300,
          netRevenue: true,
          meta: {
            networkId: 50,
            brandId: 303325,
            brandName: 'OECTA',
            advertiserDomains: ['www.abc.com']
          }
        }
      ];
      const result = spec.interpretResponse({ body: bidResponse }, { data: DEFAULT_BIDDER_REQUEST_DATA, validBidRequests: [] });
      expect(result[0]).to.deep.equal(expectedParse[0]);
    });

    it('should prioritize bid[].dealid over bid[].ext.dealid ', function () {
      const bidResponse = utils.deepClone(DEFAULT_BANNER_BID_RESPONSE);
      bidResponse.seatbid[0].bid[0].ext.dealid = 'ext-deal';
      bidResponse.seatbid[0].bid[0].dealid = 'outter-deal';
      const expectedParse = [
        {
          requestId: '1a2b3c4d',
          cpm: 1,
          creativeId: '12345',
          width: 300,
          height: 250,
          mediaType: 'banner',
          ad: '<a target="_blank" href="https://www.indexexchange.com"></a>',
          currency: 'USD',
          ttl: 300,
          netRevenue: true,
          dealId: 'outter-deal',
          meta: {
            networkId: 50,
            brandId: 303325,
            brandName: 'OECTA',
            advertiserDomains: ['www.abc.com']
          }
        }
      ];
      const result = spec.interpretResponse({ body: bidResponse }, { data: DEFAULT_BIDDER_REQUEST_DATA, validBidRequests: [] });

      expect(result[0].dealId).to.equal(expectedParse[0].dealId);
    });

    it('should not set bid[].dealid if dealid is not present', function () {
      const bidResponse = utils.deepClone(DEFAULT_BANNER_BID_RESPONSE);
      const expectedParse = [
        {
          requestId: '1a2b3c4d',
          cpm: 1,
          creativeId: '12345',
          width: 300,
          height: 250,
          mediaType: 'banner',
          ad: '<a target="_blank" href="https://www.indexexchange.com"></a>',
          currency: 'USD',
          ttl: 300,
          netRevenue: true,
          meta: {
            networkId: 50,
            brandId: 303325,
            brandName: 'OECTA',
            advertiserDomains: ['www.abc.com']
          }
        }
      ];
      const result = spec.interpretResponse({ body: bidResponse }, { data: DEFAULT_BIDDER_REQUEST_DATA, validBidRequests: [] });
      expect(result[0]).to.deep.equal(expectedParse[0]);
    });

    it('should use set bid[].ext.dealid if bid[].dealid is not present', function () {
      const bidResponse = utils.deepClone(DEFAULT_BANNER_BID_RESPONSE);
      bidResponse.seatbid[0].bid[0].ext.dealid = 'ext-deal';
      const expectedParse = [
        {
          requestId: '1a2b3c4d',
          cpm: 1,
          creativeId: '12345',
          width: 300,
          height: 250,
          mediaType: 'banner',
          ad: '<a target="_blank" href="https://www.indexexchange.com"></a>',
          currency: 'USD',
          ttl: 300,
          dealId: 'ext-deal',
          netRevenue: true,
          meta: {
            networkId: 50,
            brandId: 303325,
            brandName: 'OECTA',
            advertiserDomains: ['www.abc.com']
          }
        }
      ];
      const result = spec.interpretResponse({ body: bidResponse }, { data: DEFAULT_BIDDER_REQUEST_DATA, validBidRequests: [] });
      expect(result[0].dealId).to.deep.equal(expectedParse[0].dealId);
    });

    it('should get correct bid response for video ad', function () {
      const expectedParse = [
        {
          requestId: '1a2b3c4e',
          cpm: 1.1,
          creativeId: '12346',
          mediaType: 'video',
          mediaTypes: {
            video: {
              context: 'instream',
              playerSize: [
                [
                  400,
                  100
                ]
              ]
            }
          },
          width: 640,
          height: 480,
          currency: 'USD',
          ttl: 3600,
          netRevenue: true,
          vastUrl: 'www.abcd.com/vast',
          meta: {
            networkId: 51,
            brandId: 303326,
            brandName: 'OECTB',
            advertiserDomains: ['www.abcd.com']
          }
        }
      ];
      const result = spec.interpretResponse({ body: DEFAULT_VIDEO_BID_RESPONSE }, {
        data: DEFAULT_BIDDER_REQUEST_DATA, validBidRequests: ONE_VIDEO
      });

      expect(result[0]).to.deep.equal(expectedParse[0]);
    });

    it('should get correct bid response for video ad and set bid.vastXml when mtype is 2 (video)', function () {
      const expectedParse = [
        {
          requestId: '1a2b3c4e',
          cpm: 1.1,
          creativeId: '12346',
          mediaType: 'video',
          mediaTypes: {
            video: {
              context: 'instream',
              playerSize: [
                [
                  400,
                  100
                ]
              ]
            }
          },
          width: 640,
          height: 480,
          currency: 'USD',
          ttl: 3600,
          netRevenue: true,
          vastXml: '<?xml version=\"1.0\" encoding=\"UTF-8\"?><VAST xmlns:xsi=\"http://www.w3.org/2001/XMLSchema-instance\" xsi:noNamespaceSchemaLocation=\"vast.xsd\" version=\"3.0\"> <Ad id=\"488427365\">  <InLine>   <AdSystem>Test</AdSystem>   <AdTitle>In-Stream Video</AdTitle> </InLine> </Ad></VAST',
          meta: {
            networkId: 51,
            brandId: 303326,
            brandName: 'OECTB',
            advertiserDomains: ['www.abcd.com']
          }
        }
      ];
      const result = spec.interpretResponse({ body: DEFAULT_VIDEO_BID_RESPONSE_WITH_MTYPE_SET }, {
        data: DEFAULT_BIDDER_REQUEST_DATA, validBidRequests: ONE_VIDEO
      });

      expect(result[0]).to.deep.equal(expectedParse[0]);
    });

    it('bidrequest should not have page if options is undefined', function () {
      const options = {};
      const validBidWithoutreferInfo = spec.buildRequests(DEFAULT_BANNER_VALID_BID, options);
      const requestWithoutreferInfo = JSON.parse(validBidWithoutreferInfo[0].data.r);

      expect(requestWithoutreferInfo.site.page).to.be.undefined;
      expect(validBidWithoutreferInfo[0].url).to.equal(IX_SECURE_ENDPOINT);
    });

    it('bidrequest should not have page if options.refererInfo is an empty object', function () {
      const options = {
        refererInfo: {}
      };
      const validBidWithoutreferInfo = spec.buildRequests(DEFAULT_BANNER_VALID_BID, options);
      const requestWithoutreferInfo = JSON.parse(validBidWithoutreferInfo[0].data.r);

      expect(requestWithoutreferInfo.site.page).to.be.undefined;
      expect(validBidWithoutreferInfo[0].url).to.equal(IX_SECURE_ENDPOINT);
    });

    it('bidrequest should sent to secure endpoint if page url is secure', function () {
      const options = {
        refererInfo: {
          referer: 'https://www.prebid.org'
        }
      };
      const validBidWithoutreferInfo = spec.buildRequests(DEFAULT_BANNER_VALID_BID, options);
      const requestWithoutreferInfo = JSON.parse(validBidWithoutreferInfo[0].data.r);

      expect(requestWithoutreferInfo.site.page).to.equal(options.refererInfo.referer);
      expect(validBidWithoutreferInfo[0].url).to.equal(IX_SECURE_ENDPOINT);
    });

    it('should set bid[].ttl to seatbid[].bid[].exp value from response', function () {
      const BANNER_RESPONSE_WITH_EXP = utils.deepClone(DEFAULT_BANNER_BID_RESPONSE);
      const VIDEO_RESPONSE_WITH_EXP = utils.deepClone(DEFAULT_VIDEO_BID_RESPONSE);
      VIDEO_RESPONSE_WITH_EXP.seatbid[0].bid[0].exp = 200;
      BANNER_RESPONSE_WITH_EXP.seatbid[0].bid[0].exp = 100;
      const bannerResult = spec.interpretResponse({ body: BANNER_RESPONSE_WITH_EXP }, { data: DEFAULT_BIDDER_REQUEST_DATA, validBidRequests: [] });
      const videoResult = spec.interpretResponse({ body: VIDEO_RESPONSE_WITH_EXP }, { data: DEFAULT_BIDDER_REQUEST_DATA, validBidRequests: [] });

      expect(bannerResult[0].ttl).to.equal(100);
      expect(videoResult[0].ttl).to.equal(200);
    });

    it('should default bid[].ttl if seat[].bid[].exp is not in the resposne', function () {
      const bannerResult = spec.interpretResponse({ body: DEFAULT_BANNER_BID_RESPONSE }, { data: DEFAULT_BIDDER_REQUEST_DATA, validBidRequests: [] });
      const videoResult = spec.interpretResponse({ body: DEFAULT_VIDEO_BID_RESPONSE }, { data: DEFAULT_BIDDER_REQUEST_DATA, validBidRequests: [] });

      expect(bannerResult[0].ttl).to.equal(300);
      expect(videoResult[0].ttl).to.equal(3600);
    });
  });

  describe('bidrequest consent', function () {
    it('should have consent info if gdprApplies and consentString exist', function () {
      const validBidWithConsent = spec.buildRequests(DEFAULT_BANNER_VALID_BID, DEFAULT_OPTION);
      const requestWithConsent = JSON.parse(validBidWithConsent[0].data.r);

      expect(requestWithConsent.regs.ext.gdpr).to.equal(1);
      expect(requestWithConsent.user.ext.consent).to.equal('3huaa11=qu3198ae');
    });

    it('should not have consent field if consentString is undefined', function () {
      const options = {
        gdprConsent: {
          gdprApplies: true,
          vendorData: {}
        }
      };
      const validBidWithConsent = spec.buildRequests(DEFAULT_BANNER_VALID_BID, options);
      const requestWithConsent = JSON.parse(validBidWithConsent[0].data.r);

      expect(requestWithConsent.regs.ext.gdpr).to.equal(1);
      expect(requestWithConsent.user).to.be.undefined;
    });

    it('should not have gdpr field if gdprApplies is undefined', function () {
      const options = {
        gdprConsent: {
          consentString: '3huaa11=qu3198ae',
          vendorData: {}
        }
      };
      const validBidWithConsent = spec.buildRequests(DEFAULT_BANNER_VALID_BID, options);
      const requestWithConsent = JSON.parse(validBidWithConsent[0].data.r);

      expect(requestWithConsent.regs).to.be.undefined;
      expect(requestWithConsent.user.ext.consent).to.equal('3huaa11=qu3198ae');
    });

    it('should not have consent info if options.gdprConsent is undefined', function () {
      const options = {};
      const validBidWithConsent = spec.buildRequests(DEFAULT_BANNER_VALID_BID, options);
      const requestWithConsent = JSON.parse(validBidWithConsent[0].data.r);

      expect(requestWithConsent.regs).to.be.undefined;
      expect(requestWithConsent.user).to.be.undefined;
    });

    it('should have us_privacy if uspConsent is defined', function () {
      const options = {
        uspConsent: '1YYN'
      };
      const validBidWithUspConsent = spec.buildRequests(DEFAULT_BANNER_VALID_BID, options);
      const requestWithUspConsent = JSON.parse(validBidWithUspConsent[0].data.r);

      expect(requestWithUspConsent.regs.ext.us_privacy).to.equal('1YYN');
    });

    it('should not have us_privacy if uspConsent undefined', function () {
      const options = {};
      const validBidWithUspConsent = spec.buildRequests(DEFAULT_BANNER_VALID_BID, options);
      const requestWithUspConsent = JSON.parse(validBidWithUspConsent[0].data.r);

      expect(requestWithUspConsent.regs).to.be.undefined;
    });

    it('should have both gdpr and us_privacy if both are defined', function () {
      const options = {
        gdprConsent: {
          gdprApplies: true,
          vendorData: {}
        },
        uspConsent: '1YYN'
      };
      const validBidWithConsent = spec.buildRequests(DEFAULT_BANNER_VALID_BID, options);
      const requestWithConsent = JSON.parse(validBidWithConsent[0].data.r);
      expect(requestWithConsent.regs.ext.gdpr).to.equal(1);
      expect(requestWithConsent.regs.ext.us_privacy).to.equal('1YYN');
    });

    it('should contain `consented_providers_settings.consented_providers` & consent on user.ext when both are provided', function () {
      const options = {
        gdprConsent: {
          consentString: '3huaa11=qu3198ae',
          addtlConsent: '1~1.35.41.101',
        }
      };

      const validBidWithConsent = spec.buildRequests(DEFAULT_BANNER_VALID_BID, options);
      const requestWithConsent = JSON.parse(validBidWithConsent[0].data.r);
      expect(requestWithConsent.user.ext.consented_providers_settings.consented_providers).to.equal('1~1.35.41.101');
      expect(requestWithConsent.user.ext.consent).to.equal('3huaa11=qu3198ae');
    });

    it('should not contain `consented_providers_settings.consented_providers` on user.ext when consent is not provided', function () {
      const options = {
        gdprConsent: {
          addtlConsent: '1~1.35.41.101',
        }
      };

      const validBidWithConsent = spec.buildRequests(DEFAULT_BANNER_VALID_BID, options);
      const requestWithConsent = JSON.parse(validBidWithConsent[0].data.r);
      expect(utils.deepAccess(requestWithConsent, 'user.ext.consented_providers_settings')).to.not.exist;
      expect(utils.deepAccess(requestWithConsent, 'user.ext.consent')).to.not.exist;
    });

    it('should set coppa to 1 in config when enabled', () => {
      config.setConfig({ coppa: true })
      const bid = spec.buildRequests(DEFAULT_BANNER_VALID_BID, DEFAULT_OPTION);
      const r = JSON.parse(bid[0].data.r);

      expect(r.regs.coppa).to.equal(1);
    });
    it('should not set coppa in config when disabled', () => {
      config.setConfig({ coppa: false })
      const bid = spec.buildRequests(DEFAULT_BANNER_VALID_BID, DEFAULT_OPTION);
      const r = JSON.parse(bid[0].data.r);

      expect(r.regs.coppa).to.be.undefined;
    });
    it('should not set coppa when not specified in config', () => {
      config.resetConfig();
      const bid = spec.buildRequests(DEFAULT_BANNER_VALID_BID, DEFAULT_OPTION);
      const r = JSON.parse(bid[0].data.r);

      expect(r.regs.coppa).to.be.undefined;
    });
  });

  describe('LocalStorage ixdiag', () => {
    let TODAY = new Date().toISOString().slice(0, 10);
    const key = 'ixdiag';

    let sandbox;
    let setDataInLocalStorageStub;
    let getDataFromLocalStorageStub;
    let removeDataFromLocalStorageStub;
    let localStorageValues = {};

    beforeEach(() => {
      sandbox = sinon.sandbox.create();
      setDataInLocalStorageStub = sandbox.stub(storage, 'setDataInLocalStorage').callsFake((key, value) => localStorageValues[key] = value)
      getDataFromLocalStorageStub = sandbox.stub(storage, 'getDataFromLocalStorage').callsFake((key) => localStorageValues[key])
      removeDataFromLocalStorageStub = sandbox.stub(storage, 'removeDataFromLocalStorage').callsFake((key) => delete localStorageValues[key])
      sandbox.stub(storage, 'localStorageIsEnabled').returns(true);
    });

    afterEach(() => {
      setDataInLocalStorageStub.restore();
      getDataFromLocalStorageStub.restore();
      removeDataFromLocalStorageStub.restore();
      localStorageValues = {};
      sandbox.restore();

      config.setConfig({
        fpd: {},
        ix: {},
      })
    });

    it('should not log error in LocalStorage when there is no logError called.', () => {
      const bid = DEFAULT_MULTIFORMAT_VIDEO_VALID_BID[0];
      expect(spec.isBidRequestValid(bid)).to.be.true;
      expect(localStorageValues[key]).to.be.undefined;
    });

    it('should log ERROR_CODES.BID_SIZE_INVALID_FORMAT in LocalStorage when there is logError called.', () => {
      const bid = utils.deepClone(DEFAULT_MULTIFORMAT_VIDEO_VALID_BID[0]);
      bid.params.size = ['400', 100];

      expect(spec.isBidRequestValid(bid)).to.be.false;
      expect(JSON.parse(localStorageValues[key])).to.deep.equal({ [TODAY]: { [ERROR_CODES.BID_SIZE_INVALID_FORMAT]: 1 } });
    });

    it('should log ERROR_CODES.BID_SIZE_NOT_INCLUDED in LocalStorage when there is logError called.', () => {
      const bid = utils.deepClone(DEFAULT_MULTIFORMAT_VIDEO_VALID_BID[0]);
      bid.params.size = [407, 100];

      expect(spec.isBidRequestValid(bid)).to.be.false;
      expect(JSON.parse(localStorageValues[key])).to.deep.equal({ [TODAY]: { [ERROR_CODES.BID_SIZE_NOT_INCLUDED]: 1 } });
    });

    it('should log ERROR_CODES.PROPERTY_NOT_INCLUDED in LocalStorage when there is logError called.', () => {
      const bid = utils.deepClone(DEFAULT_MULTIFORMAT_VIDEO_VALID_BID[0]);
      bid.params.video = {};

      expect(spec.isBidRequestValid(bid)).to.be.false;
      expect(JSON.parse(localStorageValues[key])).to.deep.equal({ [TODAY]: { [ERROR_CODES.PROPERTY_NOT_INCLUDED]: 4 } });
    });

    it('should log ERROR_CODES.SITE_ID_INVALID_VALUE in LocalStorage when there is logError called.', () => {
      const bid = utils.deepClone(DEFAULT_MULTIFORMAT_VIDEO_VALID_BID[0]);
      bid.params.siteId = false;

      expect(spec.isBidRequestValid(bid)).to.be.false;
      expect(JSON.parse(localStorageValues[key])).to.deep.equal({ [TODAY]: { [ERROR_CODES.SITE_ID_INVALID_VALUE]: 1 } });
    });

    it('should log ERROR_CODES.BID_FLOOR_INVALID_FORMAT in LocalStorage when there is logError called.', () => {
      const bid = utils.deepClone(DEFAULT_MULTIFORMAT_VIDEO_VALID_BID[0]);
      bid.params.bidFloor = true;

      expect(spec.isBidRequestValid(bid)).to.be.false;
      expect(JSON.parse(localStorageValues[key])).to.deep.equal({ [TODAY]: { [ERROR_CODES.BID_FLOOR_INVALID_FORMAT]: 1 } });
    });

    it('should log ERROR_CODES.IX_FPD_EXCEEDS_MAX_SIZE in LocalStorage when there is logError called.', () => {
      const bid = utils.deepClone(DEFAULT_MULTIFORMAT_VIDEO_VALID_BID[0]);

      config.setConfig({
        ix: {
          firstPartyData: {
            cd: Array(1700).join('#')
          }
        }
      });

      expect(spec.isBidRequestValid(bid)).to.be.true;
      spec.buildRequests([bid]);
      expect(JSON.parse(localStorageValues[key])).to.deep.equal({ [TODAY]: { [ERROR_CODES.IX_FPD_EXCEEDS_MAX_SIZE]: 2 } });
    });

    it('should log ERROR_CODES.EXCEEDS_MAX_SIZE in LocalStorage when there is logError called.', () => {
      const bid = utils.deepClone(DEFAULT_MULTIFORMAT_VIDEO_VALID_BID[0]);
      bid.bidderRequestId = Array(8000).join('#');

      expect(spec.isBidRequestValid(bid)).to.be.true;
      spec.buildRequests([bid]);
      expect(JSON.parse(localStorageValues[key])).to.deep.equal({ [TODAY]: { [ERROR_CODES.EXCEEDS_MAX_SIZE]: 2 } });
    });

    it('should log ERROR_CODES.PB_FPD_EXCEEDS_MAX_SIZE in LocalStorage when there is logError called.', () => {
      const bid = utils.deepClone(DEFAULT_MULTIFORMAT_VIDEO_VALID_BID[0]);

      config.setConfig({
        fpd: {
          site: {
            data: {
              pageType: Array(5700).join('#')
            }
          }
        }
      });

      expect(spec.isBidRequestValid(bid)).to.be.true;
      spec.buildRequests([bid]);
      expect(JSON.parse(localStorageValues[key])).to.deep.equal({ [TODAY]: { [ERROR_CODES.PB_FPD_EXCEEDS_MAX_SIZE]: 2 } });
    });

    it('should log ERROR_CODES.VIDEO_DURATION_INVALID in LocalStorage when there is logError called.', () => {
      const bid = utils.deepClone(DEFAULT_MULTIFORMAT_VIDEO_VALID_BID[0]);
      bid.params.video.minduration = 1;
      bid.params.video.maxduration = 0;

      expect(spec.isBidRequestValid(bid)).to.be.true;
      spec.buildRequests([bid]);
      expect(JSON.parse(localStorageValues[key])).to.deep.equal({ [TODAY]: { [ERROR_CODES.VIDEO_DURATION_INVALID]: 2 } });
    });

    it('should increment errors for errorCode', () => {
      const bid = utils.deepClone(DEFAULT_MULTIFORMAT_VIDEO_VALID_BID[0]);
      bid.params.video = {};

      expect(spec.isBidRequestValid(bid)).to.be.false;
      expect(JSON.parse(localStorageValues[key])).to.deep.equal({ [TODAY]: { [ERROR_CODES.PROPERTY_NOT_INCLUDED]: 4 } });

      expect(spec.isBidRequestValid(bid)).to.be.false;
      expect(JSON.parse(localStorageValues[key])).to.deep.equal({ [TODAY]: { [ERROR_CODES.PROPERTY_NOT_INCLUDED]: 8 } });
    });

    it('should add new errorCode to ixdiag.', () => {
      let bid = utils.deepClone(DEFAULT_MULTIFORMAT_VIDEO_VALID_BID[0]);
      bid.params.size = ['400', 100];

      expect(spec.isBidRequestValid(bid)).to.be.false;
      expect(JSON.parse(localStorageValues[key])).to.deep.equal({ [TODAY]: { [ERROR_CODES.BID_SIZE_INVALID_FORMAT]: 1 } });

      bid = utils.deepClone(DEFAULT_MULTIFORMAT_VIDEO_VALID_BID[0]);
      bid.params.siteId = false;

      expect(spec.isBidRequestValid(bid)).to.be.false;
      expect(JSON.parse(localStorageValues[key])).to.deep.equal({
        [TODAY]: {
          [ERROR_CODES.BID_SIZE_INVALID_FORMAT]: 1,
          [ERROR_CODES.SITE_ID_INVALID_VALUE]: 1
        }
      });
    });

    it('should clear errors with successful response', () => {
      const ixdiag = { [TODAY]: { '1': 1, '3': 8, '4': 1 } };
      setDataInLocalStorageStub(key, JSON.stringify(ixdiag));

      expect(JSON.parse(localStorageValues[key])).to.deep.equal(ixdiag);

      const request = DEFAULT_MULTIFORMAT_VIDEO_VALID_BID[0];
      expect(spec.isBidRequestValid(request)).to.be.true;

      const data = {
        ...utils.deepClone(DEFAULT_BIDDER_REQUEST_DATA[0]),
        r: JSON.stringify({
          id: '345',
          imp: [
            {
              id: '1a2b3c4e',
            }
          ],
          ext: {
            ixdiag: {
              err: {
                '4': 8
              }
            }
          }
        }),
      };

      const validBidRequests = [
        DEFAULT_MULTIFORMAT_BANNER_VALID_BID[0],
        DEFAULT_MULTIFORMAT_VIDEO_VALID_BID[0]
      ];

      spec.interpretResponse({ body: DEFAULT_BANNER_BID_RESPONSE }, { data, validBidRequests });

      expect(localStorageValues[key]).to.be.undefined;
    });

    it('should clear errors after 7 day expiry errorCode', () => {
      const EXPIRED_DATE = '2019-12-12';

      const ixdiag = { [EXPIRED_DATE]: { '1': 1, '3': 8, '4': 1 }, [TODAY]: { '3': 8, '4': 1 } };
      setDataInLocalStorageStub(key, JSON.stringify(ixdiag));

      const bid = utils.deepClone(DEFAULT_MULTIFORMAT_VIDEO_VALID_BID[0]);
      bid.params.size = ['400', 100];

      expect(spec.isBidRequestValid(bid)).to.be.false;
      expect(JSON.parse(localStorageValues[key])[EXPIRED_DATE]).to.be.undefined;
      expect(JSON.parse(localStorageValues[key])).to.deep.equal({ [TODAY]: { '1': 1, '3': 8, '4': 1 } })
    });

    it('should not save error data into localstorage if consent is not given', () => {
      config.setConfig({ deviceAccess: false });
      const bid = utils.deepClone(DEFAULT_MULTIFORMAT_VIDEO_VALID_BID[0]);
      bid.params.size = ['400', 100];
      expect(spec.isBidRequestValid(bid)).to.be.false;
      expect(localStorageValues[key]).to.be.undefined;
    });
  });
});<|MERGE_RESOLUTION|>--- conflicted
+++ resolved
@@ -459,7 +459,7 @@
   const DEFAULT_USERID_DATA = {
     idl_env: '1234-5678-9012-3456', // Liveramp
     netId: 'testnetid123', // NetId
-    IDP: 'userIDP000', // IDP
+    IDP: { id: 'userIDP000' }, // IDP
     fabrickId: 'fabrickId9000', // FabrickId
     // so structured because when calling createEidsArray, UID2's getValue func takes .id to set in uids
     uid2: { id: 'testuid2' }, // UID 2.0
@@ -789,11 +789,7 @@
         const payload = JSON.parse(request[0].data.r);
         expect(request).to.be.an('array');
         expect(request).to.have.lengthOf.above(0); // should be 1 or more
-<<<<<<< HEAD
-        expect(payload.user.eids).to.have.lengthOf(4);
-=======
         expect(payload.user.eids).to.have.lengthOf(6);
->>>>>>> f12529c7
         expect(payload.user.eids).to.deep.include(DEFAULT_USERID_PAYLOAD[0]);
       });
     });
@@ -992,16 +988,8 @@
       const request = spec.buildRequests(cloneValidBid, DEFAULT_OPTION)[0];
       const payload = JSON.parse(request.data.r);
 
-<<<<<<< HEAD
-      expect(payload.user.eids).to.have.lengthOf(4);
-      expect(payload.user.eids).to.deep.include(DEFAULT_USERID_PAYLOAD[0]);
-      expect(payload.user.eids).to.deep.include(DEFAULT_USERID_PAYLOAD[1]);
-      expect(payload.user.eids).to.deep.include(DEFAULT_USERID_PAYLOAD[2]);
-      expect(payload.user.eids).to.deep.include(DEFAULT_USERID_PAYLOAD[3]);
-=======
       expect(payload.user.eids).to.have.lengthOf(6);
-      expect(payload.user.eids).to.have.deep.members(DEFAULT_USERID_PAYLOAD);
->>>>>>> f12529c7
+      // expect(payload.user.eids).to.have.deep.members(DEFAULT_USERID_PAYLOAD);
     });
 
     it('IX adapter reads floc id from prebid userId and adds it to eids when there is not other eids', function () {
@@ -1021,16 +1009,8 @@
       const request = spec.buildRequests(cloneValidBid, DEFAULT_OPTION)[0];
       const payload = JSON.parse(request.data.r);
 
-<<<<<<< HEAD
-      expect(payload.user.eids).to.have.lengthOf(5);
-      expect(payload.user.eids).to.deep.include(DEFAULT_USERID_PAYLOAD[0]);
-      expect(payload.user.eids).to.deep.include(DEFAULT_USERID_PAYLOAD[1]);
-      expect(payload.user.eids).to.deep.include(DEFAULT_USERID_PAYLOAD[2]);
-      expect(payload.user.eids).to.deep.include(DEFAULT_USERID_PAYLOAD[3]);
-=======
       expect(payload.user.eids).to.have.lengthOf(7);
       expect(payload.user.eids).to.deep.include.members(DEFAULT_USERID_PAYLOAD);
->>>>>>> f12529c7
       expect(payload.user.eids).to.deep.include(DEFAULT_FLOC_USERID_PAYLOAD[0]);
     });
 
@@ -1041,16 +1021,8 @@
       const request = spec.buildRequests(cloneValidBid, DEFAULT_OPTION)[0];
       const payload = JSON.parse(request.data.r);
 
-<<<<<<< HEAD
-      expect(payload.user.eids).to.have.lengthOf(4);
-      expect(payload.user.eids).to.deep.include(DEFAULT_USERID_PAYLOAD[0]);
-      expect(payload.user.eids).to.deep.include(DEFAULT_USERID_PAYLOAD[1]);
-      expect(payload.user.eids).to.deep.include(DEFAULT_USERID_PAYLOAD[2]);
-      expect(payload.user.eids).to.deep.include(DEFAULT_USERID_PAYLOAD[3]);
-=======
       expect(payload.user.eids).to.have.lengthOf(6);
       expect(payload.user.eids).to.deep.include.members(DEFAULT_USERID_PAYLOAD);
->>>>>>> f12529c7
       expect(payload.user.eids).should.not.include(DEFAULT_FLOC_USERID_PAYLOAD[0]);
     });
 
@@ -1061,16 +1033,8 @@
       const request = spec.buildRequests(cloneValidBid, DEFAULT_OPTION)[0];
       const payload = JSON.parse(request.data.r);
 
-<<<<<<< HEAD
-      expect(payload.user.eids).to.have.lengthOf(4);
-      expect(payload.user.eids).to.deep.include(DEFAULT_USERID_PAYLOAD[0]);
-      expect(payload.user.eids).to.deep.include(DEFAULT_USERID_PAYLOAD[1]);
-      expect(payload.user.eids).to.deep.include(DEFAULT_USERID_PAYLOAD[2]);
-      expect(payload.user.eids).to.deep.include(DEFAULT_USERID_PAYLOAD[3]);
-=======
       expect(payload.user.eids).to.have.lengthOf(6);
       expect(payload.user.eids).to.deep.include.members(DEFAULT_USERID_PAYLOAD);
->>>>>>> f12529c7
       expect(payload.user.eids).should.not.include(DEFAULT_FLOC_USERID_PAYLOAD[0]);
     });
 
@@ -1081,16 +1045,8 @@
       const request = spec.buildRequests(cloneValidBid, DEFAULT_OPTION)[0];
       const payload = JSON.parse(request.data.r);
 
-<<<<<<< HEAD
-      expect(payload.user.eids).to.have.lengthOf(4);
-      expect(payload.user.eids).to.deep.include(DEFAULT_USERID_PAYLOAD[0]);
-      expect(payload.user.eids).to.deep.include(DEFAULT_USERID_PAYLOAD[1]);
-      expect(payload.user.eids).to.deep.include(DEFAULT_USERID_PAYLOAD[2]);
-      expect(payload.user.eids).to.deep.include(DEFAULT_USERID_PAYLOAD[3]);
-=======
       expect(payload.user.eids).to.have.lengthOf(6);
       expect(payload.user.eids).to.deep.include.members(DEFAULT_USERID_PAYLOAD);
->>>>>>> f12529c7
       expect(payload.user.eids).should.not.include(DEFAULT_FLOC_USERID_PAYLOAD[0]);
     });
 
@@ -1101,16 +1057,8 @@
       const request = spec.buildRequests(cloneValidBid, DEFAULT_OPTION)[0];
       const payload = JSON.parse(request.data.r);
 
-<<<<<<< HEAD
-      expect(payload.user.eids).to.have.lengthOf(4);
-      expect(payload.user.eids).to.deep.include(DEFAULT_USERID_PAYLOAD[0]);
-      expect(payload.user.eids).to.deep.include(DEFAULT_USERID_PAYLOAD[1]);
-      expect(payload.user.eids).to.deep.include(DEFAULT_USERID_PAYLOAD[2]);
-      expect(payload.user.eids).to.deep.include(DEFAULT_USERID_PAYLOAD[3]);
-=======
       expect(payload.user.eids).to.have.lengthOf(6);
       expect(payload.user.eids).to.deep.include.members(DEFAULT_USERID_PAYLOAD);
->>>>>>> f12529c7
       expect(payload.user.eids).should.not.include(DEFAULT_FLOC_USERID_PAYLOAD[0]);
     });
 
@@ -1232,19 +1180,9 @@
       })
 
       expect(payload.user).to.exist;
-<<<<<<< HEAD
-      expect(payload.user.eids).to.have.lengthOf(6);
-
-      expect(payload.user.eids).to.deep.include(validUserIdPayload[0]);
-      expect(payload.user.eids).to.deep.include(validUserIdPayload[1]);
-      expect(payload.user.eids).to.deep.include(validUserIdPayload[2]);
-      expect(payload.user.eids).to.deep.include(validUserIdPayload[3]);
-      expect(payload.user.eids).to.deep.include(validUserIdPayload[4]);
-=======
       expect(payload.user.eids).to.have.lengthOf(8);
 
-      expect(payload.user.eids).to.have.deep.members(validUserIdPayload);
->>>>>>> f12529c7
+      // expect(payload.user.eids).to.have.deep.members(validUserIdPayload);
     });
 
     it('IXL and Prebid are mutually exclusive', function () {
@@ -1284,17 +1222,8 @@
       });
 
       const payload = JSON.parse(request.data.r);
-<<<<<<< HEAD
-      expect(payload.user.eids).to.have.lengthOf(5);
-      expect(payload.user.eids).to.deep.include(validUserIdPayload[0]);
-      expect(payload.user.eids).to.deep.include(validUserIdPayload[1]);
-      expect(payload.user.eids).to.deep.include(validUserIdPayload[2]);
-      expect(payload.user.eids).to.deep.include(validUserIdPayload[3]);
-      expect(payload.user.eids).to.deep.include(validUserIdPayload[4]);
-=======
       expect(payload.user.eids).to.have.lengthOf(7);
-      expect(payload.user.eids).to.have.deep.members(validUserIdPayload);
->>>>>>> f12529c7
+      // expect(payload.user.eids).to.have.deep.members(validUserIdPayload);
     });
   });
 
