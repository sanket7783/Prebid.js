--- conflicted
+++ resolved
@@ -409,11 +409,7 @@
     netId: 'testnetid123', // NetId
     IDP: 'userIDP000', // IDP
     fabrickId: 'fabrickId9000', // FabrickId
-<<<<<<< HEAD
-    uid2: {id: 'testuid2'} // UID 2.0
-=======
     uid2: { id: 'testuid2' } // UID 2.0
->>>>>>> 2d82104b
   };
 
   const DEFAULT_USERIDASEIDS_DATA = createEidsArray(DEFAULT_USERID_DATA);
@@ -465,11 +461,7 @@
 
   const DEFAULT_USERID_BID_DATA = {
     lotamePanoramaId: 'bd738d136bdaa841117fe9b331bb4',
-<<<<<<< HEAD
-    flocId: {id: '1234', version: 'chrome.1.2'}
-=======
     flocId: { id: '1234', version: 'chrome.1.2' }
->>>>>>> 2d82104b
   };
 
   const DEFAULT_FLOC_USERID_PAYLOAD = [
@@ -930,8 +922,6 @@
       const payload = JSON.parse(request.data.r);
 
       expect(payload.user.eids).to.have.lengthOf(5);
-<<<<<<< HEAD
-=======
       expect(payload.user.eids).to.deep.include(DEFAULT_USERID_PAYLOAD[0]);
       expect(payload.user.eids).to.deep.include(DEFAULT_USERID_PAYLOAD[1]);
       expect(payload.user.eids).to.deep.include(DEFAULT_USERID_PAYLOAD[2]);
@@ -1021,104 +1011,11 @@
       const payload = JSON.parse(request.data.r);
 
       expect(payload.user.eids).to.have.lengthOf(5);
->>>>>>> 2d82104b
       expect(payload.user.eids).to.deep.include(DEFAULT_USERID_PAYLOAD[0]);
       expect(payload.user.eids).to.deep.include(DEFAULT_USERID_PAYLOAD[1]);
       expect(payload.user.eids).to.deep.include(DEFAULT_USERID_PAYLOAD[2]);
       expect(payload.user.eids).to.deep.include(DEFAULT_USERID_PAYLOAD[3]);
       expect(payload.user.eids).to.deep.include(DEFAULT_USERID_PAYLOAD[4]);
-<<<<<<< HEAD
-    });
-
-    it('IX adapter reads floc id from prebid userId and adds it to eids when there is not other eids', function() {
-      const cloneValidBid = utils.deepClone(DEFAULT_BANNER_VALID_BID);
-      cloneValidBid[0].userId = utils.deepClone(DEFAULT_USERID_BID_DATA);
-      const request = spec.buildRequests(cloneValidBid, DEFAULT_OPTION)[0];
-      const payload = JSON.parse(request.data.r);
-
-      expect(payload.user.eids).to.have.lengthOf(1);
-      expect(payload.user.eids).to.deep.include(DEFAULT_FLOC_USERID_PAYLOAD[0]);
-    });
-
-    it('IX adapter reads floc id from prebid userId and appends it to eids', function() {
-      const cloneValidBid = utils.deepClone(DEFAULT_BANNER_VALID_BID);
-      cloneValidBid[0].userIdAsEids = utils.deepClone(DEFAULT_USERIDASEIDS_DATA);
-      cloneValidBid[0].userId = utils.deepClone(DEFAULT_USERID_BID_DATA);
-      const request = spec.buildRequests(cloneValidBid, DEFAULT_OPTION)[0];
-      const payload = JSON.parse(request.data.r);
-
-      expect(payload.user.eids).to.have.lengthOf(6);
-      expect(payload.user.eids).to.deep.include(DEFAULT_USERID_PAYLOAD[0]);
-      expect(payload.user.eids).to.deep.include(DEFAULT_USERID_PAYLOAD[1]);
-      expect(payload.user.eids).to.deep.include(DEFAULT_USERID_PAYLOAD[2]);
-      expect(payload.user.eids).to.deep.include(DEFAULT_USERID_PAYLOAD[3]);
-      expect(payload.user.eids).to.deep.include(DEFAULT_USERID_PAYLOAD[4]);
-      expect(payload.user.eids).to.deep.include(DEFAULT_FLOC_USERID_PAYLOAD[0]);
-    });
-
-    it('IX adapter reads empty floc obj from prebid userId it, floc is not added to eids', function() {
-      const cloneValidBid = utils.deepClone(DEFAULT_BANNER_VALID_BID);
-      cloneValidBid[0].userIdAsEids = utils.deepClone(DEFAULT_USERIDASEIDS_DATA);
-      cloneValidBid[0].userId = {'flocId': {}}
-      const request = spec.buildRequests(cloneValidBid, DEFAULT_OPTION)[0];
-      const payload = JSON.parse(request.data.r);
-
-      expect(payload.user.eids).to.have.lengthOf(5);
-      expect(payload.user.eids).to.deep.include(DEFAULT_USERID_PAYLOAD[0]);
-      expect(payload.user.eids).to.deep.include(DEFAULT_USERID_PAYLOAD[1]);
-      expect(payload.user.eids).to.deep.include(DEFAULT_USERID_PAYLOAD[2]);
-      expect(payload.user.eids).to.deep.include(DEFAULT_USERID_PAYLOAD[3]);
-      expect(payload.user.eids).to.deep.include(DEFAULT_USERID_PAYLOAD[4]);
-      expect(payload.user.eids).should.not.include(DEFAULT_FLOC_USERID_PAYLOAD[0]);
-    });
-
-    it('IX adapter reads floc obj from prebid userId it version is missing, floc is not added to eids', function() {
-      const cloneValidBid = utils.deepClone(DEFAULT_BANNER_VALID_BID);
-      cloneValidBid[0].userIdAsEids = utils.deepClone(DEFAULT_USERIDASEIDS_DATA);
-      cloneValidBid[0].userId = {'flocId': {'id': 'abcd'}}
-      const request = spec.buildRequests(cloneValidBid, DEFAULT_OPTION)[0];
-      const payload = JSON.parse(request.data.r);
-
-      expect(payload.user.eids).to.have.lengthOf(5);
-      expect(payload.user.eids).to.deep.include(DEFAULT_USERID_PAYLOAD[0]);
-      expect(payload.user.eids).to.deep.include(DEFAULT_USERID_PAYLOAD[1]);
-      expect(payload.user.eids).to.deep.include(DEFAULT_USERID_PAYLOAD[2]);
-      expect(payload.user.eids).to.deep.include(DEFAULT_USERID_PAYLOAD[3]);
-      expect(payload.user.eids).to.deep.include(DEFAULT_USERID_PAYLOAD[4]);
-      expect(payload.user.eids).should.not.include(DEFAULT_FLOC_USERID_PAYLOAD[0]);
-    });
-
-    it('IX adapter reads floc obj from prebid userId it ID is missing, floc is not added to eids', function() {
-      const cloneValidBid = utils.deepClone(DEFAULT_BANNER_VALID_BID);
-      cloneValidBid[0].userIdAsEids = utils.deepClone(DEFAULT_USERIDASEIDS_DATA);
-      cloneValidBid[0].userId = {'flocId': {'version': 'chrome.a.b.c'}}
-      const request = spec.buildRequests(cloneValidBid, DEFAULT_OPTION)[0];
-      const payload = JSON.parse(request.data.r);
-
-      expect(payload.user.eids).to.have.lengthOf(5);
-      expect(payload.user.eids).to.deep.include(DEFAULT_USERID_PAYLOAD[0]);
-      expect(payload.user.eids).to.deep.include(DEFAULT_USERID_PAYLOAD[1]);
-      expect(payload.user.eids).to.deep.include(DEFAULT_USERID_PAYLOAD[2]);
-      expect(payload.user.eids).to.deep.include(DEFAULT_USERID_PAYLOAD[3]);
-      expect(payload.user.eids).to.deep.include(DEFAULT_USERID_PAYLOAD[4]);
-      expect(payload.user.eids).should.not.include(DEFAULT_FLOC_USERID_PAYLOAD[0]);
-    });
-
-    it('IX adapter reads floc id with empty id from prebid userId and it does not added to eids', function() {
-      const cloneValidBid = utils.deepClone(DEFAULT_BANNER_VALID_BID);
-      cloneValidBid[0].userIdAsEids = utils.deepClone(DEFAULT_USERIDASEIDS_DATA);
-      cloneValidBid[0].userId = {flocID: {id: '', ver: 'chrome.1.2.3'}};
-      const request = spec.buildRequests(cloneValidBid, DEFAULT_OPTION)[0];
-      const payload = JSON.parse(request.data.r);
-
-      expect(payload.user.eids).to.have.lengthOf(5);
-      expect(payload.user.eids).to.deep.include(DEFAULT_USERID_PAYLOAD[0]);
-      expect(payload.user.eids).to.deep.include(DEFAULT_USERID_PAYLOAD[1]);
-      expect(payload.user.eids).to.deep.include(DEFAULT_USERID_PAYLOAD[2]);
-      expect(payload.user.eids).to.deep.include(DEFAULT_USERID_PAYLOAD[3]);
-      expect(payload.user.eids).to.deep.include(DEFAULT_USERID_PAYLOAD[4]);
-=======
->>>>>>> 2d82104b
       expect(payload.user.eids).should.not.include(DEFAULT_FLOC_USERID_PAYLOAD[0]);
     });
 
@@ -1332,8 +1229,6 @@
       expect(r.ext.ixdiag.userIds.should.include('lotamePanoramaId'));
       expect(r.ext.ixdiag.userIds.should.not.include('merkleId'));
       expect(r.ext.ixdiag.userIds.should.not.include('parrableId'));
-<<<<<<< HEAD
-=======
     });
   });
 
@@ -1463,7 +1358,6 @@
       expect(r.site.ref).to.exist;
       expect(r.site.keywords).to.be.undefined;
       expect(r.user).to.be.undefined;
->>>>>>> 2d82104b
     });
   });
 
@@ -1511,22 +1405,14 @@
         }
       };
       const requests = spec.buildRequests(validBids, DEFAULT_OPTION);
-<<<<<<< HEAD
-      const { dfp_ad_unit_code } = JSON.parse(requests[0].data.r).imp[0].ext;
-=======
       const { dfp_ad_unit_code } = JSON.parse(requests[0].data.r).imp[0].banner.format[0].ext;
->>>>>>> 2d82104b
       expect(dfp_ad_unit_code).to.equal(AD_UNIT_CODE);
     });
 
     it('should not send dfp_adunit_code in request if ortb2Imp.ext.data.adserver.adslot does not exists', function () {
       const validBids = utils.deepClone(DEFAULT_BANNER_VALID_BID);
       const requests = spec.buildRequests(validBids, DEFAULT_OPTION);
-<<<<<<< HEAD
-      const { dfp_ad_unit_code } = JSON.parse(requests[0].data.r).imp[0].ext;
-=======
       const { dfp_ad_unit_code } = JSON.parse(requests[0].data.r).imp[0].banner.format[0].ext;
->>>>>>> 2d82104b
 
       expect(dfp_ad_unit_code).to.not.exist;
     });
@@ -1535,10 +1421,6 @@
       const payload = JSON.parse(query.r);
       expect(payload.id).to.equal(DEFAULT_BANNER_VALID_BID[0].bidderRequestId);
       expect(payload.id).to.be.a('string');
-<<<<<<< HEAD
-      expect(payload.site).to.exist;
-=======
->>>>>>> 2d82104b
       expect(payload.site.page).to.equal(DEFAULT_OPTION.refererInfo.referer);
       expect(payload.site.ref).to.equal(document.referrer);
       expect(payload.ext.source).to.equal('prebid');
@@ -1734,15 +1616,8 @@
       const impression = JSON.parse(requestBidFloor.data.r).imp[0];
 
       expect(impression.id).to.equal(DEFAULT_BANNER_VALID_BID[0].bidId);
-<<<<<<< HEAD
-      expect(impression.banner).to.exist;
-      expect(impression.banner.w).to.equal(DEFAULT_BANNER_VALID_BID[0].params.size[0]);// undefined - 300
-      expect(impression.banner.h).to.equal(DEFAULT_BANNER_VALID_BID[0].params.size[1]);
-      expect(impression.banner.topframe).to.exist;
-=======
       expect(impression.banner.format[0].w).to.equal(DEFAULT_BANNER_VALID_BID[0].params.size[0]);
       expect(impression.banner.format[0].h).to.equal(DEFAULT_BANNER_VALID_BID[0].params.size[1]);
->>>>>>> 2d82104b
       expect(impression.banner.topframe).to.be.oneOf([0, 1]);
       expect(impression.banner.format[0].ext.siteID).to.equal(DEFAULT_BANNER_VALID_BID[0].params.siteId.toString());
       expect(impression.banner.format[0].ext.sid).to.equal('50');
@@ -2090,11 +1965,6 @@
       expect(impression.video.mimes[1]).to.equal('video/webm');
 
       expect(impression.video.skippable).to.equal(false);
-<<<<<<< HEAD
-      expect(impression.ext).to.exist;
-      expect(impression.ext.siteID).to.equal(DEFAULT_VIDEO_VALID_BID[0].params.siteId.toString());
-      expect(impression.ext.sid).to.equal(sidValue); // TODO undefined - 400x600
-=======
     });
 
     it('should not use default placement values when placement is defined at adUnit level', function () {
@@ -2116,7 +1986,6 @@
 
       expect(impression.id).to.equal(DEFAULT_VIDEO_VALID_BID[0].bidId);
       expect(impression.video.placement).to.equal(1);
->>>>>>> 2d82104b
     });
 
     it('should set correct default placement, if context is outstream', function () {
@@ -2129,15 +1998,9 @@
       expect(impression.video.placement).to.equal(4);
     });
 
-<<<<<<< HEAD
-    it('should handle unexpected context', function() {
-      const bid = utils.deepClone(DEFAULT_VIDEO_VALID_BID[0]);
-      bid.mediaTypes.video.context = 'VaccineJanssen';
-=======
     it('should handle unexpected context', function () {
       const bid = utils.deepClone(DEFAULT_VIDEO_VALID_BID[0]);
       bid.mediaTypes.video.context = 'not-valid';
->>>>>>> 2d82104b
       const request = spec.buildRequests([bid])[0];
       const impression = JSON.parse(request.data.r).imp[0];
       expect(impression.video.placement).to.be.undefined;
@@ -2200,17 +2063,10 @@
         expect(JSON.parse(request[1].data.r).imp).to.have.lengthOf(1);
         expect(JSON.parse(request[1].data.v)).to.equal(VIDEO_ENDPOINT_VERSION);
         expect(videoImp.id).to.equal(DEFAULT_MULTIFORMAT_VIDEO_VALID_BID[0].bidId);
-<<<<<<< HEAD
-        expect(videoImp.video).to.exist;
         expect(videoImp.video.w).to.equal(DEFAULT_MULTIFORMAT_VIDEO_VALID_BID[0].params.size[0]);
         expect(videoImp.video.h).to.equal(DEFAULT_MULTIFORMAT_VIDEO_VALID_BID[0].params.size[1]);
       });
-=======
-        expect(videoImp.video.w).to.equal(DEFAULT_MULTIFORMAT_VIDEO_VALID_BID[0].params.size[0]);
-        expect(videoImp.video.h).to.equal(DEFAULT_MULTIFORMAT_VIDEO_VALID_BID[0].params.size[1]);
-      });
-
->>>>>>> 2d82104b
+
       it('should get missing sizes count 0 when params.size not used', function () {
         const bid = utils.deepClone(DEFAULT_MULTIFORMAT_VIDEO_VALID_BID[0]);
         delete bid.params.size;
@@ -2225,16 +2081,10 @@
       const bids = [DEFAULT_MULTIFORMAT_BANNER_VALID_BID[0], DEFAULT_MULTIFORMAT_VIDEO_VALID_BID[0]];
       const request = spec.buildRequests(bids);
 
-<<<<<<< HEAD
-      it('should return valid banner and video requests', function () {
-        const bannerImp = JSON.parse(request[0].data.r).imp[0];
-        expect(JSON.parse(request[0].data.r).imp).to.have.lengthOf(4);
-=======
       it('should return valid banner requests', function () {
         const impressions = JSON.parse(request[0].data.r).imp;
 
         expect(impressions).to.have.lengthOf(2);
->>>>>>> 2d82104b
         expect(JSON.parse(request[0].data.v)).to.equal(BANNER_ENDPOINT_VERSION);
 
         impressions.map((impression, index) => {
@@ -2261,16 +2111,9 @@
 
         expect(JSON.parse(request[1].data.r).imp).to.have.lengthOf(1);
         expect(JSON.parse(request[1].data.v)).to.equal(VIDEO_ENDPOINT_VERSION);
-<<<<<<< HEAD
-        expect(videoImp.id).to.equal(DEFAULT_MULTIFORMAT_VIDEO_VALID_BID[0].bidId);
-        expect(videoImp.video).to.exist;
-        expect(videoImp.video.w).to.equal(DEFAULT_MULTIFORMAT_VIDEO_VALID_BID[0].mediaTypes.video.playerSize[0]);
-        expect(videoImp.video.h).to.equal(DEFAULT_MULTIFORMAT_VIDEO_VALID_BID[0].mediaTypes.video.playerSize[1]);
-=======
         expect(videoImpression.id).to.equal(DEFAULT_MULTIFORMAT_VIDEO_VALID_BID[0].bidId);
         expect(videoImpression.video.w).to.equal(DEFAULT_MULTIFORMAT_VIDEO_VALID_BID[0].mediaTypes.video.playerSize[0]);
         expect(videoImpression.video.h).to.equal(DEFAULT_MULTIFORMAT_VIDEO_VALID_BID[0].mediaTypes.video.playerSize[1]);
->>>>>>> 2d82104b
       });
 
       it('should contain all correct IXdiag properties', function () {
@@ -2414,11 +2257,7 @@
           }
         }
       ];
-<<<<<<< HEAD
-      const result = spec.interpretResponse({ body: bidResponse }, { data: DEFAULT_BIDDER_REQUEST_DATA });
-=======
       const result = spec.interpretResponse({ body: bidResponse }, { data: DEFAULT_BIDDER_REQUEST_DATA, validBidRequests: [] });
->>>>>>> 2d82104b
 
       expect(result[0].dealId).to.equal(expectedParse[0].dealId);
     });
@@ -2473,11 +2312,7 @@
           }
         }
       ];
-<<<<<<< HEAD
-      const result = spec.interpretResponse({ body: bidResponse }, { data: DEFAULT_BIDDER_REQUEST_DATA });
-=======
       const result = spec.interpretResponse({ body: bidResponse }, { data: DEFAULT_BIDDER_REQUEST_DATA, validBidRequests: [] });
->>>>>>> 2d82104b
       expect(result[0].dealId).to.deep.equal(expectedParse[0].dealId);
     });
 
@@ -2558,26 +2393,16 @@
       const VIDEO_RESPONSE_WITH_EXP = utils.deepClone(DEFAULT_VIDEO_BID_RESPONSE);
       VIDEO_RESPONSE_WITH_EXP.seatbid[0].bid[0].exp = 200;
       BANNER_RESPONSE_WITH_EXP.seatbid[0].bid[0].exp = 100;
-<<<<<<< HEAD
-      const bannerResult = spec.interpretResponse({ body: BANNER_RESPONSE_WITH_EXP }, { data: DEFAULT_BIDDER_REQUEST_DATA });
-      const videoResult = spec.interpretResponse({ body: VIDEO_RESPONSE_WITH_EXP }, { data: DEFAULT_BIDDER_REQUEST_DATA });
-=======
       const bannerResult = spec.interpretResponse({ body: BANNER_RESPONSE_WITH_EXP }, { data: DEFAULT_BIDDER_REQUEST_DATA, validBidRequests: [] });
       const videoResult = spec.interpretResponse({ body: VIDEO_RESPONSE_WITH_EXP }, { data: DEFAULT_BIDDER_REQUEST_DATA, validBidRequests: [] });
->>>>>>> 2d82104b
 
       expect(bannerResult[0].ttl).to.equal(100);
       expect(videoResult[0].ttl).to.equal(200);
     });
 
     it('should default bid[].ttl if seat[].bid[].exp is not in the resposne', function () {
-<<<<<<< HEAD
-      const bannerResult = spec.interpretResponse({ body: DEFAULT_BANNER_BID_RESPONSE }, { data: DEFAULT_BIDDER_REQUEST_DATA });
-      const videoResult = spec.interpretResponse({ body: DEFAULT_VIDEO_BID_RESPONSE }, { data: DEFAULT_BIDDER_REQUEST_DATA });
-=======
       const bannerResult = spec.interpretResponse({ body: DEFAULT_BANNER_BID_RESPONSE }, { data: DEFAULT_BIDDER_REQUEST_DATA, validBidRequests: [] });
       const videoResult = spec.interpretResponse({ body: DEFAULT_VIDEO_BID_RESPONSE }, { data: DEFAULT_BIDDER_REQUEST_DATA, validBidRequests: [] });
->>>>>>> 2d82104b
 
       expect(bannerResult[0].ttl).to.equal(300);
       expect(videoResult[0].ttl).to.equal(3600);
