import * as utils from 'src/utils.js';
import { config } from 'src/config.js';
import { expect } from 'chai';
import { newBidder } from 'src/adapters/bidderFactory.js';
import { spec } from 'modules/ixBidAdapter.js';
import { createEidsArray } from 'modules/userId/eids.js';

describe('IndexexchangeAdapter', function () {
  const IX_SECURE_ENDPOINT = 'https://htlb.casalemedia.com/cygnus';
  const VIDEO_ENDPOINT_VERSION = 8.1;
  const BANNER_ENDPOINT_VERSION = 7.2;

  const SAMPLE_SCHAIN = {
    'ver': '1.0',
    'complete': 1,
    'nodes': [
      {
        'asi': 'indirectseller.com',
        'sid': '00001',
        'hp': 1
      },
      {
        'asi': 'indirectseller-2.com',
        'sid': '00002',
        'hp': 2
      }
    ]
  };
<<<<<<< HEAD
  var div_many_sizes = [
=======
  const div_many_sizes = [
>>>>>>> 23efd639
    [300, 250],
    [600, 410],
    [336, 280],
    [400, 300],
    [320, 50],
    [360, 360],
    [250, 250],
    [320, 250],
    [400, 250],
    [387, 359],
    [300, 50],
    [372, 250],
    [320, 320],
    [412, 412],
    [327, 272],
    [312, 260],
    [384, 320],
    [335, 250],
    [366, 305],
    [374, 250],
    [375, 375],
    [272, 391],
    [364, 303],
    [414, 414],
    [366, 375],
    [272, 360],
    [364, 373],
    [366, 359],
    [320, 100],
    [360, 250],
    [468, 60],
    [480, 300],
    [600, 400],
    [600, 300],
    [33, 28],
    [40, 30],
    [32, 5],
    [36, 36],
    [25, 25],
    [320, 25],
    [400, 25],
    [387, 35],
    [300, 5],
    [372, 20],
    [320, 32],
    [412, 41],
    [327, 27],
    [312, 26],
    [384, 32],
    [335, 25],
    [366, 30],
    [374, 25],
    [375, 37],
    [272, 31],
    [364, 303],
    [414, 41],
    [366, 35],
    [272, 60],
    [364, 73],
    [366, 59],
    [320, 10],
    [360, 25],
    [468, 6],
    [480, 30],
    [600, 40],
    [600, 30]
  ];
<<<<<<< HEAD
=======

  const ONE_VIDEO = [
    {
      bidder: 'ix',
      params: {
        siteId: '456',
        video: {
          skippable: false,
          mimes: [
            'video/mp4',
            'video/webm'
          ],
          minduration: 0,
          maxduration: 60,
          protocols: [2]
        },
        size: [400, 100]
      },
      sizes: [[400, 100]],
      mediaTypes: {
        video: {
          context: 'instream',
          playerSize: [[400, 100]]
        }
      },
      adUnitCode: 'div-gpt-ad-1460505748562-0',
      transactionId: '173f49a8-7549-4218-a23c-e7ba59b47230',
      bidId: '1a2b3c4e',
      bidderRequestId: '11a22b33c44e',
      auctionId: '1aa2bb3cc4de',
      schain: SAMPLE_SCHAIN
    }
  ];

  const ONE_BANNER = [
    {
      bidder: 'ix',
      params: {
        siteId: '123',
        size: [300, 250]
      },
      sizes: [[300, 250]],
      mediaTypes: {
        banner: {
          sizes: [[300, 250]]
        }
      },
      adUnitCode: 'div-gpt-ad-1460505748561-0',
      transactionId: '173f49a8-7549-4218-a23c-e7ba59b47229',
      bidId: '1a2b3c4d',
      bidderRequestId: '11a22b33c44d',
      auctionId: '1aa2bb3cc4dd',
      schain: SAMPLE_SCHAIN
    }
  ];

>>>>>>> 23efd639
  const DEFAULT_BANNER_VALID_BID = [
    {
      bidder: 'ix',
      params: {
        siteId: '123',
        size: [300, 250]
      },
      sizes: [[300, 250], [300, 600]],
      mediaTypes: {
        banner: {
          sizes: [[300, 250], [300, 600]]
        }
      },
      adUnitCode: 'div-gpt-ad-1460505748561-0',
      transactionId: '173f49a8-7549-4218-a23c-e7ba59b47229',
      bidId: '1a2b3c4d',
      bidderRequestId: '11a22b33c44d',
      auctionId: '1aa2bb3cc4dd',
      schain: SAMPLE_SCHAIN
    }
  ];

  const DEFAULT_VIDEO_VALID_BID = [
    {
      bidder: 'ix',
      params: {
        siteId: '456',
        video: {
          skippable: false,
          mimes: [
            'video/mp4',
            'video/webm'
          ],
          minduration: 0,
          maxduration: 60,
          protocols: [2]
        },
        size: [400, 100]
      },
      sizes: [[400, 100], [200, 400]],
      mediaTypes: {
        video: {
          context: 'instream',
          playerSize: [[400, 100], [200, 400]]
        }
      },
      adUnitCode: 'div-gpt-ad-1460505748562-0',
      transactionId: '173f49a8-7549-4218-a23c-e7ba59b47230',
      bidId: '1a2b3c4e',
      bidderRequestId: '11a22b33c44e',
      auctionId: '1aa2bb3cc4de',
      schain: SAMPLE_SCHAIN
    }
  ];

  const DEFAULT_MULTIFORMAT_BANNER_VALID_BID = [
    {
      bidder: 'ix',
      params: {
        siteId: '123',
        size: [300, 250]
      },
      sizes: [[300, 250], [300, 600]],
      mediaTypes: {
        video: {
          context: 'outstream',
          playerSize: [[400, 100]]
        },
        banner: {
          sizes: [[300, 250], [300, 600]]
        }
      },
      adUnitCode: 'div-gpt-ad-1460505748562-0',
      transactionId: '173f49a8-7549-4218-a23c-e7ba59b47230',
      bidId: '1a2b3c4e',
      bidderRequestId: '11a22b33c44e',
      auctionId: '1aa2bb3cc4de',
      schain: SAMPLE_SCHAIN
    }
  ];

  const DEFAULT_MULTIFORMAT_VIDEO_VALID_BID = [
    {
      bidder: 'ix',
      params: {
        siteId: '456',
        video: {
          skippable: false,
          mimes: [
            'video/mp4',
            'video/webm'
          ],
          minduration: 0,
          maxduration: 60,
          protocols: [1]
        },
        size: [400, 100]
      },
      sizes: [[300, 250], [300, 600]],
      mediaTypes: {
        video: {
          context: 'outstream',
          playerSize: [[400, 100]]
        },
        banner: {
          sizes: [[300, 250], [300, 600]]
        }
      },
      adUnitCode: 'div-gpt-ad-1460505748562-0',
      transactionId: '173f49a8-7549-4218-a23c-e7ba59b47230',
      bidId: '1a2b3c4e',
      bidderRequestId: '11a22b33c44e',
      auctionId: '1aa2bb3cc4de',
      schain: SAMPLE_SCHAIN
    }
  ];

  const DEFAULT_BANNER_BID_RESPONSE = {
    cur: 'USD',
    id: '11a22b33c44d',
    seatbid: [
      {
        bid: [
          {
            crid: '12345',
            adomain: ['www.abc.com'],
            adid: '14851455',
            impid: '1a2b3c4d',
            cid: '3051266',
            price: 100,
            w: 300,
            h: 250,
            id: '1',
            ext: {
              dspid: 50,
              pricelevel: '_100',
              advbrandid: 303325,
              advbrand: 'OECTA'
            },
            adm: '<a target="_blank" href="https://www.indexexchange.com"></a>'
          }
        ],
        seat: '3970'
      }
    ]
  };

  const DEFAULT_BANNER_BID_RESPONSE_WITHOUT_ADOMAIN = {
    cur: 'USD',
    id: '11a22b33c44d',
    seatbid: [
      {
        bid: [
          {
            crid: '12345',
            adid: '14851455',
            impid: '1a2b3c4d',
            cid: '3051266',
            price: 100,
            w: 300,
            h: 250,
            id: '1',
            ext: {
              dspid: 50,
              pricelevel: '_100',
              advbrandid: 303325,
              advbrand: 'OECTA'
            },
            adm: '<a target="_blank" href="https://www.indexexchange.com"></a>'
          }
        ],
        seat: '3970'
      }
    ]
  };

  const DEFAULT_VIDEO_BID_RESPONSE = {
    cur: 'USD',
    id: '1aa2bb3cc4de',
    seatbid: [
      {
        bid: [
          {
            crid: '12346',
            adomain: ['www.abcd.com'],
            adid: '14851456',
            impid: '1a2b3c4e',
            cid: '3051267',
            price: 110,
            id: '2',
            ext: {
              vasturl: 'www.abcd.com/vast',
              errorurl: 'www.abcd.com/error',
              dspid: 51,
              pricelevel: '_110',
              advbrandid: 303326,
              advbrand: 'OECTB'
            }
          }
        ],
        seat: '3971'
      }
    ]
  };

  const DEFAULT_OPTION = {
    gdprConsent: {
      gdprApplies: true,
      consentString: '3huaa11=qu3198ae',
      vendorData: {}
    },
    refererInfo: {
      referer: 'https://www.prebid.org',
      canonicalUrl: 'https://www.prebid.org/the/link/to/the/page'
    }
  };

  const DEFAULT_IDENTITY_RESPONSE = {
    IdentityIp: {
      responsePending: false,
      data: {
        source: 'identityinc.com',
        uids: [
          {
            id: 'identityid'
          }
        ]
      }
    }
  };

  const DEFAULT_BIDDER_REQUEST_DATA = {
    ac: 'j',
    r: JSON.stringify({
      id: '345',
      imp: [
        {
          id: '1a2b3c4e',
          video: {
            w: 640,
            h: 480,
            placement: 1
          }
        }
      ],
      site: {
        ref: 'https://ref.com/ref.html',
        page: 'https://page.com'
      },
    }),
    s: '21',
    sd: 1,
    t: 1000,
    v: 8.1
  };

  const DEFAULT_USERID_DATA = {
    idl_env: '1234-5678-9012-3456', // Liveramp
    netId: 'testnetid123', // NetId
    IDP: 'userIDP000', // IDP
    fabrickId: 'fabrickId9000', // FabrickId
  };

  const DEFAULT_USERIDASEIDS_DATA = createEidsArray(DEFAULT_USERID_DATA);

  const DEFAULT_USERID_PAYLOAD = [
    {
      source: 'liveramp.com',
      uids: [{
        id: DEFAULT_USERID_DATA.idl_env,
        ext: {
          rtiPartner: 'idl'
        }
      }]
    }, {
      source: 'netid.de',
      uids: [{
        id: DEFAULT_USERID_DATA.netId,
        ext: {
          rtiPartner: 'NETID'
        }
      }]
    }, {
      source: 'neustar.biz',
      uids: [{
        id: DEFAULT_USERID_DATA.fabrickId,
        ext: {
          rtiPartner: 'fabrickId'
        }
      }]
    }, {
      source: 'zeotap.com',
      uids: [{
        id: DEFAULT_USERID_DATA.IDP,
        ext: {
          rtiPartner: 'zeotapIdPlus'
        }
      }]
    }
  ];

  describe('inherited functions', function () {
    it('should exists and is a function', function () {
      const adapter = newBidder(spec);
      expect(adapter.callBids).to.exist.and.to.be.a('function');
    });
  });

  describe('getUserSync tests', function () {
    it('UserSync test : check type = iframe, check usermatch URL', function () {
      const syncOptions = {
        'iframeEnabled': true
      }
      let userSync = spec.getUserSyncs(syncOptions);
      expect(userSync[0].type).to.equal('iframe');
      const USER_SYNC_URL = 'https://js-sec.indexww.com/um/ixmatch.html';
      expect(userSync[0].url).to.equal(USER_SYNC_URL);
    });

    it('When iframeEnabled is false, no userSync should be returned', function () {
      const syncOptions = {
        'iframeEnabled': false
      }
      let userSync = spec.getUserSyncs(syncOptions);
      expect(userSync).to.be.an('array').that.is.empty;
    });
  });

  describe('isBidRequestValid', function () {
    it('should return true when required params found for a banner or video ad', function () {
      expect(spec.isBidRequestValid(DEFAULT_BANNER_VALID_BID[0])).to.equal(true);
      expect(spec.isBidRequestValid(DEFAULT_VIDEO_VALID_BID[0])).to.equal(true);
    });

    it('should return true when optional bidFloor params found for an ad', function () {
      const bid = utils.deepClone(DEFAULT_BANNER_VALID_BID[0]);
      bid.params.bidFloor = 50;
      bid.params.bidFloorCur = 'USD';
      expect(spec.isBidRequestValid(bid)).to.equal(true);
    });

    it('should return true when siteID is number', function () {
      const bid = utils.deepClone(DEFAULT_BANNER_VALID_BID[0]);
      bid.params.siteId = 123;
      expect(spec.isBidRequestValid(bid)).to.equal(true);
    });

    it('should return false when siteID is missing', function () {
      const bid = utils.deepClone(DEFAULT_BANNER_VALID_BID[0]);
      delete bid.params.siteId;
      expect(spec.isBidRequestValid(bid)).to.equal(false);
    });

    it('should return false when size is missing', function () {
      const bid = utils.deepClone(DEFAULT_BANNER_VALID_BID[0]);
      delete bid.params.size;
      expect(spec.isBidRequestValid(bid)).to.equal(false);
    });

    it('should return false when size array is wrong length', function () {
      const bid = utils.deepClone(DEFAULT_BANNER_VALID_BID[0]);
      bid.params.size = [
        300,
        250,
        250
      ];
      expect(spec.isBidRequestValid(bid)).to.equal(false);
    });

    it('should return false when size array is array of strings', function () {
      const bid = utils.deepClone(DEFAULT_BANNER_VALID_BID[0]);
      bid.params.size = ['300', '250'];
      expect(spec.isBidRequestValid(bid)).to.equal(false);
    });

    it('should return false when mediaTypes is not banner or video', function () {
      const bid = utils.deepClone(DEFAULT_BANNER_VALID_BID[0]);
      bid.mediaTypes = {
        native: {
          sizes: [[300, 250]]
        }
      };
      expect(spec.isBidRequestValid(bid)).to.equal(false);
    });

    it('should return false when mediaTypes.banner does not have sizes', function () {
      const bid = utils.deepClone(DEFAULT_BANNER_VALID_BID[0]);
      bid.mediaTypes = {
        banner: {
          size: [[300, 250]]
        }
      };
      expect(spec.isBidRequestValid(bid)).to.equal(false);
    });

    it('should return false when mediaTypes.video does not have sizes', function () {
      const bid = utils.deepClone(DEFAULT_VIDEO_VALID_BID[0]);
      bid.mediaTypes = {
        video: {
          size: [[300, 250]]
        }
      };
      expect(spec.isBidRequestValid(bid)).to.equal(false);
    });

    it('should return false when mediaType is native', function () {
      const bid = utils.deepClone(DEFAULT_BANNER_VALID_BID[0]);
      delete bid.params.mediaTypes;
      bid.mediaType = 'native';
      bid.sizes = [[300, 250]];
      expect(spec.isBidRequestValid(bid)).to.equal(false);
    });

    it('should return true when mediaType is missing and has sizes', function () {
      const bid = utils.deepClone(DEFAULT_BANNER_VALID_BID[0]);
      delete bid.mediaTypes;
      bid.sizes = [[300, 250]];
      expect(spec.isBidRequestValid(bid)).to.equal(true);
    });

    it('should return true when mediaType is banner', function () {
      const bid = utils.deepClone(DEFAULT_BANNER_VALID_BID[0]);
      delete bid.mediaTypes;
      bid.mediaType = 'banner';
      bid.sizes = [[300, 250]];
      expect(spec.isBidRequestValid(bid)).to.equal(true);
    });

    it('should return true when mediaType is video', function () {
      const bid = utils.deepClone(DEFAULT_VIDEO_VALID_BID[0]);
      delete bid.mediaTypes;
      bid.mediaType = 'video';
      bid.sizes = [[400, 100]];
      expect(spec.isBidRequestValid(bid)).to.equal(true);
    });

    it('should return true for banner bid when there are multiple mediaTypes (banner, outstream)', function () {
      const bid = utils.deepClone(DEFAULT_MULTIFORMAT_BANNER_VALID_BID[0]);
      expect(spec.isBidRequestValid(bid)).to.equal(true);
    });

    it('should return true for video bid when there are multiple mediaTypes (banner, outstream)', function () {
      const bid = utils.deepClone(DEFAULT_MULTIFORMAT_VIDEO_VALID_BID[0]);
      expect(spec.isBidRequestValid(bid)).to.equal(true);
    });

    it('should return false when there is only bidFloor', function () {
      const bid = utils.deepClone(DEFAULT_BANNER_VALID_BID[0]);
      bid.params.bidFloor = 50;
      expect(spec.isBidRequestValid(bid)).to.equal(false);
    });

    it('should return false when there is only bidFloorCur', function () {
      const bid = utils.deepClone(DEFAULT_BANNER_VALID_BID[0]);
      bid.params.bidFloorCur = 'USD';
      expect(spec.isBidRequestValid(bid)).to.equal(false);
    });

    it('should return false when bidFloor is string', function () {
      const bid = utils.deepClone(DEFAULT_BANNER_VALID_BID[0]);
      bid.params.bidFloor = '50';
      bid.params.bidFloorCur = 'USD';
      expect(spec.isBidRequestValid(bid)).to.equal(false);
    });

    it('should return false when bidFloorCur is number', function () {
      const bid = utils.deepClone(DEFAULT_BANNER_VALID_BID[0]);
      bid.params.bidFloor = 50;
      bid.params.bidFloorCur = 70;
      expect(spec.isBidRequestValid(bid)).to.equal(false);
    });

    it('should return false when required video properties are missing on both adunit & param levels', function () {
      const bid = utils.deepClone(DEFAULT_VIDEO_VALID_BID[0]);
      delete bid.params.video.mimes;
      expect(spec.isBidRequestValid(bid)).to.equal(false);
    });

    it('should return true when required video properties are at the adunit level', function () {
      const bid = utils.deepClone(DEFAULT_VIDEO_VALID_BID[0]);
      delete bid.params.video.mimes;
      bid.mediaTypes.video.mimes = ['video/mp4'];
      expect(spec.isBidRequestValid(bid)).to.equal(true);
    });

    it('should return true if protocols exists but protocol doesn\'t', function () {
      const bid = utils.deepClone(DEFAULT_VIDEO_VALID_BID[0]);
      expect(spec.isBidRequestValid(bid)).to.equal(true);
      delete bid.params.video.protocols;
      bid.mediaTypes.video.protocols = 1;
      expect(spec.isBidRequestValid(bid)).to.equal(true);
    });

    it('should return true if protocol exists but protocols doesn\'t', function () {
      const bid = utils.deepClone(DEFAULT_VIDEO_VALID_BID[0]);
      delete bid.params.video.protocols;
      bid.params.video.protocol = 1;
      expect(spec.isBidRequestValid(bid)).to.equal(true);
      delete bid.params.video.protocol;
      bid.mediaTypes.video.protocol = 1;
      expect(spec.isBidRequestValid(bid)).to.equal(true);
    });

    it('should return false if both protocol/protocols are missing', function () {
      const bid = utils.deepClone(DEFAULT_VIDEO_VALID_BID[0]);
      delete bid.params.video.protocols;
      expect(spec.isBidRequestValid(bid)).to.equal(false);
    });
<<<<<<< HEAD
=======
  });

  describe('Roundel alias adapter', function () {
    const vaildBids = [DEFAULT_BANNER_VALID_BID, DEFAULT_VIDEO_VALID_BID, DEFAULT_MULTIFORMAT_BANNER_VALID_BID, DEFAULT_MULTIFORMAT_VIDEO_VALID_BID];
    const ALIAS_OPTIONS = Object.assign({
      bidderCode: 'roundel'
    }, DEFAULT_OPTION);

    it('should not build requests for mediaTypes if liveramp data is unavaliable', function () {
      vaildBids.forEach((validBid) => {
        const request = spec.buildRequests(validBid, ALIAS_OPTIONS);
        expect(request).to.be.an('array');
        expect(request).to.have.lengthOf(0);
      });
    });

    it('should build requests for mediaTypes if liveramp data is avaliable', function () {
      vaildBids.forEach((validBid) => {
        const cloneValidBid = utils.deepClone(validBid);
        cloneValidBid[0].userIdAsEids = utils.deepClone(DEFAULT_USERIDASEIDS_DATA);
        const request = spec.buildRequests(cloneValidBid, ALIAS_OPTIONS);
        const payload = JSON.parse(request[0].data.r);
        expect(request).to.be.an('array');
        expect(request).to.have.lengthOf(1);
        expect(payload.user.eids).to.have.lengthOf(4);
        expect(payload.user.eids).to.deep.include(DEFAULT_USERID_PAYLOAD[0]);
      });
    });
>>>>>>> 23efd639
  });

  describe('buildRequestsIdentity', function () {
    let request;
    let query;
    let testCopy;

    beforeEach(function () {
      window.headertag = {};
      window.headertag.getIdentityInfo = function () {
        return testCopy;
      };
      request = spec.buildRequests(DEFAULT_BANNER_VALID_BID, DEFAULT_OPTION)[0];
      query = request.data;
    });

    afterEach(function () {
      delete window.headertag;
    });

    describe('buildRequestSingleRTI', function () {
      before(function () {
        testCopy = JSON.parse(JSON.stringify(DEFAULT_IDENTITY_RESPONSE));
      });

      it('payload should have correct format and value (single identity partner)', function () {
        const payload = JSON.parse(query.r);

        expect(payload.user).to.exist;
        expect(payload.user.eids).to.exist;
        expect(payload.user.eids).to.be.an('array');
        expect(payload.user.eids).to.have.lengthOf(1);
      });

      it('identity data in impression should have correct format and value (single identity partner)', function () {
        const impression = JSON.parse(query.r).user.eids;
        expect(impression[0].source).to.equal(testCopy.IdentityIp.data.source);
        expect(impression[0].uids[0].id).to.equal(testCopy.IdentityIp.data.uids[0].id);
      });
    });

    describe('buildRequestMultipleIds', function () {
      before(function () {
        testCopy = JSON.parse(JSON.stringify(DEFAULT_IDENTITY_RESPONSE));
        testCopy.IdentityIp.data.uids.push(
          {
            id: '1234567'
          },
          {
            id: '2019-04-01TF2:34:41'
          }
        );
      });

      it('payload should have correct format and value (single identity w/ multi ids)', function () {
        const payload = JSON.parse(query.r);

        expect(payload.user).to.exist;
        expect(payload.user.eids).to.exist;
        expect(payload.user.eids).to.be.an('array');
        expect(payload.user.eids).to.have.lengthOf(1);
      });

      it('identity data in impression should have correct format and value (single identity w/ multi ids)', function () {
        const impression = JSON.parse(query.r).user.eids;

        expect(impression[0].source).to.equal(testCopy.IdentityIp.data.source);
        expect(impression[0].uids).to.have.lengthOf(3);
      });
    });

    describe('buildRequestMultipleRTI', function () {
      before(function () {
        testCopy = JSON.parse(JSON.stringify(DEFAULT_IDENTITY_RESPONSE));
        testCopy.JackIp = {
          responsePending: false,
          data: {
            source: 'jackinc.com',
            uids: [
              {
                id: 'jackid'
              }
            ]
          }
        }
        testCopy.GenericIp = {
          responsePending: false,
          data: {
            source: 'genericip.com',
            uids: [
              {
                id: 'genericipenvelope'
              }
            ]
          }
        }
      });

      it('payload should have correct format and value (multiple identity partners)', function () {
        const payload = JSON.parse(query.r);

        expect(payload.user).to.exist;
        expect(payload.user.eids).to.exist;
        expect(payload.user.eids).to.be.an('array');
        expect(payload.user.eids).to.have.lengthOf(3);
      });

      it('identity data in impression should have correct format and value (multiple identity partners)', function () {
        const impression = JSON.parse(query.r).user.eids;

        expect(impression[0].source).to.equal(testCopy.IdentityIp.data.source);
        expect(impression[0].uids).to.have.lengthOf(1);

        expect(impression[1].source).to.equal(testCopy.JackIp.data.source);
        expect(impression[1].uids).to.have.lengthOf(1);

        expect(impression[2].source).to.equal(testCopy.GenericIp.data.source);
        expect(impression[2].uids).to.have.lengthOf(1);
      });
    });

    describe('buildRequestNoData', function () {
      beforeEach(function () {
        testCopy = JSON.parse(JSON.stringify(DEFAULT_IDENTITY_RESPONSE));
      });

      it('payload should not have any user eids with an undefined identity data response', function () {
        window.headertag.getIdentityInfo = function () {
          return undefined;
        };
        request = spec.buildRequests(DEFAULT_BANNER_VALID_BID, DEFAULT_OPTION)[0];
        query = request.data;
        const payload = JSON.parse(query.r);

        expect(payload.user).to.exist;
        expect(payload.user.eids).to.not.exist;
      });

      it('payload should have user eids if least one partner data is available', function () {
        testCopy.GenericIp = {
          responsePending: true,
          data: {}
        }
        request = spec.buildRequests(DEFAULT_BANNER_VALID_BID, DEFAULT_OPTION)[0];
        query = request.data;
        const payload = JSON.parse(query.r);

        expect(payload.user).to.exist;
        expect(payload.user.eids).to.exist;
      });

      it('payload should not have any user eids if identity data is pending for all partners', function () {
        testCopy.IdentityIp.responsePending = true;
        request = spec.buildRequests(DEFAULT_BANNER_VALID_BID, DEFAULT_OPTION)[0];
        query = request.data;
        const payload = JSON.parse(query.r);

        expect(payload.user).to.exist;
        expect(payload.user.eids).to.not.exist;
      });

      it('payload should not have any user eids if identity data is pending or not available for all partners', function () {
        testCopy.IdentityIp.responsePending = false;
        testCopy.IdentityIp.data = {};
        request = spec.buildRequests(DEFAULT_BANNER_VALID_BID, DEFAULT_OPTION)[0];
        query = request.data;
        const payload = JSON.parse(query.r);

        expect(payload.user).to.exist;
        expect(payload.user.eids).to.not.exist;
      });
    });
  });

  describe('buildRequestsUserId', function () {
    let validIdentityResponse;
    let validUserIdPayload;

    beforeEach(function () {
      window.headertag = {};
      window.headertag.getIdentityInfo = function () {
        return validIdentityResponse;
      };
    });

    afterEach(function () {
      delete window.headertag;
    });

    it('IX adapter reads supported user modules from Prebid and adds it to Video', function () {
      const cloneValidBid = utils.deepClone(DEFAULT_VIDEO_VALID_BID);
<<<<<<< HEAD
      cloneValidBid[0].userId = utils.deepClone(DEFAULT_USERID_DATA);
=======
      // cloneValidBid[0].userId = utils.deepClone(DEFAULT_USERID_DATA);
      cloneValidBid[0].userIdAsEids = utils.deepClone(DEFAULT_USERIDASEIDS_DATA);
>>>>>>> 23efd639
      const request = spec.buildRequests(cloneValidBid, DEFAULT_OPTION)[0];
      const payload = JSON.parse(request.data.r);

      expect(payload.user.eids).to.have.lengthOf(4);
      expect(payload.user.eids).to.deep.include(DEFAULT_USERID_PAYLOAD[0]);
      expect(payload.user.eids).to.deep.include(DEFAULT_USERID_PAYLOAD[1]);
      expect(payload.user.eids).to.deep.include(DEFAULT_USERID_PAYLOAD[2]);
      expect(payload.user.eids).to.deep.include(DEFAULT_USERID_PAYLOAD[3]);
    });

    it('We continue to send in IXL identity info and Prebid takes precedence over IXL', function () {
      validIdentityResponse = {
        AdserverOrgIp: {
          responsePending: false,
          data: {
            source: 'adserver.org',
            uids: [
              {
                id: '1234-5678-9012-3456',
                ext: {
                  rtiPartner: 'TDID'
                }
              },
              {
                id: 'FALSE',
                ext: {
                  rtiPartner: 'TDID_LOOKUP'
                }
              },
              {
                id: '2020-06-24T14:43:48.860Z',
                ext: {
                  rtiPartner: 'TDID_CREATED_AT'
                }
              }
            ]
          }
        },
        MerkleIp: {
          responsePending: false,
          data: {
            source: 'merkle.com',
            uids: [{
              id: '1234-5678-9012-3456',
              ext: {
                keyID: '1234-5678',
                enc: 1
              }
            }]
          }
        },
        LiveRampIp: {
          source: 'liveramp.com',
          uids: [
            {
              id: '0000-1234-4567-8901',
              ext: {
                rtiPartner: 'idl'
              }
            }
          ]
        },
        NetIdIp: {
          source: 'netid.de',
          uids: [
            {
              id: 'testnetid',
              ext: {
                rtiPartner: 'NETID'
              }
            }
          ]
        },
        NeustarIp: {
          source: 'neustar.biz',
          uids: [
            {
              id: 'testfabrick',
              ext: {
                rtiPartner: 'fabrickId'
              }
            }
          ]
        },
        ZeotapIp: {
          source: 'zeotap.com',
          uids: [
            {
              id: 'testzeotap',
              ext: {
                rtiPartner: 'zeotapIdPlus'
              }
            }
          ]
        }
      };

      const cloneValidBid = utils.deepClone(DEFAULT_BANNER_VALID_BID);
      // cloneValidBid[0].userId = utils.deepClone(DEFAULT_USERID_DATA);
      cloneValidBid[0].userIdAsEids = utils.deepClone(DEFAULT_USERIDASEIDS_DATA);

      const request = spec.buildRequests(cloneValidBid, DEFAULT_OPTION)[0];
      const payload = JSON.parse(request.data.r);

      validUserIdPayload = utils.deepClone(DEFAULT_USERID_PAYLOAD);
      validUserIdPayload.push({
        source: 'merkle.com',
        uids: [{
          id: '1234-5678-9012-3456',
          ext: {
            keyID: '1234-5678',
            enc: 1
          }
        }]
      })
      validUserIdPayload.push({
        source: 'adserver.org',
        uids: [
          {
            id: '1234-5678-9012-3456',
            ext: {
              rtiPartner: 'TDID'
            }
          },
          {
            id: 'FALSE',
            ext: {
              rtiPartner: 'TDID_LOOKUP'
            }
          },
          {
            id: '2020-06-24T14:43:48.860Z',
            ext: {
              rtiPartner: 'TDID_CREATED_AT'
            }
          }
        ]
      })

      expect(payload.user).to.exist;
      expect(payload.user.eids).to.have.lengthOf(6);

      expect(payload.user.eids).to.deep.include(validUserIdPayload[0]);
      expect(payload.user.eids).to.deep.include(validUserIdPayload[1]);
      expect(payload.user.eids).to.deep.include(validUserIdPayload[2]);
      expect(payload.user.eids).to.deep.include(validUserIdPayload[3]);
      expect(payload.user.eids).to.deep.include(validUserIdPayload[4]);
      expect(payload.user.eids).to.deep.include(validUserIdPayload[5]);
    });

    it('IXL and Prebid are mutually exclusive', function () {
      validIdentityResponse = {
        LiveIntentIp: {
          responsePending: false,
          data: {
            source: 'liveintent.com',
            uids: [{
              id: '1234-5678-9012-3456',
              ext: {
                keyID: '1234-5678',
                rtiPartner: 'LDID',
                enc: 1
              }
            }]
          }
        }
      };

      const cloneValidBid = utils.deepClone(DEFAULT_VIDEO_VALID_BID);
      // cloneValidBid[0].userId = utils.deepClone(DEFAULT_USERID_DATA);
      cloneValidBid[0].userIdAsEids = utils.deepClone(DEFAULT_USERIDASEIDS_DATA);

      const request = spec.buildRequests(cloneValidBid, DEFAULT_OPTION)[0];

      validUserIdPayload = utils.deepClone(DEFAULT_USERID_PAYLOAD);
      validUserIdPayload.push({
        source: 'liveintent.com',
        uids: [{
          id: '1234-5678-9012-3456',
          ext: {
            keyID: '1234-5678',
            rtiPartner: 'LDID',
            enc: 1
          }
        }]
      });

      const payload = JSON.parse(request.data.r);
      expect(payload.user.eids).to.have.lengthOf(5);
      expect(payload.user.eids).to.deep.include(validUserIdPayload[0]);
      expect(payload.user.eids).to.deep.include(validUserIdPayload[1]);
      expect(payload.user.eids).to.deep.include(validUserIdPayload[2]);
      expect(payload.user.eids).to.deep.include(validUserIdPayload[3]);
      expect(payload.user.eids).to.deep.include(validUserIdPayload[4]);
    });
  });

  describe('buildRequests', function () {
    const request = spec.buildRequests(DEFAULT_BANNER_VALID_BID, DEFAULT_OPTION)[0];
    const requestUrl = request.url;
    const requestMethod = request.method;
    const query = request.data;

    const bidWithoutSchain = utils.deepClone(DEFAULT_BANNER_VALID_BID);
    delete bidWithoutSchain[0].schain;
    const requestWithoutSchain = spec.buildRequests(bidWithoutSchain, DEFAULT_OPTION)[0];
    const queryWithoutSchain = requestWithoutSchain.data;

    const bidWithoutMediaType = utils.deepClone(DEFAULT_BANNER_VALID_BID);
    delete bidWithoutMediaType[0].mediaTypes;
    bidWithoutMediaType[0].sizes = [[300, 250], [300, 600]];
    const requestWithoutMediaType = spec.buildRequests(bidWithoutMediaType, DEFAULT_OPTION)[0];
    const queryWithoutMediaType = requestWithoutMediaType.data;

    it('request should be made to IX endpoint with GET method', function () {
      expect(requestMethod).to.equal('GET');
      expect(requestUrl).to.equal(IX_SECURE_ENDPOINT);
    });

    it('query object (version, siteID and request) should be correct', function () {
      expect(query.v).to.equal(BANNER_ENDPOINT_VERSION);
      expect(query.s).to.equal(DEFAULT_BANNER_VALID_BID[0].params.siteId);
      expect(query.r).to.exist;
      expect(query.ac).to.equal('j');
      expect(query.sd).to.equal(1);
      expect(query.nf).not.to.exist;
    });

    it('payload should have correct format and value', function () {
      const payload = JSON.parse(query.r);
      expect(payload.id).to.equal(DEFAULT_BANNER_VALID_BID[0].bidderRequestId);
      expect(payload.site).to.exist;
      expect(payload.site.page).to.equal(DEFAULT_OPTION.refererInfo.referer);
      expect(payload.site.ref).to.equal(document.referrer);
      expect(payload.ext).to.exist;
      expect(payload.ext.source).to.equal('prebid');
      expect(payload.source.ext.schain).to.deep.equal(SAMPLE_SCHAIN);
      expect(payload.imp).to.exist;
      expect(payload.imp).to.be.an('array');
      expect(payload.imp).to.have.lengthOf(2);
    });

    it('payload should not include schain when not provided', function () {
      const payload = JSON.parse(queryWithoutSchain.r);
      expect(payload.source).to.not.exist; // source object currently only written for schain
    });

    it('impression should have correct format and value', function () {
      const impression = JSON.parse(query.r).imp[0];
      const sidValue = `${DEFAULT_BANNER_VALID_BID[0].params.size[0].toString()}x${DEFAULT_BANNER_VALID_BID[0].params.size[1].toString()}`;

      expect(impression.id).to.equal(DEFAULT_BANNER_VALID_BID[0].bidId);
      expect(impression.banner).to.exist;
      expect(impression.banner.w).to.equal(DEFAULT_BANNER_VALID_BID[0].params.size[0]);
      expect(impression.banner.h).to.equal(DEFAULT_BANNER_VALID_BID[0].params.size[1]);
      expect(impression.banner.topframe).to.exist;
      expect(impression.banner.topframe).to.be.oneOf([0, 1]);
      expect(impression.ext).to.exist;
      expect(impression.ext.siteID).to.equal(DEFAULT_BANNER_VALID_BID[0].params.siteId.toString());
      expect(impression.ext.sid).to.equal(sidValue);
    });

    it('video impression has #priceFloors floors', function () {
      const bid = utils.deepClone(ONE_VIDEO[0]);
      const flr = 5.5
      const floorInfo = {floor: flr, currency: 'USD'};
      bid.getFloor = function () {
        return floorInfo;
      }

      // check if floors are in imp
      const requestBidFloor = spec.buildRequests([bid])[0];
      const imp1 = JSON.parse(requestBidFloor.data.r).imp[0];
      expect(imp1.bidfloor).to.equal(flr);
      expect(imp1.bidfloorcur).to.equal('USD');
      expect(imp1.ext.fl).to.equal('p');
    });

    it('banner imp has floors from #priceFloors module', function () {
      const floor300x250 = 3.25
      const bid = utils.deepClone(DEFAULT_BANNER_VALID_BID[0])

      const floorInfo = { floor: floor300x250, currency: 'USD' };
      bid.getFloor = function () {
        return floorInfo;
      };

      // check if floors are in imp
      const requestBidFloor = spec.buildRequests([bid])[0];
      const imp1 = JSON.parse(requestBidFloor.data.r).imp[0];

      expect(imp1.bidfloorcur).to.equal('USD');
      expect(imp1.bidfloor).to.equal(floor300x250);
      expect(imp1.ext.fl).to.equal('p');
    });

    it('ix adapter floors chosen over #priceFloors ', function () {
      const bid = utils.deepClone(ONE_BANNER[0]);

      const floorhi = 4.5
      const floorlow = 3.5

      bid.params.bidFloor = floorhi
      bid.params.bidFloorCur = 'USD'

      const floorInfo = { floor: floorlow, currency: 'USD' };
      bid.getFloor = function () {
        return floorInfo;
      };

      // check if floors are in imp
      const requestBidFloor = spec.buildRequests([bid])[0];
      const imp1 = JSON.parse(requestBidFloor.data.r).imp[0];
      expect(imp1.bidfloor).to.equal(floorhi);
      expect(imp1.bidfloorcur).to.equal(bid.params.bidFloorCur);
      expect(imp1.ext.fl).to.equal('x');
    });

    it(' #priceFloors floors chosen over ix adapter floors', function () {
      const bid = utils.deepClone(ONE_BANNER[0]);

      const floorhi = 4.5
      const floorlow = 3.5

      bid.params.bidFloor = floorlow
      bid.params.bidFloorCur = 'USD'

      const floorInfo = { floor: floorhi, currency: 'USD' };
      bid.getFloor = function () {
        return floorInfo;
      };

      // check if floors are in imp
      const requestBidFloor = spec.buildRequests([bid])[0];
      const imp1 = JSON.parse(requestBidFloor.data.r).imp[0];
      expect(imp1.bidfloor).to.equal(floorhi);
      expect(imp1.bidfloorcur).to.equal(bid.params.bidFloorCur);
      expect(imp1.ext.fl).to.equal('p');
    });

    it('impression should have bidFloor and bidFloorCur if configured', function () {
      const bid = utils.deepClone(DEFAULT_BANNER_VALID_BID[0]);
      bid.params.bidFloor = 50;
      bid.params.bidFloorCur = 'USD';
      const requestBidFloor = spec.buildRequests([bid])[0];
      const impression = JSON.parse(requestBidFloor.data.r).imp[0];

      expect(impression.bidfloor).to.equal(bid.params.bidFloor);
      expect(impression.bidfloorcur).to.equal(bid.params.bidFloorCur);
      expect(impression.ext.fl).to.equal('x');
    });

    it('missing sizes #priceFloors ', function () {
      const bid = utils.deepClone(ONE_BANNER[0]);
      bid.mediaTypes.banner.sizes.push([500, 400])

      const floorInfo = { floor: 3.25, currency: 'USD' };
      bid.getFloor = function () {
        return floorInfo;
      };

      sinon.spy(bid, 'getFloor');

      const requestBidFloor = spec.buildRequests([bid])[0];
      // called getFloor with 300 x 250
      expect(bid.getFloor.getCall(0).args[0].mediaType).to.equal('banner');
      expect(bid.getFloor.getCall(0).args[0].size[0]).to.equal(300);
      expect(bid.getFloor.getCall(0).args[0].size[1]).to.equal(250);

      // called getFloor with 500 x 400
      expect(bid.getFloor.getCall(1).args[0].mediaType).to.equal('banner');
      expect(bid.getFloor.getCall(1).args[0].size[0]).to.equal(500);
      expect(bid.getFloor.getCall(1).args[0].size[1]).to.equal(400);

      // both will have same floors due to mock getFloor
      const imp1 = JSON.parse(requestBidFloor.data.r).imp[0];
      expect(imp1.bidfloor).to.equal(3.25);
      expect(imp1.bidfloorcur).to.equal('USD');

      const imp2 = JSON.parse(requestBidFloor.data.r).imp[1];
      expect(imp2.bidfloor).to.equal(3.25);
      expect(imp2.bidfloorcur).to.equal('USD');
    });

    it('#pricefloors inAdUnit, banner impressions should have floors', function () {
      const bid = utils.deepClone(ONE_BANNER[0]);

      const flr = 4.3
      bid.floors = {
        currency: 'USD',
        schema: {
          delimiter: '|',
          fields: ['mediaType', 'size']
        },
        values: {
          'banner|300x250': flr,
          'banner|600x500': 6.5,
          'banner|*': 7.5
        }
      };
      const floorInfo = { floor: flr, currency: 'USD' };
      bid.getFloor = function () {
        return floorInfo;
      };

      sinon.spy(bid, 'getFloor');

      const requestBidFloor = spec.buildRequests([bid])[0];
      // called getFloor with 300 x 250
      expect(bid.getFloor.getCall(0).args[0].mediaType).to.equal('banner');
      expect(bid.getFloor.getCall(0).args[0].size[0]).to.equal(300);
      expect(bid.getFloor.getCall(0).args[0].size[1]).to.equal(250);

      const imp1 = JSON.parse(requestBidFloor.data.r).imp[0];
      expect(imp1.bidfloor).to.equal(flr);
      expect(imp1.bidfloorcur).to.equal('USD');
    });

    it('payload without mediaType should have correct format and value', function () {
      const payload = JSON.parse(queryWithoutMediaType.r);

      expect(payload.id).to.equal(DEFAULT_BANNER_VALID_BID[0].bidderRequestId);
      expect(payload.site).to.exist;
      expect(payload.site.page).to.equal(DEFAULT_OPTION.refererInfo.referer);
      expect(payload.site.ref).to.equal(document.referrer);
      expect(payload.ext).to.exist;
      expect(payload.ext.source).to.equal('prebid');
      expect(payload.imp).to.exist;
      expect(payload.imp).to.be.an('array');
      expect(payload.imp).to.have.lengthOf(1);
    });

    it('impression without mediaType should have correct format and value', function () {
      const impression = JSON.parse(queryWithoutMediaType.r).imp[0];
      const sidValue = `${DEFAULT_BANNER_VALID_BID[0].params.size[0].toString()}x${DEFAULT_BANNER_VALID_BID[0].params.size[1].toString()}`;

      expect(impression.id).to.equal(DEFAULT_BANNER_VALID_BID[0].bidId);
      expect(impression.banner).to.exist;
      expect(impression.banner.w).to.equal(DEFAULT_BANNER_VALID_BID[0].params.size[0]);
      expect(impression.banner.h).to.equal(DEFAULT_BANNER_VALID_BID[0].params.size[1]);
      expect(impression.banner.topframe).to.exist;
      expect(impression.banner.topframe).to.be.oneOf([0, 1]);
      expect(impression.ext).to.exist;
      expect(impression.ext.siteID).to.equal(DEFAULT_BANNER_VALID_BID[0].params.siteId.toString());
      expect(impression.ext.sid).to.equal(sidValue);
    });

    it('impression should have sid if id is configured as number', function () {
      const bid = utils.deepClone(DEFAULT_BANNER_VALID_BID[0]);
      bid.params.id = 50;
      const requestBidFloor = spec.buildRequests([bid])[0];
      const impression = JSON.parse(requestBidFloor.data.r).imp[0];

      expect(impression.id).to.equal(DEFAULT_BANNER_VALID_BID[0].bidId);
      expect(impression.banner).to.exist;
      expect(impression.banner.w).to.equal(DEFAULT_BANNER_VALID_BID[0].params.size[0]);
      expect(impression.banner.h).to.equal(DEFAULT_BANNER_VALID_BID[0].params.size[1]);
      expect(impression.banner.topframe).to.exist;
      expect(impression.banner.topframe).to.be.oneOf([0, 1]);
      expect(impression.ext).to.exist;
      expect(impression.ext.siteID).to.equal(DEFAULT_BANNER_VALID_BID[0].params.siteId.toString());
      expect(impression.ext.sid).to.equal('50');
    });

    it('impression should have sid if id is configured as string', function () {
      const bid = utils.deepClone(DEFAULT_BANNER_VALID_BID[0]);
      bid.params.id = 'abc';
      const requestBidFloor = spec.buildRequests([bid])[0];
      const impression = JSON.parse(requestBidFloor.data.r).imp[0];
      expect(impression.id).to.equal(DEFAULT_BANNER_VALID_BID[0].bidId);
      expect(impression.banner).to.exist;
      expect(impression.banner.w).to.equal(DEFAULT_BANNER_VALID_BID[0].params.size[0]);
      expect(impression.banner.h).to.equal(DEFAULT_BANNER_VALID_BID[0].params.size[1]);
      expect(impression.banner.topframe).to.exist;
      expect(impression.banner.topframe).to.be.oneOf([0, 1]);
      expect(impression.ext).to.exist;
      expect(impression.ext.siteID).to.equal(DEFAULT_BANNER_VALID_BID[0].params.siteId.toString());
      expect(impression.ext.sid).to.equal('abc');
    });

    it('should add first party data to page url in bid request if it exists in config', function () {
      config.setConfig({
        ix: {
          firstPartyData: {
            ab: 123,
            cd: '123#ab',
            'e/f': 456,
            'h?g': '456#cd'
          }
        }
      });

      const requestWithFirstPartyData = spec.buildRequests(DEFAULT_BANNER_VALID_BID, DEFAULT_OPTION)[0];
      const pageUrl = JSON.parse(requestWithFirstPartyData.data.r).site.page;
      const expectedPageUrl = DEFAULT_OPTION.refererInfo.referer + '?ab=123&cd=123%23ab&e%2Ff=456&h%3Fg=456%23cd';
      expect(pageUrl).to.equal(expectedPageUrl);
    });

    it('should not set first party data if it is not an object', function () {
      config.setConfig({
        ix: {
          firstPartyData: 500
        }
      });

      const requestFirstPartyDataNumber = spec.buildRequests(DEFAULT_BANNER_VALID_BID, DEFAULT_OPTION)[0];
      const pageUrl = JSON.parse(requestFirstPartyDataNumber.data.r).site.page;

      expect(pageUrl).to.equal(DEFAULT_OPTION.refererInfo.referer);
    });

    it('should not set first party or timeout if it is not present', function () {
      config.setConfig({
        ix: {}
      });

      const requestWithoutConfig = spec.buildRequests(DEFAULT_BANNER_VALID_BID, DEFAULT_OPTION)[0];
      const pageUrl = JSON.parse(requestWithoutConfig.data.r).site.page;

      expect(pageUrl).to.equal(DEFAULT_OPTION.refererInfo.referer);
      expect(requestWithoutConfig.data.t).to.be.undefined;
    });

    it('should not set first party or timeout if it is setConfig is not called', function () {
      const requestWithoutConfig = spec.buildRequests(DEFAULT_BANNER_VALID_BID, DEFAULT_OPTION)[0];
      const pageUrl = JSON.parse(requestWithoutConfig.data.r).site.page;

      expect(pageUrl).to.equal(DEFAULT_OPTION.refererInfo.referer);
      expect(requestWithoutConfig.data.t).to.be.undefined;
    });

    it('should set timeout if publisher set it through setConfig', function () {
      config.setConfig({
        ix: {
          timeout: 500
        }
      });
      const requestWithTimeout = spec.buildRequests(DEFAULT_BANNER_VALID_BID)[0];

      expect(requestWithTimeout.data.t).to.equal(500);
    });

    it('should set timeout if timeout is a string', function () {
      config.setConfig({
        ix: {
          timeout: '500'
        }
      });
      const requestStringTimeout = spec.buildRequests(DEFAULT_BANNER_VALID_BID)[0];

      expect(requestStringTimeout.data.t).to.be.undefined;
    });

    it('request should contain both banner and video requests', function () {
      const request = spec.buildRequests([DEFAULT_BANNER_VALID_BID[0], DEFAULT_VIDEO_VALID_BID[0]]);

      const bannerImp = JSON.parse(request[0].data.r).imp[0];
      expect(JSON.parse(request[0].data.r).imp).to.have.lengthOf(2);
      expect(JSON.parse(request[0].data.v)).to.equal(BANNER_ENDPOINT_VERSION);
      expect(bannerImp.id).to.equal(DEFAULT_BANNER_VALID_BID[0].bidId);
      expect(bannerImp.id).to.equal(DEFAULT_BANNER_VALID_BID[0].bidId);
      expect(bannerImp.banner).to.exist;
      expect(bannerImp.banner.w).to.equal(DEFAULT_BANNER_VALID_BID[0].params.size[0]);
      expect(bannerImp.banner.h).to.equal(DEFAULT_BANNER_VALID_BID[0].params.size[1]);

      const videoImp = JSON.parse(request[1].data.r).imp[0];
      expect(JSON.parse(request[1].data.v)).to.equal(VIDEO_ENDPOINT_VERSION);
      expect(videoImp.id).to.equal(DEFAULT_VIDEO_VALID_BID[0].bidId);
      expect(videoImp.video).to.exist;
      expect(videoImp.video.w).to.equal(DEFAULT_VIDEO_VALID_BID[0].params.size[0]);
      expect(videoImp.video.h).to.equal(DEFAULT_VIDEO_VALID_BID[0].params.size[1]);
    });

    it('single request under 8k size limit for large ad unit', function () {
      const options = {};
      const bid1 = utils.deepClone(DEFAULT_BANNER_VALID_BID[0]);
      bid1.mediaTypes.banner.sizes = div_many_sizes;
      const requests = spec.buildRequests([bid1], options);

      const reqSize = new Blob([`${requests[0].url}?${utils.parseQueryStringParameters(requests[0].data)}`]).size;
      expect(requests).to.be.an('array');
      expect(requests).to.have.lengthOf(1);
      expect(reqSize).to.be.lessThan(8000);
    });

    it('2 requests due to 2 ad units, one larger than url size', function () {
      const bid1 = utils.deepClone(DEFAULT_BANNER_VALID_BID[0]);
      bid1.mediaTypes.banner.sizes = div_many_sizes;
      bid1.params.siteId = '124';
      bid1.adUnitCode = 'div-gpt-1'
      bid1.transactionId = '152e36d1-1241-4242-t35e-y1dv34d12315';
      bid1.bidId = '2f6g5s5e';

      const requests = spec.buildRequests([bid1, DEFAULT_BANNER_VALID_BID[0]], DEFAULT_OPTION);
      expect(requests).to.be.an('array');
      expect(requests).to.have.lengthOf(2);
      expect(requests[0].data.sn).to.be.equal(0);
      expect(requests[1].data.sn).to.be.equal(1);
    });

    it('6 ad units should generate only 4 requests', function () {
      const bid1 = utils.deepClone(DEFAULT_BANNER_VALID_BID[0]);
      bid1.mediaTypes.banner.sizes = div_many_sizes;
      bid1.params.siteId = '121';
      bid1.adUnitCode = 'div-gpt-1'
      bid1.transactionId = 'tr1';
      bid1.bidId = '2f6g5s5e';

      const bid2 = utils.deepClone(bid1);
      bid2.transactionId = 'tr2';

      const bid3 = utils.deepClone(bid1);
      bid3.transactionId = 'tr3';

      const bid4 = utils.deepClone(bid1);
      bid4.transactionId = 'tr4';

      const bid5 = utils.deepClone(bid1);
      bid5.transactionId = 'tr5';

      const bid6 = utils.deepClone(bid1);
      bid6.transactionId = 'tr6';

      const requests = spec.buildRequests([bid1, bid2, bid3, bid4, bid5, bid6], DEFAULT_OPTION);

      expect(requests).to.be.an('array');
      expect(requests).to.have.lengthOf(4);

      // check if seq number increases
      for (var i = 0; i < requests.length; i++) {
        const reqSize = new Blob([`${requests[i].url}?${utils.parseQueryStringParameters(requests[i].data)}`]).size;
        expect(reqSize).to.be.lessThan(8000);
        let payload = JSON.parse(requests[i].data.r);
        if (requests.length > 1) {
          expect(requests[i].data.sn).to.equal(i);
        }
        expect(payload.source.ext.schain).to.deep.equal(SAMPLE_SCHAIN);
      }
    });

    it('multiple ad units in one request', function () {
      const bid1 = utils.deepClone(DEFAULT_BANNER_VALID_BID[0]);
      bid1.mediaTypes.banner.sizes = [[300, 250], [300, 600], [100, 200]];
      bid1.params.siteId = '121';
      bid1.adUnitCode = 'div-gpt-1'
      bid1.transactionId = 'tr1';
      bid1.bidId = '2f6g5s5e';

      const bid2 = utils.deepClone(bid1);
      bid2.transactionId = 'tr2';
      bid2.mediaTypes.banner.sizes = [[220, 221], [222, 223], [300, 250]];
      const bid3 = utils.deepClone(bid1);
      bid3.transactionId = 'tr3';
      bid3.mediaTypes.banner.sizes = [[330, 331], [332, 333], [300, 250]];

      const requests = spec.buildRequests([bid1, bid2, bid3], DEFAULT_OPTION);
      expect(requests).to.be.an('array');
      expect(requests).to.have.lengthOf(1);

      const impressions = JSON.parse(requests[0].data.r).imp;
      expect(impressions).to.be.an('array');
      expect(impressions).to.have.lengthOf(9);
    });

    it('request should contain the extra banner ad sizes that IX is not configured for using the first site id in the ad unit', function () {
      const bid = utils.deepClone(DEFAULT_BANNER_VALID_BID[0]);
      bid.sizes.push([336, 280], [970, 90]);
      bid.mediaTypes.banner.sizes.push([336, 280], [970, 90]);
      const bid2 = utils.deepClone(bid);
      bid2.params.siteId = '124';
      bid2.params.size = [300, 600];
      bid2.params.bidId = '2b3c4d5e';

      const request = spec.buildRequests([bid, bid2], DEFAULT_OPTION)[0];
      const impressions = JSON.parse(request.data.r).imp;

      expect(impressions).to.be.an('array');
      expect(impressions).to.have.lengthOf(4);

      expect(impressions[0].ext.siteID).to.equal(DEFAULT_BANNER_VALID_BID[0].params.siteId.toString())
      expect(impressions[1].ext.siteID).to.equal(bid2.params.siteId)
      expect(impressions[2].ext.siteID).to.equal(DEFAULT_BANNER_VALID_BID[0].params.siteId.toString())
      expect(impressions[3].ext.siteID).to.equal(DEFAULT_BANNER_VALID_BID[0].params.siteId.toString())

      expect(impressions[0].banner.w).to.equal(DEFAULT_BANNER_VALID_BID[0].params.size[0]);
      expect(impressions[0].banner.h).to.equal(DEFAULT_BANNER_VALID_BID[0].params.size[1]);
      expect(impressions[1].banner.w).to.equal(bid2.params.size[0]);
      expect(impressions[1].banner.h).to.equal(bid2.params.size[1]);
      expect(impressions[2].banner.w).to.equal(bid.mediaTypes.banner.sizes[2][0]);
      expect(impressions[2].banner.h).to.equal(bid.mediaTypes.banner.sizes[2][1]);
      expect(impressions[3].banner.w).to.equal(bid.mediaTypes.banner.sizes[3][0]);
      expect(impressions[3].banner.h).to.equal(bid.mediaTypes.banner.sizes[3][1]);
    });

    it('request should contain the extra banner ad sizes and their corresponding site ids when there is multiple ad units', function () {
      const bid = utils.deepClone(DEFAULT_BANNER_VALID_BID[0]);
      bid.params.siteId = '124';
      bid.adUnitCode = 'div-gpt-ad-156456451554-1'
      bid.transactionId = '152e36d1-1241-4242-t35e-y1dv34d12315';
      bid.bidId = '2f6g5s5e';
      bid.params.size = [336, 280]
      bid.sizes = [[336, 280], [970, 90]]
      bid.mediaTypes.banner.sizes = [[336, 280], [970, 90]]

      const request = spec.buildRequests([DEFAULT_BANNER_VALID_BID[0], bid], DEFAULT_OPTION)[0];

      const impressions = JSON.parse(request.data.r).imp;
      expect(impressions).to.be.an('array');
      expect(impressions).to.have.lengthOf(4);
      expect(impressions[0].ext.siteID).to.equal(DEFAULT_BANNER_VALID_BID[0].params.siteId.toString());
      expect(impressions[1].ext.siteID).to.equal(bid.params.siteId);
      expect(impressions[2].ext.siteID).to.equal(DEFAULT_BANNER_VALID_BID[0].params.siteId.toString());
      expect(impressions[3].ext.siteID).to.equal(bid.params.siteId);

      expect(impressions[0].banner.w).to.equal(DEFAULT_BANNER_VALID_BID[0].params.size[0]);
      expect(impressions[0].banner.h).to.equal(DEFAULT_BANNER_VALID_BID[0].params.size[1]);

      expect(impressions[1].banner.w).to.equal(bid.params.size[0]);
      expect(impressions[1].banner.h).to.equal(bid.params.size[1]);

      expect(impressions[2].banner.w).to.equal(DEFAULT_BANNER_VALID_BID[0].mediaTypes.banner.sizes[1][0]);
      expect(impressions[2].banner.h).to.equal(DEFAULT_BANNER_VALID_BID[0].mediaTypes.banner.sizes[1][1]);

      expect(impressions[3].banner.w).to.equal(bid.mediaTypes.banner.sizes[1][0]);
      expect(impressions[3].banner.h).to.equal(bid.mediaTypes.banner.sizes[1][1]);

      expect(impressions[0].ext.sid).to.equal(`${DEFAULT_BANNER_VALID_BID[0].params.size[0].toString()}x${DEFAULT_BANNER_VALID_BID[0].params.size[1].toString()}`);
      expect(impressions[1].ext.sid).to.equal(`${bid.params.size[0].toString()}x${bid.params.size[1].toString()}`);

      expect(impressions[2].ext.sid).to.equal(`${DEFAULT_BANNER_VALID_BID[0].mediaTypes.banner.sizes[1][0].toString()}x${DEFAULT_BANNER_VALID_BID[0].mediaTypes.banner.sizes[1][1].toString()}`);
      expect(impressions[3].ext.sid).to.equal(`${bid.mediaTypes.banner.sizes[1][0].toString()}x${bid.mediaTypes.banner.sizes[1][1].toString()}`);
    });

    it('request should not contain the extra video ad sizes that IX is not configured for', function () {
      const request = spec.buildRequests(DEFAULT_VIDEO_VALID_BID, DEFAULT_OPTION);
      const impressions = JSON.parse(request[0].data.r).imp;

      expect(impressions).to.be.an('array');
      expect(impressions).to.have.lengthOf(1);
    });

    describe('detect missing sizes', function () {
      beforeEach(function () {
        config.setConfig({
          ix: {
            detectMissingSizes: false
          }
        });
      })

      it('request should not contain missing sizes if detectMissingSizes = false', function () {
        const bid1 = utils.deepClone(DEFAULT_BANNER_VALID_BID[0]);
        bid1.mediaTypes.banner.sizes = div_many_sizes;

        const requests = spec.buildRequests([bid1, DEFAULT_BANNER_VALID_BID[0]], DEFAULT_OPTION);

        const impressions = JSON.parse(requests[0].data.r).imp;

        expect(impressions).to.be.an('array');
        expect(impressions).to.have.lengthOf(2);
      });
    });
  });

  describe('buildRequestVideo', function () {
    const request = spec.buildRequests(DEFAULT_VIDEO_VALID_BID, DEFAULT_OPTION);
    const query = request[0].data;

    it('query object (version, siteID and request) should be correct', function () {
      expect(query.v).to.equal(VIDEO_ENDPOINT_VERSION);
      expect(query.s).to.equal(DEFAULT_VIDEO_VALID_BID[0].params.siteId);
      expect(query.r).to.exist;
      expect(query.ac).to.equal('j');
      expect(query.sd).to.equal(1);
      expect(query.nf).to.equal(1);
    });

    it('impression should have correct format and value', function () {
      const impression = JSON.parse(query.r).imp[0];
      const sidValue = `${DEFAULT_VIDEO_VALID_BID[0].params.size[0].toString()}x${DEFAULT_VIDEO_VALID_BID[0].params.size[1].toString()}`;

      expect(impression.id).to.equal(DEFAULT_VIDEO_VALID_BID[0].bidId);
      expect(impression.video).to.exist;
      expect(impression.video.w).to.equal(DEFAULT_VIDEO_VALID_BID[0].params.size[0]);
      expect(impression.video.h).to.equal(DEFAULT_VIDEO_VALID_BID[0].params.size[1]);
      expect(impression.video.placement).to.exist;
      expect(impression.video.placement).to.equal(1);
      expect(impression.video.minduration).to.exist;
      expect(impression.video.minduration).to.equal(0);
      expect(impression.video.mimes).to.exist;
      expect(impression.video.mimes[0]).to.equal('video/mp4');
      expect(impression.video.mimes[1]).to.equal('video/webm');

      expect(impression.video.skippable).to.equal(false);
      expect(impression.ext).to.exist;
      expect(impression.ext.siteID).to.equal(DEFAULT_VIDEO_VALID_BID[0].params.siteId.toString());
      expect(impression.ext.sid).to.equal(sidValue);
    });

    it('impression should have correct format when mediaType is specified.', function () {
      const bid = utils.deepClone(DEFAULT_VIDEO_VALID_BID[0]);
      delete bid.mediaTypes;
      bid.mediaType = 'video';
      const requestBidFloor = spec.buildRequests([bid])[0];
      const impression = JSON.parse(requestBidFloor.data.r).imp[0];
      const sidValue = `${DEFAULT_VIDEO_VALID_BID[0].params.size[0].toString()}x${DEFAULT_VIDEO_VALID_BID[0].params.size[1].toString()}`;

      expect(impression.id).to.equal(DEFAULT_VIDEO_VALID_BID[0].bidId);
      expect(impression.video).to.exist;
      expect(impression.video.w).to.equal(DEFAULT_VIDEO_VALID_BID[0].params.size[0]);
      expect(impression.video.h).to.equal(DEFAULT_VIDEO_VALID_BID[0].params.size[1]);
      expect(impression.video.placement).to.not.exist;
      expect(impression.ext).to.exist;
      expect(impression.ext.siteID).to.equal(DEFAULT_VIDEO_VALID_BID[0].params.siteId.toString());
      expect(impression.ext.sid).to.equal(sidValue);
    });

    it('should set correct placement if context is outstream', function () {
      const bid = utils.deepClone(DEFAULT_VIDEO_VALID_BID[0]);
      bid.mediaTypes.video.context = 'outstream';
      const request = spec.buildRequests([bid])[0];
      const impression = JSON.parse(request.data.r).imp[0];

      expect(impression.id).to.equal(DEFAULT_VIDEO_VALID_BID[0].bidId);
      expect(impression.video).to.exist;
      expect(impression.video.placement).to.exist;
      expect(impression.video.placement).to.equal(4);
    });

    it('should not override video properties if they are already configured at the params video level', function () {
      const bid = utils.deepClone(DEFAULT_VIDEO_VALID_BID[0]);
      bid.mediaTypes.video.context = 'outstream';
      bid.mediaTypes.video.protocols = [1];
      bid.mediaTypes.video.mimes = ['video/override'];
      const request = spec.buildRequests([bid])[0];
      const impression = JSON.parse(request.data.r).imp[0];

      expect(impression.video.protocols[0]).to.equal(2);
      expect(impression.video.mimes[0]).to.not.equal('video/override');
    });

<<<<<<< HEAD
    it('should not add video adunit level properties in imp object if they are not whitelisted', function () {
=======
    it('should not add video adunit level properties in imp object if they are not allowlisted', function () {
>>>>>>> 23efd639
      const bid = utils.deepClone(DEFAULT_VIDEO_VALID_BID[0]);
      bid.mediaTypes.video.context = 'outstream';
      bid.mediaTypes.video.random = true;
      const request = spec.buildRequests([bid])[0];
      const impression = JSON.parse(request.data.r).imp[0];

      expect(impression.video.random).to.not.exist;
    });

<<<<<<< HEAD
    it('should add whitelisted adunit level video properties in imp object if they are not configured at params level', function () {
=======
    it('should add allowlisted adunit level video properties in imp object if they are not configured at params level', function () {
>>>>>>> 23efd639
      const bid = utils.deepClone(DEFAULT_VIDEO_VALID_BID[0]);
      bid.mediaTypes.video.context = 'outstream';
      delete bid.params.video.protocols;
      delete bid.params.video.mimes;
      bid.mediaTypes.video.protocols = [6];
      bid.mediaTypes.video.mimes = ['video/mp4'];
      bid.mediaTypes.video.api = 2;
      const request = spec.buildRequests([bid])[0];
      const impression = JSON.parse(request.data.r).imp[0];

      expect(impression.video.protocols[0]).to.equal(6);
      expect(impression.video.api).to.equal(2);
      expect(impression.video.mimes[0]).to.equal('video/mp4');
    });
  });

  describe('buildRequestMultiFormat', function () {
    describe('only banner bidder params set', function () {
      const request = spec.buildRequests(DEFAULT_MULTIFORMAT_BANNER_VALID_BID)

      const bannerImp = JSON.parse(request[0].data.r).imp[0];
      expect(JSON.parse(request[0].data.r).imp).to.have.lengthOf(2);
      expect(JSON.parse(request[0].data.v)).to.equal(BANNER_ENDPOINT_VERSION);
      expect(bannerImp.id).to.equal(DEFAULT_MULTIFORMAT_BANNER_VALID_BID[0].bidId);
      expect(bannerImp.banner).to.exist;
      expect(bannerImp.banner.w).to.equal(DEFAULT_MULTIFORMAT_BANNER_VALID_BID[0].params.size[0]);
      expect(bannerImp.banner.h).to.equal(DEFAULT_MULTIFORMAT_BANNER_VALID_BID[0].params.size[1]);
    });

    describe('only video bidder params set', function () {
      const request = spec.buildRequests(DEFAULT_MULTIFORMAT_VIDEO_VALID_BID);

      const videoImp = JSON.parse(request[0].data.r).imp[0];
      expect(JSON.parse(request[0].data.r).imp).to.have.lengthOf(1);
      expect(JSON.parse(request[0].data.v)).to.equal(VIDEO_ENDPOINT_VERSION);
      expect(videoImp.id).to.equal(DEFAULT_MULTIFORMAT_VIDEO_VALID_BID[0].bidId);
      expect(videoImp.video).to.exist;
      expect(videoImp.video.w).to.equal(DEFAULT_MULTIFORMAT_VIDEO_VALID_BID[0].params.size[0]);
      expect(videoImp.video.h).to.equal(DEFAULT_MULTIFORMAT_VIDEO_VALID_BID[0].params.size[1]);
    });
    describe('both banner and video bidder params set', function () {
      const request = spec.buildRequests([DEFAULT_MULTIFORMAT_BANNER_VALID_BID[0], DEFAULT_MULTIFORMAT_VIDEO_VALID_BID[0]]);

      it('should return valid banner and video requests', function () {
        const bannerImp = JSON.parse(request[0].data.r).imp[0];
        expect(JSON.parse(request[0].data.r).imp).to.have.lengthOf(2);
        expect(JSON.parse(request[0].data.v)).to.equal(BANNER_ENDPOINT_VERSION);
        expect(bannerImp.id).to.equal(DEFAULT_MULTIFORMAT_BANNER_VALID_BID[0].bidId);
        expect(bannerImp.banner).to.exist;
        expect(bannerImp.banner.w).to.equal(DEFAULT_MULTIFORMAT_BANNER_VALID_BID[0].params.size[0]);
        expect(bannerImp.banner.h).to.equal(DEFAULT_MULTIFORMAT_BANNER_VALID_BID[0].params.size[1]);

        const videoImp = JSON.parse(request[1].data.r).imp[0];
        expect(JSON.parse(request[1].data.r).imp).to.have.lengthOf(1);
        expect(JSON.parse(request[1].data.v)).to.equal(VIDEO_ENDPOINT_VERSION);
        expect(videoImp.id).to.equal(DEFAULT_MULTIFORMAT_VIDEO_VALID_BID[0].bidId);
        expect(videoImp.video).to.exist;
        expect(videoImp.video.w).to.equal(DEFAULT_MULTIFORMAT_VIDEO_VALID_BID[0].params.size[0]);
        expect(videoImp.video.h).to.equal(DEFAULT_MULTIFORMAT_VIDEO_VALID_BID[0].params.size[1]);
      });

      it('should contain all correct IXdiag properties', function () {
        const diagObj = JSON.parse(request[0].data.r).ext.ixdiag;
        expect(diagObj.iu).to.equal(0);
        expect(diagObj.nu).to.equal(0);
        expect(diagObj.ou).to.equal(1);
        expect(diagObj.ren).to.equal(false);
        expect(diagObj.mfu).to.equal(1);
<<<<<<< HEAD
        expect(diagObj.allU).to.equal(1);
=======
        expect(diagObj.allu).to.equal(1);
        expect(diagObj.version).to.equal('$prebid.version$');
>>>>>>> 23efd639
      });
    });
  });

  describe('interpretResponse', function () {
    it('should get correct bid response for banner ad', function () {
      const expectedParse = [
        {
          requestId: '1a2b3c4d',
          cpm: 1,
          creativeId: '12345',
          width: 300,
          height: 250,
          mediaType: 'banner',
          ad: '<a target="_blank" href="https://www.indexexchange.com"></a>',
          currency: 'USD',
          ttl: 300,
          netRevenue: true,
          dealId: undefined,
          meta: {
            networkId: 50,
            brandId: 303325,
            brandName: 'OECTA',
            advertiserDomains: ['www.abc.com']
          }
        }
      ];
      const result = spec.interpretResponse({ body: DEFAULT_BANNER_BID_RESPONSE }, { data: DEFAULT_BIDDER_REQUEST_DATA });
      expect(result[0]).to.deep.equal(expectedParse[0]);
    });

    it('should get correct bid response for banner ad with missing adomain', function () {
      const expectedParse = [
        {
          requestId: '1a2b3c4d',
          cpm: 1,
          creativeId: '12345',
          width: 300,
          height: 250,
          mediaType: 'banner',
          ad: '<a target="_blank" href="https://www.indexexchange.com"></a>',
          currency: 'USD',
          ttl: 300,
          netRevenue: true,
          dealId: undefined,
          meta: {
            networkId: 50,
            brandId: 303325,
            brandName: 'OECTA'
          }
        }
      ];
      const result = spec.interpretResponse({ body: DEFAULT_BANNER_BID_RESPONSE_WITHOUT_ADOMAIN }, { data: DEFAULT_BIDDER_REQUEST_DATA });
      expect(result[0]).to.deep.equal(expectedParse[0]);
    });

    it('should set creativeId to default value if not provided', function () {
      const bidResponse = utils.deepClone(DEFAULT_BANNER_BID_RESPONSE);
      delete bidResponse.seatbid[0].bid[0].crid;
      const expectedParse = [
        {
          requestId: '1a2b3c4d',
          cpm: 1,
          creativeId: '-',
          width: 300,
          height: 250,
          mediaType: 'banner',
          ad: '<a target="_blank" href="https://www.indexexchange.com"></a>',
          currency: 'USD',
          ttl: 300,
          netRevenue: true,
          dealId: undefined,
          meta: {
            networkId: 50,
            brandId: 303325,
            brandName: 'OECTA',
            advertiserDomains: ['www.abc.com']
          }
        }
      ];
      const result = spec.interpretResponse({ body: bidResponse }, { data: DEFAULT_BIDDER_REQUEST_DATA });
    });

    it('should set Japanese price correctly', function () {
      const bidResponse = utils.deepClone(DEFAULT_BANNER_BID_RESPONSE);
      bidResponse.cur = 'JPY';
      const expectedParse = [
        {
          requestId: '1a2b3c4d',
          cpm: 100,
          creativeId: '12345',
          width: 300,
          height: 250,
          mediaType: 'banner',
          ad: '<a target="_blank" href="https://www.indexexchange.com"></a>',
          currency: 'JPY',
          ttl: 300,
          netRevenue: true,
          dealId: undefined,
          meta: {
            networkId: 50,
            brandId: 303325,
            brandName: 'OECTA',
            advertiserDomains: ['www.abc.com']
          }
        }
      ];
      const result = spec.interpretResponse({ body: bidResponse }, { data: DEFAULT_BIDDER_REQUEST_DATA });
      expect(result[0]).to.deep.equal(expectedParse[0]);
    });

    it('should set dealId correctly', function () {
      const bidResponse = utils.deepClone(DEFAULT_BANNER_BID_RESPONSE);
      bidResponse.seatbid[0].bid[0].ext.dealid = 'deal';
      const expectedParse = [
        {
          requestId: '1a2b3c4d',
          cpm: 1,
          creativeId: '12345',
          width: 300,
          height: 250,
          mediaType: 'banner',
          ad: '<a target="_blank" href="https://www.indexexchange.com"></a>',
          currency: 'USD',
          ttl: 300,
          netRevenue: true,
          dealId: 'deal',
          meta: {
            networkId: 50,
            brandId: 303325,
            brandName: 'OECTA',
            advertiserDomains: ['www.abc.com']
          }
        }
      ];
      const result = spec.interpretResponse({ body: bidResponse }, { data: DEFAULT_BIDDER_REQUEST_DATA });
      expect(result[0]).to.deep.equal(expectedParse[0]);
    });

    it('should get correct bid response for video ad', function () {
      const expectedParse = [
        {
          requestId: '1a2b3c4e',
          cpm: 1.1,
          creativeId: '12346',
          mediaType: 'video',
          width: 640,
          height: 480,
          currency: 'USD',
          ttl: 3600,
          netRevenue: true,
          dealId: undefined,
          vastUrl: 'www.abcd.com/vast',
          meta: {
            networkId: 51,
            brandId: 303326,
            brandName: 'OECTB',
            advertiserDomains: ['www.abcd.com']
          }
        }
      ];
      const result = spec.interpretResponse({ body: DEFAULT_VIDEO_BID_RESPONSE }, { data: DEFAULT_BIDDER_REQUEST_DATA });
      expect(result[0]).to.deep.equal(expectedParse[0]);
    });

    it('bidrequest should not have page if options is undefined', function () {
      const options = {};
      const validBidWithoutreferInfo = spec.buildRequests(DEFAULT_BANNER_VALID_BID, options);
      const requestWithoutreferInfo = JSON.parse(validBidWithoutreferInfo[0].data.r);

      expect(requestWithoutreferInfo.site.page).to.be.undefined;
      expect(validBidWithoutreferInfo[0].url).to.equal(IX_SECURE_ENDPOINT);
    });

    it('bidrequest should not have page if options.refererInfo is an empty object', function () {
      const options = {
        refererInfo: {}
      };
      const validBidWithoutreferInfo = spec.buildRequests(DEFAULT_BANNER_VALID_BID, options);
      const requestWithoutreferInfo = JSON.parse(validBidWithoutreferInfo[0].data.r);

      expect(requestWithoutreferInfo.site.page).to.be.undefined;
      expect(validBidWithoutreferInfo[0].url).to.equal(IX_SECURE_ENDPOINT);
    });

    it('bidrequest should sent to secure endpoint if page url is secure', function () {
      const options = {
        refererInfo: {
          referer: 'https://www.prebid.org'
        }
      };
      const validBidWithoutreferInfo = spec.buildRequests(DEFAULT_BANNER_VALID_BID, options);
      const requestWithoutreferInfo = JSON.parse(validBidWithoutreferInfo[0].data.r);

      expect(requestWithoutreferInfo.site.page).to.equal(options.refererInfo.referer);
      expect(validBidWithoutreferInfo[0].url).to.equal(IX_SECURE_ENDPOINT);
    });
  });

  describe('bidrequest consent', function () {
    it('should have consent info if gdprApplies and consentString exist', function () {
      const validBidWithConsent = spec.buildRequests(DEFAULT_BANNER_VALID_BID, DEFAULT_OPTION);
      const requestWithConsent = JSON.parse(validBidWithConsent[0].data.r);

      expect(requestWithConsent.regs.ext.gdpr).to.equal(1);
      expect(requestWithConsent.user.ext.consent).to.equal('3huaa11=qu3198ae');
    });

    it('should not have consent field if consentString is undefined', function () {
      const options = {
        gdprConsent: {
          gdprApplies: true,
          vendorData: {}
        }
      };
      const validBidWithConsent = spec.buildRequests(DEFAULT_BANNER_VALID_BID, options);
      const requestWithConsent = JSON.parse(validBidWithConsent[0].data.r);

      expect(requestWithConsent.regs.ext.gdpr).to.equal(1);
      expect(requestWithConsent.user).to.be.undefined;
    });

    it('should not have gdpr field if gdprApplies is undefined', function () {
      const options = {
        gdprConsent: {
          consentString: '3huaa11=qu3198ae',
          vendorData: {}
        }
      };
      const validBidWithConsent = spec.buildRequests(DEFAULT_BANNER_VALID_BID, options);
      const requestWithConsent = JSON.parse(validBidWithConsent[0].data.r);

      expect(requestWithConsent.regs).to.be.undefined;
      expect(requestWithConsent.user.ext.consent).to.equal('3huaa11=qu3198ae');
    });

    it('should not have consent info if options.gdprConsent is undefined', function () {
      const options = {};
      const validBidWithConsent = spec.buildRequests(DEFAULT_BANNER_VALID_BID, options);
      const requestWithConsent = JSON.parse(validBidWithConsent[0].data.r);

      expect(requestWithConsent.regs).to.be.undefined;
      expect(requestWithConsent.user).to.be.undefined;
    });

    it('should have us_privacy if uspConsent is defined', function () {
      const options = {
        uspConsent: '1YYN'
      };
      const validBidWithUspConsent = spec.buildRequests(DEFAULT_BANNER_VALID_BID, options);
      const requestWithUspConsent = JSON.parse(validBidWithUspConsent[0].data.r);

      expect(requestWithUspConsent.regs.ext.us_privacy).to.equal('1YYN');
    });

    it('should not have us_privacy if uspConsent undefined', function () {
      const options = {};
      const validBidWithUspConsent = spec.buildRequests(DEFAULT_BANNER_VALID_BID, options);
      const requestWithUspConsent = JSON.parse(validBidWithUspConsent[0].data.r);

      expect(requestWithUspConsent.regs).to.be.undefined;
    });

    it('should have both gdpr and us_privacy if both are defined', function () {
      const options = {
        gdprConsent: {
          gdprApplies: true,
          vendorData: {}
        },
        uspConsent: '1YYN'
      };
      const validBidWithConsent = spec.buildRequests(DEFAULT_BANNER_VALID_BID, options);
      const requestWithConsent = JSON.parse(validBidWithConsent[0].data.r);
      expect(requestWithConsent.regs.ext.gdpr).to.equal(1);
      expect(requestWithConsent.regs.ext.us_privacy).to.equal('1YYN');
    });

    it('should contain `consented_providers_settings.consented_providers` & consent on user.ext when both are provided', function () {
      const options = {
        gdprConsent: {
          consentString: '3huaa11=qu3198ae',
          addtlConsent: '1~1.35.41.101',
        }
      };

      const validBidWithConsent = spec.buildRequests(DEFAULT_BANNER_VALID_BID, options);
      const requestWithConsent = JSON.parse(validBidWithConsent[0].data.r);
      expect(requestWithConsent.user.ext.consented_providers_settings.consented_providers).to.equal('1~1.35.41.101');
      expect(requestWithConsent.user.ext.consent).to.equal('3huaa11=qu3198ae');
    });

    it('should not contain `consented_providers_settings.consented_providers` on user.ext when consent is not provided', function () {
      const options = {
        gdprConsent: {
          addtlConsent: '1~1.35.41.101',
        }
      };

      const validBidWithConsent = spec.buildRequests(DEFAULT_BANNER_VALID_BID, options);
      const requestWithConsent = JSON.parse(validBidWithConsent[0].data.r);
      expect(utils.deepAccess(requestWithConsent, 'user.ext.consented_providers_settings')).to.not.exist;
      expect(utils.deepAccess(requestWithConsent, 'user.ext.consent')).to.not.exist;
    });
  });
});<|MERGE_RESOLUTION|>--- conflicted
+++ resolved
@@ -26,11 +26,7 @@
       }
     ]
   };
-<<<<<<< HEAD
-  var div_many_sizes = [
-=======
   const div_many_sizes = [
->>>>>>> 23efd639
     [300, 250],
     [600, 410],
     [336, 280],
@@ -98,8 +94,6 @@
     [600, 40],
     [600, 30]
   ];
-<<<<<<< HEAD
-=======
 
   const ONE_VIDEO = [
     {
@@ -156,7 +150,6 @@
     }
   ];
 
->>>>>>> 23efd639
   const DEFAULT_BANNER_VALID_BID = [
     {
       bidder: 'ix',
@@ -665,8 +658,6 @@
       delete bid.params.video.protocols;
       expect(spec.isBidRequestValid(bid)).to.equal(false);
     });
-<<<<<<< HEAD
-=======
   });
 
   describe('Roundel alias adapter', function () {
@@ -695,7 +686,6 @@
         expect(payload.user.eids).to.deep.include(DEFAULT_USERID_PAYLOAD[0]);
       });
     });
->>>>>>> 23efd639
   });
 
   describe('buildRequestsIdentity', function () {
@@ -887,12 +877,8 @@
 
     it('IX adapter reads supported user modules from Prebid and adds it to Video', function () {
       const cloneValidBid = utils.deepClone(DEFAULT_VIDEO_VALID_BID);
-<<<<<<< HEAD
-      cloneValidBid[0].userId = utils.deepClone(DEFAULT_USERID_DATA);
-=======
       // cloneValidBid[0].userId = utils.deepClone(DEFAULT_USERID_DATA);
       cloneValidBid[0].userIdAsEids = utils.deepClone(DEFAULT_USERIDASEIDS_DATA);
->>>>>>> 23efd639
       const request = spec.buildRequests(cloneValidBid, DEFAULT_OPTION)[0];
       const payload = JSON.parse(request.data.r);
 
@@ -1734,11 +1720,7 @@
       expect(impression.video.mimes[0]).to.not.equal('video/override');
     });
 
-<<<<<<< HEAD
-    it('should not add video adunit level properties in imp object if they are not whitelisted', function () {
-=======
     it('should not add video adunit level properties in imp object if they are not allowlisted', function () {
->>>>>>> 23efd639
       const bid = utils.deepClone(DEFAULT_VIDEO_VALID_BID[0]);
       bid.mediaTypes.video.context = 'outstream';
       bid.mediaTypes.video.random = true;
@@ -1748,11 +1730,7 @@
       expect(impression.video.random).to.not.exist;
     });
 
-<<<<<<< HEAD
-    it('should add whitelisted adunit level video properties in imp object if they are not configured at params level', function () {
-=======
     it('should add allowlisted adunit level video properties in imp object if they are not configured at params level', function () {
->>>>>>> 23efd639
       const bid = utils.deepClone(DEFAULT_VIDEO_VALID_BID[0]);
       bid.mediaTypes.video.context = 'outstream';
       delete bid.params.video.protocols;
@@ -1821,12 +1799,8 @@
         expect(diagObj.ou).to.equal(1);
         expect(diagObj.ren).to.equal(false);
         expect(diagObj.mfu).to.equal(1);
-<<<<<<< HEAD
-        expect(diagObj.allU).to.equal(1);
-=======
         expect(diagObj.allu).to.equal(1);
         expect(diagObj.version).to.equal('$prebid.version$');
->>>>>>> 23efd639
       });
     });
   });
