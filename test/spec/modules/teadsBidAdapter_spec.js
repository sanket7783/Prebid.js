import {expect} from 'chai';
import {spec} from 'modules/teadsBidAdapter.js';
import {newBidder} from 'src/adapters/bidderFactory.js';

const ENDPOINT = 'https://a.teads.tv/hb/bid-request';
const AD_SCRIPT = '<script type="text/javascript" class="teads" async="true" src="https://a.teads.tv/hb/getAdSettings"></script>"';

describe('teadsBidAdapter', () => {
  const adapter = newBidder(spec);

  describe('inherited functions', () => {
    it('exists and is a function', () => {
      expect(adapter.callBids).to.exist.and.to.be.a('function');
    });
  });

  describe('isBidRequestValid', function() {
    let bid = {
      'bidder': 'teads',
      'params': {
        'placementId': 10433394,
        'pageId': 1234
      },
      'adUnitCode': 'adunit-code',
      'sizes': [[300, 250], [300, 600]],
      'bidId': '30b31c1838de1e',
      'bidderRequestId': '22edbae2733bf6',
      'auctionId': '1d1a030790a475',
      'creativeId': 'er2ee'
    };

    it('should return true when required params found', function() {
      expect(spec.isBidRequestValid(bid)).to.equal(true);
    });

    it('should return false when pageId is not valid (letters)', function() {
      let bid = Object.assign({}, bid);
      delete bid.params;
      bid.params = {
        'placementId': 1234,
        'pageId': 'ABCD'
      };

      expect(spec.isBidRequestValid(bid)).to.equal(false);
    });

    it('should return false when placementId is not valid (letters)', function() {
      let bid = Object.assign({}, bid);
      delete bid.params;
      bid.params = {
        'placementId': 'FCP',
        'pageId': 1234
      };

      expect(spec.isBidRequestValid(bid)).to.equal(false);
    });

    it('should return false when placementId < 0 or pageId < 0', function() {
      let bid = Object.assign({}, bid);
      delete bid.params;
      bid.params = {
        'placementId': -1,
        'pageId': -1
      };

      expect(spec.isBidRequestValid(bid)).to.equal(false);
    });

    it('should return false when required params are not passed', function() {
      let bid = Object.assign({}, bid);
      delete bid.params;

      bid.params = {
        'placementId': 0
      };

      expect(spec.isBidRequestValid(bid)).to.equal(false);
    });
  });

  describe('buildRequests', function() {
    let bidRequests = [
      {
        'bidder': 'teads',
        'params': {
          'placementId': 10433394,
          'pageId': 1234
        },
        'adUnitCode': 'adunit-code',
        'sizes': [[300, 250], [300, 600]],
        'bidId': '30b31c1838de1e',
        'bidderRequestId': '22edbae2733bf6',
        'auctionId': '1d1a030790a475',
        'creativeId': 'er2ee',
        'deviceWidth': 1680
      }
    ];

    let bidderResquestDefault = {
      'auctionId': '1d1a030790a475',
      'bidderRequestId': '22edbae2733bf6',
      'timeout': 3000
    };

    it('sends bid request to ENDPOINT via POST', function() {
      const request = spec.buildRequests(bidRequests, bidderResquestDefault);

      expect(request.url).to.equal(ENDPOINT);
      expect(request.method).to.equal('POST');
    });

    it('should send US Privacy to endpoint', function() {
      let usPrivacy = 'OHHHFCP1'
      let bidderRequest = {
        'auctionId': '1d1a030790a475',
        'bidderRequestId': '22edbae2733bf6',
        'timeout': 3000,
        'uspConsent': usPrivacy
      };

      const request = spec.buildRequests(bidRequests, bidderRequest);
      const payload = JSON.parse(request.data);

      expect(payload.us_privacy).to.exist;
      expect(payload.us_privacy).to.equal(usPrivacy);
    });

    it('should send GDPR to endpoint', function() {
      let consentString = 'JRJ8RKfDeBNsERRDCSAAZ+A==';
      let bidderRequest = {
        'auctionId': '1d1a030790a475',
        'bidderRequestId': '22edbae2733bf6',
        'timeout': 3000,
        'gdprConsent': {
          'consentString': consentString,
          'gdprApplies': true,
          'vendorData': {
            'hasGlobalConsent': false
          },
          'apiVersion': 1
        }
      };

      const request = spec.buildRequests(bidRequests, bidderRequest);
      const payload = JSON.parse(request.data);

      expect(payload.gdpr_iab).to.exist;
      expect(payload.gdpr_iab.consent).to.equal(consentString);
      expect(payload.gdpr_iab.status).to.equal(12);
      expect(payload.gdpr_iab.apiVersion).to.equal(1);
    });

    it('should add referer info to payload', function () {
      const bidRequest = Object.assign({}, bidRequests[0])
      const bidderRequest = {
        refererInfo: {
          referer: 'https://example.com/page.html',
          reachedTop: true,
          numIframes: 2
        }
      }
      const request = spec.buildRequests([bidRequest], bidderRequest);
      const payload = JSON.parse(request.data);

      expect(payload.referrer).to.exist;
      expect(payload.referrer).to.deep.equal('https://example.com/page.html')
    });

    it('should add networkBandwidth info to payload', function () {
      const request = spec.buildRequests(bidRequests, bidderResquestDefault);
      const payload = JSON.parse(request.data);

      const bandwidth = window.navigator && window.navigator.connection && window.navigator.connection.downlink;

      expect(payload.networkBandwidth).to.exist;

      if (bandwidth) {
        expect(payload.networkBandwidth).to.deep.equal(bandwidth.toString());
      } else {
        expect(payload.networkBandwidth).to.deep.equal('');
      }
    });

    it('should add pageReferrer info to payload', function () {
      const request = spec.buildRequests(bidRequests, bidderResquestDefault);
      const payload = JSON.parse(request.data);

      expect(payload.pageReferrer).to.exist;
      expect(payload.pageReferrer).to.deep.equal(document.referrer);
    });

<<<<<<< HEAD
=======
    it('should add timeToFirstByte info to payload', function () {
      const request = spec.buildRequests(bidRequests, bidderResquestDefault);
      const payload = JSON.parse(request.data);
      const performance = window.performance || window.webkitPerformance || window.msPerformance || window.mozPerformance;

      const ttfbExpectedV2 = performance &&
        typeof performance.getEntriesByType === 'function' &&
        Object.prototype.toString.call(performance.getEntriesByType) === '[object Function]' &&
        performance.getEntriesByType('navigation')[0] &&
        performance.getEntriesByType('navigation')[0].responseStart &&
        performance.getEntriesByType('navigation')[0].requestStart &&
        performance.getEntriesByType('navigation')[0].responseStart > 0 &&
        performance.getEntriesByType('navigation')[0].requestStart > 0 &&
        Math.round(
          performance.getEntriesByType('navigation')[0].responseStart - performance.getEntriesByType('navigation')[0].requestStart
        );

      expect(payload.timeToFirstByte).to.exist;

      if (ttfbExpectedV2) {
        expect(payload.timeToFirstByte).to.deep.equal(ttfbExpectedV2.toString());
      } else {
        const ttfbWithTimingV1 = performance &&
            performance.timing.responseStart &&
            performance.timing.requestStart &&
            performance.timing.responseStart > 0 &&
            performance.timing.requestStart > 0 &&
            performance.timing.responseStart - performance.timing.requestStart;
        const ttfbExpectedV1 = ttfbWithTimingV1 ? ttfbWithTimingV1.toString() : '';

        expect(payload.timeToFirstByte).to.deep.equal(ttfbExpectedV1);
      }
    });

>>>>>>> e5ade754
    it('should send GDPR to endpoint with 11 status', function() {
      let consentString = 'JRJ8RKfDeBNsERRDCSAAZ+A==';
      let bidderRequest = {
        'auctionId': '1d1a030790a475',
        'bidderRequestId': '22edbae2733bf6',
        'timeout': 3000,
        'gdprConsent': {
          'consentString': consentString,
          'gdprApplies': true,
          'vendorData': {
            'hasGlobalScope': true
          },
          'apiVersion': 1
        }
      };

      const request = spec.buildRequests(bidRequests, bidderRequest);
      const payload = JSON.parse(request.data);

      expect(payload.gdpr_iab).to.exist;
      expect(payload.gdpr_iab.consent).to.equal(consentString);
      expect(payload.gdpr_iab.status).to.equal(11);
      expect(payload.gdpr_iab.apiVersion).to.equal(1);
    });

    it('should send GDPR TCF2 to endpoint with 12 status', function() {
      let consentString = 'JRJ8RKfDeBNsERRDCSAAZ+A==';
      let bidderRequest = {
        'auctionId': '1d1a030790a475',
        'bidderRequestId': '22edbae2733bf6',
        'timeout': 3000,
        'gdprConsent': {
          'consentString': consentString,
          'gdprApplies': true,
          'vendorData': {
            'isServiceSpecific': true
          },
          'apiVersion': 2
        }
      };

      const request = spec.buildRequests(bidRequests, bidderRequest);
      const payload = JSON.parse(request.data);

      expect(payload.gdpr_iab).to.exist;
      expect(payload.gdpr_iab.consent).to.equal(consentString);
      expect(payload.gdpr_iab.status).to.equal(12);
      expect(payload.gdpr_iab.apiVersion).to.equal(2);
    });

    it('should send GDPR to endpoint with 22 status', function() {
      let consentString = 'JRJ8RKfDeBNsERRDCSAAZ+A==';
      let bidderRequest = {
        'auctionId': '1d1a030790a475',
        'bidderRequestId': '22edbae2733bf6',
        'timeout': 3000,
        'gdprConsent': {
          'consentString': undefined,
          'gdprApplies': undefined,
          'vendorData': undefined,
          'apiVersion': 1
        }
      };

      const request = spec.buildRequests(bidRequests, bidderRequest);
      const payload = JSON.parse(request.data);

      expect(payload.gdpr_iab).to.exist;
      expect(payload.gdpr_iab.consent).to.equal('');
      expect(payload.gdpr_iab.status).to.equal(22);
      expect(payload.gdpr_iab.apiVersion).to.equal(1);
    });

    it('should send GDPR to endpoint with 0 status', function() {
      let consentString = 'JRJ8RKfDeBNsERRDCSAAZ+A==';
      let bidderRequest = {
        'auctionId': '1d1a030790a475',
        'bidderRequestId': '22edbae2733bf6',
        'timeout': 3000,
        'gdprConsent': {
          'consentString': consentString,
          'gdprApplies': false,
          'vendorData': {
            'hasGlobalScope': false
          },
          'apiVersion': 1
        }
      };

      const request = spec.buildRequests(bidRequests, bidderRequest);
      const payload = JSON.parse(request.data);

      expect(payload.gdpr_iab).to.exist;
      expect(payload.gdpr_iab.consent).to.equal(consentString);
      expect(payload.gdpr_iab.status).to.equal(0);
      expect(payload.gdpr_iab.apiVersion).to.equal(1);
    });

    it('should send GDPR to endpoint with 0 status when gdprApplies = false (vendorData = undefined)', function() {
      let consentString = 'JRJ8RKfDeBNsERRDCSAAZ+A==';
      let bidderRequest = {
        'auctionId': '1d1a030790a475',
        'bidderRequestId': '22edbae2733bf6',
        'timeout': 3000,
        'gdprConsent': {
          'consentString': undefined,
          'gdprApplies': false,
          'vendorData': undefined,
          'apiVersion': 1
        }
      };

      const request = spec.buildRequests(bidRequests, bidderRequest);
      const payload = JSON.parse(request.data);

      expect(payload.gdpr_iab).to.exist;
      expect(payload.gdpr_iab.consent).to.equal('');
      expect(payload.gdpr_iab.status).to.equal(0);
      expect(payload.gdpr_iab.apiVersion).to.equal(1);
    });

    it('should send GDPR to endpoint with 12 status when apiVersion = 0', function() {
      let consentString = 'JRJ8RKfDeBNsERRDCSAAZ+A==';
      let bidderRequest = {
        'auctionId': '1d1a030790a475',
        'bidderRequestId': '22edbae2733bf6',
        'timeout': 3000,
        'gdprConsent': {
          'consentString': consentString,
          'gdprApplies': true,
          'vendorData': {
            'hasGlobalScope': false
          },
          'apiVersion': 0
        }
      };

      const request = spec.buildRequests(bidRequests, bidderRequest);
      const payload = JSON.parse(request.data);

      expect(payload.gdpr_iab).to.exist;
      expect(payload.gdpr_iab.consent).to.equal(consentString);
      expect(payload.gdpr_iab.status).to.equal(12);
      expect(payload.gdpr_iab.apiVersion).to.equal(0);
    });

    it('should use good mediaTypes video playerSizes', function() {
      const mediaTypesPlayerSize = {
        'mediaTypes': {
          'video': {
            'playerSize': [32, 34]
          }
        }
      };
      checkMediaTypesSizes(mediaTypesPlayerSize, '32x34')
    });

    it('should add schain info to payload if available', function () {
      const bidRequest = Object.assign({}, bidRequests[0], {
        schain: {
          ver: '1.0',
          complete: 1,
          nodes: [{
            asi: 'example.com',
            sid: '00001',
            hp: 1
          }]
        }
      });

      const request = spec.buildRequests([bidRequest], bidderResquestDefault);
      const payload = JSON.parse(request.data);

      expect(payload.schain).to.exist;
      expect(payload.schain).to.deep.equal({
        ver: '1.0',
        complete: 1,
        nodes: [{
          asi: 'example.com',
          sid: '00001',
          hp: 1
        }]
      });
    });

    it('should use good mediaTypes video sizes', function() {
      const mediaTypesVideoSizes = {
        'mediaTypes': {
          'video': {
            'sizes': [12, 14]
          }
        }
      };
      checkMediaTypesSizes(mediaTypesVideoSizes, '12x14')
    });

    it('should use good mediaTypes banner sizes', function() {
      const mediaTypesBannerSize = {
        'mediaTypes': {
          'banner': {
            'sizes': [46, 48]
          }
        }
      };
      checkMediaTypesSizes(mediaTypesBannerSize, '46x48')
    });

    it('should use good mediaTypes for both video and banner sizes', function() {
      const hybridMediaTypes = {
        'mediaTypes': {
          'banner': {
            'sizes': [46, 48]
          },
          'video': {
            'sizes': [[50, 34], [45, 45]]
          }
        }
      };
      checkMediaTypesSizes(hybridMediaTypes, ['46x48', '50x34', '45x45'])
    });

    function checkMediaTypesSizes(mediaTypes, expectedSizes) {
      const bidRequestWithBannerSizes = Object.assign(bidRequests[0], mediaTypes);
      const requestWithBannerSizes = spec.buildRequests([bidRequestWithBannerSizes], bidderResquestDefault);
      const payloadWithBannerSizes = JSON.parse(requestWithBannerSizes.data);

      return payloadWithBannerSizes.data.forEach(bid => {
        if (Array.isArray(expectedSizes)) {
          expect(JSON.stringify(bid.sizes)).to.equal(JSON.stringify(expectedSizes));
        } else {
          expect(bid.sizes[0]).to.equal(expectedSizes);
        }
      });
    }
  });

  describe('interpretResponse', function() {
    it('should get correct bid responses', function() {
      let bids = {
        'body': {
          'responses': [{
            'ad': AD_SCRIPT,
            'cpm': 0.5,
            'currency': 'USD',
            'height': 250,
            'bidId': '3ede2a3fa0db94',
            'ttl': 360,
            'width': 300,
            'creativeId': 'er2ee',
            'placementId': 34
          }, {
            'ad': AD_SCRIPT,
            'cpm': 0.5,
            'currency': 'USD',
            'height': 200,
            'bidId': '4fef3b4gb1ec15',
            'ttl': 360,
            'width': 350,
            'creativeId': 'fs3ff',
            'placementId': 34,
            'dealId': 'ABC_123'
          }]
        }
      };
      let expectedResponse = [
        {
          'cpm': 0.5,
          'width': 300,
          'height': 250,
          'currency': 'USD',
          'netRevenue': true,
          'ttl': 360,
          'ad': AD_SCRIPT,
          'requestId': '3ede2a3fa0db94',
          'creativeId': 'er2ee',
          'placementId': 34
        }, {
          'cpm': 0.5,
          'width': 350,
          'height': 200,
          'currency': 'USD',
          'netRevenue': true,
          'ttl': 360,
          'ad': AD_SCRIPT,
          'requestId': '4fef3b4gb1ec15',
          'creativeId': 'fs3ff',
          'placementId': 34,
          'dealId': 'ABC_123'
        }
      ]
      ;

      let result = spec.interpretResponse(bids);
      expect(result).to.eql(expectedResponse);
    });

    it('handles nobid responses', function() {
      let bids = {
        'body': {
          'responses': []
        }
      };

      let result = spec.interpretResponse(bids);
      expect(result.length).to.equal(0);
    });
  });
});<|MERGE_RESOLUTION|>--- conflicted
+++ resolved
@@ -189,8 +189,6 @@
       expect(payload.pageReferrer).to.deep.equal(document.referrer);
     });
 
-<<<<<<< HEAD
-=======
     it('should add timeToFirstByte info to payload', function () {
       const request = spec.buildRequests(bidRequests, bidderResquestDefault);
       const payload = JSON.parse(request.data);
@@ -225,7 +223,6 @@
       }
     });
 
->>>>>>> e5ade754
     it('should send GDPR to endpoint with 11 status', function() {
       let consentString = 'JRJ8RKfDeBNsERRDCSAAZ+A==';
       let bidderRequest = {
