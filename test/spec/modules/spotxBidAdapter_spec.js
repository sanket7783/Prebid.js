--- conflicted
+++ resolved
@@ -204,15 +204,9 @@
         eids: [{
           source: 'id5-sync.com',
           uids: [{
-<<<<<<< HEAD
-            id: 'id5id_1'
-          }],
-          ext: {}
-=======
             id: 'id5id_1',
             ext: {}
           }]
->>>>>>> eea7c792
         },
         {
           source: 'adserver.org',
