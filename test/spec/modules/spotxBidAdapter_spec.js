--- conflicted
+++ resolved
@@ -335,8 +335,6 @@
       expect(request.data.imp.video.ext.placement).to.equal(2);
       expect(request.data.imp.video.ext.pos).to.equal(5);
     });
-<<<<<<< HEAD
-=======
 
     it('should pass page param and override refererInfo.referer', function() {
       var request;
@@ -407,7 +405,6 @@
       expect(request.data.ext.wrap_response).to.equal(0);
       config.getConfig.restore();
     });
->>>>>>> e5ade754
   });
 
   describe('interpretResponse', function() {
