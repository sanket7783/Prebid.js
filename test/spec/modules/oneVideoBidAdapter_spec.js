--- conflicted
+++ resolved
@@ -221,11 +221,7 @@
       const placement = bidRequest.params.video.placement;
       const rewarded = bidRequest.params.video.rewarded;
       const inventoryid = bidRequest.params.video.inventoryid;
-<<<<<<< HEAD
-      const VERSION = '3.0.3';
-=======
       const VERSION = '3.0.6';
->>>>>>> e5ade754
       expect(data.imp[0].video.w).to.equal(width);
       expect(data.imp[0].video.h).to.equal(height);
       expect(data.imp[0].bidfloor).to.equal(bidRequest.params.bidfloor);
@@ -550,10 +546,6 @@
     });
 
     it('should return a valid video bid response with just "adm"', function () {
-<<<<<<< HEAD
-      const serverResponse = {seatbid: [{bid: [{id: 1, adid: 123, crid: 2, price: 6.01, adm: '<VAST></VAST>'}]}], cur: 'USD'};
-      const bidResponse = spec.interpretResponse({ body: serverResponse }, { bidRequest });
-=======
       const serverResponse = {
         seatbid: [{
           bid: [{
@@ -571,7 +563,6 @@
       }, {
         bidRequest
       });
->>>>>>> e5ade754
       let o = {
         requestId: bidRequest.bidId,
         bidderCode: spec.code,
@@ -603,10 +594,6 @@
           }
         }
       }
-<<<<<<< HEAD
-      const serverResponse = {seatbid: [{bid: [{id: 1, adid: 123, crid: 2, price: 6.01, adm: '<div>DAP UNIT HERE</div>'}]}], cur: 'USD'};
-      const bidResponse = spec.interpretResponse({ body: serverResponse }, { bidRequest });
-=======
       const serverResponse = {
         seatbid: [{
           bid: [{
@@ -624,13 +611,10 @@
       }, {
         bidRequest
       });
->>>>>>> e5ade754
       expect(bidResponse.ad).to.equal('<div>DAP UNIT HERE</div>');
       expect(bidResponse.mediaType).to.equal('banner');
       expect(bidResponse.renderer).to.be.undefined;
     });
-<<<<<<< HEAD
-=======
 
     it('should default ttl to 300', function () {
       const serverResponse = {seatbid: [{bid: [{id: 1, adid: 123, crid: 2, price: 6.01, adm: '<VAST></VAST>'}]}], cur: 'USD'};
@@ -655,7 +639,6 @@
       const bidResponse = spec.interpretResponse({ body: serverResponse }, { bidRequest });
       expect(bidResponse.ttl).to.equal(1000);
     });
->>>>>>> e5ade754
   });
 
   describe('when GDPR and uspConsent applies', function () {
@@ -717,17 +700,6 @@
       expect(request[0].data.regs.ext.gdpr).to.equal(1);
       expect(request[0].data.regs.ext.us_privacy).to.equal(bidderRequest.uspConsent);
     });
-<<<<<<< HEAD
-
-    it('should send schain object', function () {
-      const requests = spec.buildRequests([ bidRequest ], bidderRequest);
-      const data = requests[0].data;
-      expect(data.source.ext.schain.nodes[0].sid).to.equal(bidRequest.params.video.sid);
-      expect(data.source.ext.schain.nodes[0].rid).to.equal(data.id);
-      expect(data.source.ext.schain.nodes[0].hp).to.equal(bidRequest.params.video.hp);
-    });
-=======
->>>>>>> e5ade754
   });
 
   describe('should send banner object', function () {
