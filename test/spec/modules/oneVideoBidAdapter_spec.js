import { expect } from 'chai';
import { spec } from 'modules/oneVideoBidAdapter.js';

describe('OneVideoBidAdapter', function () {
  let bidRequest;
  let bidderRequest = {
    'bidderCode': 'oneVideo',
    'auctionId': 'e158486f-8c7f-472f-94ce-b0cbfbb50ab4',
    'bidderRequestId': '1e498b84fffc39',
    'bids': bidRequest,
    'auctionStart': 1520001292880,
    'timeout': 3000,
    'start': 1520001292884,
    'doneCbCallCount': 0,
    'refererInfo': {
      'numIframes': 1,
      'reachedTop': true,
      'referer': 'test.com'
    }
  };
  let mockConfig;

  beforeEach(function () {
    bidRequest = {
      mediaTypes: {
        video: {
          context: 'instream',
          playerSize: [640, 480]
        }
      },
      bidder: 'oneVideo',
      sizes: [640, 480],
      bidId: '30b3efwfwe1e',
      adUnitCode: 'video1',
      params: {
        video: {
          playerWidth: 640,
          playerHeight: 480,
          mimes: ['video/mp4', 'application/javascript'],
          protocols: [2, 5],
          api: [2],
          position: 1,
          delivery: [2],
          playbackmethod: [1, 5],
          sid: 134,
          rewarded: 1,
          placement: 1,
          hp: 1,
          inventoryid: 123
        },
        site: {
          id: 1,
          page: 'https://news.yahoo.com/portfolios',
          referrer: 'http://www.yahoo.com'
        },
        pubId: 'brxd'
      }
    };
  });

  describe('spec.isBidRequestValid', function () {
    it('should return false when mediaTypes video OR banner not declared', function () {
      bidRequest.mediaTypes = {};
      expect(spec.isBidRequestValid(bidRequest)).to.equal(false);
    });

    it('should return true (skip validations) when e2etest = true', function () {
      bidRequest.params.video = {
        e2etest: true
      };
      expect(spec.isBidRequestValid(bidRequest)).to.equal(true);
    });

    it('should return true when mediaTypes.video has all mandatory params', function () {
      bidRequest.mediaTypes.video = {
        context: 'instream',
        playerSize: [640, 480],
        mimes: ['video/mp4', 'application/javascript'],
      }
      bidRequest.params.video = {};
<<<<<<< HEAD
      expect(spec.isBidRequestValid(bidRequest)).to.equal(true);
    });

    it('should return true when params.video has all override params instead of mediaTypes.video', function () {
      bidRequest.mediaTypes.video = {
        context: 'instream'
      };
      bidRequest.params.video = {
        playerWidth: 640,
        playerHeight: 480,
        mimes: ['video/mp4', 'application/javascript']
      };
      expect(spec.isBidRequestValid(bidRequest)).to.equal(true);
    });

    it('should return true when playerWidth & playerHeight are passed in params.video', function () {
      bidRequest.mediaTypes.video = {
        context: 'instream',
        mimes: ['video/mp4', 'application/javascript']
      };
      bidRequest.params.video = {
        playerWidth: 640,
        playerHeight: 480,
      };
      expect(spec.isBidRequestValid(bidRequest)).to.equal(true);
    });

    it('should return true when mimes is passed in params.video', function () {
      bidRequest.mediaTypes.video = {
        context: 'instream',
        playerSizes: [640, 480]
      };
      bidRequest.video = {
        mimes: ['video/mp4', 'application/javascript']
      };
      expect(spec.isBidRequestValid(bidRequest)).to.equal(true);
    });

=======
      expect(spec.isBidRequestValid(bidRequest)).to.equal(true);
    });

    it('should return true when params.video has all override params instead of mediaTypes.video', function () {
      bidRequest.mediaTypes.video = {
        context: 'instream'
      };
      bidRequest.params.video = {
        playerWidth: 640,
        playerHeight: 480,
        mimes: ['video/mp4', 'application/javascript']
      };
      expect(spec.isBidRequestValid(bidRequest)).to.equal(true);
    });

    it('should return true when playerWidth & playerHeight are passed in params.video', function () {
      bidRequest.mediaTypes.video = {
        context: 'instream',
        mimes: ['video/mp4', 'application/javascript']
      };
      bidRequest.params.video = {
        playerWidth: 640,
        playerHeight: 480,
      };
      expect(spec.isBidRequestValid(bidRequest)).to.equal(true);
    });

    it('should return true when mimes is passed in params.video', function () {
      bidRequest.mediaTypes.video = {
        context: 'instream',
        playerSizes: [640, 480]
      };
      bidRequest.video = {
        mimes: ['video/mp4', 'application/javascript']
      };
      expect(spec.isBidRequestValid(bidRequest)).to.equal(true);
    });

>>>>>>> 2d82104b
    it('should return false when both mediaTypes.video and params.video Objects are missing', function () {
      bidRequest.mediaTypes = {};
      bidRequest.params = {
        pubId: 'brxd'
      };
      expect(spec.isBidRequestValid(bidRequest)).to.equal(false);
    });

    it('should return false when both mediaTypes.video and params.video are missing mimes and player size', function () {
      bidRequest.mediaTypes = {
        video: {
          context: 'instream'
        }
      };
      bidRequest.params = {
        pubId: 'brxd'
      };
      expect(spec.isBidRequestValid(bidRequest)).to.equal(false);
    });

    it('should return false when the "pubId" param is missing', function () {
      bidRequest.params = {
        video: {
          playerWidth: 480,
          playerHeight: 640,
          mimes: ['video/mp4', 'application/javascript'],
        }
      };
      expect(spec.isBidRequestValid(bidRequest)).to.equal(false);
    });

    it('should return true when the "pubId" param exists', function () {
      bidRequest.mediaTypes = {
        video: {
          playerSizes: [640, 480],
          mimes: ['video/mp4', 'application/javascript']
        },
        pubId: 'brxd'
      };
      expect(spec.isBidRequestValid(bidRequest)).to.equal(true);
    });

    it('should return false when no bid params are passed', function () {
      bidRequest.params = {};
      expect(spec.isBidRequestValid(bidRequest)).to.equal(false);
    });

    it('should return false when the mediaType is "banner" and display="undefined" (DAP 3P)', function () {
      bidRequest = {
        mediaTypes: {
          banner: {
            sizes: [640, 480]
          }
        }
      }
      expect(spec.isBidRequestValid(bidRequest)).to.equal(false);
    })

    it('should return true when the mediaType is "banner" and display=1 (DAP 3P)', function () {
      bidRequest = {
        mediaTypes: {
          banner: {
            sizes: [640, 480]
          }
        },
        bidder: 'oneVideo',
        sizes: [640, 480],
        bidId: '30b3efwfwe1e',
        adUnitCode: 'video1',
        params: {
          video: {
            playerWidth: 640,
            playerHeight: 480,
            mimes: ['video/mp4', 'application/javascript'],
            protocols: [2, 5],
            api: [2],
            position: 1,
            delivery: [2],
            playbackmethod: [1, 5],
            sid: 134,
            rewarded: 1,
            placement: 1,
            inventoryid: 123,
            display: 1
          },
          site: {
            id: 1,
            page: 'https://news.yahoo.com/portfolios',
            referrer: 'http://www.yahoo.com'
          },
          pubId: 'brxd'
        }
      };
      expect(spec.isBidRequestValid(bidRequest)).to.equal(true);
    })

    it('should return false when the mediaType is "video" and context="outstream" and display=1 (DAP 3P)', function () {
      bidRequest = {
        mediaTypes: {
          video: {
            context: 'outstream',
            playerSize: [640, 480]
          }
        },
        params: {
          video: {
            display: 1
          }
        }
      }
      expect(spec.isBidRequestValid(bidRequest)).to.equal(false);
    })

    it('should return true for Multi-Format AdUnits, when the mediaTypes are both "banner" and "video" (Multi-Format Support)', function () {
      bidRequest = {
        mediaTypes: {
          banner: {
            sizes: [640, 480]
          },
          video: {
            context: 'outstream',
            playerSize: [640, 480],
            mimes: ['video/mp4', 'application/javascript']
          }
        },
        bidder: 'oneVideo',
        sizes: [640, 480],
        bidId: '30b3efwfwe1e',
        adUnitCode: 'video1',
        params: {
          video: {
            protocols: [2, 5],
            api: [2]
          },
          site: {
            page: 'https://news.yahoo.com/portfolios',
            referrer: 'http://www.yahoo.com'
          },
          pubId: 'brxd'
        }
      };
      expect(spec.isBidRequestValid(bidRequest)).to.equal(true);
    })
  });

  describe('spec.buildRequests', function () {
    it('should create a POST request for every bid', function () {
      const requests = spec.buildRequests([bidRequest], bidderRequest);
      expect(requests[0].method).to.equal('POST');
      expect(requests[0].url).to.equal(spec.ENDPOINT + bidRequest.params.pubId);
    });

    it('should attach the bid request object', function () {
      const requests = spec.buildRequests([bidRequest], bidderRequest);
      expect(requests[0].bidRequest).to.equal(bidRequest);
    });

    it('should attach request data', function () {
      const requests = spec.buildRequests([bidRequest], bidderRequest);
      const data = requests[0].data;
      const [width, height] = bidRequest.sizes;
      const placement = bidRequest.params.video.placement;
      const rewarded = bidRequest.params.video.rewarded;
      const inventoryid = bidRequest.params.video.inventoryid;
<<<<<<< HEAD
      const VERSION = '3.1.1';
=======
      const VERSION = '3.1.2';
>>>>>>> 2d82104b
      expect(data.imp[0].video.w).to.equal(width);
      expect(data.imp[0].video.h).to.equal(height);
      expect(data.imp[0].bidfloor).to.equal(bidRequest.params.bidfloor);
      expect(data.imp[0].ext.rewarded).to.equal(rewarded);
      expect(data.imp[0].video.placement).to.equal(placement);
      expect(data.imp[0].ext.inventoryid).to.equal(inventoryid);
      expect(data.imp[0].ext.prebidver).to.equal('$prebid.version$');
      expect(data.imp[0].ext.adapterver).to.equal(VERSION);
    });

    it('must parse bid size from a nested array', function () {
      const width = 640;
      const height = 480;
      bidRequest.sizes = [
        [width, height]
      ];
      const requests = spec.buildRequests([bidRequest], bidderRequest);
      const data = requests[0].data;
      expect(data.imp[0].video.w).to.equal(width);
      expect(data.imp[0].video.h).to.equal(height);
    });

    it('should set pubId to HBExchange when bid.params.video.e2etest = true', function () {
      bidRequest.params.video.e2etest = true;
      const requests = spec.buildRequests([bidRequest], bidderRequest);
      expect(requests[0].method).to.equal('POST');
      expect(requests[0].url).to.equal(spec.E2ETESTENDPOINT + 'HBExchange');
    });

    it('should attach End 2 End test data', function () {
      bidRequest.params.video.e2etest = true;
      const requests = spec.buildRequests([bidRequest], bidderRequest);
      const data = requests[0].data;
      expect(data.imp[0].bidfloor).to.not.exist;
      expect(data.imp[0].video.w).to.equal(300);
      expect(data.imp[0].video.h).to.equal(250);
      expect(data.imp[0].video.mimes).to.eql(['video/mp4', 'application/javascript']);
      expect(data.imp[0].video.api).to.eql([2]);
      expect(data.site.page).to.equal('https://verizonmedia.com');
      expect(data.site.ref).to.equal('https://verizonmedia.com');
      expect(data.tmax).to.equal(1000);
    });

    it('it should create new schain and send it if video.params.sid exists', function () {
      const requests = spec.buildRequests([bidRequest], bidderRequest);
      const data = requests[0].data;
      const schain = data.source.ext.schain;
      expect(schain.nodes.length).to.equal(1);
      expect(schain.nodes[0].sid).to.equal(bidRequest.params.video.sid);
      expect(schain.nodes[0].rid).to.equal(data.id);
    })

    it('should send Global or Bidder specific schain if sid is not passed in video.params.sid', function () {
      bidRequest.params.video.sid = null;
      const globalSchain = {
        ver: '1.0',
        complete: 1,
        nodes: [{
          asi: 'some-platform.com',
          sid: '111111',
          rid: bidRequest.id,
          hp: 1
        }]
      };
      bidRequest.schain = globalSchain;
      const requests = spec.buildRequests([bidRequest], bidderRequest);
      const data = requests[0].data;
      const schain = data.source.ext.schain;
      expect(schain.nodes.length).to.equal(1);
      expect(schain).to.equal(globalSchain);
    });

    it('should ignore Global or Bidder specific schain if video.params.sid exists and send new schain', function () {
      const globalSchain = {
        ver: '1.0',
        complete: 1,
        nodes: [{
          asi: 'some-platform.com',
          sid: '111111',
          rid: bidRequest.id,
          hp: 1
        }]
      };
      bidRequest.schain = globalSchain;
      const requests = spec.buildRequests([bidRequest], bidderRequest);
      const data = requests[0].data;
      const schain = data.source.ext.schain;
      expect(schain.nodes.length).to.equal(1);
      expect(schain.complete).to.equal(1);
      expect(schain.nodes[0].sid).to.equal(bidRequest.params.video.sid);
      expect(schain.nodes[0].rid).to.equal(data.id);
    })

    it('should append hp to new schain created by sid if video.params.hp is passed', function () {
      const requests = spec.buildRequests([bidRequest], bidderRequest);
      const data = requests[0].data;
      const schain = data.source.ext.schain;
      expect(schain.nodes[0].hp).to.equal(bidRequest.params.video.hp);
    })
    it('should not accept key values pairs if custom is Undefined ', function () {
      bidRequest.params.video.custom = null;
      const requests = spec.buildRequests([bidRequest], bidderRequest);
      const data = requests[0].data;
      expect(data.imp[0].ext.custom).to.be.undefined;
    });
    it('should not accept key values pairs if custom is Array ', function () {
      bidRequest.params.video.custom = [];
      const requests = spec.buildRequests([bidRequest], bidderRequest);
      const data = requests[0].data;
      expect(data.imp[0].ext.custom).to.be.undefined;
    });
    it('should not accept key values pairs if custom is Number ', function () {
      bidRequest.params.video.custom = 123456;
      const requests = spec.buildRequests([bidRequest], bidderRequest);
      const data = requests[0].data;
      expect(data.imp[0].ext.custom).to.be.undefined;
    });
    it('should not accept key values pairs if custom is String ', function () {
      bidRequest.params.video.custom = 'keyValuePairs';
      const requests = spec.buildRequests([bidRequest], bidderRequest);
      const data = requests[0].data;
      expect(data.imp[0].ext.custom).to.be.undefined;
    });
    it('should not accept key values pairs if custom is Boolean ', function () {
      bidRequest.params.video.custom = true;
      const requests = spec.buildRequests([bidRequest], bidderRequest);
      const data = requests[0].data;
      expect(data.imp[0].ext.custom).to.be.undefined;
    });
    it('should accept key values pairs if custom is Object ', function () {
      bidRequest.params.video.custom = {};
      const requests = spec.buildRequests([bidRequest], bidderRequest);
      const data = requests[0].data;
      expect(data.imp[0].ext.custom).to.be.a('object');
    });
    it('should accept key values pairs if custom is Object ', function () {
      bidRequest.params.video.custom = {
        key1: 'value1',
        key2: 'value2',
        key3: 4444444,
        key4: false,
        key5: {
          nested: 'object'
        },
        key6: ['string', 2, true, null],
        key7: null,
        key8: undefined
      };
      const requests = spec.buildRequests([bidRequest], bidderRequest);
      const custom = requests[0].data.imp[0].ext.custom;
      expect(custom['key1']).to.be.a('string');
      expect(custom['key2']).to.be.a('string');
      expect(custom['key3']).to.be.a('number');
      expect(custom['key4']).to.not.exist;
      expect(custom['key5']).to.not.exist;
      expect(custom['key6']).to.not.exist;
      expect(custom['key7']).to.not.exist;
      expect(custom['key8']).to.not.exist;
    });

    describe('content object validations', function () {
      it('should not accept content object if value is Undefined ', function () {
        bidRequest.params.video.content = null;
        const requests = spec.buildRequests([bidRequest], bidderRequest);
        const data = requests[0].data;
        expect(data.site.content).to.be.undefined;
      });
      it('should not accept content object if value is is Array ', function () {
        bidRequest.params.video.content = [];
        const requests = spec.buildRequests([bidRequest], bidderRequest);
        const data = requests[0].data;
        expect(data.site.content).to.be.undefined;
      });
      it('should not accept content object if value is Number ', function () {
        bidRequest.params.video.content = 123456;
        const requests = spec.buildRequests([bidRequest], bidderRequest);
        const data = requests[0].data;
        expect(data.site.content).to.be.undefined;
      });
      it('should not accept content object if value is String ', function () {
        bidRequest.params.video.content = 'keyValuePairs';
        const requests = spec.buildRequests([bidRequest], bidderRequest);
        const data = requests[0].data;
        expect(data.site.content).to.be.undefined;
      });
      it('should not accept content object if value is Boolean ', function () {
        bidRequest.params.video.content = true;
        const requests = spec.buildRequests([bidRequest], bidderRequest);
        const data = requests[0].data;
        expect(data.site.content).to.be.undefined;
      });
      it('should accept content object if value is Object ', function () {
        bidRequest.params.video.content = {};
        const requests = spec.buildRequests([bidRequest], bidderRequest);
        const data = requests[0].data;
        expect(data.site.content).to.be.a('object');
      });

      it('should not append unsupported content object keys', function () {
        bidRequest.params.video.content = {
          fake: 'news',
          unreal: 'param',
          counterfit: 'data'
        };
        const requests = spec.buildRequests([bidRequest], bidderRequest);
        const data = requests[0].data;
        expect(data.site.content).to.be.empty;
      });

      it('should not append content string parameters if value is not string ', function () {
        bidRequest.params.video.content = {
          id: 1234,
          title: ['Title'],
          series: ['Series'],
          season: ['Season'],
          genre: ['Genre'],
          contentrating: {1: 'C-Rating'},
          language: {1: 'EN'}
        };
        const requests = spec.buildRequests([bidRequest], bidderRequest);
        const data = requests[0].data;
        expect(data.site.content).to.be.a('object');
        expect(data.site.content).to.be.empty
      });
      it('should not append content Number parameters if value is not Number ', function () {
        bidRequest.params.video.content = {
          episode: '1',
          context: 'context',
          livestream: {0: 'stream'},
          len: [360],
          prodq: [1],
        };
        const requests = spec.buildRequests([bidRequest], bidderRequest);
        const data = requests[0].data;
        expect(data.site.content).to.be.a('object');
        expect(data.site.content).to.be.empty
      });
      it('should not append content Array parameters if value is not Array ', function () {
        bidRequest.params.video.content = {
          cat: 'categories',
        };
        const requests = spec.buildRequests([bidRequest], bidderRequest);
        const data = requests[0].data;
        expect(data.site.content).to.be.a('object');
        expect(data.site.content).to.be.empty
      });
      it('should not append content ext if value is not Object ', function () {
        bidRequest.params.video.content = {
          ext: 'content.ext',
        };
        const requests = spec.buildRequests([bidRequest], bidderRequest);
        const data = requests[0].data;
        expect(data.site.content).to.be.a('object');
        expect(data.site.content).to.be.empty
      });
      it('should append supported parameters if value match validations ', function () {
        bidRequest.params.video.content = {
          id: '1234',
          title: 'Title',
          series: 'Series',
          season: 'Season',
          cat: [
            'IAB1'
          ],
          genre: 'Genre',
          contentrating: 'C-Rating',
          language: 'EN',
          episode: 1,
          prodq: 1,
          context: 1,
          livestream: 0,
          len: 360,
          ext: {}
        };
        const requests = spec.buildRequests([bidRequest], bidderRequest);
        const data = requests[0].data;
        expect(data.site.content).to.deep.equal(bidRequest.params.video.content);
      });
    });
  });

  describe('price floor module validations', function () {
    beforeEach(function () {
      bidRequest.getFloor = (floorObj) => {
        return {
          floor: bidRequest.floors.values[floorObj.mediaType + '|640x480'],
          currency: floorObj.currency,
          mediaType: floorObj.mediaType
        }
      }
    });

    it('should get bidfloor from getFloor method', function () {
      bidRequest.params.cur = 'EUR';
      bidRequest.floors = {
        currency: 'EUR',
        values: {
          'video|640x480': 5.55
        }
      };
      const requests = spec.buildRequests([bidRequest], bidderRequest);
      const data = requests[0].data;
      expect(data.cur).is.a('string');
      expect(data.cur).to.equal('EUR');
      expect(data.imp[0].bidfloor).is.a('number');
      expect(data.imp[0].bidfloor).to.equal(5.55);
    });

    it('should use adUnit/module currency & floor instead of bid.params.bidfloor', function () {
      bidRequest.params.cur = 'EUR';
      bidRequest.params.bidfloor = 3.33;
      bidRequest.floors = {
        currency: 'EUR',
        values: {
          'video|640x480': 5.55
        }
      };
      const requests = spec.buildRequests([bidRequest], bidderRequest);
      const data = requests[0].data;
      expect(data.cur).is.a('string');
      expect(data.cur).to.equal('EUR');
      expect(data.imp[0].bidfloor).is.a('number');
      expect(data.imp[0].bidfloor).to.equal(5.55);
    });

    it('should load banner instead of video floor when DAP is active bid.params.video.display = 1', function () {
      bidRequest.params.video.display = 1;
      bidRequest.params.cur = 'EUR';
      bidRequest.mediaTypes = {
        banner: {
          sizes: [
            [640, 480]
          ]
        }
      };
      bidRequest.floors = {
        currency: 'EUR',
        values: {
          'banner|640x480': 2.22,
          'video|640x480': 9.99
        }
      };
      const requests = spec.buildRequests([bidRequest], bidderRequest);
      const data = requests[0].data;
      expect(data.cur).is.a('string');
      expect(data.cur).to.equal('EUR');
      expect(data.imp[0].bidfloor).is.a('number');
      expect(data.imp[0].bidfloor).to.equal(2.22);
    })

    it('should load video floor when multi-format adUnit is present', function () {
      bidRequest.params.cur = 'EUR';
      bidRequest.mediaTypes.banner = {
        sizes: [
          [640, 480]
        ]
      };
      bidRequest.floors = {
        currency: 'EUR',
        values: {
          'banner|640x480': 2.22,
          'video|640x480': 9.99
        }
      };
      const requests = spec.buildRequests([bidRequest], bidderRequest);
      const data = requests[0].data;
      expect(data.cur).is.a('string');
      expect(data.cur).to.equal('EUR');
      expect(data.imp[0].bidfloor).is.a('number');
      expect(data.imp[0].bidfloor).to.equal(9.99);
    })
  })

  describe('spec.interpretResponse', function () {
    it('should return no bids if the response is not valid', function () {
      const bidResponse = spec.interpretResponse({
        body: null
      }, {
        bidRequest
      });
      expect(bidResponse.length).to.equal(0);
    });

    it('should return no bids if the response "nurl" and "adm" are missing', function () {
      const serverResponse = {
        seatbid: [{
          bid: [{
            price: 6.01
          }]
        }]
      };
      const bidResponse = spec.interpretResponse({
        body: serverResponse
      }, {
        bidRequest
      });
      expect(bidResponse.length).to.equal(0);
    });

    it('should return no bids if the response "price" is missing', function () {
      const serverResponse = {
        seatbid: [{
          bid: [{
            adm: '<VAST></VAST>'
          }]
        }]
      };
      const bidResponse = spec.interpretResponse({
        body: serverResponse
      }, {
        bidRequest
      });
      expect(bidResponse.length).to.equal(0);
    });

    it('should return a valid video bid response with just "adm"', function () {
      const serverResponse = {
        seatbid: [{
          bid: [{
            id: 1,
            adid: 123,
            crid: 2,
            price: 6.01,
            adm: '<VAST></VAST>',
            adomain: [
              'verizonmedia.com'
            ],
          }]
        }],
        cur: 'USD'
      };
      const bidResponse = spec.interpretResponse({
        body: serverResponse
      }, {
        bidRequest
      });
      let o = {
        requestId: bidRequest.bidId,
        bidderCode: spec.code,
        cpm: serverResponse.seatbid[0].bid[0].price,
        creativeId: serverResponse.seatbid[0].bid[0].crid,
        vastXml: serverResponse.seatbid[0].bid[0].adm,
        width: 640,
        height: 480,
        mediaType: 'video',
        currency: 'USD',
        ttl: 300,
        netRevenue: true,
        adUnitCode: bidRequest.adUnitCode,
        renderer: (bidRequest.mediaTypes.video.context === 'outstream') ? newRenderer(bidRequest, bidResponse) : undefined,
        meta: {
          advertiserDomains: ['verizonmedia.com']
        }
      };
      expect(bidResponse).to.deep.equal(o);
    });
    // @abrowning14 check that banner DAP response is appended to o.ad + mediaType: 'banner'
    it('should return a valid DAP banner bid-response', function () {
      bidRequest = {
        mediaTypes: {
          banner: {
            sizes: [640, 480]
          }
        },
        params: {
          video: {
            display: 1
          }
        }
      }
      const serverResponse = {
        seatbid: [{
          bid: [{
            id: 1,
            adid: 123,
            crid: 2,
            price: 6.01,
            adm: '<div>DAP UNIT HERE</div>'
          }]
        }],
        cur: 'USD'
      };
      const bidResponse = spec.interpretResponse({
        body: serverResponse
      }, {
        bidRequest
      });
      expect(bidResponse.ad).to.equal('<div>DAP UNIT HERE</div>');
      expect(bidResponse.mediaType).to.equal('banner');
      expect(bidResponse.renderer).to.be.undefined;
    });

    it('should default ttl to 300', function () {
      const serverResponse = {seatbid: [{bid: [{id: 1, adid: 123, crid: 2, price: 6.01, adm: '<VAST></VAST>'}]}], cur: 'USD'};
      const bidResponse = spec.interpretResponse({ body: serverResponse }, { bidRequest });
      expect(bidResponse.ttl).to.equal(300);
    });
    it('should not allow ttl above 3601, default to 300', function () {
      bidRequest.params.video.ttl = 3601;
      const serverResponse = {seatbid: [{bid: [{id: 1, adid: 123, crid: 2, price: 6.01, adm: '<VAST></VAST>'}]}], cur: 'USD'};
      const bidResponse = spec.interpretResponse({ body: serverResponse }, { bidRequest });
      expect(bidResponse.ttl).to.equal(300);
    });
    it('should not allow ttl below 1, default to 300', function () {
      bidRequest.params.video.ttl = 0;
      const serverResponse = {seatbid: [{bid: [{id: 1, adid: 123, crid: 2, price: 6.01, adm: '<VAST></VAST>'}]}], cur: 'USD'};
      const bidResponse = spec.interpretResponse({ body: serverResponse }, { bidRequest });
      expect(bidResponse.ttl).to.equal(300);
    });
    it('should use custom ttl if under 3600', function () {
      bidRequest.params.video.ttl = 1000;
      const serverResponse = {seatbid: [{bid: [{id: 1, adid: 123, crid: 2, price: 6.01, adm: '<VAST></VAST>'}]}], cur: 'USD'};
      const bidResponse = spec.interpretResponse({ body: serverResponse }, { bidRequest });
      expect(bidResponse.ttl).to.equal(1000);
    });
  });

  describe('when GDPR and uspConsent applies', function () {
    beforeEach(function () {
      bidderRequest = {
        'gdprConsent': {
          'consentString': 'test-gdpr-consent-string',
          'gdprApplies': true
        },
        'uspConsent': '1YN-',
        'bidderCode': 'oneVideo',
        'auctionId': 'e158486f-8c7f-472f-94ce-b0cbfbb50ab4',
        'bidderRequestId': '1e498b84fffc39',
        'bids': bidRequest,
        'auctionStart': 1520001292880,
        'timeout': 3000,
        'start': 1520001292884,
        'doneCbCallCount': 0,
        'refererInfo': {
          'numIframes': 1,
          'reachedTop': true,
          'referer': 'test.com'
        }
      };

      mockConfig = {
        consentManagement: {
          gdpr: {
            cmpApi: 'iab',
            timeout: 3000,
            allowAuctionWithoutConsent: 'cancel'
          },
          usp: {
            cmpApi: 'iab',
            timeout: 1000,
            allowAuctionWithoutConsent: 'cancel'
          }
        }
      };
    });

    it('should send a signal to specify that GDPR applies to this request', function () {
      const request = spec.buildRequests([bidRequest], bidderRequest);
      expect(request[0].data.regs.ext.gdpr).to.equal(1);
    });

    it('should send the consent string', function () {
      const request = spec.buildRequests([bidRequest], bidderRequest);
      expect(request[0].data.user.ext.consent).to.equal(bidderRequest.gdprConsent.consentString);
    });

    it('should send the uspConsent string', function () {
      const request = spec.buildRequests([bidRequest], bidderRequest);
      expect(request[0].data.regs.ext.us_privacy).to.equal(bidderRequest.uspConsent);
    });

    it('should send the uspConsent and GDPR ', function () {
      const request = spec.buildRequests([bidRequest], bidderRequest);
      expect(request[0].data.regs.ext.gdpr).to.equal(1);
      expect(request[0].data.regs.ext.us_privacy).to.equal(bidderRequest.uspConsent);
    });
  });

  describe('should send banner object', function () {
    it('should send banner object when display is 1 and context="instream" (DAP O&O)', function () {
      bidRequest = {
        mediaTypes: {
          video: {
            context: 'instream',
            playerSize: [640, 480]
          }
        },
        bidder: 'oneVideo',
        sizes: [640, 480],
        bidId: '30b3efwfwe1e',
        adUnitCode: 'video1',
        params: {
          video: {
            playerWidth: 640,
            playerHeight: 480,
            mimes: ['video/mp4', 'application/javascript'],
            protocols: [2, 5],
            api: [2],
            position: 1,
            delivery: [2],
            playbackmethod: [1, 5],
            placement: 1,
            inventoryid: 123,
            sid: 134,
            display: 1,
            minduration: 10,
            maxduration: 30
          },
          site: {
            id: 1,
            page: 'https://www.yahoo.com/',
            referrer: 'http://www.yahoo.com'
          },
          pubId: 'OneMDisplay'
        }
      };
      const requests = spec.buildRequests([bidRequest], bidderRequest);
      const data = requests[0].data;
      const width = bidRequest.params.video.playerWidth;
      const height = bidRequest.params.video.playerHeight;
      const position = bidRequest.params.video.position;
      expect(spec.isBidRequestValid(bidRequest)).to.equal(true);
      expect(data.imp[0].banner.w).to.equal(width);
      expect(data.imp[0].banner.h).to.equal(height);
      expect(data.imp[0].banner.pos).to.equal(position);
      expect(data.imp[0].ext.inventoryid).to.equal(bidRequest.params.video.inventoryid);
      expect(data.imp[0].banner.mimes).to.equal(bidRequest.params.video.mimes);
      expect(data.imp[0].banner.placement).to.equal(bidRequest.params.video.placement);
      expect(data.imp[0].banner.ext.minduration).to.equal(bidRequest.params.video.minduration);
      expect(data.imp[0].banner.ext.maxduration).to.equal(bidRequest.params.video.maxduration);
      expect(data.site.id).to.equal(bidRequest.params.site.id);
    });
    it('should send video object when display is other than 1 (VAST for All)', function () {
      bidRequest = {
        mediaTypes: {
          video: {
            context: 'instream',
            playerSize: [640, 480]
          }
        },
        bidder: 'oneVideo',
        sizes: [640, 480],
        bidId: '30b3efwfwe1e',
        adUnitCode: 'video1',
        params: {
          video: {
            playerWidth: 640,
            playerHeight: 480,
            mimes: ['video/mp4', 'application/javascript'],
            protocols: [2, 5],
            api: [2],
            position: 1,
            delivery: [2],
            playbackmethod: [1, 5],
            placement: 123,
            sid: 134,
            display: 12
          },
          site: {
            id: 1,
            page: 'https://www.yahoo.com/',
            referrer: 'http://www.yahoo.com'
          },
          pubId: 'OneMDisplay'
        }
      };
      const requests = spec.buildRequests([bidRequest], bidderRequest);
      const data = requests[0].data;
      const width = bidRequest.params.video.playerWidth;
      const height = bidRequest.params.video.playerHeight;
      const position = bidRequest.params.video.position;
      expect(spec.isBidRequestValid(bidRequest)).to.equal(true);
      expect(data.imp[0].video.w).to.equal(width);
      expect(data.imp[0].video.h).to.equal(height);
      expect(data.imp[0].video.pos).to.equal(position);
      expect(data.imp[0].video.mimes).to.equal(bidRequest.params.video.mimes);
    });
    it('should send video object when display is not passed (VAST for All)', function () {
      bidRequest = {
        mediaTypes: {
          video: {
            context: 'instream',
            playerSize: [640, 480]
          }
        },
        bidder: 'oneVideo',
        sizes: [640, 480],
        bidId: '30b3efwfwe1e',
        adUnitCode: 'video1',
        params: {
          video: {
            playerWidth: 640,
            playerHeight: 480,
            mimes: ['video/mp4', 'application/javascript'],
            protocols: [2, 5],
            api: [2],
            position: 1,
            delivery: [2],
            playbackmethod: [1, 5],
            placement: 123,
            sid: 134,
            minduration: 10,
            maxduration: 30
          },
          site: {
            id: 1,
            page: 'https://www.yahoo.com/',
            referrer: 'http://www.yahoo.com'
          },
          pubId: 'OneMDisplay'
        }
      };
      const requests = spec.buildRequests([bidRequest], bidderRequest);
      const data = requests[0].data;
      const width = bidRequest.params.video.playerWidth;
      const height = bidRequest.params.video.playerHeight;
      const position = bidRequest.params.video.position;
      expect(spec.isBidRequestValid(bidRequest)).to.equal(true);
      expect(data.imp[0].video.w).to.equal(width);
      expect(data.imp[0].video.h).to.equal(height);
      expect(data.imp[0].video.pos).to.equal(position);
      expect(data.imp[0].video.mimes).to.equal(bidRequest.params.video.mimes);
      expect(data.imp[0].video.protocols).to.equal(bidRequest.params.video.protocols);
      expect(data.imp[0].video.linearity).to.equal(1);
      expect(data.imp[0].video.maxduration).to.equal(bidRequest.params.video.maxduration);
      expect(data.imp[0].video.minduration).to.equal(bidRequest.params.video.minduration);
    });
    describe('getUserSyncs', function () {
      const GDPR_CONSENT_STRING = 'GDPR_CONSENT_STRING';

      it('should get correct user sync when iframeEnabled', function () {
        let pixel = spec.getUserSyncs({
          pixelEnabled: true
        }, {}, {
          gdprApplies: true,
          consentString: GDPR_CONSENT_STRING
        })
        expect(pixel[1].type).to.equal('image');
        expect(pixel[1].url).to.equal('https://sync-tm.everesttech.net/upi/pid/m7y5t93k?gdpr=1&gdpr_consent=' + GDPR_CONSENT_STRING + '&redir=https%3A%2F%2Fpixel.advertising.com%2Fups%2F55986%2Fsync%3Fuid%3D%24%7BUSER_ID%7D%26_origin%3D0&gdpr=1&gdpr_consent=' + encodeURI(GDPR_CONSENT_STRING));
      });

      it('should default to gdprApplies=0 when consentData is undefined', function () {
        let pixel = spec.getUserSyncs({
          pixelEnabled: true
        }, {}, undefined);
        expect(pixel[1].url).to.equal('https://sync-tm.everesttech.net/upi/pid/m7y5t93k?gdpr=0&gdpr_consent=&redir=https%3A%2F%2Fpixel.advertising.com%2Fups%2F55986%2Fsync%3Fuid%3D%24%7BUSER_ID%7D%26_origin%3D0&gdpr=0&gdpr_consent=');
      });
    });

    describe('verify sync pixels', function () {
      let pixel = spec.getUserSyncs({
        pixelEnabled: true
      }, {}, undefined);
      it('should be UPS sync pixel for DBM', function () {
        expect(pixel[0].url).to.equal('https://pixel.advertising.com/ups/57304/sync?gdpr=&gdpr_consent=&_origin=0&redir=true')
      });

      it('should be TTD sync pixel', function () {
        expect(pixel[2].url).to.equal('https://match.adsrvr.org/track/cmf/generic?ttd_pid=adaptv&ttd_tpi=1')
      });
    })
  });
});<|MERGE_RESOLUTION|>--- conflicted
+++ resolved
@@ -78,7 +78,6 @@
         mimes: ['video/mp4', 'application/javascript'],
       }
       bidRequest.params.video = {};
-<<<<<<< HEAD
       expect(spec.isBidRequestValid(bidRequest)).to.equal(true);
     });
 
@@ -117,46 +116,6 @@
       expect(spec.isBidRequestValid(bidRequest)).to.equal(true);
     });
 
-=======
-      expect(spec.isBidRequestValid(bidRequest)).to.equal(true);
-    });
-
-    it('should return true when params.video has all override params instead of mediaTypes.video', function () {
-      bidRequest.mediaTypes.video = {
-        context: 'instream'
-      };
-      bidRequest.params.video = {
-        playerWidth: 640,
-        playerHeight: 480,
-        mimes: ['video/mp4', 'application/javascript']
-      };
-      expect(spec.isBidRequestValid(bidRequest)).to.equal(true);
-    });
-
-    it('should return true when playerWidth & playerHeight are passed in params.video', function () {
-      bidRequest.mediaTypes.video = {
-        context: 'instream',
-        mimes: ['video/mp4', 'application/javascript']
-      };
-      bidRequest.params.video = {
-        playerWidth: 640,
-        playerHeight: 480,
-      };
-      expect(spec.isBidRequestValid(bidRequest)).to.equal(true);
-    });
-
-    it('should return true when mimes is passed in params.video', function () {
-      bidRequest.mediaTypes.video = {
-        context: 'instream',
-        playerSizes: [640, 480]
-      };
-      bidRequest.video = {
-        mimes: ['video/mp4', 'application/javascript']
-      };
-      expect(spec.isBidRequestValid(bidRequest)).to.equal(true);
-    });
-
->>>>>>> 2d82104b
     it('should return false when both mediaTypes.video and params.video Objects are missing', function () {
       bidRequest.mediaTypes = {};
       bidRequest.params = {
@@ -321,11 +280,7 @@
       const placement = bidRequest.params.video.placement;
       const rewarded = bidRequest.params.video.rewarded;
       const inventoryid = bidRequest.params.video.inventoryid;
-<<<<<<< HEAD
-      const VERSION = '3.1.1';
-=======
       const VERSION = '3.1.2';
->>>>>>> 2d82104b
       expect(data.imp[0].video.w).to.equal(width);
       expect(data.imp[0].video.h).to.equal(height);
       expect(data.imp[0].bidfloor).to.equal(bidRequest.params.bidfloor);
