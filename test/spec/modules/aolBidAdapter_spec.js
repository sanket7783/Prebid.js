import {expect} from 'chai';
import * as utils from 'src/utils';
import {spec} from 'modules/aolBidAdapter';
import {config} from 'src/config';

let getDefaultBidResponse = () => {
  return {
    id: '245730051428950632',
    cur: 'USD',
    seatbid: [{
      bid: [{
        id: 1,
        impid: '245730051428950632',
        price: 0.09,
        adm: '<script>logInfo(\'ad\');</script>',
        crid: 'creative-id',
        h: 90,
        w: 728,
        dealid: 'deal-id',
        ext: {sizeid: 225}
      }]
    }]
  };
};

let getMarketplaceBidParams = () => {
  return {
    placement: 1234567,
    network: '9599.1'
  };
};

let getNexageGetBidParams = () => {
  return {
    dcn: '2c9d2b50015c5ce9db6aeeed8b9500d6',
    pos: 'header'
  };
};

let getNexagePostBidParams = () => {
  return {
    id: 'id-1',
    imp: [{
      id: 'id-2',
      banner: {
        w: '100',
        h: '100'
      },
      tagid: 'header1'
    }]
  };
};

let getDefaultBidRequest = () => {
  return {
    bidderCode: 'aol',
    requestId: 'd3e07445-ab06-44c8-a9dd-5ef9af06d2a6',
    bidderRequestId: '7101db09af0db2',
    start: new Date().getTime(),
    bids: [{
      bidder: 'aol',
      bidId: '84ab500420319d',
      bidderRequestId: '7101db09af0db2',
      requestId: 'd3e07445-ab06-44c8-a9dd-5ef9af06d2a6',
      placementCode: 'foo',
      params: getMarketplaceBidParams()
    }]
  };
};

let getPixels = () => {
  return '<script>document.write(\'<img src="img.org"></iframe>' +
    '<iframe src="pixels1.org"></iframe>\');</script>';
};

describe('AolAdapter', () => {
  const MARKETPLACE_URL = 'adserver-us.adtech.advertising.com/pubapi/3.0/';
  const NEXAGE_URL = 'hb.nexage.com/bidRequest?';

  function createCustomBidRequest({bids, params} = {}) {
    var bidderRequest = getDefaultBidRequest();
    if (bids && Array.isArray(bids)) {
      bidderRequest.bids = bids;
    }
    if (params) {
      bidderRequest.bids.forEach(bid => bid.params = params);
    }
    return bidderRequest;
  }

  describe('interpretResponse()', () => {
    let bidderSettingsBackup;
    let bidResponse;
    let bidRequest;
    let logWarnSpy;

    beforeEach(() => {
      bidderSettingsBackup = $$PREBID_GLOBAL$$.bidderSettings;
      bidRequest = {
        bidderCode: 'test-bidder-code',
        bidId: 'bid-id'
      };
      bidResponse = {
        body: getDefaultBidResponse()
      };
      logWarnSpy = sinon.spy(utils, 'logWarn');
    });

    afterEach(() => {
      $$PREBID_GLOBAL$$.bidderSettings = bidderSettingsBackup;
      logWarnSpy.restore();
    });

    it('should return formatted bid response with required properties', () => {
      let formattedBidResponse = spec.interpretResponse(bidResponse, bidRequest);
      expect(formattedBidResponse).to.deep.equal({
        bidderCode: bidRequest.bidderCode,
        requestId: 'bid-id',
        ad: '<script>logInfo(\'ad\');</script>',
        cpm: 0.09,
        width: 728,
        height: 90,
        creativeId: 'creative-id',
        pubapiId: '245730051428950632',
        currency: 'USD',
        dealId: 'deal-id',
        netRevenue: true,
        ttl: 300
      });
    });

    it('should return formatted bid response including pixels', () => {
      bidResponse.body.ext = {
        pixels: '<script>document.write(\'<img src="pixel.gif">\');</script>'
      };

      let formattedBidResponse = spec.interpretResponse(bidResponse, bidRequest);

      expect(formattedBidResponse.ad).to.equal(
        '<script>logInfo(\'ad\');</script>' +
        '<script>if(!parent.$$PREBID_GLOBAL$$.aolGlobals.pixelsDropped){' +
        'parent.$$PREBID_GLOBAL$$.aolGlobals.pixelsDropped=true;' +
        'document.write(\'<img src="pixel.gif">\');}</script>'
      );
    });

    it('should show warning in the console', function() {
      $$PREBID_GLOBAL$$.bidderSettings = {
        aol: {
          bidCpmAdjustment: function() {}
        }
      };
      spec.interpretResponse(bidResponse, bidRequest);
      expect(utils.logWarn.calledOnce).to.be.true;
    });
  });

  describe('buildRequests()', () => {
    it('method exists and is a function', () => {
      expect(spec.buildRequests).to.exist.and.to.be.a('function');
    });

    describe('Marketplace', () => {
      it('should not return request when no bids are present', () => {
        let [request] = spec.buildRequests([]);
        expect(request).to.be.empty;
      });

      it('should return request for Marketplace endpoint', () => {
        let bidRequest = getDefaultBidRequest();
        let [request] = spec.buildRequests(bidRequest.bids);
        expect(request.url).to.contain(MARKETPLACE_URL);
      });

      it('should return request for Marketplace via onedisplay bidder code', () => {
        let bidRequest = createCustomBidRequest({
          bids: [{
            bidder: 'onedisplay'
          }],
          params: getMarketplaceBidParams()
        });

        let [request] = spec.buildRequests(bidRequest.bids);
        expect(request.url).to.contain(MARKETPLACE_URL);
      });

      it('should return Marketplace request via onedisplay bidder code when' +
        'Marketplace and One Mobile GET params are present', () => {
        let bidParams = Object.assign(getMarketplaceBidParams(), getNexageGetBidParams());
        let bidRequest = createCustomBidRequest({
          bids: [{
            bidder: 'onedisplay'
          }],
          params: bidParams
        });

        let [request] = spec.buildRequests(bidRequest.bids);
        expect(request.url).to.contain(MARKETPLACE_URL);
      });

      it('should return Marketplace request via onedisplay bidder code when' +
        'Marketplace and One Mobile GET + POST params are present', () => {
        let bidParams = Object.assign(getMarketplaceBidParams(), getNexageGetBidParams(), getNexagePostBidParams());
        let bidRequest = createCustomBidRequest({
          bids: [{
            bidder: 'onedisplay'
          }],
          params: bidParams
        });

        let [request] = spec.buildRequests(bidRequest.bids);
        expect(request.url).to.contain(MARKETPLACE_URL);
      });

      it('should not resolve endpoint for onedisplay bidder code ' +
        'when only One Mobile params are present', () => {
        let bidParams = Object.assign(getNexageGetBidParams(), getNexagePostBidParams());
        let bidRequest = createCustomBidRequest({
          bids: [{
            bidder: 'onedisplay'
          }],
          params: bidParams
        });

        let [request] = spec.buildRequests(bidRequest.bids);
        expect(request).to.be.empty;
      });

      it('should return Marketplace URL for eu region', () => {
        let bidRequest = createCustomBidRequest({
          params: {
            placement: 1234567,
            network: '9599.1',
            region: 'eu'
          }
        });
        let [request] = spec.buildRequests(bidRequest.bids);
        expect(request.url).to.contain('adserver-eu.adtech.advertising.com/pubapi/3.0/');
      });

      it('should return Marketplace URL for eu region when server option is present', () => {
        let bidRequest = createCustomBidRequest({
          params: {
            placement: 1234567,
            network: '9599.1',
            server: 'adserver-eu.adtech.advertising.com'
          }
        });
        let [request] = spec.buildRequests(bidRequest.bids);
        expect(request.url).to.contain('adserver-eu.adtech.advertising.com/pubapi/3.0/');
      });

      it('should return default Marketplace URL in case of unknown region config option', () => {
        let bidRequest = createCustomBidRequest({
          params: {
            placement: 1234567,
            network: '9599.1',
            region: 'an'
          }
        });
        let [request] = spec.buildRequests(bidRequest.bids);
        expect(request.url).to.contain(MARKETPLACE_URL);
      });

      it('should return url with pubapi bid option', () => {
        let bidRequest = getDefaultBidRequest();
        let [request] = spec.buildRequests(bidRequest.bids);
        expect(request.url).to.contain('cmd=bid;');
      });

      it('should return url with version 2 of pubapi', () => {
        let bidRequest = getDefaultBidRequest();
        let [request] = spec.buildRequests(bidRequest.bids);
        expect(request.url).to.contain('v=2;');
      });

      it('should return url with cache busting option', () => {
        let bidRequest = getDefaultBidRequest();
        let [request] = spec.buildRequests(bidRequest.bids);
        expect(request.url).to.match(/misc=\d+/);
      });

      it('should return url with default pageId and sizeId', () => {
        let bidRequest = createCustomBidRequest({
          params: {
            placement: 1234567,
            network: '9599.1'
          }
        });
        let [request] = spec.buildRequests(bidRequest.bids);
        expect(request.url).to.contain('/pubapi/3.0/9599.1/1234567/0/0/ADTECH;');
      });

      it('should return url with custom pageId and sizeId when options are present', () => {
        let bidRequest = createCustomBidRequest({
          params: {
            placement: 1234567,
            network: '9599.1',
            pageId: 1111,
            sizeId: 2222
          }
        });
        let [request] = spec.buildRequests(bidRequest.bids);
        expect(request.url).to.contain('/pubapi/3.0/9599.1/1234567/1111/2222/ADTECH;');
      });

      it('should return url with default alias if alias param is missing', () => {
        let bidRequest = getDefaultBidRequest();
        let [request] = spec.buildRequests(bidRequest.bids);
        expect(request.url).to.match(/alias=\w+?;/);
      });

      it('should return url with custom alias if it is present', () => {
        let bidRequest = createCustomBidRequest({
          params: {
            placement: 1234567,
            network: '9599.1',
            alias: 'desktop_articlepage_something_box_300_250'
          }
        });
        let [request] = spec.buildRequests(bidRequest.bids);
        expect(request.url).to.contain('alias=desktop_articlepage_something_box_300_250');
      });

      it('should return url without bidfloor option if is is missing', () => {
        let bidRequest = getDefaultBidRequest();
        let [request] = spec.buildRequests(bidRequest.bids);
        expect(request.url).not.to.contain('bidfloor=');
      });

      it('should return url with bidFloor option if it is present', () => {
        let bidRequest = createCustomBidRequest({
          params: {
            placement: 1234567,
            network: '9599.1',
            bidFloor: 0.80
          }
        });
        let [request] = spec.buildRequests(bidRequest.bids);
        expect(request.url).to.contain('bidfloor=0.8');
      });

      it('should return url with key values if keyValues param is present', () => {
        let bidRequest = createCustomBidRequest({
          params: {
            placement: 1234567,
            network: '9599.1',
            keyValues: {
              age: 25,
              height: 3.42,
              test: 'key'
            }
          }
        });
        let [request] = spec.buildRequests(bidRequest.bids);
        expect(request.url).to.contain('kvage=25;kvheight=3.42;kvtest=key');
      });
    });

    describe('One Mobile', () => {
      it('should return One Mobile url when One Mobile get params are present', () => {
        let bidRequest = createCustomBidRequest({
          params: getNexageGetBidParams()
        });
        let [request] = spec.buildRequests(bidRequest.bids);
        expect(request.url).to.contain(NEXAGE_URL);
      });

      it('should return One Mobile url with different host when host option is present', () => {
        let bidParams = Object.assign({
          host: 'qa-hb.nexage.com'
        }, getNexageGetBidParams());
        let bidRequest = createCustomBidRequest({
          params: bidParams
        });
        let [request] = spec.buildRequests(bidRequest.bids);
        expect(request.url).to.contain('qa-hb.nexage.com/bidRequest?');
      });

      it('should return One Mobile url when One Mobile and Marketplace params are present', () => {
        let bidParams = Object.assign(getNexageGetBidParams(), getMarketplaceBidParams());
        let bidRequest = createCustomBidRequest({
          params: bidParams
        });
        let [request] = spec.buildRequests(bidRequest.bids);
        expect(request.url).to.contain(NEXAGE_URL);
      });

<<<<<<< HEAD
      it('should be added to bidmanager including pixels from pubapi response', () => {
        let bidResponse = getDefaultBidResponse();
        bidResponse.ext = {
          pixels: '<script>document.write(\'<img src="pixel.gif">\');</script>'
        };

        server.respondWith(JSON.stringify(bidResponse));
        adapter.callBids(getDefaultBidRequest());
        server.respond();
        expect(bidmanager.addBidResponse.calledOnce).to.be.true;
        let addedBidResponse = bidmanager.addBidResponse.firstCall.args[1];
        expect(addedBidResponse.ad).to.equal(
          '<script>logInfo(\'ad\');</script>' +
          '<script>if(!parent.' + preBidNameSpace + '.aolGlobals.pixelsDropped){' +
          'parent.' + preBidNameSpace + '.aolGlobals.pixelsDropped=true;' +
          'document.write(\'<img src="pixel.gif">\');}</script>'
        );
=======
      it('should return One Mobile url for onemobile bidder code ' +
        'when One Mobile GET and Marketplace params are present', () => {
        let bidParams = Object.assign(getNexageGetBidParams(), getMarketplaceBidParams());
        let bidRequest = createCustomBidRequest({
          bids: [{
            bidder: 'onemobile'
          }],
          params: bidParams
        });
        let [request] = spec.buildRequests(bidRequest.bids);
        expect(request.url).to.contain(NEXAGE_URL);
>>>>>>> d3833882
      });

      it('should not return any url for onemobile bidder code' +
        'when only Marketplace params are present', () => {
        let bidRequest = createCustomBidRequest({
          bids: [{
            bidder: 'onemobile'
          }],
          params: getMarketplaceBidParams()
        });
        let [request] = spec.buildRequests(bidRequest.bids);
        expect(request).to.be.empty;
      });

      it('should return One Mobile url with required params - dcn & pos', () => {
        let bidRequest = createCustomBidRequest({
          params: getNexageGetBidParams()
        });
        let [request] = spec.buildRequests(bidRequest.bids);
        expect(request.url).to.contain(NEXAGE_URL + 'dcn=2c9d2b50015c5ce9db6aeeed8b9500d6&pos=header');
      });

      it('should return One Mobile url with cmd=bid option', () => {
        let bidRequest = createCustomBidRequest({
          params: getNexageGetBidParams()
        });
        let [request] = spec.buildRequests(bidRequest.bids);
        expect(request.url).to.contain('cmd=bid');
      });

      it('should return One Mobile url with generic params if ext option is present', () => {
        let bidRequest = createCustomBidRequest({
          params: {
            dcn: '54321123',
            pos: 'footer-2324',
            ext: {
              param1: 'val1',
              param2: 'val2',
              param3: 'val3',
              param4: 'val4'
            }
          }
        });
        let [request] = spec.buildRequests(bidRequest.bids);
        expect(request.url).to.contain('hb.nexage.com/bidRequest?dcn=54321123&pos=footer-2324&cmd=bid' +
          '&param1=val1&param2=val2&param3=val3&param4=val4');
      });

      it('should return request object for One Mobile POST endpoint when POST configuration is present', () => {
        let bidConfig = getNexagePostBidParams();
        let bidRequest = createCustomBidRequest({
          params: bidConfig
        });

        let [request] = spec.buildRequests(bidRequest.bids);
        expect(request.url).to.contain(NEXAGE_URL);
        expect(request.method).to.equal('POST');
        expect(request.data).to.deep.equal(bidConfig);
        expect(request.options).to.deep.equal({
          contentType: 'application/json',
          customHeaders: {
            'x-openrtb-version': '2.2'
          }
        });
      });

      it('should not return request object for One Mobile POST endpoint' +
        'if required parameterers are missed', () => {
        let bidRequest = createCustomBidRequest({
          params: {
            imp: []
          }
        });
        let [request] = spec.buildRequests(bidRequest.bids);
        expect(request).to.be.empty;
      });
    });
  });

  describe('getUserSyncs()', () => {
    let bidResponse;
    let bidRequest;

    beforeEach(() => {
      $$PREBID_GLOBAL$$.aolGlobals.pixelsDropped = false;
      config.setConfig({
        aol: {
          userSyncOn: 'bidResponse'
        },
      });
      bidResponse = getDefaultBidResponse();
      bidResponse.ext = {
        pixels: getPixels()
      };
    });

    it('should return user syncs only if userSyncOn equals to "bidResponse"', () => {
      let userSyncs = spec.getUserSyncs({}, [bidResponse], bidRequest);

      expect($$PREBID_GLOBAL$$.aolGlobals.pixelsDropped).to.be.true;
      expect(userSyncs).to.deep.equal([
        {type: 'image', url: 'img.org'},
        {type: 'iframe', url: 'pixels1.org'}
      ]);
    });

    it('should not return user syncs if it has already been returned', () => {
      $$PREBID_GLOBAL$$.aolGlobals.pixelsDropped = true;

      let userSyncs = spec.getUserSyncs({}, [bidResponse], bidRequest);

      expect($$PREBID_GLOBAL$$.aolGlobals.pixelsDropped).to.be.true;
      expect(userSyncs).to.deep.equal([]);
    });

    it('should not return user syncs if pixels are not present', () => {
      bidResponse.ext.pixels = null;

      let userSyncs = spec.getUserSyncs({}, [bidResponse], bidRequest);

      expect($$PREBID_GLOBAL$$.aolGlobals.pixelsDropped).to.be.false;
      expect(userSyncs).to.deep.equal([]);
    });
  });
});<|MERGE_RESOLUTION|>--- conflicted
+++ resolved
@@ -386,25 +386,6 @@
         expect(request.url).to.contain(NEXAGE_URL);
       });
 
-<<<<<<< HEAD
-      it('should be added to bidmanager including pixels from pubapi response', () => {
-        let bidResponse = getDefaultBidResponse();
-        bidResponse.ext = {
-          pixels: '<script>document.write(\'<img src="pixel.gif">\');</script>'
-        };
-
-        server.respondWith(JSON.stringify(bidResponse));
-        adapter.callBids(getDefaultBidRequest());
-        server.respond();
-        expect(bidmanager.addBidResponse.calledOnce).to.be.true;
-        let addedBidResponse = bidmanager.addBidResponse.firstCall.args[1];
-        expect(addedBidResponse.ad).to.equal(
-          '<script>logInfo(\'ad\');</script>' +
-          '<script>if(!parent.' + preBidNameSpace + '.aolGlobals.pixelsDropped){' +
-          'parent.' + preBidNameSpace + '.aolGlobals.pixelsDropped=true;' +
-          'document.write(\'<img src="pixel.gif">\');}</script>'
-        );
-=======
       it('should return One Mobile url for onemobile bidder code ' +
         'when One Mobile GET and Marketplace params are present', () => {
         let bidParams = Object.assign(getNexageGetBidParams(), getMarketplaceBidParams());
@@ -416,7 +397,6 @@
         });
         let [request] = spec.buildRequests(bidRequest.bids);
         expect(request.url).to.contain(NEXAGE_URL);
->>>>>>> d3833882
       });
 
       it('should not return any url for onemobile bidder code' +
