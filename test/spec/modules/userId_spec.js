import {
  attachIdSystem,
  auctionDelay,
  coreStorage,
  init,
  requestBidsHook,
  setStoredConsentData,
  setStoredValue,
  setSubmoduleRegistry,
  syncDelay,
  PBJS_USER_ID_OPTOUT_NAME,
  findRootDomain,
  getRawPDString,
  updateModuleParams
} from 'modules/userId/index.js';
import {createEidsArray} from 'modules/userId/eids.js';
import {config} from 'src/config.js';
import * as utils from 'src/utils.js';
import * as events from 'src/events.js';
import CONSTANTS from 'src/constants.json';
import {getGlobal} from 'src/prebidGlobal.js';
import {
  resetConsentData,
} from 'modules/consentManagement.js';
import {server} from 'test/mocks/xhr.js';
import {find} from 'src/polyfill.js';
import {unifiedIdSubmodule} from 'modules/unifiedIdSystem.js';
import {britepoolIdSubmodule} from 'modules/britepoolIdSystem.js';
import {id5IdSubmodule} from 'modules/id5IdSystem.js';
import {identityLinkSubmodule} from 'modules/identityLinkIdSystem.js';
import {dmdIdSubmodule} from 'modules/dmdIdSystem.js';
import {liveIntentIdSubmodule} from 'modules/liveIntentIdSystem.js';
import {merkleIdSubmodule} from 'modules/merkleIdSystem.js';
import {netIdSubmodule} from 'modules/netIdSystem.js';
import {nextrollIdSubmodule} from 'modules/nextrollIdSystem.js';
import {intentIqIdSubmodule} from 'modules/intentIqIdSystem.js';
import {zeotapIdPlusSubmodule} from 'modules/zeotapIdPlusIdSystem.js';
import {sharedIdSystemSubmodule} from 'modules/sharedIdSystem.js';
import {hadronIdSubmodule} from 'modules/hadronIdSystem.js';
import {pubProvidedIdSubmodule} from 'modules/pubProvidedIdSystem.js';
import {criteoIdSubmodule} from 'modules/criteoIdSystem.js';
import {mwOpenLinkIdSubModule} from 'modules/mwOpenLinkIdSystem.js';
import {tapadIdSubmodule} from 'modules/tapadIdSystem.js';
import {getPrebidInternal} from 'src/utils.js';
import {uid2IdSubmodule} from 'modules/uid2IdSystem.js';
import {admixerIdSubmodule} from 'modules/admixerIdSystem.js';
import {deepintentDpesSubmodule} from 'modules/deepintentDpesIdSystem.js';
import {flocIdSubmodule} from 'modules/flocIdSystem.js'
import {amxIdSubmodule} from '../../../modules/amxIdSystem.js';
import {akamaiDAPIdSubmodule} from 'modules/akamaiDAPIdSystem.js'
import {kinessoIdSubmodule} from 'modules/kinessoIdSystem.js'
import {adqueryIdSubmodule} from 'modules/adqueryIdSystem.js';
import * as mockGpt from '../integration/faker/googletag.js';
import 'src/prebid.js';
import {hook} from '../../../src/hook.js';
import {mockGdprConsent} from '../../helpers/consentData.js';
import {getPPID} from '../../../src/adserver.js';

let assert = require('chai').assert;
let expect = require('chai').expect;
const EXPIRED_COOKIE_DATE = 'Thu, 01 Jan 1970 00:00:01 GMT';
const CONSENT_LOCAL_STORAGE_NAME = '_pbjs_userid_consent_data';

describe('User ID', function () {
  function getConfigMock(...configArrays) {
    return {
      userSync: {
        syncDelay: 0,
        userIds: configArrays.map(configArray => (configArray && configArray.length >= 3) ? getStorageMock.apply(null, configArray) : null)
      }
    }
  }

  function getStorageMock(name = 'pubCommonId', key = 'pubcid', type = 'cookie', expires = 30, refreshInSeconds) {
    return {name: name, storage: {name: key, type: type, expires: expires, refreshInSeconds: refreshInSeconds}}
  }

  function getConfigValueMock(name, value) {
    return {
      userSync: {syncDelay: 0, userIds: [{name: name, value: value}]}
    }
  }

  function getAdUnitMock(code = 'adUnit-code') {
    return {
      code,
      mediaTypes: {banner: {}, native: {}},
      sizes: [[300, 200], [300, 600]],
      bids: [{bidder: 'sampleBidder', params: {placementId: 'banner-only-bidder'}}, {bidder: 'anotherSampleBidder', params: {placementId: 'banner-only-bidder'}}]
    };
  }

  function addConfig(cfg, name, value) {
    if (cfg && cfg.userSync && cfg.userSync.userIds) {
      cfg.userSync.userIds.forEach(element => {
        if (element[name] !== undefined) {
          element[name] = Object.assign(element[name], value);
        } else {
          element[name] = value;
        }
      });
    }

    return cfg;
  }

  function findEid(eids, source) {
    return find(eids, (eid) => {
      if (eid.source === source) { return true; }
    });
  }

  let sandbox, consentData, startDelay, callbackDelay;

  function clearStack() {
    return new Promise((resolve) => setTimeout(resolve));
  }

  function delay() {
    const stub = sinon.stub().callsFake(() => new Promise((resolve) => {
      stub.resolve = () => {
        resolve();
        return clearStack();
      };
    }));
    return stub;
  }

  function runBidsHook(...args) {
    startDelay = delay();

    const result = requestBidsHook(...args, {delay: startDelay});
    return new Promise((resolve) => setTimeout(() => resolve(result)));
  }

  function expectImmediateBidHook(...args) {
    return runBidsHook(...args).then(() => {
      startDelay.calledWith(0);
      return startDelay.resolve();
    })
  }

  function initModule(config) {
    callbackDelay = delay();
    return init(config, {delay: callbackDelay});
  }

  before(function () {
    hook.ready();
    localStorage.removeItem(PBJS_USER_ID_OPTOUT_NAME);
  });

  beforeEach(function () {
    // TODO: this whole suite needs to be redesigned; it is passing by accident
    // some tests do not pass if consent data is available
    // (there are functions here with signature `getId(config, storedId)`, but storedId is actually consentData)
    // also, this file is ginormous; do we really need to test *all* id systems as one?
    resetConsentData();
    sandbox = sinon.sandbox.create();
    consentData = null;
    mockGdprConsent(sandbox, () => consentData);
    coreStorage.setCookie(CONSENT_LOCAL_STORAGE_NAME, '', EXPIRED_COOKIE_DATE);
  });

  afterEach(() => {
    sandbox.restore();
  });

  describe('Decorate Ad Units', function () {
    beforeEach(function () {
      // reset mockGpt so nothing else interferes
      mockGpt.disable();
      mockGpt.enable();
      coreStorage.setCookie('pubcid', '', EXPIRED_COOKIE_DATE);
      coreStorage.setCookie('pubcid_alt', 'altpubcid200000', (new Date(Date.now() + 5000).toUTCString()));
      let origSK = coreStorage.setCookie.bind(coreStorage);
      sinon.spy(coreStorage, 'setCookie');
      sinon.stub(utils, 'logWarn');
    });

    afterEach(function () {
      mockGpt.enable();
      $$PREBID_GLOBAL$$.requestBids.removeAll();
      config.resetConfig();
      coreStorage.setCookie.restore();
      utils.logWarn.restore();
    });

    after(function () {
      coreStorage.setCookie('pubcid', '', EXPIRED_COOKIE_DATE);
      coreStorage.setCookie('pubcid_alt', '', EXPIRED_COOKIE_DATE);
    });

    it('Check same cookie behavior', function () {
      let adUnits1 = [getAdUnitMock()];
      let adUnits2 = [getAdUnitMock()];
      let innerAdUnits1;
      let innerAdUnits2;

      let pubcid = coreStorage.getCookie('pubcid');
      expect(pubcid).to.be.null; // there should be no cookie initially

      init(config);
      setSubmoduleRegistry([sharedIdSystemSubmodule]);

      config.setConfig(getConfigMock(['pubCommonId', 'pubcid', 'cookie']));

      return expectImmediateBidHook(config => {
        innerAdUnits1 = config.adUnits
      }, {adUnits: adUnits1}).then(() => {
        pubcid = coreStorage.getCookie('pubcid'); // cookies is created after requestbidHook

        innerAdUnits1.forEach(unit => {
          unit.bids.forEach(bid => {
            expect(bid).to.have.deep.nested.property('userId.pubcid');
            expect(bid.userId.pubcid).to.equal(pubcid);
            expect(bid.userIdAsEids[0]).to.deep.equal({
              source: 'pubcid.org',
              uids: [{id: pubcid, atype: 1}]
            });
          });
        });

        return expectImmediateBidHook(config => {
          innerAdUnits2 = config.adUnits
        }, {adUnits: adUnits2}).then(() => {
          assert.deepEqual(innerAdUnits1, innerAdUnits2);
        });
      });
    });

    it('Check different cookies', function () {
      let adUnits1 = [getAdUnitMock()];
      let adUnits2 = [getAdUnitMock()];
      let innerAdUnits1;
      let innerAdUnits2;
      let pubcid1;
      let pubcid2;

      init(config);
      setSubmoduleRegistry([sharedIdSystemSubmodule]);

      config.setConfig(getConfigMock(['pubCommonId', 'pubcid', 'cookie']));
      return expectImmediateBidHook((config) => {
        innerAdUnits1 = config.adUnits
      }, {adUnits: adUnits1}).then(() => {
        pubcid1 = coreStorage.getCookie('pubcid'); // get first cookie
        coreStorage.setCookie('pubcid', '', EXPIRED_COOKIE_DATE); // erase cookie

        innerAdUnits1.forEach((unit) => {
          unit.bids.forEach((bid) => {
            expect(bid).to.have.deep.nested.property('userId.pubcid');
            expect(bid.userId.pubcid).to.equal(pubcid1);
            expect(bid.userIdAsEids[0]).to.deep.equal({
              source: 'pubcid.org',
              uids: [{id: pubcid1, atype: 1}]
            });
          });
        });

        init(config);
        setSubmoduleRegistry([sharedIdSystemSubmodule]);

        config.setConfig(getConfigMock(['pubCommonId', 'pubcid', 'cookie']));
        return expectImmediateBidHook((config) => {
          innerAdUnits2 = config.adUnits
        }, {adUnits: adUnits2}).then(() => {
          pubcid2 = coreStorage.getCookie('pubcid'); // get second cookie

          innerAdUnits2.forEach((unit) => {
            unit.bids.forEach((bid) => {
              expect(bid).to.have.deep.nested.property('userId.pubcid');
              expect(bid.userId.pubcid).to.equal(pubcid2);
              expect(bid.userIdAsEids[0]).to.deep.equal({
                source: 'pubcid.org',
                uids: [{id: pubcid2, atype: 1}]
              });
            });
          });

          expect(pubcid1).to.not.equal(pubcid2);
        });
      });
    });

    it('Use existing cookie', function () {
      let adUnits = [getAdUnitMock()];
      let innerAdUnits;

      init(config);
      setSubmoduleRegistry([sharedIdSystemSubmodule]);

      config.setConfig(getConfigMock(['pubCommonId', 'pubcid_alt', 'cookie']));
      return expectImmediateBidHook((config) => {
        innerAdUnits = config.adUnits
      }, {adUnits}).then(() => {
        innerAdUnits.forEach((unit) => {
          unit.bids.forEach((bid) => {
            expect(bid).to.have.deep.nested.property('userId.pubcid');
            expect(bid.userId.pubcid).to.equal('altpubcid200000');
            expect(bid.userIdAsEids[0]).to.deep.equal({
              source: 'pubcid.org',
              uids: [{id: 'altpubcid200000', atype: 1}]
            });
          });
        });
        // Because the consent cookie doesn't exist yet, we'll have 2 setCookie calls:
        // 1) for the consent cookie
        // 2) from the getId() call that results in a new call to store the results
        expect(coreStorage.setCookie.callCount).to.equal(2);
      });
    });

    it('Extend cookie', function () {
      let adUnits = [getAdUnitMock()];
      let innerAdUnits;
      let customConfig = getConfigMock(['pubCommonId', 'pubcid_alt', 'cookie']);
      customConfig = addConfig(customConfig, 'params', {extend: true});

      init(config);
      setSubmoduleRegistry([sharedIdSystemSubmodule, unifiedIdSubmodule]);

      config.setConfig(customConfig);
      return expectImmediateBidHook((config) => {
        innerAdUnits = config.adUnits
      }, {adUnits}).then(() => {
        innerAdUnits.forEach((unit) => {
          unit.bids.forEach((bid) => {
            expect(bid).to.have.deep.nested.property('userId.pubcid');
            expect(bid.userId.pubcid).to.equal('altpubcid200000');
            expect(bid.userIdAsEids[0]).to.deep.equal({
              source: 'pubcid.org',
              uids: [{id: 'altpubcid200000', atype: 1}]
            });
          });
        });
        expect(coreStorage.setCookie.callCount).to.equal(2);
      });
    });

    it('Disable auto create', function () {
      let adUnits = [getAdUnitMock()];
      let innerAdUnits;
      let customConfig = getConfigMock(['pubCommonId', 'pubcid', 'cookie']);
      customConfig = addConfig(customConfig, 'params', {create: false});

      init(config);
      setSubmoduleRegistry([sharedIdSystemSubmodule, unifiedIdSubmodule]);

      config.setConfig(customConfig);
      return expectImmediateBidHook((config) => {
        innerAdUnits = config.adUnits
      }, {adUnits}).then(() => {
        innerAdUnits.forEach((unit) => {
          unit.bids.forEach((bid) => {
            expect(bid).to.not.have.deep.nested.property('userId.pubcid');
            expect(bid).to.not.have.deep.nested.property('userIdAsEids');
          });
        });
        // setCookie is called once in order to store consentData
        expect(coreStorage.setCookie.callCount).to.equal(1);
      });
    });

    it('pbjs.getUserIds', function (done) {
      init(config);
      setSubmoduleRegistry([sharedIdSystemSubmodule]);

      const ids = {pubcid: '11111'};
      config.setConfig({
        userSync: {
          auctionDelay: 10, // with auctionDelay > 0, no auction is needed to complete init
          userIds: [{
            name: 'pubCommonId', value: ids
          }]
        }
      });
      getGlobal().getUserIdsAsync().then((uids) => {
        expect(uids).to.deep.equal(ids);
        expect(getGlobal().getUserIds()).to.deep.equal(ids);
        done();
      })
    });

    it('pbjs.getUserIdsAsEids', function (done) {
      init(config);
      setSubmoduleRegistry([sharedIdSystemSubmodule]);

      const ids = {'pubcid': '11111'};
      config.setConfig({
        userSync: {
          auctionDelay: 10,
          userIds: [{
            name: 'pubCommonId', value: ids
          }]
        }
      });
      getGlobal().getUserIdsAsync().then((ids) => {
        expect(getGlobal().getUserIdsAsEids()).to.deep.equal(createEidsArray(ids));
        done();
      });
    });

    it('should set googletag ppid correctly', function () {
      let adUnits = [getAdUnitMock()];
      init(config);
      setSubmoduleRegistry([amxIdSubmodule, sharedIdSystemSubmodule, identityLinkSubmodule]);

      config.setConfig({
        userSync: {
          ppid: 'pubcid.org',
          userIds: [
            { name: 'amxId', value: {'amxId': 'amx-id-value-amx-id-value-amx-id-value'} },
            { name: 'pubCommonId', value: {'pubcid': 'pubCommon-id-value-pubCommon-id-value'} },
            { name: 'identityLink', value: {'idl_env': 'identityLink-id-value-identityLink-id-value'} },
          ]
        }
      });
      // before ppid should not be set
      expect(window.googletag._ppid).to.equal(undefined);
      return expectImmediateBidHook(() => {}, {adUnits}).then(() => {
        // ppid should have been set without dashes and stuff
        expect(window.googletag._ppid).to.equal('pubCommonidvaluepubCommonidvalue');
      });
    });

    it('should log a warning if PPID too big or small', function () {
      let adUnits = [getAdUnitMock()];

      init(config);
      setSubmoduleRegistry([sharedIdSystemSubmodule]);

      config.setConfig({
        userSync: {
          ppid: 'pubcid.org',
          userIds: [
            { name: 'pubCommonId', value: {'pubcid': 'pubcommonIdValue'} },
          ]
        }
      });
      // before ppid should not be set
      expect(window.googletag._ppid).to.equal(undefined);
      return expectImmediateBidHook(() => {}, {adUnits}).then(() => {
        // ppid should NOT have been set
        expect(window.googletag._ppid).to.equal(undefined);
        // a warning should have been emmited
        expect(utils.logWarn.args[0][0]).to.exist.and.to.contain('User ID - Googletag Publisher Provided ID for pubcid.org is not between 32 and 150 characters - pubcommonIdValue');
      });
    });

    it('should make PPID available to core', () => {
      init(config);
      setSubmoduleRegistry([sharedIdSystemSubmodule]);
      const id = 'thishastobelongerthan32characters';
      config.setConfig({
        userSync: {
          ppid: 'pubcid.org',
          userIds: [
            { name: 'pubCommonId', value: {'pubcid': id} },
          ]
        }
      });
      return getGlobal().refreshUserIds().then(() => {
        expect(getPPID()).to.eql(id);
      })
    });

    describe('refreshing before init is complete', () => {
      const MOCK_ID = {'MOCKID': '1111'};
      let mockIdCallback;

      beforeEach(() => {
        mockIdCallback = sinon.stub();
        let mockIdSystem = {
          name: 'mockId',
          decode: function(value) {
            return {
              'mid': value['MOCKID']
            };
          },
          getId: sinon.stub().returns({callback: mockIdCallback})
        };
        init(config);
        setSubmoduleRegistry([mockIdSystem]);
        config.setConfig({
          userSync: {
            auctionDelay: 10,
            userIds: [{
              name: 'mockId',
              storage: {name: 'MOCKID', type: 'cookie'}
            }]
          }
        });
      });

      it('should still resolve promises returned by getUserIdsAsync', () => {
        let result = null;
        getGlobal().getUserIdsAsync().then((val) => { result = val; });
        return clearStack().then(() => {
          expect(result).to.equal(null); // auction has not ended, callback should not have been called
          mockIdCallback.callsFake((cb) => cb(MOCK_ID));
          return getGlobal().refreshUserIds().then(clearStack);
        }).then(() => {
          expect(result).to.deep.equal(getGlobal().getUserIds()) // auction still not over, but refresh was explicitly forced
        });
      });

      it('should not stop auctions', (done) => {
        // simulate an infinite `auctionDelay`; refreshing should still allow the auction to continue
        // as soon as ID submodules have completed init
        requestBidsHook(() => {
          done();
        }, {adUnits: [getAdUnitMock()]}, {delay: delay()});
        getGlobal().refreshUserIds();
        clearStack().then(() => {
          // simulate init complete
          mockIdCallback.callArg(0, {id: {MOCKID: '1111'}});
        })
      });

      it('should not get stuck when init fails', () => {
        const err = new Error();
        mockIdCallback.callsFake(() => { throw err; });
        return getGlobal().getUserIdsAsync().catch((e) =>
          expect(e).to.equal(err)
        );
      });
    });

    describe('when ID systems throw errors', () => {
      function mockIdSystem(name) {
        return {
          name,
          decode: function(value) {
            return {
              [name]: value
            };
          },
          getId: sinon.stub().callsFake(() => ({id: name}))
        };
      }
      let id1, id2;
      beforeEach(() => {
        id1 = mockIdSystem('mock1');
        id2 = mockIdSystem('mock2');
        init(config);
        setSubmoduleRegistry([id1, id2]);
        config.setConfig({
          userSync: {
            auctionDelay: 10,
            userIds: [{
              name: 'mock1',
              storage: {name: 'mock1', type: 'cookie'}
            }, {
              name: 'mock2',
              storage: {name: 'mock2', type: 'cookie'}
            }]
          }
        })
      });
      afterEach(() => {
        config.resetConfig();
      })
      Object.entries({
        'in init': () => id1.getId.callsFake(() => { throw new Error() }),
        'in callback': () => {
          const mockCallback = sinon.stub().callsFake(() => { throw new Error() });
          id1.getId.callsFake(() => ({callback: mockCallback}))
        }
      }).forEach(([t, setup]) => {
        describe(`${t}`, () => {
          beforeEach(setup);
          it('should still retrieve IDs that do not throw', () => {
            return getGlobal().getUserIdsAsync().then((uid) => {
              expect(uid.mock2).to.not.be.undefined;
            })
          });
        })
      })
    });
    it('pbjs.refreshUserIds updates submodules', function(done) {
      let sandbox = sinon.createSandbox();
      let mockIdCallback = sandbox.stub().returns({id: {'MOCKID': '1111'}});
      let mockIdSystem = {
        name: 'mockId',
        decode: function(value) {
          return {
            'mid': value['MOCKID']
          };
        },
        getId: mockIdCallback
      };
      init(config);
      setSubmoduleRegistry([mockIdSystem]);

      config.setConfig({
        userSync: {
          auctionDelay: 10,
          userIds: [{
            name: 'mockId',
            value: {id: {mockId: '1111'}}
          }]
        }
      });

      getGlobal().getUserIdsAsync().then((uids) => {
        expect(uids.id.mockId).to.equal('1111');
        // update to new config value
        config.setConfig({
          userSync: {
            auctionDelay: 10,
            userIds: [{
              name: 'mockId',
              value: {id: {mockId: '1212'}}
            }]
          }
        });
        getGlobal().refreshUserIds({ submoduleNames: ['mockId'] }).then(() => {
          expect(getGlobal().getUserIds().id.mockId).to.equal('1212');
          done();
        });
      });
    });

    it('pbjs.refreshUserIds refreshes single', function() {
      coreStorage.setCookie('MOCKID', '', EXPIRED_COOKIE_DATE);
      coreStorage.setCookie('REFRESH', '', EXPIRED_COOKIE_DATE);

      let sandbox = sinon.createSandbox();
      let mockIdCallback = sandbox.stub().returns({id: {'MOCKID': '1111'}});
      let refreshUserIdsCallback = sandbox.stub();

      let mockIdSystem = {
        name: 'mockId',
        decode: function(value) {
          return {
            'mid': value['MOCKID']
          };
        },
        getId: mockIdCallback
      };

      let refreshedIdCallback = sandbox.stub().returns({id: {'REFRESH': '1111'}});

      let refreshedIdSystem = {
        name: 'refreshedId',
        decode: function(value) {
          return {
            'refresh': value['REFRESH']
          };
        },
        getId: refreshedIdCallback
      };

      init(config);
      setSubmoduleRegistry([refreshedIdSystem, mockIdSystem]);

      config.setConfig({
        userSync: {
          auctionDelay: 10,
          userIds: [
            {
              name: 'mockId',
              storage: {name: 'MOCKID', type: 'cookie'},
            },
            {
              name: 'refreshedId',
              storage: {name: 'refreshedid', type: 'cookie'},
            }
          ]
        }
      });

      return getGlobal().refreshUserIds({submoduleNames: 'refreshedId'}, refreshUserIdsCallback).then(() => {
        expect(refreshedIdCallback.callCount).to.equal(2);
        expect(mockIdCallback.callCount).to.equal(1);
        expect(refreshUserIdsCallback.callCount).to.equal(1);
      });
    });
  });

  describe('Opt out', function () {
    before(function () {
      coreStorage.setCookie(PBJS_USER_ID_OPTOUT_NAME, '1', (new Date(Date.now() + 5000).toUTCString()));
    });

    beforeEach(function () {
      sinon.stub(utils, 'logInfo');
    });

    afterEach(function () {
      // removed cookie
      coreStorage.setCookie(PBJS_USER_ID_OPTOUT_NAME, '', EXPIRED_COOKIE_DATE);
      $$PREBID_GLOBAL$$.requestBids.removeAll();
      utils.logInfo.restore();
      config.resetConfig();
    });

    it('fails initialization if opt out cookie exists', function () {
      init(config);
      setSubmoduleRegistry([sharedIdSystemSubmodule]);
      config.setConfig(getConfigMock(['pubCommonId', 'pubcid', 'cookie']));
      expect(utils.logInfo.args[0][0]).to.exist.and.to.equal('User ID - opt-out cookie found, exit module');
    });

    it('initializes if no opt out cookie exists', function () {
      init(config);
      setSubmoduleRegistry([sharedIdSystemSubmodule]);
      config.setConfig(getConfigMock(['pubCommonId', 'pubcid', 'cookie']));
      expect(utils.logInfo.args[0][0]).to.exist.and.to.contain('User ID - usersync config updated for 1 submodules');
    });
  });

  describe('Handle variations of config values', function () {
    beforeEach(function () {
      sinon.stub(utils, 'logInfo');
    });

    afterEach(function () {
      $$PREBID_GLOBAL$$.requestBids.removeAll();
      utils.logInfo.restore();
      config.resetConfig();
    });

    it('handles config with no usersync object', function () {
      init(config);
      setSubmoduleRegistry([sharedIdSystemSubmodule, unifiedIdSubmodule, id5IdSubmodule, identityLinkSubmodule, merkleIdSubmodule, netIdSubmodule, intentIqIdSubmodule, zeotapIdPlusSubmodule, pubProvidedIdSubmodule, criteoIdSubmodule, mwOpenLinkIdSubModule, tapadIdSubmodule, uid2IdSubmodule, admixerIdSubmodule, deepintentDpesSubmodule, flocIdSubmodule, akamaiDAPIdSubmodule, amxIdSubmodule, kinessoIdSubmodule, adqueryIdSubmodule]);
      config.setConfig({});
      // usersync is undefined, and no logInfo message for 'User ID - usersync config updated'
      expect(typeof utils.logInfo.args[0]).to.equal('undefined');
    });

    it('handles config with empty usersync object', function () {
      init(config);
      setSubmoduleRegistry([sharedIdSystemSubmodule, unifiedIdSubmodule, id5IdSubmodule, identityLinkSubmodule, merkleIdSubmodule, netIdSubmodule, intentIqIdSubmodule, zeotapIdPlusSubmodule, pubProvidedIdSubmodule, criteoIdSubmodule, mwOpenLinkIdSubModule, tapadIdSubmodule, uid2IdSubmodule, admixerIdSubmodule, deepintentDpesSubmodule, flocIdSubmodule, akamaiDAPIdSubmodule, amxIdSubmodule, kinessoIdSubmodule, adqueryIdSubmodule]);
      config.setConfig({userSync: {}});
      expect(typeof utils.logInfo.args[0]).to.equal('undefined');
    });

    it('handles config with usersync and userIds that are empty objs', function () {
      init(config);
      setSubmoduleRegistry([sharedIdSystemSubmodule, unifiedIdSubmodule, id5IdSubmodule, identityLinkSubmodule, merkleIdSubmodule, netIdSubmodule, nextrollIdSubmodule, intentIqIdSubmodule, zeotapIdPlusSubmodule, pubProvidedIdSubmodule, criteoIdSubmodule, mwOpenLinkIdSubModule, tapadIdSubmodule, uid2IdSubmodule, admixerIdSubmodule, deepintentDpesSubmodule, dmdIdSubmodule, flocIdSubmodule, akamaiDAPIdSubmodule, amxIdSubmodule, kinessoIdSubmodule, adqueryIdSubmodule]);
      config.setConfig({
        userSync: {
          userIds: [{}]
        }
      });
      expect(typeof utils.logInfo.args[0]).to.equal('undefined');
    });

    it('handles config with usersync and userIds with empty names or that dont match a submodule.name', function () {
      init(config);
      setSubmoduleRegistry([sharedIdSystemSubmodule, unifiedIdSubmodule, id5IdSubmodule, identityLinkSubmodule, merkleIdSubmodule, netIdSubmodule, nextrollIdSubmodule, intentIqIdSubmodule, zeotapIdPlusSubmodule, pubProvidedIdSubmodule, criteoIdSubmodule, mwOpenLinkIdSubModule, tapadIdSubmodule, uid2IdSubmodule, admixerIdSubmodule, deepintentDpesSubmodule, dmdIdSubmodule, flocIdSubmodule, akamaiDAPIdSubmodule, amxIdSubmodule, kinessoIdSubmodule, adqueryIdSubmodule]);
      config.setConfig({
        userSync: {
          userIds: [{
            name: '',
            value: {test: '1'}
          }, {
            name: 'foo',
            value: {test: '1'}
          }]
        }
      });
      expect(typeof utils.logInfo.args[0]).to.equal('undefined');
    });

    it('config with 1 configurations should create 1 submodules', function () {
      init(config);
      setSubmoduleRegistry([sharedIdSystemSubmodule, unifiedIdSubmodule, id5IdSubmodule, identityLinkSubmodule, netIdSubmodule, nextrollIdSubmodule, intentIqIdSubmodule, zeotapIdPlusSubmodule, pubProvidedIdSubmodule, criteoIdSubmodule, mwOpenLinkIdSubModule, tapadIdSubmodule, uid2IdSubmodule, admixerIdSubmodule, deepintentDpesSubmodule, flocIdSubmodule, akamaiDAPIdSubmodule, amxIdSubmodule, kinessoIdSubmodule, adqueryIdSubmodule]);
      config.setConfig(getConfigMock(['unifiedId', 'unifiedid', 'cookie']));

      expect(utils.logInfo.args[0][0]).to.exist.and.to.contain('User ID - usersync config updated for 1 submodules');
    });

    it('handles config with name in different case', function () {
      init(config);
      setSubmoduleRegistry([criteoIdSubmodule]);
      config.setConfig({
        userSync: {
          userIds: [{
            name: 'Criteo'
          }]
        }
      });

      expect(utils.logInfo.args[0][0]).to.exist.and.to.contain('User ID - usersync config updated for 1 submodules');
    });

    it('config with 24 configurations should result in 24 submodules add', function () {
      init(config);
      setSubmoduleRegistry([sharedIdSystemSubmodule, unifiedIdSubmodule, id5IdSubmodule, identityLinkSubmodule, liveIntentIdSubmodule, britepoolIdSubmodule, netIdSubmodule, nextrollIdSubmodule, intentIqIdSubmodule, zeotapIdPlusSubmodule, hadronIdSubmodule, pubProvidedIdSubmodule, criteoIdSubmodule, mwOpenLinkIdSubModule, tapadIdSubmodule, uid2IdSubmodule, admixerIdSubmodule, deepintentDpesSubmodule, dmdIdSubmodule, flocIdSubmodule, akamaiDAPIdSubmodule, amxIdSubmodule, kinessoIdSubmodule, adqueryIdSubmodule]);
      config.setConfig({
        userSync: {
          syncDelay: 0,
          userIds: [{
            name: 'pubProvidedId'
          }, {
            name: 'pubCommonId', value: {'pubcid': '11111'}
          }, {
            name: 'unifiedId',
            storage: {name: 'unifiedid', type: 'cookie'}
          }, {
            name: 'id5Id',
            storage: {name: 'id5id', type: 'cookie'}
          }, {
            name: 'identityLink',
            storage: {name: 'idl_env', type: 'cookie'}
          }, {
            name: 'liveIntentId',
            storage: {name: '_li_pbid', type: 'cookie'}
          }, {
            name: 'britepoolId',
            value: {'primaryBPID': '279c0161-5152-487f-809e-05d7f7e653fd'}
          }, {
            name: 'netId',
            storage: {name: 'netId', type: 'cookie'}
          }, {
            name: 'nextrollId'
          }, {
            name: 'intentIqId',
            storage: {name: 'intentIqId', type: 'cookie'}
          }, {
            name: 'hadronId',
            storage: {name: 'hadronId', type: 'cookie'}
          }, {
            name: 'zeotapIdPlus'
          }, {
            name: 'criteo'
          }, {
            name: 'mwOpenLinkId'
          }, {
            name: 'tapadId',
            storage: {name: 'tapad_id', type: 'cookie'}
          }, {
            name: 'uid2'
          }, {
            name: 'admixerId',
            storage: {name: 'admixerId', type: 'cookie'}
          }, {
            name: 'deepintentId',
            storage: {name: 'deepintentId', type: 'cookie'}
          }, {
            name: 'flocId'
          }, {
            name: 'akamaiDAPId'
          }, {
            name: 'dmdId',
            storage: {name: 'dmdId', type: 'cookie'}
          }, {
            name: 'amxId',
            storage: {name: 'amxId', type: 'html5'}
          }, {
            name: 'kpuid',
            storage: {name: 'kpuid', type: 'cookie'}
          }, {
            name: 'qid',
            storage: {name: 'qid', type: 'html5'}
          }]
        }
      });
      expect(utils.logInfo.args[0][0]).to.exist.and.to.contain('User ID - usersync config updated for 24 submodules');
    });

    it('config syncDelay updates module correctly', function () {
      init(config);
      setSubmoduleRegistry([sharedIdSystemSubmodule, unifiedIdSubmodule, id5IdSubmodule, identityLinkSubmodule, netIdSubmodule, nextrollIdSubmodule, intentIqIdSubmodule, zeotapIdPlusSubmodule, hadronIdSubmodule, pubProvidedIdSubmodule, criteoIdSubmodule, mwOpenLinkIdSubModule, tapadIdSubmodule, uid2IdSubmodule, admixerIdSubmodule, deepintentDpesSubmodule, dmdIdSubmodule, flocIdSubmodule, akamaiDAPIdSubmodule, amxIdSubmodule, kinessoIdSubmodule, adqueryIdSubmodule]);
      config.setConfig({
        userSync: {
          syncDelay: 99,
          userIds: [{
            name: 'unifiedId',
            storage: {name: 'unifiedid', type: 'cookie'}
          }]
        }
      });
      expect(syncDelay).to.equal(99);
    });

    it('config auctionDelay updates module correctly', function () {
      init(config);
      setSubmoduleRegistry([sharedIdSystemSubmodule, unifiedIdSubmodule, id5IdSubmodule, identityLinkSubmodule, netIdSubmodule, nextrollIdSubmodule, intentIqIdSubmodule, zeotapIdPlusSubmodule, hadronIdSubmodule, pubProvidedIdSubmodule, criteoIdSubmodule, mwOpenLinkIdSubModule, tapadIdSubmodule, uid2IdSubmodule, admixerIdSubmodule, deepintentDpesSubmodule, dmdIdSubmodule, flocIdSubmodule, akamaiDAPIdSubmodule, amxIdSubmodule, kinessoIdSubmodule, adqueryIdSubmodule]);
      config.setConfig({
        userSync: {
          auctionDelay: 100,
          userIds: [{
            name: 'unifiedId',
            storage: {name: 'unifiedid', type: 'cookie'}
          }]
        }
      });
      expect(auctionDelay).to.equal(100);
    });

    it('config auctionDelay defaults to 0 if not a number', function () {
      init(config);
      setSubmoduleRegistry([sharedIdSystemSubmodule, unifiedIdSubmodule, id5IdSubmodule, identityLinkSubmodule, netIdSubmodule, nextrollIdSubmodule, intentIqIdSubmodule, zeotapIdPlusSubmodule, hadronIdSubmodule, pubProvidedIdSubmodule, criteoIdSubmodule, mwOpenLinkIdSubModule, tapadIdSubmodule, uid2IdSubmodule, admixerIdSubmodule, deepintentDpesSubmodule, dmdIdSubmodule, flocIdSubmodule, akamaiDAPIdSubmodule, amxIdSubmodule, kinessoIdSubmodule, adqueryIdSubmodule]);
      config.setConfig({
        userSync: {
          auctionDelay: '',
          userIds: [{
            name: 'unifiedId',
            storage: {name: 'unifiedid', type: 'cookie'}
          }]
        }
      });
      expect(auctionDelay).to.equal(0);
    });

    describe('auction and user sync delays', function () {
      let sandbox;
      let adUnits;
      let mockIdCallback;
      let auctionSpy;

      beforeEach(function () {
        sandbox = sinon.createSandbox();
        sandbox.stub(events, 'on');
        sandbox.stub(coreStorage, 'getCookie');

        // remove cookie
        coreStorage.setCookie('MOCKID', '', EXPIRED_COOKIE_DATE);

        adUnits = [getAdUnitMock()];

        auctionSpy = sandbox.spy();
        mockIdCallback = sandbox.stub();
        const mockIdSystem = {
          name: 'mockId',
          decode: function (value) {
            return {
              'mid': value['MOCKID']
            };
          },
          getId: function () {
            const storedId = coreStorage.getCookie('MOCKID');
            if (storedId) {
              return {id: {'MOCKID': storedId}};
            }
            return {callback: mockIdCallback};
          }
        };
        initModule(config);
        attachIdSystem(mockIdSystem, true);
      });

      afterEach(function () {
        $$PREBID_GLOBAL$$.requestBids.removeAll();
        config.resetConfig();
        sandbox.restore();
      });

      it('delays auction if auctionDelay is set, timing out at auction delay', function () {
        config.setConfig({
          userSync: {
            auctionDelay: 33,
            syncDelay: 77,
            userIds: [{
              name: 'mockId', storage: {name: 'MOCKID', type: 'cookie'}
            }]
          }
        });

        return runBidsHook(auctionSpy, {adUnits}).then(() => {
          // check auction was delayed
          startDelay.calledWith(33);
          auctionSpy.calledOnce.should.equal(false);

          // check ids were fetched
          mockIdCallback.calledOnce.should.equal(true);

          // mock timeout
          return startDelay.resolve();
        }).then(() => {
          auctionSpy.calledOnce.should.equal(true);

          // does not call auction again once ids are synced
          mockIdCallback.callArgWith(0, {'MOCKID': '1234'});
          auctionSpy.calledOnce.should.equal(true);

          // no sync after auction ends
          events.on.called.should.equal(false);
        });
      });

      it('delays auction if auctionDelay is set, continuing auction if ids are fetched before timing out', function () {
        config.setConfig({
          userSync: {
            auctionDelay: 33,
            syncDelay: 77,
            userIds: [{
              name: 'mockId', storage: {name: 'MOCKID', type: 'cookie'}
            }]
          }
        });

        return runBidsHook(auctionSpy, {adUnits}).then(() => {
          // check auction was delayed
          startDelay.calledWith(33);
          auctionSpy.calledOnce.should.equal(false);

          // check ids were fetched
          mockIdCallback.calledOnce.should.equal(true);

          // if ids returned, should continue auction
          mockIdCallback.callArgWith(0, {'MOCKID': '1234'});
          return clearStack();
        }).then(() => {
          auctionSpy.calledOnce.should.equal(true);

          // check ids were copied to bids
          adUnits.forEach(unit => {
            unit.bids.forEach(bid => {
              expect(bid).to.have.deep.nested.property('userId.mid');
              expect(bid.userId.mid).to.equal('1234');
              expect(bid.userIdAsEids.length).to.equal(0);// "mid" is an un-known submodule for USER_IDS_CONFIG in eids.js
            });
          });

          // no sync after auction ends
          events.on.called.should.equal(false);
        });
      });

      it('does not delay auction if not set, delays id fetch after auction ends with syncDelay', function () {
        config.setConfig({
          userSync: {
            syncDelay: 77,
            userIds: [{
              name: 'mockId', storage: {name: 'MOCKID', type: 'cookie'}
            }]
          }
        });

        // check config has been set correctly
        expect(auctionDelay).to.equal(0);
        expect(syncDelay).to.equal(77);

        return expectImmediateBidHook(auctionSpy, {adUnits})
          .then(() => {
            // should not delay auction
            auctionSpy.calledOnce.should.equal(true);

            // check user sync is delayed after auction is ended
            mockIdCallback.calledOnce.should.equal(false);
            events.on.calledOnce.should.equal(true);
            events.on.calledWith(CONSTANTS.EVENTS.AUCTION_END, sinon.match.func);

            // once auction is ended, sync user ids after delay
            events.on.callArg(1);
            callbackDelay.calledWith(77);
            mockIdCallback.calledOnce.should.equal(false);

            return callbackDelay.resolve();
          }).then(() => {
            // once sync delay is over, ids should be fetched
            mockIdCallback.calledOnce.should.equal(true);
          });
      });

      it('does not delay user id sync after auction ends if set to 0', function () {
        config.setConfig({
          userSync: {
            syncDelay: 0,
            userIds: [{
              name: 'mockId', storage: {name: 'MOCKID', type: 'cookie'}
            }]
          }
        });

        expect(syncDelay).to.equal(0);

        return expectImmediateBidHook(auctionSpy, {adUnits})
          .then(() => {
            // auction should not be delayed
            auctionSpy.calledOnce.should.equal(true);

            // sync delay after auction is ended
            mockIdCallback.calledOnce.should.equal(false);
            events.on.calledOnce.should.equal(true);
            events.on.calledWith(CONSTANTS.EVENTS.AUCTION_END, sinon.match.func);

            // once auction is ended, if no sync delay, fetch ids
            events.on.callArg(1);
            callbackDelay.calledWith(0);
            return callbackDelay.resolve();
          }).then(() => {
            mockIdCallback.calledOnce.should.equal(true);
          });
      });

      it('does not delay auction if there are no ids to fetch', function () {
        coreStorage.getCookie.withArgs('MOCKID').returns('123456778');
        config.setConfig({
          userSync: {
            auctionDelay: 33,
            syncDelay: 77,
            userIds: [{
              name: 'mockId', storage: {name: 'MOCKID', type: 'cookie'}
            }]
          }
        });

        return runBidsHook(auctionSpy, {adUnits}).then(() => {
          auctionSpy.calledOnce.should.equal(true);
          mockIdCallback.calledOnce.should.equal(false);

          // no sync after auction ends
          events.on.called.should.equal(false);
        });
      });
    });

    describe('Request bids hook appends userId to bid objs in adapters', function () {
      let adUnits;

      beforeEach(function () {
        adUnits = [getAdUnitMock()];
      });

      it('test hook from pubcommonid cookie', function (done) {
        coreStorage.setCookie('pubcid', 'testpubcid', (new Date(Date.now() + 100000).toUTCString()));

        init(config);
        setSubmoduleRegistry([sharedIdSystemSubmodule]);
        config.setConfig(getConfigMock(['pubCommonId', 'pubcid', 'cookie']));

        requestBidsHook(function () {
          adUnits.forEach(unit => {
            unit.bids.forEach(bid => {
              expect(bid).to.have.deep.nested.property('userId.pubcid');
              expect(bid.userId.pubcid).to.equal('testpubcid');
              expect(bid.userIdAsEids[0]).to.deep.equal({
                source: 'pubcid.org',
                uids: [{id: 'testpubcid', atype: 1}]
              });
            });
          });
          coreStorage.setCookie('pubcid', '', EXPIRED_COOKIE_DATE);
          done();
        }, {adUnits});
      });

      it('test hook from pubcommonid html5', function (done) {
        // simulate existing browser local storage values
        localStorage.setItem('pubcid', 'testpubcid');
        localStorage.setItem('pubcid_exp', new Date(Date.now() + 100000).toUTCString());

        init(config);
        setSubmoduleRegistry([sharedIdSystemSubmodule]);
        config.setConfig(getConfigMock(['pubCommonId', 'pubcid', 'html5']));

        requestBidsHook(function () {
          adUnits.forEach(unit => {
            unit.bids.forEach(bid => {
              expect(bid).to.have.deep.nested.property('userId.pubcid');
              expect(bid.userId.pubcid).to.equal('testpubcid');
              expect(bid.userIdAsEids[0]).to.deep.equal({
                source: 'pubcid.org',
                uids: [{id: 'testpubcid', atype: 1}]
              });
            });
          });
          localStorage.removeItem('pubcid');
          localStorage.removeItem('pubcid_exp');
          done();
        }, {adUnits});
      });

      it('test hook from pubcommonid config value object', function (done) {
        init(config);
        setSubmoduleRegistry([sharedIdSystemSubmodule]);
        config.setConfig(getConfigValueMock('pubCommonId', {'pubcidvalue': 'testpubcidvalue'}));

        requestBidsHook(function () {
          adUnits.forEach(unit => {
            unit.bids.forEach(bid => {
              expect(bid).to.have.deep.nested.property('userId.pubcidvalue');
              expect(bid.userId.pubcidvalue).to.equal('testpubcidvalue');
              expect(bid.userIdAsEids.length).to.equal(0);// "pubcidvalue" is an un-known submodule for USER_IDS_CONFIG in eids.js
            });
          });
          done();
        }, {adUnits});
      });

      it('test hook from UnifiedId html5', function (done) {
        // simulate existing browser local storage values
        localStorage.setItem('unifiedid_alt', JSON.stringify({'TDID': 'testunifiedid_alt'}));
        localStorage.setItem('unifiedid_alt_exp', '');

        init(config);
        setSubmoduleRegistry([unifiedIdSubmodule]);
        config.setConfig(getConfigMock(['unifiedId', 'unifiedid_alt', 'html5']));

        requestBidsHook(function () {
          adUnits.forEach(unit => {
            unit.bids.forEach(bid => {
              expect(bid).to.have.deep.nested.property('userId.tdid');
              expect(bid.userId.tdid).to.equal('testunifiedid_alt');
              expect(bid.userIdAsEids[0]).to.deep.equal({
                source: 'adserver.org',
                uids: [{id: 'testunifiedid_alt', atype: 1, ext: {rtiPartner: 'TDID'}}]
              });
            });
          });
          localStorage.removeItem('unifiedid_alt');
          localStorage.removeItem('unifiedid_alt_exp');
          done();
        }, {adUnits});
      });

      it('test hook from amxId html5', (done) => {
        // simulate existing localStorage values
        localStorage.setItem('amxId', 'test_amxid_id');
        localStorage.setItem('amxId_exp', '');

        init(config);
        setSubmoduleRegistry([amxIdSubmodule]);
        config.setConfig(getConfigMock(['amxId', 'amxId', 'html5']));

        requestBidsHook(() => {
          adUnits.forEach((adUnit) => {
            adUnit.bids.forEach((bid) => {
              expect(bid).to.have.deep.nested.property('userId.amxId');
              expect(bid.userId.amxId).to.equal('test_amxid_id');
              expect(bid.userIdAsEids[0]).to.deep.equal({
                source: 'amxrtb.com',
                uids: [{
                  id: 'test_amxid_id',
                  atype: 1,
                }]
              });
            });
          });

          // clear LS
          localStorage.removeItem('amxId');
          localStorage.removeItem('amxId_exp');
          done();
        }, {adUnits});
      });

      it('test hook from identityLink html5', function (done) {
        // simulate existing browser local storage values
        localStorage.setItem('idl_env', 'AiGNC8Z5ONyZKSpIPf');
        localStorage.setItem('idl_env_exp', '');

        init(config);
        setSubmoduleRegistry([identityLinkSubmodule]);
        config.setConfig(getConfigMock(['identityLink', 'idl_env', 'html5']));
        requestBidsHook(function () {
          adUnits.forEach(unit => {
            unit.bids.forEach(bid => {
              expect(bid).to.have.deep.nested.property('userId.idl_env');
              expect(bid.userId.idl_env).to.equal('AiGNC8Z5ONyZKSpIPf');
              expect(bid.userIdAsEids[0]).to.deep.equal({
                source: 'liveramp.com',
                uids: [{id: 'AiGNC8Z5ONyZKSpIPf', atype: 3}]
              });
            });
          });
          localStorage.removeItem('idl_env');
          localStorage.removeItem('idl_env_exp');
          done();
        }, {adUnits});
      });

      it('test hook from identityLink cookie', function (done) {
        coreStorage.setCookie('idl_env', 'AiGNC8Z5ONyZKSpIPf', (new Date(Date.now() + 100000).toUTCString()));

        init(config);
        setSubmoduleRegistry([identityLinkSubmodule]);
        config.setConfig(getConfigMock(['identityLink', 'idl_env', 'cookie']));

        requestBidsHook(function () {
          adUnits.forEach(unit => {
            unit.bids.forEach(bid => {
              expect(bid).to.have.deep.nested.property('userId.idl_env');
              expect(bid.userId.idl_env).to.equal('AiGNC8Z5ONyZKSpIPf');
              expect(bid.userIdAsEids[0]).to.deep.equal({
                source: 'liveramp.com',
                uids: [{id: 'AiGNC8Z5ONyZKSpIPf', atype: 3}]
              });
            });
          });
          coreStorage.setCookie('idl_env', '', EXPIRED_COOKIE_DATE);
          done();
        }, {adUnits});
      });

      it('test hook from criteoIdModule cookie', function (done) {
        coreStorage.setCookie('storage_bidid', JSON.stringify({'criteoId': 'test_bidid'}), (new Date(Date.now() + 100000).toUTCString()));

        init(config);
        setSubmoduleRegistry([criteoIdSubmodule]);
        config.setConfig(getConfigMock(['criteo', 'storage_bidid', 'cookie']));

        requestBidsHook(function () {
          adUnits.forEach(unit => {
            unit.bids.forEach(bid => {
              expect(bid).to.have.deep.nested.property('userId.criteoId');
              expect(bid.userId.criteoId).to.equal('test_bidid');
              expect(bid.userIdAsEids[0]).to.deep.equal({
                source: 'criteo.com',
                uids: [{id: 'test_bidid', atype: 1}]
              });
            });
          });
          coreStorage.setCookie('storage_bidid', '', EXPIRED_COOKIE_DATE);
          done();
        }, {adUnits});
      });

      it('test hook from tapadIdModule cookie', function (done) {
        coreStorage.setCookie('tapad_id', 'test-tapad-id', (new Date(Date.now() + 100000).toUTCString()));

        init(config);
        setSubmoduleRegistry([tapadIdSubmodule]);
        config.setConfig(getConfigMock(['tapadId', 'tapad_id', 'cookie']));

        requestBidsHook(function () {
          adUnits.forEach(unit => {
            unit.bids.forEach(bid => {
              expect(bid).to.have.deep.nested.property('userId.tapadId');
              expect(bid.userId.tapadId).to.equal('test-tapad-id');
              expect(bid.userIdAsEids[0]).to.deep.equal({
                source: 'tapad.com',
                uids: [{id: 'test-tapad-id', atype: 1}]
              });
            });
          })
          coreStorage.setCookie('tapad_id', '', EXPIRED_COOKIE_DATE);
          done();
        }, {adUnits});
      });

      it('test hook from liveIntentId html5', function (done) {
        // simulate existing browser local storage values
        localStorage.setItem('_li_pbid', JSON.stringify({'unifiedId': 'random-ls-identifier'}));
        localStorage.setItem('_li_pbid_exp', '');

        init(config);
        setSubmoduleRegistry([liveIntentIdSubmodule]);
        config.setConfig(getConfigMock(['liveIntentId', '_li_pbid', 'html5']));

        requestBidsHook(function () {
          adUnits.forEach(unit => {
            unit.bids.forEach(bid => {
              expect(bid).to.have.deep.nested.property('userId.lipb');
              expect(bid.userId.lipb.lipbid).to.equal('random-ls-identifier');
              expect(bid.userIdAsEids[0]).to.deep.equal({
                source: 'liveintent.com',
                uids: [{id: 'random-ls-identifier', atype: 3}]
              });
            });
          });
          localStorage.removeItem('_li_pbid');
          localStorage.removeItem('_li_pbid_exp');
          done();
        }, {adUnits});
      });

      it('test hook from Kinesso cookies', function (done) {
        // simulate existing browser local storage values
        coreStorage.setCookie('kpuid', 'KINESSO_ID', (new Date(Date.now() + 5000).toUTCString()));

        init(config);
        setSubmoduleRegistry([kinessoIdSubmodule]);
        config.setConfig(getConfigMock(['kpuid', 'kpuid', 'cookie']));

        requestBidsHook(function () {
          adUnits.forEach(unit => {
            unit.bids.forEach(bid => {
              expect(bid).to.have.deep.nested.property('userId.kpuid');
              expect(bid.userId.kpuid).to.equal('KINESSO_ID');
              expect(bid.userIdAsEids[0]).to.deep.equal({
                source: 'kpuid.com',
                uids: [{id: 'KINESSO_ID', atype: 3}]
              });
            });
          });
          coreStorage.setCookie('kpuid', '', EXPIRED_COOKIE_DATE);
          done();
        }, {adUnits});
      });

      it('test hook from Kinesso html5', function (done) {
        // simulate existing browser local storage values
        localStorage.setItem('kpuid', 'KINESSO_ID');
        localStorage.setItem('kpuid_exp', '');

        init(config);
        setSubmoduleRegistry([kinessoIdSubmodule]);
        config.setConfig(getConfigMock(['kpuid', 'kpuid', 'html5']));

        requestBidsHook(function () {
          adUnits.forEach(unit => {
            unit.bids.forEach(bid => {
              expect(bid).to.have.deep.nested.property('userId.kpuid');
              expect(bid.userId.kpuid).to.equal('KINESSO_ID');
              expect(bid.userIdAsEids[0]).to.deep.equal({
                source: 'kpuid.com',
                uids: [{id: 'KINESSO_ID', atype: 3}]
              });
            });
          });
          localStorage.removeItem('kpuid');
          localStorage.removeItem('kpuid_exp', '');
          done();
        }, {adUnits});
      });

      it('test hook from liveIntentId cookie', function (done) {
        coreStorage.setCookie('_li_pbid', JSON.stringify({'unifiedId': 'random-cookie-identifier'}), (new Date(Date.now() + 100000).toUTCString()));

        init(config);
        setSubmoduleRegistry([liveIntentIdSubmodule]);
        config.setConfig(getConfigMock(['liveIntentId', '_li_pbid', 'cookie']));

        requestBidsHook(function () {
          adUnits.forEach(unit => {
            unit.bids.forEach(bid => {
              expect(bid).to.have.deep.nested.property('userId.lipb');
              expect(bid.userId.lipb.lipbid).to.equal('random-cookie-identifier');
              expect(bid.userIdAsEids[0]).to.deep.equal({
                source: 'liveintent.com',
                uids: [{id: 'random-cookie-identifier', atype: 3}]
              });
            });
          });
          coreStorage.setCookie('_li_pbid', '', EXPIRED_COOKIE_DATE);
          done();
        }, {adUnits});
      });

      it('eidPermissions fun with bidders', function (done) {
        coreStorage.setCookie('pubcid', 'test222', (new Date(Date.now() + 5000).toUTCString()));

        init(config);
        setSubmoduleRegistry([sharedIdSystemSubmodule]);
        let eidPermissions;
        getPrebidInternal().setEidPermissions = function (newEidPermissions) {
          eidPermissions = newEidPermissions;
        }
        config.setConfig({
          userSync: {
            syncDelay: 0,
            userIds: [
              {
                name: 'pubCommonId',
                bidders: [
                  'sampleBidder'
                ],
                storage: {
                  type: 'cookie',
                  name: 'pubcid',
                  expires: 28
                }
              }
            ]
          }
        });

        requestBidsHook(function () {
          expect(eidPermissions).to.deep.equal(
            [
              {
                bidders: [
                  'sampleBidder'
                ],
                source: 'pubcid.org'
              }
            ]
          );
          adUnits.forEach(unit => {
            unit.bids.forEach(bid => {
              if (bid.bidder === 'sampleBidder') {
                expect(bid).to.have.deep.nested.property('userId.pubcid');
                expect(bid.userId.pubcid).to.equal('test222');
                expect(bid.userIdAsEids[0]).to.deep.equal({
                  source: 'pubcid.org',
                  uids: [
                    {
                      id: 'test222',
                      atype: 1
                    }
                  ]
                });
              }
              if (bid.bidder === 'anotherSampleBidder') {
                expect(bid).to.not.have.deep.nested.property('userId.pubcid');
                expect(bid).to.not.have.property('userIdAsEids');
              }
            });
          });
          coreStorage.setCookie('pubcid', '', EXPIRED_COOKIE_DATE);
          getPrebidInternal().setEidPermissions = undefined;
          done();
        }, {adUnits});
      });

      it('eidPermissions fun without bidders', function (done) {
        coreStorage.setCookie('pubcid', 'test222', new Date(Date.now() + 5000).toUTCString());

        init(config);
        setSubmoduleRegistry([sharedIdSystemSubmodule]);
        let eidPermissions;
        getPrebidInternal().setEidPermissions = function (newEidPermissions) {
          eidPermissions = newEidPermissions;
        }
        config.setConfig({
          userSync: {
            syncDelay: 0,
            userIds: [
              {
                name: 'pubCommonId',
                storage: {
                  type: 'cookie',
                  name: 'pubcid',
                  expires: 28
                }
              }
            ]
          }
        });

        requestBidsHook(function () {
          expect(eidPermissions).to.deep.equal(
            []
          );
          adUnits.forEach(unit => {
            unit.bids.forEach(bid => {
              expect(bid).to.have.deep.nested.property('userId.pubcid');
              expect(bid.userId.pubcid).to.equal('test222');
              expect(bid.userIdAsEids[0]).to.deep.equal({
                source: 'pubcid.org',
                uids: [
                  {
                    id: 'test222',
                    atype: 1
                  }]
              });
            });
          });
          getPrebidInternal().setEidPermissions = undefined;
          coreStorage.setCookie('pubcid', '', EXPIRED_COOKIE_DATE);
          done();
        }, {adUnits});
      });

      it('test hook from pubProvidedId config params', function (done) {
        init(config);
        setSubmoduleRegistry([pubProvidedIdSubmodule]);
        config.setConfig({
          userSync: {
            syncDelay: 0,
            userIds: [{
              name: 'pubProvidedId',
              params: {
                eids: [{
                  source: 'example.com',
                  uids: [{
                    id: 'value read from cookie or local storage',
                    ext: {
                      stype: 'ppuid'
                    }
                  }]
                }, {
                  source: 'id-partner.com',
                  uids: [{
                    id: 'value read from cookie or local storage',
                    ext: {
                      stype: 'dmp'
                    }
                  }]
                }],
                eidsFunction: function () {
                  return [{
                    source: 'provider.com',
                    uids: [{
                      id: 'value read from cookie or local storage',
                      ext: {
                        stype: 'sha256email'
                      }
                    }]
                  }]
                }
              }
            }
            ]
          }
        });

        requestBidsHook(function () {
          adUnits.forEach(unit => {
            unit.bids.forEach(bid => {
              expect(bid).to.have.deep.nested.property('userId.pubProvidedId');
              expect(bid.userId.pubProvidedId).to.deep.equal([{
                source: 'example.com',
                uids: [{
                  id: 'value read from cookie or local storage',
                  ext: {
                    stype: 'ppuid'
                  }
                }]
              }, {
                source: 'id-partner.com',
                uids: [{
                  id: 'value read from cookie or local storage',
                  ext: {
                    stype: 'dmp'
                  }
                }]
              }, {
                source: 'provider.com',
                uids: [{
                  id: 'value read from cookie or local storage',
                  ext: {
                    stype: 'sha256email'
                  }
                }]
              }]);

              expect(bid.userIdAsEids[0]).to.deep.equal({
                source: 'example.com',
                uids: [{
                  id: 'value read from cookie or local storage',
                  ext: {
                    stype: 'ppuid'
                  }
                }]
              });
              expect(bid.userIdAsEids[2]).to.deep.equal({
                source: 'provider.com',
                uids: [{
                  id: 'value read from cookie or local storage',
                  ext: {
                    stype: 'sha256email'
                  }
                }]
              });
            });
          });
          done();
        }, {adUnits});
      });

      it('test hook from liveIntentId html5', function (done) {
        // simulate existing browser local storage values
        localStorage.setItem('_li_pbid', JSON.stringify({'unifiedId': 'random-ls-identifier', 'segments': ['123']}));
        localStorage.setItem('_li_pbid_exp', '');

        init(config);
        setSubmoduleRegistry([liveIntentIdSubmodule]);
        config.setConfig(getConfigMock(['liveIntentId', '_li_pbid', 'html5']));
        requestBidsHook(function () {
          adUnits.forEach(unit => {
            unit.bids.forEach(bid => {
              expect(bid).to.have.deep.nested.property('userId.lipb');
              expect(bid.userId.lipb.lipbid).to.equal('random-ls-identifier');
              expect(bid.userId.lipb.segments).to.include('123');
              expect(bid.userIdAsEids[0]).to.deep.equal({
                source: 'liveintent.com',
                uids: [{id: 'random-ls-identifier', atype: 3}],
                ext: {segments: ['123']}
              });
            });
          });
          localStorage.removeItem('_li_pbid');
          localStorage.removeItem('_li_pbid_exp');
          done();
        }, {adUnits});
      });

      it('test hook from liveIntentId cookie', function (done) {
        coreStorage.setCookie('_li_pbid', JSON.stringify({
          'unifiedId': 'random-cookie-identifier',
          'segments': ['123']
        }), (new Date(Date.now() + 100000).toUTCString()));

        init(config);
        setSubmoduleRegistry([liveIntentIdSubmodule]);
        config.setConfig(getConfigMock(['liveIntentId', '_li_pbid', 'cookie']));

        requestBidsHook(function () {
          adUnits.forEach(unit => {
            unit.bids.forEach(bid => {
              expect(bid).to.have.deep.nested.property('userId.lipb');
              expect(bid.userId.lipb.lipbid).to.equal('random-cookie-identifier');
              expect(bid.userId.lipb.segments).to.include('123');
              expect(bid.userIdAsEids[0]).to.deep.equal({
                source: 'liveintent.com',
                uids: [{id: 'random-cookie-identifier', atype: 3}],
                ext: {segments: ['123']}
              });
            });
          });
          coreStorage.setCookie('_li_pbid', '', EXPIRED_COOKIE_DATE);
          done();
        }, {adUnits});
      });

      it('test hook from britepoolid cookies', function (done) {
        // simulate existing browser local storage values
        coreStorage.setCookie('britepoolid', JSON.stringify({'primaryBPID': '279c0161-5152-487f-809e-05d7f7e653fd'}), (new Date(Date.now() + 5000).toUTCString()));

        init(config);
        setSubmoduleRegistry([britepoolIdSubmodule]);
        config.setConfig(getConfigMock(['britepoolId', 'britepoolid', 'cookie']));

        requestBidsHook(function () {
          adUnits.forEach(unit => {
            unit.bids.forEach(bid => {
              expect(bid).to.have.deep.nested.property('userId.britepoolid');
              expect(bid.userId.britepoolid).to.equal('279c0161-5152-487f-809e-05d7f7e653fd');
              expect(bid.userIdAsEids[0]).to.deep.equal({
                source: 'britepool.com',
                uids: [{id: '279c0161-5152-487f-809e-05d7f7e653fd', atype: 3}]
              });
            });
          });
          coreStorage.setCookie('britepoolid', '', EXPIRED_COOKIE_DATE);
          done();
        }, {adUnits});
      });

      it('test hook from dmdId cookies', function (done) {
        // simulate existing browser local storage values
        coreStorage.setCookie('dmdId', 'testdmdId', (new Date(Date.now() + 5000).toUTCString()));

        init(config);
        setSubmoduleRegistry([dmdIdSubmodule]);
        config.setConfig(getConfigMock(['dmdId', 'dmdId', 'cookie']));

        requestBidsHook(function () {
          adUnits.forEach(unit => {
            unit.bids.forEach(bid => {
              expect(bid).to.have.deep.nested.property('userId.dmdId');
              expect(bid.userId.dmdId).to.equal('testdmdId');
              expect(bid.userIdAsEids[0]).to.deep.equal({
                source: 'hcn.health',
                uids: [{id: 'testdmdId', atype: 3}]
              });
            });
          });
          coreStorage.setCookie('dmdId', '', EXPIRED_COOKIE_DATE);
          done();
        }, {adUnits});
      });

      it('test hook from netId cookies', function (done) {
        // simulate existing browser local storage values
        coreStorage.setCookie('netId', JSON.stringify({'netId': 'fH5A3n2O8_CZZyPoJVD-eabc6ECb7jhxCicsds7qSg'}), (new Date(Date.now() + 5000).toUTCString()));

        init(config);
        setSubmoduleRegistry([netIdSubmodule]);
        config.setConfig(getConfigMock(['netId', 'netId', 'cookie']));

        requestBidsHook(function () {
          adUnits.forEach(unit => {
            unit.bids.forEach(bid => {
              expect(bid).to.have.deep.nested.property('userId.netId');
              expect(bid.userId.netId).to.equal('fH5A3n2O8_CZZyPoJVD-eabc6ECb7jhxCicsds7qSg');
              expect(bid.userIdAsEids[0]).to.deep.equal({
                source: 'netid.de',
                uids: [{id: 'fH5A3n2O8_CZZyPoJVD-eabc6ECb7jhxCicsds7qSg', atype: 1}]
              });
            });
          });
          coreStorage.setCookie('netId', '', EXPIRED_COOKIE_DATE);
          done();
        }, {adUnits});
      });

      xit('test hook from intentIqId cookies', function (done) {
        // simulate existing browser local storage values
        coreStorage.setCookie('intentIqId', 'abcdefghijk', (new Date(Date.now() + 5000).toUTCString()));

        init(config);
        setSubmoduleRegistry([intentIqIdSubmodule]);
        config.setConfig(getConfigMock(['intentIqId', 'intentIqId', 'cookie']));

        requestBidsHook(function () {
          adUnits.forEach(unit => {
            unit.bids.forEach(bid => {
              expect(bid).to.have.deep.nested.property('userId.intentIqId');
              expect(bid.userId.intentIqId).to.equal('abcdefghijk');
              expect(bid.userIdAsEids[0]).to.deep.equal({
                source: 'intentiq.com',
                uids: [{id: 'abcdefghijk', atype: 1}]
              });
            });
          });
          coreStorage.setCookie('intentIqId', '', EXPIRED_COOKIE_DATE);
          done();
        }, {adUnits});
      });

      it('test hook from hadronId html5', function (done) {
        // simulate existing browser local storage values
        localStorage.setItem('hadronId', JSON.stringify({'hadronId': 'random-ls-identifier'}));
        localStorage.setItem('hadronId_exp', '');

        init(config);
        setSubmoduleRegistry([hadronIdSubmodule]);
        config.setConfig(getConfigMock(['hadronId', 'hadronId', 'html5']));

        requestBidsHook(function () {
          adUnits.forEach(unit => {
            unit.bids.forEach(bid => {
              expect(bid).to.have.deep.nested.property('userId.hadronId');
              expect(bid.userId.hadronId).to.equal('random-ls-identifier');
              expect(bid.userIdAsEids[0]).to.deep.equal({
                source: 'audigent.com',
                uids: [{id: 'random-ls-identifier', atype: 1}]
              });
            });
          });
          localStorage.removeItem('hadronId');
          localStorage.removeItem('hadronId_exp', '');
          done();
        }, {adUnits});
      });

      it('test hook from merkleId cookies', function (done) {
        // simulate existing browser local storage values
        coreStorage.setCookie('merkleId', JSON.stringify({'pam_id': {'id': 'testmerkleId', 'keyID': 1}}), (new Date(Date.now() + 5000).toUTCString()));

        init(config);
        setSubmoduleRegistry([merkleIdSubmodule]);
        config.setConfig(getConfigMock(['merkleId', 'merkleId', 'cookie']));

        requestBidsHook(function () {
          adUnits.forEach(unit => {
            unit.bids.forEach(bid => {
              expect(bid).to.have.deep.nested.property('userId.merkleId');
              expect(bid.userId.merkleId).to.deep.equal({'id': 'testmerkleId', 'keyID': 1});
              expect(bid.userIdAsEids[0]).to.deep.equal({
                source: 'merkleinc.com',
                uids: [{id: 'testmerkleId', atype: 3, ext: {keyID: 1}}]
              });
            });
          });
          coreStorage.setCookie('merkleId', '', EXPIRED_COOKIE_DATE);
          done();
        }, {adUnits});
      });

      xit('test hook from zeotapIdPlus cookies', function (done) {
        // simulate existing browser local storage values
        coreStorage.setCookie('IDP', btoa(JSON.stringify('abcdefghijk')), (new Date(Date.now() + 5000).toUTCString()));

        init(config);
        setSubmoduleRegistry([zeotapIdPlusSubmodule]);
        config.setConfig(getConfigMock(['zeotapIdPlus', 'IDP', 'cookie']));

        requestBidsHook(function () {
          adUnits.forEach(unit => {
            unit.bids.forEach(bid => {
              expect(bid).to.have.deep.nested.property('userId.IDP');
              expect(bid.userId.IDP).to.equal('abcdefghijk');
              expect(bid.userIdAsEids[0]).to.deep.equal({
                source: 'zeotap.com',
                uids: [{id: 'abcdefghijk', atype: 1}]
              });
            });
          });
          coreStorage.setCookie('IDP', '', EXPIRED_COOKIE_DATE);
          done();
        }, {adUnits});
      });

      it('test hook from mwOpenLinkId cookies', function (done) {
        // simulate existing browser local storage values
        coreStorage.setCookie('mwol', JSON.stringify({eid: 'XX-YY-ZZ-123'}), (new Date(Date.now() + 5000).toUTCString()));

        init(config);
        setSubmoduleRegistry([mwOpenLinkIdSubModule]);
        config.setConfig(getConfigMock(['mwOpenLinkId', 'mwol', 'cookie']));

        requestBidsHook(function () {
          adUnits.forEach(unit => {
            unit.bids.forEach(bid => {
              expect(bid).to.have.deep.nested.property('userId.mwOpenLinkId');
              expect(bid.userId.mwOpenLinkId).to.equal('XX-YY-ZZ-123');
            });
          });
          coreStorage.setCookie('mwol', '', EXPIRED_COOKIE_DATE);
          done();
        }, {adUnits});
      });

      it('test hook from admixerId html5', function (done) {
        // simulate existing browser local storage values
        localStorage.setItem('admixerId', 'testadmixerId');
        localStorage.setItem('admixerId_exp', '');

        init(config);
        setSubmoduleRegistry([admixerIdSubmodule]);
        config.setConfig(getConfigMock(['admixerId', 'admixerId', 'html5']));
        requestBidsHook(function () {
          adUnits.forEach(unit => {
            unit.bids.forEach(bid => {
              expect(bid).to.have.deep.nested.property('userId.admixerId');
              expect(bid.userId.admixerId).to.equal('testadmixerId');
              expect(bid.userIdAsEids[0]).to.deep.equal({
                source: 'admixer.net',
                uids: [{id: 'testadmixerId', atype: 3}]
              });
            });
          });
          localStorage.removeItem('admixerId');
          done();
        }, {adUnits});
      });

      it('test hook from admixerId cookie', function (done) {
        coreStorage.setCookie('admixerId', 'testadmixerId', (new Date(Date.now() + 100000).toUTCString()));

        init(config);
        setSubmoduleRegistry([admixerIdSubmodule]);
        config.setConfig(getConfigMock(['admixerId', 'admixerId', 'cookie']));

        requestBidsHook(function () {
          adUnits.forEach(unit => {
            unit.bids.forEach(bid => {
              expect(bid).to.have.deep.nested.property('userId.admixerId');
              expect(bid.userId.admixerId).to.equal('testadmixerId');
              expect(bid.userIdAsEids[0]).to.deep.equal({
                source: 'admixer.net',
                uids: [{id: 'testadmixerId', atype: 3}]
              });
            });
          });
          coreStorage.setCookie('admixerId', '', EXPIRED_COOKIE_DATE);
          done();
        }, {adUnits});
      });

      it('test hook from deepintentId cookies', function (done) {
        // simulate existing browser local storage values
        coreStorage.setCookie('deepintentId', 'testdeepintentId', (new Date(Date.now() + 5000).toUTCString()));

        init(config);
        setSubmoduleRegistry([deepintentDpesSubmodule]);
        config.setConfig(getConfigMock(['deepintentId', 'deepintentId', 'cookie']));

        requestBidsHook(function () {
          adUnits.forEach(unit => {
            unit.bids.forEach(bid => {
              expect(bid).to.have.deep.nested.property('userId.deepintentId');
              expect(bid.userId.deepintentId).to.deep.equal('testdeepintentId');
              expect(bid.userIdAsEids[0]).to.deep.equal({
                source: 'deepintent.com',
                uids: [{id: 'testdeepintentId', atype: 3}]
              });
            });
          });
          coreStorage.setCookie('deepintentId', '', EXPIRED_COOKIE_DATE);
          done();
        }, {adUnits});
      });

      it('test hook from deepintentId html5', function (done) {
        // simulate existing browser local storage values
        localStorage.setItem('deepintentId', 'testdeepintentId');
        localStorage.setItem('deepintentId_exp', '');

        init(config);
        setSubmoduleRegistry([deepintentDpesSubmodule]);
        config.setConfig(getConfigMock(['deepintentId', 'deepintentId', 'html5']));
        requestBidsHook(function () {
          adUnits.forEach(unit => {
            unit.bids.forEach(bid => {
              expect(bid).to.have.deep.nested.property('userId.deepintentId');
              expect(bid.userIdAsEids[0]).to.deep.equal({
                source: 'deepintent.com',
                uids: [{id: 'testdeepintentId', atype: 3}]
              });
            });
          });
          localStorage.removeItem('deepintentId');
          done();
        }, {adUnits});
      });

      it('test hook from qid html5', (done) => {
        // simulate existing localStorage values
        localStorage.setItem('qid', 'testqid');
        localStorage.setItem('qid_exp', '');

        init(config);
        setSubmoduleRegistry([adqueryIdSubmodule]);
        config.setConfig(getConfigMock(['qid', 'qid', 'html5']));

        requestBidsHook(() => {
          adUnits.forEach((adUnit) => {
            adUnit.bids.forEach((bid) => {
              expect(bid).to.have.deep.nested.property('userId.qid');
              expect(bid.userId.qid).to.equal('testqid');
              expect(bid.userIdAsEids[0]).to.deep.equal({
                source: 'adquery.io',
                uids: [{
                  id: 'testqid',
                  atype: 1,
                }]
              });
            });
          });

          // clear LS
          localStorage.removeItem('qid');
          localStorage.removeItem('qid_exp');
          done();
        }, {adUnits});
      });

      it('test hook when pubCommonId, unifiedId, id5Id, identityLink, britepoolId, intentIqId, zeotapIdPlus, netId, hadronId, Criteo, UID 2.0, admixerId, amxId, dmdId, kpuid, qid and mwOpenLinkId have data to pass', function (done) {
        coreStorage.setCookie('pubcid', 'testpubcid', (new Date(Date.now() + 5000).toUTCString()));
        coreStorage.setCookie('unifiedid', JSON.stringify({'TDID': 'testunifiedid'}), (new Date(Date.now() + 5000).toUTCString()));
        coreStorage.setCookie('id5id', JSON.stringify({'universal_uid': 'testid5id'}), (new Date(Date.now() + 5000).toUTCString()));
        coreStorage.setCookie('idl_env', 'AiGNC8Z5ONyZKSpIPf', (new Date(Date.now() + 5000).toUTCString()));
        coreStorage.setCookie('britepoolid', JSON.stringify({'primaryBPID': 'testbritepoolid'}), (new Date(Date.now() + 5000).toUTCString()));
        coreStorage.setCookie('dmdId', 'testdmdId', (new Date(Date.now() + 5000).toUTCString()));
        coreStorage.setCookie('netId', JSON.stringify({'netId': 'testnetId'}), (new Date(Date.now() + 5000).toUTCString()));
        coreStorage.setCookie('intentIqId', 'testintentIqId', (new Date(Date.now() + 5000).toUTCString()));
        coreStorage.setCookie('IDP', btoa(JSON.stringify('zeotapId')), (new Date(Date.now() + 5000).toUTCString()));
        coreStorage.setCookie('hadronId', JSON.stringify({'hadronId': 'testHadronId'}), (new Date(Date.now() + 5000).toUTCString()));
        coreStorage.setCookie('storage_criteo', JSON.stringify({'criteoId': 'test_bidid'}), (new Date(Date.now() + 5000).toUTCString()));
        coreStorage.setCookie('mwol', JSON.stringify({eid: 'XX-YY-ZZ-123'}), (new Date(Date.now() + 5000).toUTCString()));
        coreStorage.setCookie('uid2id', 'Sample_AD_Token', (new Date(Date.now() + 5000).toUTCString()));
        coreStorage.setCookie('admixerId', 'testadmixerId', (new Date(Date.now() + 5000).toUTCString()));
        coreStorage.setCookie('deepintentId', 'testdeepintentId', (new Date(Date.now() + 5000).toUTCString()));
        coreStorage.setCookie('kpuid', 'KINESSO_ID', (new Date(Date.now() + 5000).toUTCString()));
        // amxId only supports localStorage
        localStorage.setItem('amxId', 'test_amxid_id');
        localStorage.setItem('amxId_exp', (new Date(Date.now() + 5000)).toUTCString());
        // qid only supports localStorage
        localStorage.setItem('qid', 'testqid');
        localStorage.setItem('qid_exp', (new Date(Date.now() + 5000)).toUTCString());
        init(config);
        setSubmoduleRegistry([sharedIdSystemSubmodule, unifiedIdSubmodule, id5IdSubmodule, identityLinkSubmodule, britepoolIdSubmodule, netIdSubmodule, intentIqIdSubmodule, zeotapIdPlusSubmodule, hadronIdSubmodule, criteoIdSubmodule, mwOpenLinkIdSubModule, tapadIdSubmodule, uid2IdSubmodule, admixerIdSubmodule, deepintentDpesSubmodule, dmdIdSubmodule, amxIdSubmodule, kinessoIdSubmodule, adqueryIdSubmodule]);
        config.setConfig(getConfigMock(['pubCommonId', 'pubcid', 'cookie'],
          ['unifiedId', 'unifiedid', 'cookie'],
          ['id5Id', 'id5id', 'cookie'],
          ['identityLink', 'idl_env', 'cookie'],
          ['britepoolId', 'britepoolid', 'cookie'],
          ['dmdId', 'dmdId', 'cookie'],
          ['netId', 'netId', 'cookie'],
          ['intentIqId', 'intentIqId', 'cookie'],
          ['zeotapIdPlus', 'IDP', 'cookie'],
          ['hadronId', 'hadronId', 'cookie'],
          ['criteo', 'storage_criteo', 'cookie'],
          ['mwOpenLinkId', 'mwol', 'cookie'],
          ['tapadId', 'tapad_id', 'cookie'],
          ['uid2', 'uid2id', 'cookie'],
          ['admixerId', 'admixerId', 'cookie'],
          ['amxId', 'amxId', 'html5'],
          ['deepintentId', 'deepintentId', 'cookie'],
          ['kpuid', 'kpuid', 'cookie'],
          ['qid', 'qid', 'html5']));

        requestBidsHook(function () {
          adUnits.forEach(unit => {
            unit.bids.forEach(bid => {
              // verify that the PubCommonId id data was copied to bid
              expect(bid).to.have.deep.nested.property('userId.pubcid');
              expect(bid.userId.pubcid).to.equal('testpubcid');
              // also check that UnifiedId id data was copied to bid
              expect(bid).to.have.deep.nested.property('userId.tdid');
              expect(bid.userId.tdid).to.equal('testunifiedid');
              // also check that Id5Id id data was copied to bid
              expect(bid).to.have.deep.nested.property('userId.id5id.uid');
              expect(bid.userId.id5id.uid).to.equal('testid5id');
              // check that identityLink id data was copied to bid
              expect(bid).to.have.deep.nested.property('userId.idl_env');
              expect(bid.userId.idl_env).to.equal('AiGNC8Z5ONyZKSpIPf');
              // also check that britepoolId id data was copied to bid
              expect(bid).to.have.deep.nested.property('userId.britepoolid');
              expect(bid.userId.britepoolid).to.equal('testbritepoolid');
              // also check that dmdID id was copied to bid
              expect(bid).to.have.deep.nested.property('userId.dmdId');
              expect(bid.userId.dmdId).to.equal('testdmdId');
              // also check that netId id data was copied to bid
              expect(bid).to.have.deep.nested.property('userId.netId');
              expect(bid.userId.netId).to.equal('testnetId');
              // also check that intentIqId id data was copied to bid
              expect(bid).to.have.deep.nested.property('userId.intentIqId');
              expect(bid.userId.intentIqId).to.equal('testintentIqId');
              // also check that zeotapIdPlus id data was copied to bid
              expect(bid).to.have.deep.nested.property('userId.IDP');
              expect(bid.userId.IDP).to.equal('zeotapId');
              // also check that hadronId id was copied to bid
              expect(bid).to.have.deep.nested.property('userId.hadronId');
              expect(bid.userId.hadronId).to.equal('testHadronId');
              // also check that criteo id was copied to bid
              expect(bid).to.have.deep.nested.property('userId.criteoId');
              expect(bid.userId.criteoId).to.equal('test_bidid');
              // also check that mwOpenLink id was copied to bid
              expect(bid).to.have.deep.nested.property('userId.mwOpenLinkId');
              expect(bid.userId.mwOpenLinkId).to.equal('XX-YY-ZZ-123');
              expect(bid.userId.uid2).to.deep.equal({
                id: 'Sample_AD_Token'
              });
              expect(bid).to.have.deep.nested.property('userId.amxId');
              expect(bid.userId.amxId).to.equal('test_amxid_id');

              // also check that criteo id was copied to bid
              expect(bid).to.have.deep.nested.property('userId.admixerId');
              expect(bid.userId.admixerId).to.equal('testadmixerId');

              // also check that deepintentId was copied to bid
              expect(bid).to.have.deep.nested.property('userId.deepintentId');
              expect(bid.userId.deepintentId).to.equal('testdeepintentId');

              expect(bid).to.have.deep.nested.property('userId.kpuid');
              expect(bid.userId.kpuid).to.equal('KINESSO_ID');

              expect(bid).to.have.deep.nested.property('userId.qid');
              expect(bid.userId.qid).to.equal('testqid');

              expect(bid.userIdAsEids.length).to.equal(16);
            });
          });
          coreStorage.setCookie('pubcid', '', EXPIRED_COOKIE_DATE);
          coreStorage.setCookie('unifiedid', '', EXPIRED_COOKIE_DATE);
          coreStorage.setCookie('id5id', '', EXPIRED_COOKIE_DATE);
          coreStorage.setCookie('idl_env', '', EXPIRED_COOKIE_DATE);
          coreStorage.setCookie('britepoolid', '', EXPIRED_COOKIE_DATE);
          coreStorage.setCookie('dmdId', '', EXPIRED_COOKIE_DATE);
          coreStorage.setCookie('netId', '', EXPIRED_COOKIE_DATE);
          coreStorage.setCookie('intentIqId', '', EXPIRED_COOKIE_DATE);
          coreStorage.setCookie('IDP', '', EXPIRED_COOKIE_DATE);
          coreStorage.setCookie('hadronId', '', EXPIRED_COOKIE_DATE);
          coreStorage.setCookie('storage_criteo', '', EXPIRED_COOKIE_DATE);
          coreStorage.setCookie('mwol', '', EXPIRED_COOKIE_DATE);
          coreStorage.setCookie('uid2id', '', EXPIRED_COOKIE_DATE);
          coreStorage.setCookie('admixerId', '', EXPIRED_COOKIE_DATE);
          coreStorage.setCookie('deepintentId', EXPIRED_COOKIE_DATE);
          coreStorage.setCookie('kpuid', EXPIRED_COOKIE_DATE);
          localStorage.removeItem('amxId');
          localStorage.removeItem('amxId_exp');
          localStorage.removeItem('qid');
          localStorage.removeItem('qid_exp');
          done();
        }, {adUnits});
      });

<<<<<<< HEAD
      it('test hook when pubCommonId, unifiedId, id5Id, britepoolId, dmdId, intentIqId, zeotapIdPlus, criteo, netId, hadronId, UID 2.0, admixerId, kpuid and mwOpenLinkId have their modules added before and after init', function (done) {
        coreStorage.setCookie('pubcid', 'testpubcid', (new Date(Date.now() + 5000).toUTCString()));
        coreStorage.setCookie('unifiedid', JSON.stringify({'TDID': 'cookie-value-add-module-variations'}), new Date(Date.now() + 5000).toUTCString());
        coreStorage.setCookie('id5id', JSON.stringify({'universal_uid': 'testid5id'}), (new Date(Date.now() + 5000).toUTCString()));
        coreStorage.setCookie('idl_env', 'AiGNC8Z5ONyZKSpIPf', new Date(Date.now() + 5000).toUTCString());
        coreStorage.setCookie('britepoolid', JSON.stringify({'primaryBPID': 'testbritepoolid'}), (new Date(Date.now() + 5000).toUTCString()));
        coreStorage.setCookie('netId', JSON.stringify({'netId': 'testnetId'}), (new Date(Date.now() + 5000).toUTCString()));
        coreStorage.setCookie('intentIqId', 'testintentIqId', (new Date(Date.now() + 5000).toUTCString()));
        coreStorage.setCookie('IDP', btoa(JSON.stringify('zeotapId')), (new Date(Date.now() + 5000).toUTCString()));
        coreStorage.setCookie('hadronId', JSON.stringify({'hadronId': 'testHadronId'}), (new Date(Date.now() + 5000).toUTCString()));
        coreStorage.setCookie('dmdId', 'testdmdId', (new Date(Date.now() + 5000).toUTCString()));
        coreStorage.setCookie('storage_criteo', JSON.stringify({'criteoId': 'test_bidid'}), (new Date(Date.now() + 5000).toUTCString()));
        coreStorage.setCookie('mwol', JSON.stringify({eid: 'XX-YY-ZZ-123'}), (new Date(Date.now() + 5000).toUTCString()));
        coreStorage.setCookie('uid2id', 'Sample_AD_Token', (new Date(Date.now() + 5000).toUTCString()));
        coreStorage.setCookie('admixerId', 'testadmixerId', (new Date(Date.now() + 5000).toUTCString()));
        coreStorage.setCookie('deepintentId', 'testdeepintentId', (new Date(Date.now() + 5000).toUTCString()));
        coreStorage.setCookie('kpuid', 'KINESSO_ID', (new Date(Date.now() + 5000).toUTCString()));

        setSubmoduleRegistry([]);

        // attaching before init
        attachIdSystem(sharedIdSystemSubmodule);

        init(config);

        // attaching after init
        attachIdSystem(unifiedIdSubmodule);
        attachIdSystem(id5IdSubmodule);
        attachIdSystem(identityLinkSubmodule);
        attachIdSystem(britepoolIdSubmodule);
        attachIdSystem(netIdSubmodule);
        attachIdSystem(intentIqIdSubmodule);
        attachIdSystem(zeotapIdPlusSubmodule);
        attachIdSystem(hadronIdSubmodule);
        attachIdSystem(dmdIdSubmodule);
        attachIdSystem(criteoIdSubmodule);
        attachIdSystem(mwOpenLinkIdSubModule);
        attachIdSystem(tapadIdSubmodule);
        attachIdSystem(uid2IdSubmodule);
        attachIdSystem(admixerIdSubmodule);
        attachIdSystem(deepintentDpesSubmodule);
        attachIdSystem(kinessoIdSubmodule);

        config.setConfig(getConfigMock(['pubCommonId', 'pubcid', 'cookie'],
          ['unifiedId', 'unifiedid', 'cookie'],
          ['id5Id', 'id5id', 'cookie'],
          ['identityLink', 'idl_env', 'cookie'],
          ['britepoolId', 'britepoolid', 'cookie'],
          ['netId', 'netId', 'cookie'],
          ['intentIqId', 'intentIqId', 'cookie'],
          ['zeotapIdPlus', 'IDP', 'cookie'],
          ['hadronId', 'hadronId', 'cookie'],
          ['dmdId', 'dmdId', 'cookie'],
          ['criteo', 'storage_criteo', 'cookie'],
          ['mwOpenLinkId', 'mwol', 'cookie'],
          ['tapadId', 'tapad_id', 'cookie'],
          ['uid2', 'uid2id', 'cookie'],
          ['admixerId', 'admixerId', 'cookie'],
          ['deepintentId', 'deepintentId', 'cookie'],
          ['kpuid', 'kpuid', 'cookie']));

        requestBidsHook(function () {
          adUnits.forEach(unit => {
            unit.bids.forEach(bid => {
              // verify that the PubCommonId id data was copied to bid
              expect(bid).to.have.deep.nested.property('userId.pubcid');
              expect(bid.userId.pubcid).to.equal('testpubcid');
              // also check that UnifiedId id data was copied to bid
              expect(bid).to.have.deep.nested.property('userId.tdid');
              expect(bid.userId.tdid).to.equal('cookie-value-add-module-variations');
              // also check that Id5Id id data was copied to bid
              expect(bid).to.have.deep.nested.property('userId.id5id.uid');
              expect(bid.userId.id5id.uid).to.equal('testid5id');
              // also check that identityLink id data was copied to bid
              expect(bid).to.have.deep.nested.property('userId.idl_env');
              expect(bid.userId.idl_env).to.equal('AiGNC8Z5ONyZKSpIPf');
              // also check that britepoolId id data was copied to bid
              expect(bid).to.have.deep.nested.property('userId.britepoolid');
              expect(bid.userId.britepoolid).to.equal('testbritepoolid');
              // also check that britepoolId id data was copied to bid
              expect(bid).to.have.deep.nested.property('userId.netId');
              expect(bid.userId.netId).to.equal('testnetId');
              // also check that intentIqId id data was copied to bid
              expect(bid).to.have.deep.nested.property('userId.intentIqId');
              expect(bid.userId.intentIqId).to.equal('testintentIqId');

              // also check that zeotapIdPlus id data was copied to bid
              expect(bid).to.have.deep.nested.property('userId.IDP');
              expect(bid.userId.IDP).to.equal('zeotapId');
              // also check that hadronId id data was copied to bid
              expect(bid).to.have.deep.nested.property('userId.hadronId');
              expect(bid.userId.hadronId).to.equal('testHadronId');
              // also check that dmdId id data was copied to bid
              expect(bid).to.have.deep.nested.property('userId.dmdId');
              expect(bid.userId.dmdId).to.equal('testdmdId');

              // also check that criteo id data was copied to bid
              expect(bid).to.have.deep.nested.property('userId.criteoId');
              expect(bid.userId.criteoId).to.equal('test_bidid');

              // also check that mwOpenLink id data was copied to bid
              expect(bid).to.have.deep.nested.property('userId.mwOpenLinkId');
              expect(bid.userId.mwOpenLinkId).to.equal('XX-YY-ZZ-123')
              expect(bid.userId.uid2).to.deep.equal({
                id: 'Sample_AD_Token'
              });

              // also check that admixerId id data was copied to bid
              expect(bid).to.have.deep.nested.property('userId.admixerId');
              expect(bid.userId.admixerId).to.equal('testadmixerId');
              // also check that deepintentId was copied to bid
              expect(bid).to.have.deep.nested.property('userId.deepintentId');
              expect(bid.userId.deepintentId).to.equal('testdeepintentId');
              expect(bid).to.have.deep.nested.property('userId.kpuid');
              expect(bid.userId.kpuid).to.equal('KINESSO_ID');

              expect(bid.userIdAsEids.length).to.equal(14);
            });
          });
          coreStorage.setCookie('pubcid', '', EXPIRED_COOKIE_DATE);
          coreStorage.setCookie('unifiedid', '', EXPIRED_COOKIE_DATE);
          coreStorage.setCookie('id5id', '', EXPIRED_COOKIE_DATE);
          coreStorage.setCookie('idl_env', '', EXPIRED_COOKIE_DATE);
          coreStorage.setCookie('britepoolid', '', EXPIRED_COOKIE_DATE);
          coreStorage.setCookie('netId', '', EXPIRED_COOKIE_DATE);
          coreStorage.setCookie('intentIqId', '', EXPIRED_COOKIE_DATE);
          coreStorage.setCookie('IDP', '', EXPIRED_COOKIE_DATE);
          coreStorage.setCookie('hadronId', '', EXPIRED_COOKIE_DATE);
          coreStorage.setCookie('dmdId', '', EXPIRED_COOKIE_DATE);
          coreStorage.setCookie('storage_criteo', '', EXPIRED_COOKIE_DATE);
          coreStorage.setCookie('mwol', '', EXPIRED_COOKIE_DATE);
          coreStorage.setCookie('uid2id', '', EXPIRED_COOKIE_DATE);
          coreStorage.setCookie('admixerId', '', EXPIRED_COOKIE_DATE);
          coreStorage.setCookie('deepintentId', '', EXPIRED_COOKIE_DATE);
          coreStorage.setCookie('kpuid', EXPIRED_COOKIE_DATE);
          done();
        }, {adUnits});
      });

=======
>>>>>>> d406c6e2
      it('test hook from UID2 cookie', function (done) {
        coreStorage.setCookie('uid2id', 'Sample_AD_Token', (new Date(Date.now() + 5000).toUTCString()));

        init(config);
        setSubmoduleRegistry([uid2IdSubmodule]);
        config.setConfig(getConfigMock(['uid2', 'uid2id', 'cookie']));

        requestBidsHook(function () {
          adUnits.forEach(unit => {
            unit.bids.forEach(bid => {
              expect(bid).to.have.deep.nested.property('userId.uid2');
              expect(bid.userId.uid2).to.have.deep.nested.property('id');
              expect(bid.userId.uid2).to.deep.equal({
                id: 'Sample_AD_Token'
              });
              expect(bid.userIdAsEids[0]).to.deep.equal({
                source: 'uidapi.com',
                uids: [{
                  id: 'Sample_AD_Token',
                  atype: 3,
                }]
              });
            });
          });
          coreStorage.setCookie('uid2id', '', EXPIRED_COOKIE_DATE);
          done();
        }, {adUnits});
      });
      it('should add new id system ', function (done) {
        coreStorage.setCookie('pubcid', 'testpubcid', (new Date(Date.now() + 5000).toUTCString()));
        coreStorage.setCookie('unifiedid', JSON.stringify({'TDID': 'cookie-value-add-module-variations'}), new Date(Date.now() + 5000).toUTCString());
        coreStorage.setCookie('id5id', JSON.stringify({'universal_uid': 'testid5id'}), (new Date(Date.now() + 5000).toUTCString()));
        coreStorage.setCookie('idl_env', 'AiGNC8Z5ONyZKSpIPf', new Date(Date.now() + 5000).toUTCString());
        coreStorage.setCookie('britepoolid', JSON.stringify({'primaryBPID': 'testbritepoolid'}), (new Date(Date.now() + 5000).toUTCString()));
        coreStorage.setCookie('dmdId', 'testdmdId', (new Date(Date.now() + 5000).toUTCString()));
        coreStorage.setCookie('netId', JSON.stringify({'netId': 'testnetId'}), new Date(Date.now() + 5000).toUTCString());
        coreStorage.setCookie('intentIqId', 'testintentIqId', (new Date(Date.now() + 5000).toUTCString()));
        coreStorage.setCookie('IDP', btoa(JSON.stringify('zeotapId')), (new Date(Date.now() + 5000).toUTCString()));
        coreStorage.setCookie('hadronId', JSON.stringify({'hadronId': 'testHadronId'}), (new Date(Date.now() + 5000).toUTCString()));
        coreStorage.setCookie('admixerId', 'testadmixerId', new Date(Date.now() + 5000).toUTCString());
        coreStorage.setCookie('deepintentId', 'testdeepintentId', new Date(Date.now() + 5000).toUTCString());
        coreStorage.setCookie('MOCKID', JSON.stringify({'MOCKID': '123456778'}), new Date(Date.now() + 5000).toUTCString());
        coreStorage.setCookie('__uid2_advertising_token', 'Sample_AD_Token', (new Date(Date.now() + 5000).toUTCString()));
        localStorage.setItem('amxId', 'test_amxid_id');
        localStorage.setItem('amxId_exp', new Date(Date.now() + 5000).toUTCString())
        coreStorage.setCookie('kpuid', 'KINESSO_ID', (new Date(Date.now() + 5000).toUTCString()));
        localStorage.setItem('qid', 'testqid');
        localStorage.setItem('qid_exp', new Date(Date.now() + 5000).toUTCString())

        init(config);
        setSubmoduleRegistry([sharedIdSystemSubmodule, unifiedIdSubmodule, id5IdSubmodule, identityLinkSubmodule, britepoolIdSubmodule, netIdSubmodule, intentIqIdSubmodule, zeotapIdPlusSubmodule, hadronIdSubmodule, uid2IdSubmodule, admixerIdSubmodule, deepintentDpesSubmodule, dmdIdSubmodule, akamaiDAPIdSubmodule, amxIdSubmodule, kinessoIdSubmodule, adqueryIdSubmodule]);

        config.setConfig({
          userSync: {
            syncDelay: 0,
            userIds: [{
              name: 'pubCommonId', storage: {name: 'pubcid', type: 'cookie'}
            }, {
              name: 'unifiedId', storage: {name: 'unifiedid', type: 'cookie'}
            }, {
              name: 'id5Id', storage: {name: 'id5id', type: 'cookie'}
            }, {
              name: 'identityLink', storage: {name: 'idl_env', type: 'cookie'}
            }, {
              name: 'britepoolId', storage: {name: 'britepoolid', type: 'cookie'}
            }, {
              name: 'dmdId', storage: {name: 'dmdId', type: 'cookie'}
            }, {
              name: 'netId', storage: {name: 'netId', type: 'cookie'}
            }, {
              name: 'intentIqId', storage: {name: 'intentIqId', type: 'cookie'}
            }, {
              name: 'zeotapIdPlus'
            }, {
              name: 'hadronId', storage: {name: 'hadronId', type: 'cookie'}
            }, {
              name: 'admixerId', storage: {name: 'admixerId', type: 'cookie'}
            }, {
              name: 'mockId', storage: {name: 'MOCKID', type: 'cookie'}
            }, {
              name: 'uid2'
            }, {
              name: 'deepintentId', storage: {name: 'deepintentId', type: 'cookie'}
            }, {
              name: 'amxId', storage: {name: 'amxId', type: 'html5'}
            }, {
              name: 'kpuid', storage: {name: 'kpuid', type: 'cookie'}
            }, {
              name: 'qid', storage: {name: 'qid', type: 'html5'}
            }]
          }
        });

        // Add new submodule named 'mockId'
        attachIdSystem({
          name: 'mockId',
          decode: function (value) {
            return {
              'mid': value['MOCKID']
            };
          },
          getId: function (config, storedId) {
            if (storedId) return {};
            return {id: {'MOCKID': '1234'}};
          }
        });

        requestBidsHook(function () {
          adUnits.forEach(unit => {
            unit.bids.forEach(bid => {
              // check PubCommonId id data was copied to bid
              expect(bid).to.have.deep.nested.property('userId.pubcid');
              expect(bid.userId.pubcid).to.equal('testpubcid');
              // check UnifiedId id data was copied to bid
              expect(bid).to.have.deep.nested.property('userId.tdid');
              expect(bid.userId.tdid).to.equal('cookie-value-add-module-variations');
              // also check that Id5Id id data was copied to bid
              expect(bid).to.have.deep.nested.property('userId.id5id.uid');
              expect(bid.userId.id5id.uid).to.equal('testid5id');
              // also check that identityLink id data was copied to bid
              expect(bid).to.have.deep.nested.property('userId.idl_env');
              expect(bid.userId.idl_env).to.equal('AiGNC8Z5ONyZKSpIPf');
              // also check that britepoolId id data was copied to bid
              expect(bid).to.have.deep.nested.property('userId.britepoolid');
              expect(bid.userId.britepoolid).to.equal('testbritepoolid');
              // also check that dmdId id data was copied to bid
              expect(bid).to.have.deep.nested.property('userId.dmdId');
              expect(bid.userId.dmdId).to.equal('testdmdId');
              // check MockId data was copied to bid
              expect(bid).to.have.deep.nested.property('userId.netId');
              expect(bid.userId.netId).to.equal('testnetId');
              // check MockId data was copied to bid
              expect(bid).to.have.deep.nested.property('userId.mid');
              expect(bid.userId.mid).to.equal('1234');
              // also check that intentIqId id data was copied to bid
              expect(bid).to.have.deep.nested.property('userId.intentIqId');
              expect(bid.userId.intentIqId).to.equal('testintentIqId');
              // also check that zeotapIdPlus id data was copied to bid
              expect(bid).to.have.deep.nested.property('userId.IDP');
              expect(bid.userId.IDP).to.equal('zeotapId');
              // also check that hadronId id data was copied to bid
              expect(bid).to.have.deep.nested.property('userId.hadronId');
              expect(bid.userId.hadronId).to.equal('testHadronId');
              expect(bid.userId.uid2).to.deep.equal({
                id: 'Sample_AD_Token'
              });

              expect(bid).to.have.deep.nested.property('userId.amxId');
              expect(bid.userId.amxId).to.equal('test_amxid_id');

              // also check that admixerId id data was copied to bid
              expect(bid).to.have.deep.nested.property('userId.admixerId');
              expect(bid.userId.admixerId).to.equal('testadmixerId');

              // also check that deepintentId was copied to bid
              expect(bid).to.have.deep.nested.property('userId.deepintentId');
              expect(bid.userId.deepintentId).to.equal('testdeepintentId');

              expect(bid).to.have.deep.nested.property('userId.kpuid');
              expect(bid.userId.kpuid).to.equal('KINESSO_ID');

              expect(bid).to.have.deep.nested.property('userId.qid');
              expect(bid.userId.qid).to.equal('testqid');
              expect(bid.userIdAsEids.length).to.equal(14);
            });
          });
          coreStorage.setCookie('pubcid', '', EXPIRED_COOKIE_DATE);
          coreStorage.setCookie('unifiedid', '', EXPIRED_COOKIE_DATE);
          coreStorage.setCookie('id5id', '', EXPIRED_COOKIE_DATE);
          coreStorage.setCookie('idl_env', '', EXPIRED_COOKIE_DATE);
          coreStorage.setCookie('britepoolid', '', EXPIRED_COOKIE_DATE);
          coreStorage.setCookie('netId', '', EXPIRED_COOKIE_DATE);
          coreStorage.setCookie('intentIqId', '', EXPIRED_COOKIE_DATE);
          coreStorage.setCookie('IDP', '', EXPIRED_COOKIE_DATE);
          coreStorage.setCookie('hadronId', '', EXPIRED_COOKIE_DATE);
          coreStorage.setCookie('dmdId', '', EXPIRED_COOKIE_DATE);
          coreStorage.setCookie('admixerId', '', EXPIRED_COOKIE_DATE);
          coreStorage.setCookie('deepintentId', '', EXPIRED_COOKIE_DATE);
          coreStorage.setCookie('MOCKID', '', EXPIRED_COOKIE_DATE);
          coreStorage.setCookie('mwol', '', EXPIRED_COOKIE_DATE);
          localStorage.removeItem('amxId');
          localStorage.removeItem('amxId_exp');
          coreStorage.setCookie('kpuid', EXPIRED_COOKIE_DATE);
          done();
        }, {adUnits});
      });
    });

    describe('callbacks at the end of auction', function () {
      beforeEach(function () {
        sinon.stub(events, 'getEvents').returns([]);
        sinon.stub(utils, 'triggerPixel');
        coreStorage.setCookie('pubcid', '', EXPIRED_COOKIE_DATE);
        coreStorage.setCookie('unifiedid', '', EXPIRED_COOKIE_DATE);
        coreStorage.setCookie('_parrable_eid', '', EXPIRED_COOKIE_DATE);
      });

      afterEach(function () {
        events.getEvents.restore();
        utils.triggerPixel.restore();
        coreStorage.setCookie('pubcid', '', EXPIRED_COOKIE_DATE);
        coreStorage.setCookie('unifiedid', '', EXPIRED_COOKIE_DATE);
        coreStorage.setCookie('_parrable_eid', '', EXPIRED_COOKIE_DATE);
        resetConsentData();
        delete window.__tcfapi;
      });

<<<<<<< HEAD
      xit('pubcid callback with url', function () {
=======
      function endAuction() {
        events.emit(CONSTANTS.EVENTS.AUCTION_END, {});
        return new Promise((resolve) => setTimeout(resolve));
      }

      it('pubcid callback with url', function () {
>>>>>>> d406c6e2
        let adUnits = [getAdUnitMock()];
        let innerAdUnits;
        let customCfg = getConfigMock(['pubCommonId', 'pubcid', 'cookie']);
        customCfg = addConfig(customCfg, 'params', {pixelUrl: '/any/pubcid/url'});

        init(config);
        setSubmoduleRegistry([sharedIdSystemSubmodule, unifiedIdSubmodule]);
        config.setConfig(customCfg);
        return runBidsHook((config) => {
          innerAdUnits = config.adUnits
        }, {adUnits}).then(() => {
          expect(utils.triggerPixel.called).to.be.false;
          return endAuction();
        }).then(() => {
          expect(utils.triggerPixel.getCall(0).args[0]).to.include('/any/pubcid/url');
        });
      });

      xit('unifiedid callback with url', function () {
        let adUnits = [getAdUnitMock()];
        let innerAdUnits;
        let customCfg = getConfigMock(['unifiedId', 'unifiedid', 'cookie']);
        addConfig(customCfg, 'params', {url: '/any/unifiedid/url'});

        init(config);
        setSubmoduleRegistry([sharedIdSystemSubmodule, unifiedIdSubmodule]);
        config.setConfig(customCfg);
        return runBidsHook((config) => {
          innerAdUnits = config.adUnits
        }, {adUnits}).then(() => {
          expect(server.requests).to.be.empty;
          return endAuction();
        }).then(() => {
          expect(server.requests[0].url).to.equal('/any/unifiedid/url');
        });
      });

      xit('unifiedid callback with partner', function () {
        let adUnits = [getAdUnitMock()];
        let innerAdUnits;
        let customCfg = getConfigMock(['unifiedId', 'unifiedid', 'cookie']);
        addConfig(customCfg, 'params', {partner: 'rubicon'});

        init(config);
        setSubmoduleRegistry([sharedIdSystemSubmodule, unifiedIdSubmodule]);
        config.setConfig(customCfg);
        return runBidsHook((config) => {
          innerAdUnits = config.adUnits
        }, {adUnits}).then(() => {
          expect(server.requests).to.be.empty;
          return endAuction();
        }).then(() => {
          expect(server.requests[0].url).to.equal('https://match.adsrvr.org/track/rid?ttd_pid=rubicon&fmt=json');
        });
      });
    });

    describe('Set cookie behavior', function () {
      let coreStorageSpy;
      beforeEach(function () {
        coreStorageSpy = sinon.spy(coreStorage, 'setCookie');
        setSubmoduleRegistry([sharedIdSystemSubmodule]);
        init(config);
      });
      afterEach(function () {
        coreStorageSpy.restore();
      });
      it('should allow submodules to override the domain', function () {
        const submodule = {
          submodule: {
            domainOverride: function () {
              return 'foo.com'
            }
          },
          config: {
            storage: {
              type: 'cookie'
            }
          }
        }
        setStoredValue(submodule, 'bar');
        expect(coreStorage.setCookie.getCall(0).args[4]).to.equal('foo.com');
      });

      it('should pass null for domain if submodule does not override the domain', function () {
        const submodule = {
          submodule: {},
          config: {
            storage: {
              type: 'cookie'
            }
          }
        }
        setStoredValue(submodule, 'bar');
        expect(coreStorage.setCookie.getCall(0).args[4]).to.equal(null);
      });
    });

    describe('Consent changes determine getId refreshes', function () {
      let expStr;
      let adUnits;
      let mockGetId;
      let mockDecode;
      let mockExtendId;
      let mockIdSystem;
      let userIdConfig;

      const mockIdCookieName = 'MOCKID';

      beforeEach(function () {
        mockGetId = sinon.stub();
        mockDecode = sinon.stub();
        mockExtendId = sinon.stub();
        mockIdSystem = {
          name: 'mockId',
          getId: mockGetId,
          decode: mockDecode,
          extendId: mockExtendId
        };
        userIdConfig = {
          userSync: {
            userIds: [{
              name: 'mockId',
              storage: {
                name: 'MOCKID',
                type: 'cookie',
                refreshInSeconds: 30
              }
            }],
            auctionDelay: 5
          }
        };

        consentData = {
          gdprApplies: true,
          consentString: 'mockString',
          apiVersion: 1,
          hasValidated: true // mock presence of GPDR enforcement module
        }
        // clear cookies
        expStr = (new Date(Date.now() + 25000).toUTCString());
        coreStorage.setCookie(mockIdCookieName, '', EXPIRED_COOKIE_DATE);
        coreStorage.setCookie(`${mockIdCookieName}_last`, '', EXPIRED_COOKIE_DATE);
        coreStorage.setCookie(CONSENT_LOCAL_STORAGE_NAME, '', EXPIRED_COOKIE_DATE);

        // init
        adUnits = [getAdUnitMock()];
        init(config);

        // init id system
        attachIdSystem(mockIdSystem);
        config.setConfig(userIdConfig);
      });

      afterEach(function () {
        config.resetConfig();
      });

      it('calls getId if no stored consent data and refresh is not needed', function () {
        coreStorage.setCookie(mockIdCookieName, JSON.stringify({id: '1234'}), expStr);
        coreStorage.setCookie(`${mockIdCookieName}_last`, (new Date(Date.now() - 1 * 1000).toUTCString()), expStr);

        let innerAdUnits;
        return runBidsHook((config) => {
          innerAdUnits = config.adUnits
        }, {adUnits}).then(() => {
          sinon.assert.calledOnce(mockGetId);
          sinon.assert.calledOnce(mockDecode);
          sinon.assert.notCalled(mockExtendId);
        });
      });

      it('calls getId if no stored consent data but refresh is needed', function () {
        coreStorage.setCookie(mockIdCookieName, JSON.stringify({id: '1234'}), expStr);
        coreStorage.setCookie(`${mockIdCookieName}_last`, (new Date(Date.now() - 60 * 1000).toUTCString()), expStr);

        let innerAdUnits;
        return runBidsHook((config) => {
          innerAdUnits = config.adUnits
        }, {adUnits}).then(() => {
          sinon.assert.calledOnce(mockGetId);
          sinon.assert.calledOnce(mockDecode);
          sinon.assert.notCalled(mockExtendId);
        });
      });

      it('calls getId if empty stored consent and refresh not needed', function () {
        coreStorage.setCookie(mockIdCookieName, JSON.stringify({id: '1234'}), expStr);
        coreStorage.setCookie(`${mockIdCookieName}_last`, (new Date(Date.now() - 1 * 1000).toUTCString()), expStr);

        setStoredConsentData();

        let innerAdUnits;
        return runBidsHook((config) => {
          innerAdUnits = config.adUnits
        }, {adUnits}).then(() => {
          sinon.assert.calledOnce(mockGetId);
          sinon.assert.calledOnce(mockDecode);
          sinon.assert.notCalled(mockExtendId);
        });
      });

      it('calls getId if stored consent does not match current consent and refresh not needed', function () {
        coreStorage.setCookie(mockIdCookieName, JSON.stringify({id: '1234'}), expStr);
        coreStorage.setCookie(`${mockIdCookieName}_last`, (new Date(Date.now() - 1 * 1000).toUTCString()), expStr);

        setStoredConsentData({...consentData, consentString: 'different'});

        let innerAdUnits;
        return runBidsHook((config) => {
          innerAdUnits = config.adUnits
        }, {adUnits}).then(() => {
          sinon.assert.calledOnce(mockGetId);
          sinon.assert.calledOnce(mockDecode);
          sinon.assert.notCalled(mockExtendId);
        });
      });

      it('does not call getId if stored consent matches current consent and refresh not needed', function () {
        coreStorage.setCookie(mockIdCookieName, JSON.stringify({id: '1234'}), expStr);
        coreStorage.setCookie(`${mockIdCookieName}_last`, (new Date(Date.now() - 1 * 1000).toUTCString()), expStr);

        setStoredConsentData({...consentData});

        let innerAdUnits;
        return runBidsHook((config) => {
          innerAdUnits = config.adUnits
        }, {adUnits}).then(() => {
          sinon.assert.notCalled(mockGetId);
          sinon.assert.calledOnce(mockDecode);
          sinon.assert.calledOnce(mockExtendId);
        });
      });
    });

    describe('findRootDomain', function () {
      let sandbox;

      beforeEach(function () {
        init(config);
        setSubmoduleRegistry([sharedIdSystemSubmodule]);
        config.setConfig({
          userSync: {
            syncDelay: 0,
            userIds: [
              {
                name: 'pubCommonId',
                value: { pubcid: '11111' },
              },
            ],
          },
        });
        sandbox = sinon.createSandbox();
        sandbox
          .stub(coreStorage, 'getCookie')
          .onFirstCall()
          .returns(null) // .co.uk
          .onSecondCall()
          .returns('writeable'); // realdomain.co.uk;
      });

      afterEach(function () {
        sandbox.restore();
      });

      it('should just find the root domain', function () {
        var domain = findRootDomain('sub.realdomain.co.uk');
        expect(domain).to.be.eq('realdomain.co.uk');
      });

      it('should find the full domain when no subdomain is present', function () {
        var domain = findRootDomain('realdomain.co.uk');
        expect(domain).to.be.eq('realdomain.co.uk');
      });
    });
  });

  describe('handles config with ESP configuration in user sync object', function() {
    describe('Call registerSignalSources to register signal sources with gtag', function () {
      it('pbjs.registerSignalSources should be defined', () => {
        expect(typeof (getGlobal()).registerSignalSources).to.equal('function');
      });
    })

    describe('Call getEncryptedEidsForSource to get encrypted Eids for source', function() {
      const signalSources = ['pubcid.org'];

      it('pbjs.getEncryptedEidsForSource should be defined', () => {
        expect(typeof (getGlobal()).getEncryptedEidsForSource).to.equal('function');
      });

      it('pbjs.getEncryptedEidsForSource should return the string without encryption if encryption is false', (done) => {
        init(config);
        setSubmoduleRegistry([sharedIdSystemSubmodule]);
        config.setConfig({
          userSync: {
            auctionDelay: 10,
            userIds: [
              {
                'name': 'sharedId',
                'storage': {
                  'type': 'cookie',
                  'name': '_pubcid',
                  'expires': 365
                }
              },
              {
                'name': 'pubcid.org'
              }
            ]
          },
        });
        const encrypt = false;
        (getGlobal()).getEncryptedEidsForSource(signalSources[0], encrypt).then((data) => {
          let users = (getGlobal()).getUserIdsAsEids();
          expect(data).to.equal(users[0].uids[0].id);
          done();
        }).catch(done);
      });

      describe('pbjs.getEncryptedEidsForSource', () => {
        beforeEach(() => {
          init(config);
          setSubmoduleRegistry([sharedIdSystemSubmodule]);
          config.setConfig({
<<<<<<< HEAD
			  userSync: {
              syncDelay: 0,
              userIds: [
				  {
                  'name': 'sharedId',
                  'storage': {
					  'type': 'cookie',
					  'name': '_pubcid',
					  'expires': 365
                  }
				  },
				  {
                  'name': 'pubcid.org'
				  }
              ]
			  },
          });
          const encrypt = false;
          (getGlobal()).getEncryptedEidsForSource(signalSources[0], encrypt).then((data) => {
			  let users = (getGlobal()).getUserIdsAsEids();
			  expect(data).to.equal(users[0].uids[0].id);
			  done();
          }).catch(done);
=======
            userSync: {
              auctionDelay: 10,
              userIds: [{
                name: 'pubCommonId', value: {'pubcid': '11111'}
              }]
            }
          });
>>>>>>> d406c6e2
        });

        it('should return the string base64 encryption if encryption is true', (done) => {
          const encrypt = true;
          (getGlobal()).getEncryptedEidsForSource(signalSources[0], encrypt).then((result) => {
			  expect(result.startsWith('1||')).to.true;
			  done();
          }).catch(done);
        });

        it('pbjs.getEncryptedEidsForSource should return string if custom function is defined', () => {
          const getCustomSignal = () => {
			  return '{"keywords":["tech","auto"]}';
          }
          const expectedString = '1||eyJrZXl3b3JkcyI6WyJ0ZWNoIiwiYXV0byJdfQ==';
          const encrypt = false;
          const source = 'pubmatic.com';
<<<<<<< HEAD
          (getGlobal()).getEncryptedEidsForSource(source, encrypt, getCustomSignal).then((result) => {
			  expect(result).to.equal(expectedString);
			  done();
          }).catch(done);
=======
          return (getGlobal()).getEncryptedEidsForSource(source, encrypt, getCustomSignal).then((result) => {
            expect(result).to.equal(expectedString);
          });
>>>>>>> d406c6e2
        });
      });

<<<<<<< HEAD
        it('pbjs.getUserIdsAsEidBySource', () => {
          const users = {
			  'source': 'pubcid.org',
			  'uids': [
              {
				  'id': '11111',
				  'atype': 1
              }
			  ]
          }
          setSubmoduleRegistry([sharedIdSystemSubmodule, amxIdSubmodule]);
          init(config);
          config.setConfig({
			  userSync: {
              syncDelay: 0,
              userIds: [{
				  name: 'pubCommonId', value: {'pubcid': '11111'}
              }, {
				  name: 'amxId', value: {'amxId': 'amx-id-value-amx-id-value-amx-id-value'}
              }]
			  }
          });
          expect(typeof (getGlobal()).getUserIdsAsEidBySource).to.equal('function');
          expect((getGlobal()).getUserIdsAsEidBySource(signalSources[0])).to.deep.equal(users);
        });
	  })
    });

    describe('Handle SSO Login', function() {
      var dummyGoogleUserObject = { 'getBasicProfile': getBasicProfile };
      let sandbox;
      let auctionSpy;
      let adUnits;

      function getEmail() {
		  return 'abc@def.com';
      }
      function getBasicProfile() {
		  return { 'getEmail': getEmail }
      }
      beforeEach(function () {
		  (getGlobal()).setUserIdentities({});
		  window.PWT = window.PWT || {};
		  // sinon.stub($$PREBID_GLOBAL$$, 'refreshUserIds');
		  window.PWT.ssoEnabled = true;
		  sandbox = sinon.createSandbox();
		  adUnits = [getAdUnitMock()];
		  auctionSpy = sandbox.spy();
      });

      afterEach(function() {
		  // $$PREBID_GLOBAL$$.refreshUserIds.restore();
		  // $$PREBID_GLOBAL$$.requestBids.removeAll();
		  config.resetConfig();
      });

      xit('Email hashes are not stored in userIdentities Object on SSO login if ssoEnabled is false', function () {
		  window.PWT.ssoEnabled = false;

		  expect(typeof (getGlobal()).onSSOLogin).to.equal('function');
		  getGlobal().onSSOLogin({'provider': 'google', 'googleUserObject': dummyGoogleUserObject});
		  expect((getGlobal()).getUserIdentities().emailHash).to.not.exist;
      });

      xit('Email hashes are stored in userIdentities Object on SSO login if ssoEnabled is true', function () {
		  expect(typeof (getGlobal()).onSSOLogin).to.equal('function');
		  getGlobal().onSSOLogin({'provider': 'google', 'googleUserObject': dummyGoogleUserObject});
		  expect((getGlobal()).getUserIdentities().emailHash).to.exist;
      });

      xit('Publisher provided emails are stored in userIdentities.pubProvidedEmailHash if available', function() {
		  getGlobal().setUserIdentities({'pubProvidedEmail': 'abc@xyz.com'});
		  expect(getGlobal().getUserIdentities().pubProvidedEmailHash).to.exist;
      });

      xit('should return encoded string with email hash and userid in id5 format', function() {
		  var emailHashes = {
          'MD5': '1edeb32aa0ab4b329a41b431050dcf26',
          'SHA1': '5acb6964c743eff1d4f51b8d57abddc11438e8eb',
          'SHA256': '722b8c12e7991f0ebbcc2d7caebe8e12479d26d5dd9cb37f442a55ddc190817a'
		  };
		  var outputString = 'MT03MjJiOGMxMmU3OTkxZjBlYmJjYzJkN2NhZWJlOGUxMjQ3OWQyNmQ1ZGQ5Y2IzN2Y0NDJhNTVkZGMxOTA4MTdhJjU9WVdKalpERXlNelE9';
		  var encodedString = getRawPDString(emailHashes, 'abcd1234');
		  expect(encodedString).to.equal(outputString);
      });

      xit('should return encoded string with only email hash if userID is not available', function() {
		  var emailHashes = {
          'MD5': '1edeb32aa0ab4b329a41b431050dcf26',
          'SHA1': '5acb6964c743eff1d4f51b8d57abddc11438e8eb',
          'SHA256': '722b8c12e7991f0ebbcc2d7caebe8e12479d26d5dd9cb37f442a55ddc190817a'
		  };
		  var outputString = 'MT03MjJiOGMxMmU3OTkxZjBlYmJjYzJkN2NhZWJlOGUxMjQ3OWQyNmQ1ZGQ5Y2IzN2Y0NDJhNTVkZGMxOTA4MTdh';
		  var encodedString = getRawPDString(emailHashes, undefined);
		  expect(encodedString).to.equal(outputString);
      });

      xit('should set the pd param for id5id if id5id module is configured and pd string is available', function() {
		  var pdString = 'MT03MjJiOGMxMmU3OTkxZjBlYmJjYzJkN2NhZWJlOGUxMjQ3OWQyNmQ1ZGQ5Y2IzN2Y0NDJhNTVkZGMxOTA4MTdh';
		  var moduleToUpdate = {
          'name': 'id5Id',
          'params':
			{
			  'partner': 173,
			  'provider': 'pubmatic-identity-hub'
			},
          'storage':
			{
			  'type': 'cookie',
			  'name': '_myUnifiedId',
			  'expires': '1825'
			}
		  };
		  getGlobal().setUserIdentities(
          {
			  'emailHash': {
              'MD5': '1edeb32aa0ab4b329a41b431050dcf26',
              'SHA1': '5acb6964c743eff1d4f51b8d57abddc11438e8eb',
              'SHA256': '722b8c12e7991f0ebbcc2d7caebe8e12479d26d5dd9cb37f442a55ddc190817a'
			  }
          }
		  );
		  updateModuleParams(moduleToUpdate);
		  expect(moduleToUpdate.params.pd).to.exist;
		  expect(moduleToUpdate.params.pd).to.equal(pdString);
      });

      xit('should set the e param for publink if publink module is configured and email hashes are available', function() {
		  var emailHash = '1edeb32aa0ab4b329a41b431050dcf26';
		  var moduleToUpdate = {
          name: 'publinkId',
          storage: {
			  name: 'pbjs_publink',
			  type: 'cookie',
			  expires: 30
          },
          params: {
			  site_id: '214393',
			  api_key: '061065f4-4835-40f4-936e-74e0f3af59b5'
          }
		  };

		  getGlobal().setUserIdentities(
          {
			  'emailHash': {
              'MD5': '1edeb32aa0ab4b329a41b431050dcf26',
              'SHA256': '722b8c12e7991f0ebbcc2d7caebe8e12479d26d5dd9cb37f442a55ddc190817a'
			  }
          }
		  );
		  updateModuleParams(moduleToUpdate);
		  expect(moduleToUpdate.params.e).to.exist;
		  expect(moduleToUpdate.params.e).to.equal(emailHash);
      });
    });
=======
      it('pbjs.getUserIdsAsEidBySource', (done) => {
        const users = {
          'source': 'pubcid.org',
          'uids': [
            {
              'id': '11111',
              'atype': 1
            }
          ]
        }
        init(config);
        setSubmoduleRegistry([sharedIdSystemSubmodule, amxIdSubmodule]);
        config.setConfig({
          userSync: {
            auctionDelay: 10,
            userIds: [{
              name: 'pubCommonId', value: {'pubcid': '11111'}
            }, {
              name: 'amxId', value: {'amxId': 'amx-id-value-amx-id-value-amx-id-value'}
            }]
          }
        });
        expect(typeof (getGlobal()).getUserIdsAsEidBySource).to.equal('function');
        (getGlobal()).getUserIdsAsync().then(() => {
          expect(getGlobal().getUserIdsAsEidBySource(signalSources[0])).to.deep.equal(users);
          done();
        });
      });
    })
>>>>>>> d406c6e2
  });
});<|MERGE_RESOLUTION|>--- conflicted
+++ resolved
@@ -2147,148 +2147,6 @@
         }, {adUnits});
       });
 
-<<<<<<< HEAD
-      it('test hook when pubCommonId, unifiedId, id5Id, britepoolId, dmdId, intentIqId, zeotapIdPlus, criteo, netId, hadronId, UID 2.0, admixerId, kpuid and mwOpenLinkId have their modules added before and after init', function (done) {
-        coreStorage.setCookie('pubcid', 'testpubcid', (new Date(Date.now() + 5000).toUTCString()));
-        coreStorage.setCookie('unifiedid', JSON.stringify({'TDID': 'cookie-value-add-module-variations'}), new Date(Date.now() + 5000).toUTCString());
-        coreStorage.setCookie('id5id', JSON.stringify({'universal_uid': 'testid5id'}), (new Date(Date.now() + 5000).toUTCString()));
-        coreStorage.setCookie('idl_env', 'AiGNC8Z5ONyZKSpIPf', new Date(Date.now() + 5000).toUTCString());
-        coreStorage.setCookie('britepoolid', JSON.stringify({'primaryBPID': 'testbritepoolid'}), (new Date(Date.now() + 5000).toUTCString()));
-        coreStorage.setCookie('netId', JSON.stringify({'netId': 'testnetId'}), (new Date(Date.now() + 5000).toUTCString()));
-        coreStorage.setCookie('intentIqId', 'testintentIqId', (new Date(Date.now() + 5000).toUTCString()));
-        coreStorage.setCookie('IDP', btoa(JSON.stringify('zeotapId')), (new Date(Date.now() + 5000).toUTCString()));
-        coreStorage.setCookie('hadronId', JSON.stringify({'hadronId': 'testHadronId'}), (new Date(Date.now() + 5000).toUTCString()));
-        coreStorage.setCookie('dmdId', 'testdmdId', (new Date(Date.now() + 5000).toUTCString()));
-        coreStorage.setCookie('storage_criteo', JSON.stringify({'criteoId': 'test_bidid'}), (new Date(Date.now() + 5000).toUTCString()));
-        coreStorage.setCookie('mwol', JSON.stringify({eid: 'XX-YY-ZZ-123'}), (new Date(Date.now() + 5000).toUTCString()));
-        coreStorage.setCookie('uid2id', 'Sample_AD_Token', (new Date(Date.now() + 5000).toUTCString()));
-        coreStorage.setCookie('admixerId', 'testadmixerId', (new Date(Date.now() + 5000).toUTCString()));
-        coreStorage.setCookie('deepintentId', 'testdeepintentId', (new Date(Date.now() + 5000).toUTCString()));
-        coreStorage.setCookie('kpuid', 'KINESSO_ID', (new Date(Date.now() + 5000).toUTCString()));
-
-        setSubmoduleRegistry([]);
-
-        // attaching before init
-        attachIdSystem(sharedIdSystemSubmodule);
-
-        init(config);
-
-        // attaching after init
-        attachIdSystem(unifiedIdSubmodule);
-        attachIdSystem(id5IdSubmodule);
-        attachIdSystem(identityLinkSubmodule);
-        attachIdSystem(britepoolIdSubmodule);
-        attachIdSystem(netIdSubmodule);
-        attachIdSystem(intentIqIdSubmodule);
-        attachIdSystem(zeotapIdPlusSubmodule);
-        attachIdSystem(hadronIdSubmodule);
-        attachIdSystem(dmdIdSubmodule);
-        attachIdSystem(criteoIdSubmodule);
-        attachIdSystem(mwOpenLinkIdSubModule);
-        attachIdSystem(tapadIdSubmodule);
-        attachIdSystem(uid2IdSubmodule);
-        attachIdSystem(admixerIdSubmodule);
-        attachIdSystem(deepintentDpesSubmodule);
-        attachIdSystem(kinessoIdSubmodule);
-
-        config.setConfig(getConfigMock(['pubCommonId', 'pubcid', 'cookie'],
-          ['unifiedId', 'unifiedid', 'cookie'],
-          ['id5Id', 'id5id', 'cookie'],
-          ['identityLink', 'idl_env', 'cookie'],
-          ['britepoolId', 'britepoolid', 'cookie'],
-          ['netId', 'netId', 'cookie'],
-          ['intentIqId', 'intentIqId', 'cookie'],
-          ['zeotapIdPlus', 'IDP', 'cookie'],
-          ['hadronId', 'hadronId', 'cookie'],
-          ['dmdId', 'dmdId', 'cookie'],
-          ['criteo', 'storage_criteo', 'cookie'],
-          ['mwOpenLinkId', 'mwol', 'cookie'],
-          ['tapadId', 'tapad_id', 'cookie'],
-          ['uid2', 'uid2id', 'cookie'],
-          ['admixerId', 'admixerId', 'cookie'],
-          ['deepintentId', 'deepintentId', 'cookie'],
-          ['kpuid', 'kpuid', 'cookie']));
-
-        requestBidsHook(function () {
-          adUnits.forEach(unit => {
-            unit.bids.forEach(bid => {
-              // verify that the PubCommonId id data was copied to bid
-              expect(bid).to.have.deep.nested.property('userId.pubcid');
-              expect(bid.userId.pubcid).to.equal('testpubcid');
-              // also check that UnifiedId id data was copied to bid
-              expect(bid).to.have.deep.nested.property('userId.tdid');
-              expect(bid.userId.tdid).to.equal('cookie-value-add-module-variations');
-              // also check that Id5Id id data was copied to bid
-              expect(bid).to.have.deep.nested.property('userId.id5id.uid');
-              expect(bid.userId.id5id.uid).to.equal('testid5id');
-              // also check that identityLink id data was copied to bid
-              expect(bid).to.have.deep.nested.property('userId.idl_env');
-              expect(bid.userId.idl_env).to.equal('AiGNC8Z5ONyZKSpIPf');
-              // also check that britepoolId id data was copied to bid
-              expect(bid).to.have.deep.nested.property('userId.britepoolid');
-              expect(bid.userId.britepoolid).to.equal('testbritepoolid');
-              // also check that britepoolId id data was copied to bid
-              expect(bid).to.have.deep.nested.property('userId.netId');
-              expect(bid.userId.netId).to.equal('testnetId');
-              // also check that intentIqId id data was copied to bid
-              expect(bid).to.have.deep.nested.property('userId.intentIqId');
-              expect(bid.userId.intentIqId).to.equal('testintentIqId');
-
-              // also check that zeotapIdPlus id data was copied to bid
-              expect(bid).to.have.deep.nested.property('userId.IDP');
-              expect(bid.userId.IDP).to.equal('zeotapId');
-              // also check that hadronId id data was copied to bid
-              expect(bid).to.have.deep.nested.property('userId.hadronId');
-              expect(bid.userId.hadronId).to.equal('testHadronId');
-              // also check that dmdId id data was copied to bid
-              expect(bid).to.have.deep.nested.property('userId.dmdId');
-              expect(bid.userId.dmdId).to.equal('testdmdId');
-
-              // also check that criteo id data was copied to bid
-              expect(bid).to.have.deep.nested.property('userId.criteoId');
-              expect(bid.userId.criteoId).to.equal('test_bidid');
-
-              // also check that mwOpenLink id data was copied to bid
-              expect(bid).to.have.deep.nested.property('userId.mwOpenLinkId');
-              expect(bid.userId.mwOpenLinkId).to.equal('XX-YY-ZZ-123')
-              expect(bid.userId.uid2).to.deep.equal({
-                id: 'Sample_AD_Token'
-              });
-
-              // also check that admixerId id data was copied to bid
-              expect(bid).to.have.deep.nested.property('userId.admixerId');
-              expect(bid.userId.admixerId).to.equal('testadmixerId');
-              // also check that deepintentId was copied to bid
-              expect(bid).to.have.deep.nested.property('userId.deepintentId');
-              expect(bid.userId.deepintentId).to.equal('testdeepintentId');
-              expect(bid).to.have.deep.nested.property('userId.kpuid');
-              expect(bid.userId.kpuid).to.equal('KINESSO_ID');
-
-              expect(bid.userIdAsEids.length).to.equal(14);
-            });
-          });
-          coreStorage.setCookie('pubcid', '', EXPIRED_COOKIE_DATE);
-          coreStorage.setCookie('unifiedid', '', EXPIRED_COOKIE_DATE);
-          coreStorage.setCookie('id5id', '', EXPIRED_COOKIE_DATE);
-          coreStorage.setCookie('idl_env', '', EXPIRED_COOKIE_DATE);
-          coreStorage.setCookie('britepoolid', '', EXPIRED_COOKIE_DATE);
-          coreStorage.setCookie('netId', '', EXPIRED_COOKIE_DATE);
-          coreStorage.setCookie('intentIqId', '', EXPIRED_COOKIE_DATE);
-          coreStorage.setCookie('IDP', '', EXPIRED_COOKIE_DATE);
-          coreStorage.setCookie('hadronId', '', EXPIRED_COOKIE_DATE);
-          coreStorage.setCookie('dmdId', '', EXPIRED_COOKIE_DATE);
-          coreStorage.setCookie('storage_criteo', '', EXPIRED_COOKIE_DATE);
-          coreStorage.setCookie('mwol', '', EXPIRED_COOKIE_DATE);
-          coreStorage.setCookie('uid2id', '', EXPIRED_COOKIE_DATE);
-          coreStorage.setCookie('admixerId', '', EXPIRED_COOKIE_DATE);
-          coreStorage.setCookie('deepintentId', '', EXPIRED_COOKIE_DATE);
-          coreStorage.setCookie('kpuid', EXPIRED_COOKIE_DATE);
-          done();
-        }, {adUnits});
-      });
-
-=======
->>>>>>> d406c6e2
       it('test hook from UID2 cookie', function (done) {
         coreStorage.setCookie('uid2id', 'Sample_AD_Token', (new Date(Date.now() + 5000).toUTCString()));
 
@@ -2496,16 +2354,12 @@
         delete window.__tcfapi;
       });
 
-<<<<<<< HEAD
-      xit('pubcid callback with url', function () {
-=======
       function endAuction() {
         events.emit(CONSTANTS.EVENTS.AUCTION_END, {});
         return new Promise((resolve) => setTimeout(resolve));
       }
 
       it('pubcid callback with url', function () {
->>>>>>> d406c6e2
         let adUnits = [getAdUnitMock()];
         let innerAdUnits;
         let customCfg = getConfigMock(['pubCommonId', 'pubcid', 'cookie']);
@@ -2831,7 +2685,6 @@
           init(config);
           setSubmoduleRegistry([sharedIdSystemSubmodule]);
           config.setConfig({
-<<<<<<< HEAD
 			  userSync: {
               syncDelay: 0,
               userIds: [
@@ -2855,15 +2708,6 @@
 			  expect(data).to.equal(users[0].uids[0].id);
 			  done();
           }).catch(done);
-=======
-            userSync: {
-              auctionDelay: 10,
-              userIds: [{
-                name: 'pubCommonId', value: {'pubcid': '11111'}
-              }]
-            }
-          });
->>>>>>> d406c6e2
         });
 
         it('should return the string base64 encryption if encryption is true', (done) => {
@@ -2874,27 +2718,20 @@
           }).catch(done);
         });
 
-        it('pbjs.getEncryptedEidsForSource should return string if custom function is defined', () => {
+        it('pbjs.getEncryptedEidsForSource should return string if custom function is defined', (done) => {
           const getCustomSignal = () => {
 			  return '{"keywords":["tech","auto"]}';
           }
           const expectedString = '1||eyJrZXl3b3JkcyI6WyJ0ZWNoIiwiYXV0byJdfQ==';
           const encrypt = false;
           const source = 'pubmatic.com';
-<<<<<<< HEAD
           (getGlobal()).getEncryptedEidsForSource(source, encrypt, getCustomSignal).then((result) => {
 			  expect(result).to.equal(expectedString);
 			  done();
           }).catch(done);
-=======
-          return (getGlobal()).getEncryptedEidsForSource(source, encrypt, getCustomSignal).then((result) => {
-            expect(result).to.equal(expectedString);
-          });
->>>>>>> d406c6e2
-        });
-      });
-
-<<<<<<< HEAD
+        });
+      });
+
         it('pbjs.getUserIdsAsEidBySource', () => {
           const users = {
 			  'source': 'pubcid.org',
@@ -3050,36 +2887,5 @@
 		  expect(moduleToUpdate.params.e).to.equal(emailHash);
       });
     });
-=======
-      it('pbjs.getUserIdsAsEidBySource', (done) => {
-        const users = {
-          'source': 'pubcid.org',
-          'uids': [
-            {
-              'id': '11111',
-              'atype': 1
-            }
-          ]
-        }
-        init(config);
-        setSubmoduleRegistry([sharedIdSystemSubmodule, amxIdSubmodule]);
-        config.setConfig({
-          userSync: {
-            auctionDelay: 10,
-            userIds: [{
-              name: 'pubCommonId', value: {'pubcid': '11111'}
-            }, {
-              name: 'amxId', value: {'amxId': 'amx-id-value-amx-id-value-amx-id-value'}
-            }]
-          }
-        });
-        expect(typeof (getGlobal()).getUserIdsAsEidBySource).to.equal('function');
-        (getGlobal()).getUserIdsAsync().then(() => {
-          expect(getGlobal().getUserIdsAsEidBySource(signalSources[0])).to.deep.equal(users);
-          done();
-        });
-      });
-    })
->>>>>>> d406c6e2
   });
 });