--- conflicted
+++ resolved
@@ -1529,7 +1529,6 @@
                 source: 'hcn.health',
                 uids: [{id: 'testdmdId', atype: 3}]
               });
-<<<<<<< HEAD
             });
           });
           coreStorage.setCookie('dmdId', '', EXPIRED_COOKIE_DATE);
@@ -1561,7 +1560,7 @@
         }, {adUnits});
       });
 
-      xit('test hook from intentIqId cookies', function (done) {
+      it('test hook from intentIqId cookies', function (done) {
         // simulate existing browser local storage values
         coreStorage.setCookie('intentIqId', 'abcdefghijk', (new Date(Date.now() + 5000).toUTCString()));
 
@@ -1581,16 +1580,10 @@
             });
           });
           coreStorage.setCookie('intentIqId', '', EXPIRED_COOKIE_DATE);
-=======
-            });
-          });
-          coreStorage.setCookie('dmdId', '', EXPIRED_COOKIE_DATE);
->>>>>>> a0a72f7a
-          done();
-        }, {adUnits});
-      });
-
-<<<<<<< HEAD
+          done();
+        }, {adUnits});
+      });
+
       it('test hook from haloId html5', function (done) {
         // simulate existing browser local storage values
         localStorage.setItem('haloId', JSON.stringify({'haloId': 'random-ls-identifier'}));
@@ -1599,20 +1592,10 @@
         setSubmoduleRegistry([haloIdSubmodule]);
         init(config);
         config.setConfig(getConfigMock(['haloId', 'haloId', 'html5']));
-=======
-      it('test hook from netId cookies', function (done) {
-        // simulate existing browser local storage values
-        coreStorage.setCookie('netId', JSON.stringify({'netId': 'fH5A3n2O8_CZZyPoJVD-eabc6ECb7jhxCicsds7qSg'}), (new Date(Date.now() + 5000).toUTCString()));
-
-        setSubmoduleRegistry([netIdSubmodule]);
-        init(config);
-        config.setConfig(getConfigMock(['netId', 'netId', 'cookie']));
->>>>>>> a0a72f7a
-
-        requestBidsHook(function () {
-          adUnits.forEach(unit => {
-            unit.bids.forEach(bid => {
-<<<<<<< HEAD
+
+        requestBidsHook(function () {
+          adUnits.forEach(unit => {
+            unit.bids.forEach(bid => {
               expect(bid).to.have.deep.nested.property('userId.haloId');
               expect(bid.userId.haloId).to.equal('random-ls-identifier');
               expect(bid.userIdAsEids[0]).to.deep.equal({
@@ -1623,22 +1606,10 @@
           });
           localStorage.removeItem('haloId');
           localStorage.removeItem('haloId_exp', '');
-=======
-              expect(bid).to.have.deep.nested.property('userId.netId');
-              expect(bid.userId.netId).to.equal('fH5A3n2O8_CZZyPoJVD-eabc6ECb7jhxCicsds7qSg');
-              expect(bid.userIdAsEids[0]).to.deep.equal({
-                source: 'netid.de',
-                uids: [{id: 'fH5A3n2O8_CZZyPoJVD-eabc6ECb7jhxCicsds7qSg', atype: 1}]
-              });
-            });
-          });
-          coreStorage.setCookie('netId', '', EXPIRED_COOKIE_DATE);
->>>>>>> a0a72f7a
-          done();
-        }, {adUnits});
-      });
-
-<<<<<<< HEAD
+          done();
+        }, {adUnits});
+      });
+
       it('test hook from merkleId cookies', function (done) {
         // simulate existing browser local storage values
         coreStorage.setCookie('merkleId', JSON.stringify({'pam_id': {'id': 'testmerkleId', 'keyID': 1}}), (new Date(Date.now() + 5000).toUTCString()));
@@ -1646,20 +1617,10 @@
         setSubmoduleRegistry([merkleIdSubmodule]);
         init(config);
         config.setConfig(getConfigMock(['merkleId', 'merkleId', 'cookie']));
-=======
-      it('test hook from intentIqId cookies', function (done) {
-        // simulate existing browser local storage values
-        coreStorage.setCookie('intentIqId', 'abcdefghijk', (new Date(Date.now() + 5000).toUTCString()));
-
-        setSubmoduleRegistry([intentIqIdSubmodule]);
-        init(config);
-        config.setConfig(getConfigMock(['intentIqId', 'intentIqId', 'cookie']));
->>>>>>> a0a72f7a
-
-        requestBidsHook(function () {
-          adUnits.forEach(unit => {
-            unit.bids.forEach(bid => {
-<<<<<<< HEAD
+
+        requestBidsHook(function () {
+          adUnits.forEach(unit => {
+            unit.bids.forEach(bid => {
               expect(bid).to.have.deep.nested.property('userId.merkleId');
               expect(bid.userId.merkleId).to.deep.equal({'id': 'testmerkleId', 'keyID': 1});
               expect(bid.userIdAsEids[0]).to.deep.equal({
@@ -1669,44 +1630,21 @@
             });
           });
           coreStorage.setCookie('merkleId', '', EXPIRED_COOKIE_DATE);
-=======
-              expect(bid).to.have.deep.nested.property('userId.intentIqId');
-              expect(bid.userId.intentIqId).to.equal('abcdefghijk');
-              expect(bid.userIdAsEids[0]).to.deep.equal({
-                source: 'intentiq.com',
-                uids: [{id: 'abcdefghijk', atype: 1}]
-              });
-            });
-          });
-          coreStorage.setCookie('intentIqId', '', EXPIRED_COOKIE_DATE);
->>>>>>> a0a72f7a
-          done();
-        }, {adUnits});
-      });
-
-<<<<<<< HEAD
-      xit('test hook from zeotapIdPlus cookies', function (done) {
+          done();
+        }, {adUnits});
+      });
+
+      it('test hook from zeotapIdPlus cookies', function (done) {
         // simulate existing browser local storage values
         coreStorage.setCookie('IDP', btoa(JSON.stringify('abcdefghijk')), (new Date(Date.now() + 5000).toUTCString()));
 
         setSubmoduleRegistry([zeotapIdPlusSubmodule]);
         init(config);
         config.setConfig(getConfigMock(['zeotapIdPlus', 'IDP', 'cookie']));
-=======
-      it('test hook from haloId html5', function (done) {
-        // simulate existing browser local storage values
-        localStorage.setItem('haloId', JSON.stringify({'haloId': 'random-ls-identifier'}));
-        localStorage.setItem('haloId_exp', '');
-
-        setSubmoduleRegistry([haloIdSubmodule]);
-        init(config);
-        config.setConfig(getConfigMock(['haloId', 'haloId', 'html5']));
->>>>>>> a0a72f7a
-
-        requestBidsHook(function () {
-          adUnits.forEach(unit => {
-            unit.bids.forEach(bid => {
-<<<<<<< HEAD
+
+        requestBidsHook(function () {
+          adUnits.forEach(unit => {
+            unit.bids.forEach(bid => {
               expect(bid).to.have.deep.nested.property('userId.IDP');
               expect(bid.userId.IDP).to.equal('abcdefghijk');
               expect(bid.userIdAsEids[0]).to.deep.equal({
@@ -1716,23 +1654,10 @@
             });
           });
           coreStorage.setCookie('IDP', '', EXPIRED_COOKIE_DATE);
-=======
-              expect(bid).to.have.deep.nested.property('userId.haloId');
-              expect(bid.userId.haloId).to.equal('random-ls-identifier');
-              expect(bid.userIdAsEids[0]).to.deep.equal({
-                source: 'audigent.com',
-                uids: [{id: 'random-ls-identifier', atype: 1}]
-              });
-            });
-          });
-          localStorage.removeItem('haloId');
-          localStorage.removeItem('haloId_exp', '');
->>>>>>> a0a72f7a
-          done();
-        }, {adUnits});
-      });
-
-<<<<<<< HEAD
+          done();
+        }, {adUnits});
+      });
+
       it('test hook from mwOpenLinkId cookies', function (done) {
         // simulate existing browser local storage values
         coreStorage.setCookie('mwol', JSON.stringify({eid: 'XX-YY-ZZ-123'}), (new Date(Date.now() + 5000).toUTCString()));
@@ -1740,20 +1665,10 @@
         setSubmoduleRegistry([mwOpenLinkIdSubModule]);
         init(config);
         config.setConfig(getConfigMock(['mwOpenLinkId', 'mwol', 'cookie']));
-=======
-      it('test hook from merkleId cookies', function (done) {
-        // simulate existing browser local storage values
-        coreStorage.setCookie('merkleId', JSON.stringify({'pam_id': {'id': 'testmerkleId', 'keyID': 1}}), (new Date(Date.now() + 5000).toUTCString()));
-
-        setSubmoduleRegistry([merkleIdSubmodule]);
-        init(config);
-        config.setConfig(getConfigMock(['merkleId', 'merkleId', 'cookie']));
->>>>>>> a0a72f7a
-
-        requestBidsHook(function () {
-          adUnits.forEach(unit => {
-            unit.bids.forEach(bid => {
-<<<<<<< HEAD
+
+        requestBidsHook(function () {
+          adUnits.forEach(unit => {
+            unit.bids.forEach(bid => {
               expect(bid).to.have.deep.nested.property('userId.mwOpenLinkId');
               expect(bid.userId.mwOpenLinkId).to.equal('XX-YY-ZZ-123');
             });
@@ -1806,22 +1721,10 @@
             });
           });
           coreStorage.setCookie('admixerId', '', EXPIRED_COOKIE_DATE);
-=======
-              expect(bid).to.have.deep.nested.property('userId.merkleId');
-              expect(bid.userId.merkleId).to.deep.equal({'id': 'testmerkleId', 'keyID': 1});
-              expect(bid.userIdAsEids[0]).to.deep.equal({
-                source: 'merkleinc.com',
-                uids: [{id: 'testmerkleId', atype: 3, ext: {keyID: 1}}]
-              });
-            });
-          });
-          coreStorage.setCookie('merkleId', '', EXPIRED_COOKIE_DATE);
->>>>>>> a0a72f7a
-          done();
-        }, {adUnits});
-      });
-
-<<<<<<< HEAD
+          done();
+        }, {adUnits});
+      });
+
       it('test hook from deepintentId cookies', function (done) {
         // simulate existing browser local storage values
         coreStorage.setCookie('deepintentId', 'testdeepintentId', (new Date(Date.now() + 5000).toUTCString()));
@@ -1829,20 +1732,10 @@
         setSubmoduleRegistry([deepintentDpesSubmodule]);
         init(config);
         config.setConfig(getConfigMock(['deepintentId', 'deepintentId', 'cookie']));
-=======
-      it('test hook from zeotapIdPlus cookies', function (done) {
-        // simulate existing browser local storage values
-        coreStorage.setCookie('IDP', btoa(JSON.stringify('abcdefghijk')), (new Date(Date.now() + 5000).toUTCString()));
-
-        setSubmoduleRegistry([zeotapIdPlusSubmodule]);
-        init(config);
-        config.setConfig(getConfigMock(['zeotapIdPlus', 'IDP', 'cookie']));
->>>>>>> a0a72f7a
-
-        requestBidsHook(function () {
-          adUnits.forEach(unit => {
-            unit.bids.forEach(bid => {
-<<<<<<< HEAD
+
+        requestBidsHook(function () {
+          adUnits.forEach(unit => {
+            unit.bids.forEach(bid => {
               expect(bid).to.have.deep.nested.property('userId.deepintentId');
               expect(bid.userId.deepintentId).to.deep.equal('testdeepintentId');
               expect(bid.userIdAsEids[0]).to.deep.equal({
@@ -1978,7 +1871,7 @@
               expect(bid).to.have.deep.nested.property('userId.kpuid');
               expect(bid.userId.kpuid).to.equal('KINESSO_ID');
 
-              expect(bid.userIdAsEids.length).to.equal(15);
+              expect(bid.userIdAsEids.length).to.equal(17);
             });
           });
           coreStorage.setCookie('pubcid', '', EXPIRED_COOKIE_DATE);
@@ -2119,7 +2012,7 @@
               expect(bid).to.have.deep.nested.property('userId.kpuid');
               expect(bid.userId.kpuid).to.equal('KINESSO_ID');
 
-              expect(bid.userIdAsEids.length).to.equal(14);
+              expect(bid.userIdAsEids.length).to.equal(16);
             });
           });
           coreStorage.setCookie('pubcid', '', EXPIRED_COOKIE_DATE);
@@ -2138,42 +2031,10 @@
           coreStorage.setCookie('admixerId', '', EXPIRED_COOKIE_DATE);
           coreStorage.setCookie('deepintentId', '', EXPIRED_COOKIE_DATE);
           coreStorage.setCookie('kpuid', EXPIRED_COOKIE_DATE);
-=======
-              expect(bid).to.have.deep.nested.property('userId.IDP');
-              expect(bid.userId.IDP).to.equal('abcdefghijk');
-              expect(bid.userIdAsEids[0]).to.deep.equal({
-                source: 'zeotap.com',
-                uids: [{id: 'abcdefghijk', atype: 1}]
-              });
-            });
-          });
-          coreStorage.setCookie('IDP', '', EXPIRED_COOKIE_DATE);
-          done();
-        }, {adUnits});
-      });
-
-      it('test hook from mwOpenLinkId cookies', function (done) {
-        // simulate existing browser local storage values
-        coreStorage.setCookie('mwol', JSON.stringify({eid: 'XX-YY-ZZ-123'}), (new Date(Date.now() + 5000).toUTCString()));
-
-        setSubmoduleRegistry([mwOpenLinkIdSubModule]);
-        init(config);
-        config.setConfig(getConfigMock(['mwOpenLinkId', 'mwol', 'cookie']));
-
-        requestBidsHook(function () {
-          adUnits.forEach(unit => {
-            unit.bids.forEach(bid => {
-              expect(bid).to.have.deep.nested.property('userId.mwOpenLinkId');
-              expect(bid.userId.mwOpenLinkId).to.equal('XX-YY-ZZ-123');
-            });
-          });
-          coreStorage.setCookie('mwol', '', EXPIRED_COOKIE_DATE);
->>>>>>> a0a72f7a
-          done();
-        }, {adUnits});
-      });
-
-<<<<<<< HEAD
+          done();
+        }, {adUnits});
+      });
+
       it('test hook from UID2 cookie', function (done) {
         coreStorage.setCookie('uid2id', 'Sample_AD_Token', (new Date(Date.now() + 5000).toUTCString()));
 
@@ -2276,43 +2137,10 @@
             return {id: {'MOCKID': '1234'}};
           }
         });
-=======
-      it('test hook from admixerId html5', function (done) {
-        // simulate existing browser local storage values
-        localStorage.setItem('admixerId', 'testadmixerId');
-        localStorage.setItem('admixerId_exp', '');
-
-        setSubmoduleRegistry([admixerIdSubmodule]);
-        init(config);
-        config.setConfig(getConfigMock(['admixerId', 'admixerId', 'html5']));
-        requestBidsHook(function () {
-          adUnits.forEach(unit => {
-            unit.bids.forEach(bid => {
-              expect(bid).to.have.deep.nested.property('userId.admixerId');
-              expect(bid.userId.admixerId).to.equal('testadmixerId');
-              expect(bid.userIdAsEids[0]).to.deep.equal({
-                source: 'admixer.net',
-                uids: [{id: 'testadmixerId', atype: 3}]
-              });
-            });
-          });
-          localStorage.removeItem('admixerId');
-          done();
-        }, {adUnits});
-      });
-
-      it('test hook from admixerId cookie', function (done) {
-        coreStorage.setCookie('admixerId', 'testadmixerId', (new Date(Date.now() + 100000).toUTCString()));
-
-        setSubmoduleRegistry([admixerIdSubmodule]);
-        init(config);
-        config.setConfig(getConfigMock(['admixerId', 'admixerId', 'cookie']));
->>>>>>> a0a72f7a
-
-        requestBidsHook(function () {
-          adUnits.forEach(unit => {
-            unit.bids.forEach(bid => {
-<<<<<<< HEAD
+
+        requestBidsHook(function () {
+          adUnits.forEach(unit => {
+            unit.bids.forEach(bid => {
               // check PubCommonId id data was copied to bid
               expect(bid).to.have.deep.nested.property('userId.pubcid');
               expect(bid.userId.pubcid).to.equal('testpubcid');
@@ -2363,7 +2191,7 @@
 
               expect(bid).to.have.deep.nested.property('userId.kpuid');
               expect(bid.userId.kpuid).to.equal('KINESSO_ID');
-              expect(bid.userIdAsEids.length).to.equal(13);
+              expect(bid.userIdAsEids.length).to.equal(15);
             });
           });
           coreStorage.setCookie('pubcid', '', EXPIRED_COOKIE_DATE);
@@ -2407,7 +2235,7 @@
         delete window.__tcfapi;
       });
 
-      xit('pubcid callback with url', function () {
+      it('pubcid callback with url', function () {
         let adUnits = [getAdUnitMock()];
         let innerAdUnits;
         let customCfg = getConfigMock(['pubCommonId', 'pubcid', 'cookie']);
@@ -2425,7 +2253,7 @@
         expect(utils.triggerPixel.getCall(0).args[0]).to.include('/any/pubcid/url');
       });
 
-      xit('unifiedid callback with url', function () {
+      it('unifiedid callback with url', function () {
         let adUnits = [getAdUnitMock()];
         let innerAdUnits;
         let customCfg = getConfigMock(['unifiedId', 'unifiedid', 'cookie']);
@@ -2443,7 +2271,7 @@
         expect(server.requests[0].url).to.equal('/any/unifiedid/url');
       });
 
-      xit('unifiedid callback with partner', function () {
+      it('unifiedid callback with partner', function () {
         let adUnits = [getAdUnitMock()];
         let innerAdUnits;
         let customCfg = getConfigMock(['unifiedId', 'unifiedid', 'cookie']);
@@ -2648,716 +2476,6 @@
             consentString: 'abc',
             apiVersion: testConsentData.apiVersion
           });
-=======
-              expect(bid).to.have.deep.nested.property('userId.admixerId');
-              expect(bid.userId.admixerId).to.equal('testadmixerId');
-              expect(bid.userIdAsEids[0]).to.deep.equal({
-                source: 'admixer.net',
-                uids: [{id: 'testadmixerId', atype: 3}]
-              });
-            });
-          });
-          coreStorage.setCookie('admixerId', '', EXPIRED_COOKIE_DATE);
-          done();
-        }, {adUnits});
-      });
-
-      it('test hook from deepintentId cookies', function (done) {
-        // simulate existing browser local storage values
-        coreStorage.setCookie('deepintentId', 'testdeepintentId', (new Date(Date.now() + 5000).toUTCString()));
-
-        setSubmoduleRegistry([deepintentDpesSubmodule]);
-        init(config);
-        config.setConfig(getConfigMock(['deepintentId', 'deepintentId', 'cookie']));
-
-        requestBidsHook(function () {
-          adUnits.forEach(unit => {
-            unit.bids.forEach(bid => {
-              expect(bid).to.have.deep.nested.property('userId.deepintentId');
-              expect(bid.userId.deepintentId).to.deep.equal('testdeepintentId');
-              expect(bid.userIdAsEids[0]).to.deep.equal({
-                source: 'deepintent.com',
-                uids: [{id: 'testdeepintentId', atype: 3}]
-              });
-            });
-          });
-          coreStorage.setCookie('deepintentId', '', EXPIRED_COOKIE_DATE);
-          done();
-        }, {adUnits});
-      });
-
-      it('test hook from deepintentId html5', function (done) {
-        // simulate existing browser local storage values
-        localStorage.setItem('deepintentId', 'testdeepintentId');
-        localStorage.setItem('deepintentId_exp', '');
-
-        setSubmoduleRegistry([deepintentDpesSubmodule]);
-        init(config);
-        config.setConfig(getConfigMock(['deepintentId', 'deepintentId', 'html5']));
-        requestBidsHook(function () {
-          adUnits.forEach(unit => {
-            unit.bids.forEach(bid => {
-              expect(bid).to.have.deep.nested.property('userId.deepintentId');
-              expect(bid.userIdAsEids[0]).to.deep.equal({
-                source: 'deepintent.com',
-                uids: [{id: 'testdeepintentId', atype: 3}]
-              });
-            });
-          });
-          localStorage.removeItem('deepintentId');
-          done();
-        }, {adUnits});
-      });
-
-      it('test hook when pubCommonId, unifiedId, id5Id, identityLink, britepoolId, intentIqId, zeotapIdPlus, netId, haloId, Criteo, UID 2.0, admixerId, amxId, dmdId, kpuid and mwOpenLinkId have data to pass', function (done) {
-        coreStorage.setCookie('pubcid', 'testpubcid', (new Date(Date.now() + 5000).toUTCString()));
-        coreStorage.setCookie('unifiedid', JSON.stringify({'TDID': 'testunifiedid'}), (new Date(Date.now() + 5000).toUTCString()));
-        coreStorage.setCookie('id5id', JSON.stringify({'universal_uid': 'testid5id'}), (new Date(Date.now() + 5000).toUTCString()));
-        coreStorage.setCookie('idl_env', 'AiGNC8Z5ONyZKSpIPf', (new Date(Date.now() + 5000).toUTCString()));
-        coreStorage.setCookie('britepoolid', JSON.stringify({'primaryBPID': 'testbritepoolid'}), (new Date(Date.now() + 5000).toUTCString()));
-        coreStorage.setCookie('dmdId', 'testdmdId', (new Date(Date.now() + 5000).toUTCString()));
-        coreStorage.setCookie('netId', JSON.stringify({'netId': 'testnetId'}), (new Date(Date.now() + 5000).toUTCString()));
-        coreStorage.setCookie('intentIqId', 'testintentIqId', (new Date(Date.now() + 5000).toUTCString()));
-        coreStorage.setCookie('IDP', btoa(JSON.stringify('zeotapId')), (new Date(Date.now() + 5000).toUTCString()));
-        coreStorage.setCookie('haloId', JSON.stringify({'haloId': 'testHaloId'}), (new Date(Date.now() + 5000).toUTCString()));
-        coreStorage.setCookie('storage_criteo', JSON.stringify({'criteoId': 'test_bidid'}), (new Date(Date.now() + 5000).toUTCString()));
-        coreStorage.setCookie('mwol', JSON.stringify({eid: 'XX-YY-ZZ-123'}), (new Date(Date.now() + 5000).toUTCString()));
-        coreStorage.setCookie('uid2id', 'Sample_AD_Token', (new Date(Date.now() + 5000).toUTCString()));
-        coreStorage.setCookie('admixerId', 'testadmixerId', (new Date(Date.now() + 5000).toUTCString()));
-        coreStorage.setCookie('deepintentId', 'testdeepintentId', (new Date(Date.now() + 5000).toUTCString()));
-        coreStorage.setCookie('kpuid', 'KINESSO_ID', (new Date(Date.now() + 5000).toUTCString()));
-
-        // amxId only supports localStorage
-        localStorage.setItem('amxId', 'test_amxid_id');
-        localStorage.setItem('amxId_exp', (new Date(Date.now() + 5000)).toUTCString());
-
-        setSubmoduleRegistry([sharedIdSystemSubmodule, unifiedIdSubmodule, id5IdSubmodule, identityLinkSubmodule, britepoolIdSubmodule, netIdSubmodule, intentIqIdSubmodule, zeotapIdPlusSubmodule, haloIdSubmodule, criteoIdSubmodule, mwOpenLinkIdSubModule, tapadIdSubmodule, uid2IdSubmodule, admixerIdSubmodule, deepintentDpesSubmodule, dmdIdSubmodule, amxIdSubmodule, kinessoIdSubmodule]);
-        init(config);
-        config.setConfig(getConfigMock(['pubCommonId', 'pubcid', 'cookie'],
-          ['unifiedId', 'unifiedid', 'cookie'],
-          ['id5Id', 'id5id', 'cookie'],
-          ['identityLink', 'idl_env', 'cookie'],
-          ['britepoolId', 'britepoolid', 'cookie'],
-          ['dmdId', 'dmdId', 'cookie'],
-          ['netId', 'netId', 'cookie'],
-          ['intentIqId', 'intentIqId', 'cookie'],
-          ['zeotapIdPlus', 'IDP', 'cookie'],
-          ['haloId', 'haloId', 'cookie'],
-          ['criteo', 'storage_criteo', 'cookie'],
-          ['mwOpenLinkId', 'mwol', 'cookie'],
-          ['tapadId', 'tapad_id', 'cookie'],
-          ['uid2', 'uid2id', 'cookie'],
-          ['admixerId', 'admixerId', 'cookie'],
-          ['amxId', 'amxId', 'html5'],
-          ['deepintentId', 'deepintentId', 'cookie'],
-          ['kpuid', 'kpuid', 'cookie']));
-
-        requestBidsHook(function () {
-          adUnits.forEach(unit => {
-            unit.bids.forEach(bid => {
-              // verify that the PubCommonId id data was copied to bid
-              expect(bid).to.have.deep.nested.property('userId.pubcid');
-              expect(bid.userId.pubcid).to.equal('testpubcid');
-              // also check that UnifiedId id data was copied to bid
-              expect(bid).to.have.deep.nested.property('userId.tdid');
-              expect(bid.userId.tdid).to.equal('testunifiedid');
-              // also check that Id5Id id data was copied to bid
-              expect(bid).to.have.deep.nested.property('userId.id5id.uid');
-              expect(bid.userId.id5id.uid).to.equal('testid5id');
-              // check that identityLink id data was copied to bid
-              expect(bid).to.have.deep.nested.property('userId.idl_env');
-              expect(bid.userId.idl_env).to.equal('AiGNC8Z5ONyZKSpIPf');
-              // also check that britepoolId id data was copied to bid
-              expect(bid).to.have.deep.nested.property('userId.britepoolid');
-              expect(bid.userId.britepoolid).to.equal('testbritepoolid');
-              // also check that dmdID id was copied to bid
-              expect(bid).to.have.deep.nested.property('userId.dmdId');
-              expect(bid.userId.dmdId).to.equal('testdmdId');
-              // also check that netId id data was copied to bid
-              expect(bid).to.have.deep.nested.property('userId.netId');
-              expect(bid.userId.netId).to.equal('testnetId');
-              // also check that intentIqId id data was copied to bid
-              expect(bid).to.have.deep.nested.property('userId.intentIqId');
-              expect(bid.userId.intentIqId).to.equal('testintentIqId');
-              // also check that zeotapIdPlus id data was copied to bid
-              expect(bid).to.have.deep.nested.property('userId.IDP');
-              expect(bid.userId.IDP).to.equal('zeotapId');
-              // also check that haloId id was copied to bid
-              expect(bid).to.have.deep.nested.property('userId.haloId');
-              expect(bid.userId.haloId).to.equal('testHaloId');
-              // also check that criteo id was copied to bid
-              expect(bid).to.have.deep.nested.property('userId.criteoId');
-              expect(bid.userId.criteoId).to.equal('test_bidid');
-              // also check that mwOpenLink id was copied to bid
-              expect(bid).to.have.deep.nested.property('userId.mwOpenLinkId');
-              expect(bid.userId.mwOpenLinkId).to.equal('XX-YY-ZZ-123');
-              expect(bid.userId.uid2).to.deep.equal({
-                id: 'Sample_AD_Token'
-              });
-              expect(bid).to.have.deep.nested.property('userId.amxId');
-              expect(bid.userId.amxId).to.equal('test_amxid_id');
-
-              // also check that criteo id was copied to bid
-              expect(bid).to.have.deep.nested.property('userId.admixerId');
-              expect(bid.userId.admixerId).to.equal('testadmixerId');
-
-              // also check that deepintentId was copied to bid
-              expect(bid).to.have.deep.nested.property('userId.deepintentId');
-              expect(bid.userId.deepintentId).to.equal('testdeepintentId');
-
-              expect(bid).to.have.deep.nested.property('userId.kpuid');
-              expect(bid.userId.kpuid).to.equal('KINESSO_ID');
-
-              expect(bid.userIdAsEids.length).to.equal(17);
-            });
-          });
-          coreStorage.setCookie('pubcid', '', EXPIRED_COOKIE_DATE);
-          coreStorage.setCookie('unifiedid', '', EXPIRED_COOKIE_DATE);
-          coreStorage.setCookie('id5id', '', EXPIRED_COOKIE_DATE);
-          coreStorage.setCookie('idl_env', '', EXPIRED_COOKIE_DATE);
-          coreStorage.setCookie('britepoolid', '', EXPIRED_COOKIE_DATE);
-          coreStorage.setCookie('dmdId', '', EXPIRED_COOKIE_DATE);
-          coreStorage.setCookie('netId', '', EXPIRED_COOKIE_DATE);
-          coreStorage.setCookie('intentIqId', '', EXPIRED_COOKIE_DATE);
-          coreStorage.setCookie('IDP', '', EXPIRED_COOKIE_DATE);
-          coreStorage.setCookie('haloId', '', EXPIRED_COOKIE_DATE);
-          coreStorage.setCookie('storage_criteo', '', EXPIRED_COOKIE_DATE);
-          coreStorage.setCookie('mwol', '', EXPIRED_COOKIE_DATE);
-          coreStorage.setCookie('uid2id', '', EXPIRED_COOKIE_DATE);
-          coreStorage.setCookie('admixerId', '', EXPIRED_COOKIE_DATE);
-          coreStorage.setCookie('deepintentId', EXPIRED_COOKIE_DATE);
-          coreStorage.setCookie('kpuid', EXPIRED_COOKIE_DATE);
-          localStorage.removeItem('amxId');
-          localStorage.removeItem('amxId_exp');
-          done();
-        }, {adUnits});
-      });
-
-      it('test hook when pubCommonId, unifiedId, id5Id, britepoolId, dmdId, intentIqId, zeotapIdPlus, criteo, netId, haloId, UID 2.0, admixerId, kpuid and mwOpenLinkId have their modules added before and after init', function (done) {
-        coreStorage.setCookie('pubcid', 'testpubcid', (new Date(Date.now() + 5000).toUTCString()));
-        coreStorage.setCookie('unifiedid', JSON.stringify({'TDID': 'cookie-value-add-module-variations'}), new Date(Date.now() + 5000).toUTCString());
-        coreStorage.setCookie('id5id', JSON.stringify({'universal_uid': 'testid5id'}), (new Date(Date.now() + 5000).toUTCString()));
-        coreStorage.setCookie('idl_env', 'AiGNC8Z5ONyZKSpIPf', new Date(Date.now() + 5000).toUTCString());
-        coreStorage.setCookie('britepoolid', JSON.stringify({'primaryBPID': 'testbritepoolid'}), (new Date(Date.now() + 5000).toUTCString()));
-        coreStorage.setCookie('netId', JSON.stringify({'netId': 'testnetId'}), (new Date(Date.now() + 5000).toUTCString()));
-        coreStorage.setCookie('intentIqId', 'testintentIqId', (new Date(Date.now() + 5000).toUTCString()));
-        coreStorage.setCookie('IDP', btoa(JSON.stringify('zeotapId')), (new Date(Date.now() + 5000).toUTCString()));
-        coreStorage.setCookie('haloId', JSON.stringify({'haloId': 'testHaloId'}), (new Date(Date.now() + 5000).toUTCString()));
-        coreStorage.setCookie('dmdId', 'testdmdId', (new Date(Date.now() + 5000).toUTCString()));
-        coreStorage.setCookie('storage_criteo', JSON.stringify({'criteoId': 'test_bidid'}), (new Date(Date.now() + 5000).toUTCString()));
-        coreStorage.setCookie('mwol', JSON.stringify({eid: 'XX-YY-ZZ-123'}), (new Date(Date.now() + 5000).toUTCString()));
-        coreStorage.setCookie('uid2id', 'Sample_AD_Token', (new Date(Date.now() + 5000).toUTCString()));
-        coreStorage.setCookie('admixerId', 'testadmixerId', (new Date(Date.now() + 5000).toUTCString()));
-        coreStorage.setCookie('deepintentId', 'testdeepintentId', (new Date(Date.now() + 5000).toUTCString()));
-        coreStorage.setCookie('kpuid', 'KINESSO_ID', (new Date(Date.now() + 5000).toUTCString()));
-
-        setSubmoduleRegistry([]);
-
-        // attaching before init
-        attachIdSystem(sharedIdSystemSubmodule);
-
-        init(config);
-
-        // attaching after init
-        attachIdSystem(unifiedIdSubmodule);
-        attachIdSystem(id5IdSubmodule);
-        attachIdSystem(identityLinkSubmodule);
-        attachIdSystem(britepoolIdSubmodule);
-        attachIdSystem(netIdSubmodule);
-        attachIdSystem(intentIqIdSubmodule);
-        attachIdSystem(zeotapIdPlusSubmodule);
-        attachIdSystem(haloIdSubmodule);
-        attachIdSystem(dmdIdSubmodule);
-        attachIdSystem(criteoIdSubmodule);
-        attachIdSystem(mwOpenLinkIdSubModule);
-        attachIdSystem(tapadIdSubmodule);
-        attachIdSystem(uid2IdSubmodule);
-        attachIdSystem(admixerIdSubmodule);
-        attachIdSystem(deepintentDpesSubmodule);
-        attachIdSystem(kinessoIdSubmodule);
-
-        config.setConfig(getConfigMock(['pubCommonId', 'pubcid', 'cookie'],
-          ['unifiedId', 'unifiedid', 'cookie'],
-          ['id5Id', 'id5id', 'cookie'],
-          ['identityLink', 'idl_env', 'cookie'],
-          ['britepoolId', 'britepoolid', 'cookie'],
-          ['netId', 'netId', 'cookie'],
-          ['intentIqId', 'intentIqId', 'cookie'],
-          ['zeotapIdPlus', 'IDP', 'cookie'],
-          ['haloId', 'haloId', 'cookie'],
-          ['dmdId', 'dmdId', 'cookie'],
-          ['criteo', 'storage_criteo', 'cookie'],
-          ['mwOpenLinkId', 'mwol', 'cookie'],
-          ['tapadId', 'tapad_id', 'cookie'],
-          ['uid2', 'uid2id', 'cookie'],
-          ['admixerId', 'admixerId', 'cookie'],
-          ['deepintentId', 'deepintentId', 'cookie'],
-          ['kpuid', 'kpuid', 'cookie']));
-
-        requestBidsHook(function () {
-          adUnits.forEach(unit => {
-            unit.bids.forEach(bid => {
-              // verify that the PubCommonId id data was copied to bid
-              expect(bid).to.have.deep.nested.property('userId.pubcid');
-              expect(bid.userId.pubcid).to.equal('testpubcid');
-              // also check that UnifiedId id data was copied to bid
-              expect(bid).to.have.deep.nested.property('userId.tdid');
-              expect(bid.userId.tdid).to.equal('cookie-value-add-module-variations');
-              // also check that Id5Id id data was copied to bid
-              expect(bid).to.have.deep.nested.property('userId.id5id.uid');
-              expect(bid.userId.id5id.uid).to.equal('testid5id');
-              // also check that identityLink id data was copied to bid
-              expect(bid).to.have.deep.nested.property('userId.idl_env');
-              expect(bid.userId.idl_env).to.equal('AiGNC8Z5ONyZKSpIPf');
-              // also check that britepoolId id data was copied to bid
-              expect(bid).to.have.deep.nested.property('userId.britepoolid');
-              expect(bid.userId.britepoolid).to.equal('testbritepoolid');
-              // also check that britepoolId id data was copied to bid
-              expect(bid).to.have.deep.nested.property('userId.netId');
-              expect(bid.userId.netId).to.equal('testnetId');
-              // also check that intentIqId id data was copied to bid
-              expect(bid).to.have.deep.nested.property('userId.intentIqId');
-              expect(bid.userId.intentIqId).to.equal('testintentIqId');
-
-              // also check that zeotapIdPlus id data was copied to bid
-              expect(bid).to.have.deep.nested.property('userId.IDP');
-              expect(bid.userId.IDP).to.equal('zeotapId');
-              // also check that haloId id data was copied to bid
-              expect(bid).to.have.deep.nested.property('userId.haloId');
-              expect(bid.userId.haloId).to.equal('testHaloId');
-              // also check that dmdId id data was copied to bid
-              expect(bid).to.have.deep.nested.property('userId.dmdId');
-              expect(bid.userId.dmdId).to.equal('testdmdId');
-
-              // also check that criteo id data was copied to bid
-              expect(bid).to.have.deep.nested.property('userId.criteoId');
-              expect(bid.userId.criteoId).to.equal('test_bidid');
-
-              // also check that mwOpenLink id data was copied to bid
-              expect(bid).to.have.deep.nested.property('userId.mwOpenLinkId');
-              expect(bid.userId.mwOpenLinkId).to.equal('XX-YY-ZZ-123')
-              expect(bid.userId.uid2).to.deep.equal({
-                id: 'Sample_AD_Token'
-              });
-
-              // also check that admixerId id data was copied to bid
-              expect(bid).to.have.deep.nested.property('userId.admixerId');
-              expect(bid.userId.admixerId).to.equal('testadmixerId');
-              // also check that deepintentId was copied to bid
-              expect(bid).to.have.deep.nested.property('userId.deepintentId');
-              expect(bid.userId.deepintentId).to.equal('testdeepintentId');
-              expect(bid).to.have.deep.nested.property('userId.kpuid');
-              expect(bid.userId.kpuid).to.equal('KINESSO_ID');
-
-              expect(bid.userIdAsEids.length).to.equal(16);
-            });
-          });
-          coreStorage.setCookie('pubcid', '', EXPIRED_COOKIE_DATE);
-          coreStorage.setCookie('unifiedid', '', EXPIRED_COOKIE_DATE);
-          coreStorage.setCookie('id5id', '', EXPIRED_COOKIE_DATE);
-          coreStorage.setCookie('idl_env', '', EXPIRED_COOKIE_DATE);
-          coreStorage.setCookie('britepoolid', '', EXPIRED_COOKIE_DATE);
-          coreStorage.setCookie('netId', '', EXPIRED_COOKIE_DATE);
-          coreStorage.setCookie('intentIqId', '', EXPIRED_COOKIE_DATE);
-          coreStorage.setCookie('IDP', '', EXPIRED_COOKIE_DATE);
-          coreStorage.setCookie('haloId', '', EXPIRED_COOKIE_DATE);
-          coreStorage.setCookie('dmdId', '', EXPIRED_COOKIE_DATE);
-          coreStorage.setCookie('storage_criteo', '', EXPIRED_COOKIE_DATE);
-          coreStorage.setCookie('mwol', '', EXPIRED_COOKIE_DATE);
-          coreStorage.setCookie('uid2id', '', EXPIRED_COOKIE_DATE);
-          coreStorage.setCookie('admixerId', '', EXPIRED_COOKIE_DATE);
-          coreStorage.setCookie('deepintentId', '', EXPIRED_COOKIE_DATE);
-          coreStorage.setCookie('kpuid', EXPIRED_COOKIE_DATE);
-          done();
-        }, {adUnits});
-      });
-
-      it('test hook from UID2 cookie', function (done) {
-        coreStorage.setCookie('uid2id', 'Sample_AD_Token', (new Date(Date.now() + 5000).toUTCString()));
-
-        setSubmoduleRegistry([uid2IdSubmodule]);
-        init(config);
-        config.setConfig(getConfigMock(['uid2', 'uid2id', 'cookie']));
-
-        requestBidsHook(function () {
-          adUnits.forEach(unit => {
-            unit.bids.forEach(bid => {
-              expect(bid).to.have.deep.nested.property('userId.uid2');
-              expect(bid.userId.uid2).to.have.deep.nested.property('id');
-              expect(bid.userId.uid2).to.deep.equal({
-                id: 'Sample_AD_Token'
-              });
-              expect(bid.userIdAsEids[0]).to.deep.equal({
-                source: 'uidapi.com',
-                uids: [{
-                  id: 'Sample_AD_Token',
-                  atype: 3,
-                }]
-              });
-            });
-          });
-          coreStorage.setCookie('uid2id', '', EXPIRED_COOKIE_DATE);
-          done();
-        }, {adUnits});
-      });
-      it('should add new id system ', function (done) {
-        coreStorage.setCookie('pubcid', 'testpubcid', (new Date(Date.now() + 5000).toUTCString()));
-        coreStorage.setCookie('unifiedid', JSON.stringify({'TDID': 'cookie-value-add-module-variations'}), new Date(Date.now() + 5000).toUTCString());
-        coreStorage.setCookie('id5id', JSON.stringify({'universal_uid': 'testid5id'}), (new Date(Date.now() + 5000).toUTCString()));
-        coreStorage.setCookie('idl_env', 'AiGNC8Z5ONyZKSpIPf', new Date(Date.now() + 5000).toUTCString());
-        coreStorage.setCookie('britepoolid', JSON.stringify({'primaryBPID': 'testbritepoolid'}), (new Date(Date.now() + 5000).toUTCString()));
-        coreStorage.setCookie('dmdId', 'testdmdId', (new Date(Date.now() + 5000).toUTCString()));
-        coreStorage.setCookie('netId', JSON.stringify({'netId': 'testnetId'}), new Date(Date.now() + 5000).toUTCString());
-        coreStorage.setCookie('intentIqId', 'testintentIqId', (new Date(Date.now() + 5000).toUTCString()));
-        coreStorage.setCookie('IDP', btoa(JSON.stringify('zeotapId')), (new Date(Date.now() + 5000).toUTCString()));
-        coreStorage.setCookie('haloId', JSON.stringify({'haloId': 'testHaloId'}), (new Date(Date.now() + 5000).toUTCString()));
-        coreStorage.setCookie('admixerId', 'testadmixerId', new Date(Date.now() + 5000).toUTCString());
-        coreStorage.setCookie('deepintentId', 'testdeepintentId', new Date(Date.now() + 5000).toUTCString());
-        coreStorage.setCookie('MOCKID', JSON.stringify({'MOCKID': '123456778'}), new Date(Date.now() + 5000).toUTCString());
-        coreStorage.setCookie('__uid2_advertising_token', 'Sample_AD_Token', (new Date(Date.now() + 5000).toUTCString()));
-        localStorage.setItem('amxId', 'test_amxid_id');
-        localStorage.setItem('amxId_exp', new Date(Date.now() + 5000).toUTCString())
-        coreStorage.setCookie('kpuid', 'KINESSO_ID', (new Date(Date.now() + 5000).toUTCString()));
-
-        setSubmoduleRegistry([sharedIdSystemSubmodule, unifiedIdSubmodule, id5IdSubmodule, identityLinkSubmodule, britepoolIdSubmodule, netIdSubmodule, intentIqIdSubmodule, zeotapIdPlusSubmodule, haloIdSubmodule, uid2IdSubmodule, admixerIdSubmodule, deepintentDpesSubmodule, dmdIdSubmodule, akamaiDAPIdSubmodule, amxIdSubmodule, kinessoIdSubmodule]);
-        init(config);
-
-        config.setConfig({
-          userSync: {
-            syncDelay: 0,
-            userIds: [{
-              name: 'pubCommonId', storage: {name: 'pubcid', type: 'cookie'}
-            }, {
-              name: 'unifiedId', storage: {name: 'unifiedid', type: 'cookie'}
-            }, {
-              name: 'id5Id', storage: {name: 'id5id', type: 'cookie'}
-            }, {
-              name: 'identityLink', storage: {name: 'idl_env', type: 'cookie'}
-            }, {
-              name: 'britepoolId', storage: {name: 'britepoolid', type: 'cookie'}
-            }, {
-              name: 'dmdId', storage: {name: 'dmdId', type: 'cookie'}
-            }, {
-              name: 'netId', storage: {name: 'netId', type: 'cookie'}
-            }, {
-              name: 'intentIqId', storage: {name: 'intentIqId', type: 'cookie'}
-            }, {
-              name: 'zeotapIdPlus'
-            }, {
-              name: 'haloId', storage: {name: 'haloId', type: 'cookie'}
-            }, {
-              name: 'admixerId', storage: {name: 'admixerId', type: 'cookie'}
-            }, {
-              name: 'mockId', storage: {name: 'MOCKID', type: 'cookie'}
-            }, {
-              name: 'uid2'
-            }, {
-              name: 'deepintentId', storage: {name: 'deepintentId', type: 'cookie'}
-            }, {
-              name: 'amxId', storage: {name: 'amxId', type: 'html5'}
-            }, {
-              name: 'kpuid', storage: {name: 'kpuid', type: 'cookie'}
-            }]
-          }
-        });
-
-        // Add new submodule named 'mockId'
-        attachIdSystem({
-          name: 'mockId',
-          decode: function (value) {
-            return {
-              'mid': value['MOCKID']
-            };
-          },
-          getId: function (config, storedId) {
-            if (storedId) return {};
-            return {id: {'MOCKID': '1234'}};
-          }
-        });
-
-        requestBidsHook(function () {
-          adUnits.forEach(unit => {
-            unit.bids.forEach(bid => {
-              // check PubCommonId id data was copied to bid
-              expect(bid).to.have.deep.nested.property('userId.pubcid');
-              expect(bid.userId.pubcid).to.equal('testpubcid');
-              // check UnifiedId id data was copied to bid
-              expect(bid).to.have.deep.nested.property('userId.tdid');
-              expect(bid.userId.tdid).to.equal('cookie-value-add-module-variations');
-              // also check that Id5Id id data was copied to bid
-              expect(bid).to.have.deep.nested.property('userId.id5id.uid');
-              expect(bid.userId.id5id.uid).to.equal('testid5id');
-              // also check that identityLink id data was copied to bid
-              expect(bid).to.have.deep.nested.property('userId.idl_env');
-              expect(bid.userId.idl_env).to.equal('AiGNC8Z5ONyZKSpIPf');
-              // also check that britepoolId id data was copied to bid
-              expect(bid).to.have.deep.nested.property('userId.britepoolid');
-              expect(bid.userId.britepoolid).to.equal('testbritepoolid');
-              // also check that dmdId id data was copied to bid
-              expect(bid).to.have.deep.nested.property('userId.dmdId');
-              expect(bid.userId.dmdId).to.equal('testdmdId');
-              // check MockId data was copied to bid
-              expect(bid).to.have.deep.nested.property('userId.netId');
-              expect(bid.userId.netId).to.equal('testnetId');
-              // check MockId data was copied to bid
-              expect(bid).to.have.deep.nested.property('userId.mid');
-              expect(bid.userId.mid).to.equal('1234');
-              // also check that intentIqId id data was copied to bid
-              expect(bid).to.have.deep.nested.property('userId.intentIqId');
-              expect(bid.userId.intentIqId).to.equal('testintentIqId');
-              // also check that zeotapIdPlus id data was copied to bid
-              expect(bid).to.have.deep.nested.property('userId.IDP');
-              expect(bid.userId.IDP).to.equal('zeotapId');
-              // also check that haloId id data was copied to bid
-              expect(bid).to.have.deep.nested.property('userId.haloId');
-              expect(bid.userId.haloId).to.equal('testHaloId');
-              expect(bid.userId.uid2).to.deep.equal({
-                id: 'Sample_AD_Token'
-              });
-
-              expect(bid).to.have.deep.nested.property('userId.amxId');
-              expect(bid.userId.amxId).to.equal('test_amxid_id');
-
-              // also check that admixerId id data was copied to bid
-              expect(bid).to.have.deep.nested.property('userId.admixerId');
-              expect(bid.userId.admixerId).to.equal('testadmixerId');
-
-              // also check that deepintentId was copied to bid
-              expect(bid).to.have.deep.nested.property('userId.deepintentId');
-              expect(bid.userId.deepintentId).to.equal('testdeepintentId');
-
-              expect(bid).to.have.deep.nested.property('userId.kpuid');
-              expect(bid.userId.kpuid).to.equal('KINESSO_ID');
-              expect(bid.userIdAsEids.length).to.equal(15);
-            });
-          });
-          coreStorage.setCookie('pubcid', '', EXPIRED_COOKIE_DATE);
-          coreStorage.setCookie('unifiedid', '', EXPIRED_COOKIE_DATE);
-          coreStorage.setCookie('id5id', '', EXPIRED_COOKIE_DATE);
-          coreStorage.setCookie('idl_env', '', EXPIRED_COOKIE_DATE);
-          coreStorage.setCookie('britepoolid', '', EXPIRED_COOKIE_DATE);
-          coreStorage.setCookie('netId', '', EXPIRED_COOKIE_DATE);
-          coreStorage.setCookie('intentIqId', '', EXPIRED_COOKIE_DATE);
-          coreStorage.setCookie('IDP', '', EXPIRED_COOKIE_DATE);
-          coreStorage.setCookie('haloId', '', EXPIRED_COOKIE_DATE);
-          coreStorage.setCookie('dmdId', '', EXPIRED_COOKIE_DATE);
-          coreStorage.setCookie('admixerId', '', EXPIRED_COOKIE_DATE);
-          coreStorage.setCookie('deepintentId', '', EXPIRED_COOKIE_DATE);
-          coreStorage.setCookie('MOCKID', '', EXPIRED_COOKIE_DATE);
-          coreStorage.setCookie('mwol', '', EXPIRED_COOKIE_DATE);
-          localStorage.removeItem('amxId');
-          localStorage.removeItem('amxId_exp');
-          coreStorage.setCookie('kpuid', EXPIRED_COOKIE_DATE);
-          done();
-        }, {adUnits});
-      });
-    });
-
-    describe('callbacks at the end of auction', function () {
-      beforeEach(function () {
-        sinon.stub(events, 'getEvents').returns([]);
-        sinon.stub(utils, 'triggerPixel');
-        coreStorage.setCookie('pubcid', '', EXPIRED_COOKIE_DATE);
-        coreStorage.setCookie('unifiedid', '', EXPIRED_COOKIE_DATE);
-        coreStorage.setCookie('_parrable_eid', '', EXPIRED_COOKIE_DATE);
-      });
-
-      afterEach(function () {
-        events.getEvents.restore();
-        utils.triggerPixel.restore();
-        coreStorage.setCookie('pubcid', '', EXPIRED_COOKIE_DATE);
-        coreStorage.setCookie('unifiedid', '', EXPIRED_COOKIE_DATE);
-        coreStorage.setCookie('_parrable_eid', '', EXPIRED_COOKIE_DATE);
-        resetConsentData();
-        delete window.__tcfapi;
-      });
-
-      it('pubcid callback with url', function () {
-        let adUnits = [getAdUnitMock()];
-        let innerAdUnits;
-        let customCfg = getConfigMock(['pubCommonId', 'pubcid', 'cookie']);
-        customCfg = addConfig(customCfg, 'params', {pixelUrl: '/any/pubcid/url'});
-
-        setSubmoduleRegistry([sharedIdSystemSubmodule, unifiedIdSubmodule]);
-        init(config);
-        config.setConfig(customCfg);
-        requestBidsHook((config) => {
-          innerAdUnits = config.adUnits
-        }, {adUnits});
-
-        expect(utils.triggerPixel.called).to.be.false;
-        events.emit(CONSTANTS.EVENTS.AUCTION_END, {});
-        expect(utils.triggerPixel.getCall(0).args[0]).to.include('/any/pubcid/url');
-      });
-
-      it('unifiedid callback with url', function () {
-        let adUnits = [getAdUnitMock()];
-        let innerAdUnits;
-        let customCfg = getConfigMock(['unifiedId', 'unifiedid', 'cookie']);
-        addConfig(customCfg, 'params', {url: '/any/unifiedid/url'});
-
-        setSubmoduleRegistry([sharedIdSystemSubmodule, unifiedIdSubmodule]);
-        init(config);
-        config.setConfig(customCfg);
-        requestBidsHook((config) => {
-          innerAdUnits = config.adUnits
-        }, {adUnits});
-
-        expect(server.requests).to.be.empty;
-        events.emit(CONSTANTS.EVENTS.AUCTION_END, {});
-        expect(server.requests[0].url).to.equal('/any/unifiedid/url');
-      });
-
-      it('unifiedid callback with partner', function () {
-        let adUnits = [getAdUnitMock()];
-        let innerAdUnits;
-        let customCfg = getConfigMock(['unifiedId', 'unifiedid', 'cookie']);
-        addConfig(customCfg, 'params', {partner: 'rubicon'});
-
-        setSubmoduleRegistry([sharedIdSystemSubmodule, unifiedIdSubmodule]);
-        init(config);
-        config.setConfig(customCfg);
-        requestBidsHook((config) => {
-          innerAdUnits = config.adUnits
-        }, {adUnits});
-
-        expect(server.requests).to.be.empty;
-        events.emit(CONSTANTS.EVENTS.AUCTION_END, {});
-        expect(server.requests[0].url).to.equal('https://match.adsrvr.org/track/rid?ttd_pid=rubicon&fmt=json');
-      });
-    });
-
-    describe('Set cookie behavior', function () {
-      let coreStorageSpy;
-      beforeEach(function () {
-        coreStorageSpy = sinon.spy(coreStorage, 'setCookie');
-        setSubmoduleRegistry([sharedIdSystemSubmodule]);
-        init(config);
-      });
-      afterEach(function () {
-        coreStorageSpy.restore();
-      });
-      it('should allow submodules to override the domain', function () {
-        const submodule = {
-          submodule: {
-            domainOverride: function () {
-              return 'foo.com'
-            }
-          },
-          config: {
-            storage: {
-              type: 'cookie'
-            }
-          }
-        }
-        setStoredValue(submodule, 'bar');
-        expect(coreStorage.setCookie.getCall(0).args[4]).to.equal('foo.com');
-      });
-
-      it('should pass null for domain if submodule does not override the domain', function () {
-        const submodule = {
-          submodule: {},
-          config: {
-            storage: {
-              type: 'cookie'
-            }
-          }
-        }
-        setStoredValue(submodule, 'bar');
-        expect(coreStorage.setCookie.getCall(0).args[4]).to.equal(null);
-      });
-    });
-
-    describe('Consent changes determine getId refreshes', function () {
-      let expStr;
-      let adUnits;
-
-      const mockIdCookieName = 'MOCKID';
-      let mockGetId = sinon.stub();
-      let mockDecode = sinon.stub();
-      let mockExtendId = sinon.stub();
-      const mockIdSystem = {
-        name: 'mockId',
-        getId: mockGetId,
-        decode: mockDecode,
-        extendId: mockExtendId
-      };
-      const userIdConfig = {
-        userSync: {
-          userIds: [{
-            name: 'mockId',
-            storage: {
-              name: 'MOCKID',
-              type: 'cookie',
-              refreshInSeconds: 30
-            }
-          }],
-          auctionDelay: 5
-        }
-      };
-
-      let cmpStub;
-      let testConsentData;
-      const consentConfig = {
-        cmpApi: 'iab',
-        timeout: 7500,
-        allowAuctionWithoutConsent: false
-      };
-
-      const sharedBeforeFunction = function () {
-        // clear cookies
-        expStr = (new Date(Date.now() + 25000).toUTCString());
-        coreStorage.setCookie(mockIdCookieName, '', EXPIRED_COOKIE_DATE);
-        coreStorage.setCookie(`${mockIdCookieName}_last`, '', EXPIRED_COOKIE_DATE);
-        coreStorage.setCookie(CONSENT_LOCAL_STORAGE_NAME, '', EXPIRED_COOKIE_DATE);
-
-        // init
-        adUnits = [getAdUnitMock()];
-        init(config);
-
-        // init id system
-        attachIdSystem(mockIdSystem);
-        config.setConfig(userIdConfig);
-      }
-      const sharedAfterFunction = function () {
-        config.resetConfig();
-        mockGetId.reset();
-        mockDecode.reset();
-        mockExtendId.reset();
-        cmpStub.restore();
-        resetConsentData();
-        delete window.__cmp;
-        delete window.__tcfapi;
-      };
-
-      describe('TCF v1', function () {
-        testConsentData = {
-          gdprApplies: true,
-          consentData: 'xyz',
-          apiVersion: 1
-        };
-
-        beforeEach(function () {
-          sharedBeforeFunction();
-
-          // init v1 consent management
-          window.__cmp = function () {
-          };
-          delete window.__tcfapi;
-          cmpStub = sinon.stub(window, '__cmp').callsFake((...args) => {
-            args[2](testConsentData);
-          });
-          setConsentConfig(consentConfig);
-        });
-
-        afterEach(function () {
-          sharedAfterFunction();
-        });
-
-        it('calls getId if no stored consent data and refresh is not needed', function () {
-          coreStorage.setCookie(mockIdCookieName, JSON.stringify({id: '1234'}), expStr);
-          coreStorage.setCookie(`${mockIdCookieName}_last`, (new Date(Date.now() - 1 * 1000).toUTCString()), expStr);
->>>>>>> a0a72f7a
 
           let innerAdUnits;
           consentManagementRequestBidsHook(() => {
@@ -3371,7 +2489,6 @@
           sinon.assert.notCalled(mockExtendId);
         });
 
-<<<<<<< HEAD
         it('does not call getId if stored consent matches current consent and refresh not needed', function () {
           coreStorage.setCookie(mockIdCookieName, JSON.stringify({id: '1234'}), expStr);
           coreStorage.setCookie(`${mockIdCookieName}_last`, (new Date(Date.now() - 1 * 1000).toUTCString()), expStr);
@@ -3425,117 +2542,6 @@
           sandbox.restore();
         });
 
-=======
-        it('calls getId if no stored consent data but refresh is needed', function () {
-          coreStorage.setCookie(mockIdCookieName, JSON.stringify({id: '1234'}), expStr);
-          coreStorage.setCookie(`${mockIdCookieName}_last`, (new Date(Date.now() - 60 * 1000).toUTCString()), expStr);
-
-          let innerAdUnits;
-          consentManagementRequestBidsHook(() => {
-          }, {});
-          requestBidsHook((config) => {
-            innerAdUnits = config.adUnits
-          }, {adUnits});
-
-          sinon.assert.calledOnce(mockGetId);
-          sinon.assert.calledOnce(mockDecode);
-          sinon.assert.notCalled(mockExtendId);
-        });
-
-        it('calls getId if empty stored consent and refresh not needed', function () {
-          coreStorage.setCookie(mockIdCookieName, JSON.stringify({id: '1234'}), expStr);
-          coreStorage.setCookie(`${mockIdCookieName}_last`, (new Date(Date.now() - 1 * 1000).toUTCString()), expStr);
-
-          setStoredConsentData();
-
-          let innerAdUnits;
-          consentManagementRequestBidsHook(() => {
-          }, {});
-          requestBidsHook((config) => {
-            innerAdUnits = config.adUnits
-          }, {adUnits});
-
-          sinon.assert.calledOnce(mockGetId);
-          sinon.assert.calledOnce(mockDecode);
-          sinon.assert.notCalled(mockExtendId);
-        });
-
-        it('calls getId if stored consent does not match current consent and refresh not needed', function () {
-          coreStorage.setCookie(mockIdCookieName, JSON.stringify({id: '1234'}), expStr);
-          coreStorage.setCookie(`${mockIdCookieName}_last`, (new Date(Date.now() - 1 * 1000).toUTCString()), expStr);
-
-          setStoredConsentData({
-            gdprApplies: testConsentData.gdprApplies,
-            consentString: 'abc',
-            apiVersion: testConsentData.apiVersion
-          });
-
-          let innerAdUnits;
-          consentManagementRequestBidsHook(() => {
-          }, {});
-          requestBidsHook((config) => {
-            innerAdUnits = config.adUnits
-          }, {adUnits});
-
-          sinon.assert.calledOnce(mockGetId);
-          sinon.assert.calledOnce(mockDecode);
-          sinon.assert.notCalled(mockExtendId);
-        });
-
-        it('does not call getId if stored consent matches current consent and refresh not needed', function () {
-          coreStorage.setCookie(mockIdCookieName, JSON.stringify({id: '1234'}), expStr);
-          coreStorage.setCookie(`${mockIdCookieName}_last`, (new Date(Date.now() - 1 * 1000).toUTCString()), expStr);
-
-          setStoredConsentData({
-            gdprApplies: testConsentData.gdprApplies,
-            consentString: testConsentData.consentData,
-            apiVersion: testConsentData.apiVersion
-          });
-
-          let innerAdUnits;
-          consentManagementRequestBidsHook(() => {
-          }, {});
-          requestBidsHook((config) => {
-            innerAdUnits = config.adUnits
-          }, {adUnits});
-
-          sinon.assert.notCalled(mockGetId);
-          sinon.assert.calledOnce(mockDecode);
-          sinon.assert.calledOnce(mockExtendId);
-        });
-      });
-
-      describe('findRootDomain', function () {
-        let sandbox;
-
-        beforeEach(function () {
-          setSubmoduleRegistry([sharedIdSystemSubmodule]);
-          init(config);
-          config.setConfig({
-            userSync: {
-              syncDelay: 0,
-              userIds: [
-                {
-                  name: 'pubCommonId',
-                  value: { pubcid: '11111' },
-                },
-              ],
-            },
-          });
-          sandbox = sinon.createSandbox();
-          sandbox
-            .stub(coreStorage, 'getCookie')
-            .onFirstCall()
-            .returns(null) // .co.uk
-            .onSecondCall()
-            .returns('writeable'); // realdomain.co.uk;
-        });
-
-        afterEach(function () {
-          sandbox.restore();
-        });
-
->>>>>>> a0a72f7a
         it('should just find the root domain', function () {
           var domain = findRootDomain('sub.realdomain.co.uk');
           expect(domain).to.be.eq('realdomain.co.uk');
@@ -3547,45 +2553,5 @@
         });
       });
     });
-<<<<<<< HEAD
-  });
-
-  describe('Handle SSO Login', function() {
-    beforeEach(function () {
-      (getGlobal()).setUserIdentities({});
-    });
-
-    xit('Email hashes are stored in userIdentities Object on SSO login if ssoEnabled is true', function () {
-      function getEmail() {
-        return 'abc@def.com';
-      }
-      function getBasicProfile() {
-        return { 'getEmail': getEmail }
-      }
-      var dummyGoogleUserObject = { 'getBasicProfile': getBasicProfile }
-      window.PWT = window.PWT || {};
-      window.PWT.ssoEnabled = true;
-      expect(typeof (getGlobal()).onSSOLogin).to.equal('function');
-      getGlobal().onSSOLogin({'provider': 'google', 'googleUserObject': dummyGoogleUserObject});
-      expect((getGlobal()).getUserIdentities().emailHash).to.exist;
-    });
-
-    xit('Email hashes are not stored in userIdentities Object on SSO login if ssoEnabled is false', function () {
-      function getEmail() {
-        return 'abc@def.com';
-      }
-      function getBasicProfile() {
-        return { 'getEmail': getEmail }
-      }
-      var dummyGoogleUserObject = { 'getBasicProfile': getBasicProfile }
-      window.PWT.ssoEnabled = false;
-
-      expect(typeof (getGlobal()).onSSOLogin).to.equal('function');
-      getGlobal().onSSOLogin({'provider': 'google', 'googleUserObject': dummyGoogleUserObject});
-      expect((getGlobal()).getUserIdentities().emailHash).to.not.exist;
-    });
-  });
-=======
   })
->>>>>>> a0a72f7a
 });