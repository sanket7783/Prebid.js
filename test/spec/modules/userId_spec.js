import {
  attachIdSystem,
  auctionDelay,
  coreStorage,
  init,
  requestBidsHook,
  setStoredConsentData,
  setStoredValue,
  setSubmoduleRegistry,
  syncDelay,
  PBJS_USER_ID_OPTOUT_NAME,
  findRootDomain,
<<<<<<< HEAD
  getRawPDString,
  updateModuleParams
=======
  reTriggerScriptBasedAPICalls
>>>>>>> b18a165f
} from 'modules/userId/index.js';
import {createEidsArray} from 'modules/userId/eids.js';
import {config} from 'src/config.js';
import * as utils from 'src/utils.js';
import events from 'src/events.js';
import CONSTANTS from 'src/constants.json';
import {getGlobal} from 'src/prebidGlobal.js';
import {
  requestBidsHook as consentManagementRequestBidsHook,
  resetConsentData,
  setConsentConfig
} from 'modules/consentManagement.js';
import {server} from 'test/mocks/xhr.js';
import find from 'core-js-pure/features/array/find.js';
import {unifiedIdSubmodule} from 'modules/unifiedIdSystem.js';
import {britepoolIdSubmodule} from 'modules/britepoolIdSystem.js';
import {id5IdSubmodule} from 'modules/id5IdSystem.js';
import {identityLinkSubmodule} from 'modules/identityLinkIdSystem.js';
import {dmdIdSubmodule} from 'modules/dmdIdSystem.js';
import {liveIntentIdSubmodule} from 'modules/liveIntentIdSystem.js';
import {merkleIdSubmodule} from 'modules/merkleIdSystem.js';
import {netIdSubmodule} from 'modules/netIdSystem.js';
import {nextrollIdSubmodule} from 'modules/nextrollIdSystem.js';
import {intentIqIdSubmodule} from 'modules/intentIqIdSystem.js';
import {zeotapIdPlusSubmodule} from 'modules/zeotapIdPlusIdSystem.js';
import {sharedIdSystemSubmodule} from 'modules/sharedIdSystem.js';
import {haloIdSubmodule} from 'modules/haloIdSystem.js';
import {pubProvidedIdSubmodule} from 'modules/pubProvidedIdSystem.js';
import {criteoIdSubmodule} from 'modules/criteoIdSystem.js';
import {mwOpenLinkIdSubModule} from 'modules/mwOpenLinkIdSystem.js';
import {tapadIdSubmodule} from 'modules/tapadIdSystem.js';
import {getPrebidInternal} from 'src/utils.js';
import {uid2IdSubmodule} from 'modules/uid2IdSystem.js';
import {admixerIdSubmodule} from 'modules/admixerIdSystem.js';
import {deepintentDpesSubmodule} from 'modules/deepintentDpesIdSystem.js';
import {flocIdSubmodule} from 'modules/flocIdSystem.js'
import {amxIdSubmodule} from '../../../modules/amxIdSystem.js';
import {akamaiDAPIdSubmodule} from 'modules/akamaiDAPIdSystem.js'
import {kinessoIdSubmodule} from 'modules/kinessoIdSystem.js'

let assert = require('chai').assert;
let expect = require('chai').expect;
const EXPIRED_COOKIE_DATE = 'Thu, 01 Jan 1970 00:00:01 GMT';
const CONSENT_LOCAL_STORAGE_NAME = '_pbjs_userid_consent_data';

describe('User ID', function () {
  function getConfigMock(...configArrays) {
    return {
      userSync: {
        syncDelay: 0,
        userIds: configArrays.map(configArray => (configArray && configArray.length >= 3) ? getStorageMock.apply(null, configArray) : null)
      }
    }
  }

  function getStorageMock(name = 'pubCommonId', key = 'pubcid', type = 'cookie', expires = 30, refreshInSeconds) {
    return {name: name, storage: {name: key, type: type, expires: expires, refreshInSeconds: refreshInSeconds}}
  }

  function getConfigValueMock(name, value) {
    return {
      userSync: {syncDelay: 0, userIds: [{name: name, value: value}]}
    }
  }

  function getAdUnitMock(code = 'adUnit-code') {
    return {
      code,
      mediaTypes: {banner: {}, native: {}},
      sizes: [[300, 200], [300, 600]],
      bids: [{bidder: 'sampleBidder', params: {placementId: 'banner-only-bidder'}}, {bidder: 'anotherSampleBidder', params: {placementId: 'banner-only-bidder'}}]
    };
  }

  function addConfig(cfg, name, value) {
    if (cfg && cfg.userSync && cfg.userSync.userIds) {
      cfg.userSync.userIds.forEach(element => {
        if (element[name] !== undefined) {
          element[name] = Object.assign(element[name], value);
        } else {
          element[name] = value;
        }
      });
    }

    return cfg;
  }

  function findEid(eids, source) {
    return find(eids, (eid) => {
      if (eid.source === source) { return true; }
    });
  }

  before(function () {
    localStorage.removeItem(PBJS_USER_ID_OPTOUT_NAME);
  });

  beforeEach(function () {
    coreStorage.setCookie(CONSENT_LOCAL_STORAGE_NAME, '', EXPIRED_COOKIE_DATE);
  });

  describe('Decorate Ad Units', function () {
    beforeEach(function () {
      coreStorage.setCookie('pubcid', '', EXPIRED_COOKIE_DATE);
      coreStorage.setCookie('pubcid_alt', 'altpubcid200000', (new Date(Date.now() + 5000).toUTCString()));
      sinon.spy(coreStorage, 'setCookie');
    });

    afterEach(function () {
      $$PREBID_GLOBAL$$.requestBids.removeAll();
      config.resetConfig();
      coreStorage.setCookie.restore();
    });

    after(function () {
      coreStorage.setCookie('pubcid', '', EXPIRED_COOKIE_DATE);
      coreStorage.setCookie('pubcid_alt', '', EXPIRED_COOKIE_DATE);
    });

    it('Check same cookie behavior', function () {
      let adUnits1 = [getAdUnitMock()];
      let adUnits2 = [getAdUnitMock()];
      let innerAdUnits1;
      let innerAdUnits2;

      let pubcid = coreStorage.getCookie('pubcid');
      expect(pubcid).to.be.null; // there should be no cookie initially

      setSubmoduleRegistry([sharedIdSystemSubmodule]);
      init(config);
      config.setConfig(getConfigMock(['pubCommonId', 'pubcid', 'cookie']));

      requestBidsHook(config => {
        innerAdUnits1 = config.adUnits
      }, {adUnits: adUnits1});
      pubcid = coreStorage.getCookie('pubcid'); // cookies is created after requestbidHook

      innerAdUnits1.forEach(unit => {
        unit.bids.forEach(bid => {
          expect(bid).to.have.deep.nested.property('userId.pubcid');
          expect(bid.userId.pubcid).to.equal(pubcid);
          expect(bid.userIdAsEids[0]).to.deep.equal({
            source: 'pubcid.org',
            uids: [{id: pubcid, atype: 1}]
          });
        });
      });

      requestBidsHook(config => {
        innerAdUnits2 = config.adUnits
      }, {adUnits: adUnits2});
      assert.deepEqual(innerAdUnits1, innerAdUnits2);
    });

    it('Check different cookies', function () {
      let adUnits1 = [getAdUnitMock()];
      let adUnits2 = [getAdUnitMock()];
      let innerAdUnits1;
      let innerAdUnits2;
      let pubcid1;
      let pubcid2;

      setSubmoduleRegistry([sharedIdSystemSubmodule]);
      init(config);
      config.setConfig(getConfigMock(['pubCommonId', 'pubcid', 'cookie']));
      requestBidsHook((config) => {
        innerAdUnits1 = config.adUnits
      }, {adUnits: adUnits1});
      pubcid1 = coreStorage.getCookie('pubcid'); // get first cookie
      coreStorage.setCookie('pubcid', '', EXPIRED_COOKIE_DATE); // erase cookie

      innerAdUnits1.forEach((unit) => {
        unit.bids.forEach((bid) => {
          expect(bid).to.have.deep.nested.property('userId.pubcid');
          expect(bid.userId.pubcid).to.equal(pubcid1);
          expect(bid.userIdAsEids[0]).to.deep.equal({
            source: 'pubcid.org',
            uids: [{id: pubcid1, atype: 1}]
          });
        });
      });

      setSubmoduleRegistry([sharedIdSystemSubmodule]);
      init(config);
      config.setConfig(getConfigMock(['pubCommonId', 'pubcid', 'cookie']));
      requestBidsHook((config) => {
        innerAdUnits2 = config.adUnits
      }, {adUnits: adUnits2});

      pubcid2 = coreStorage.getCookie('pubcid'); // get second cookie

      innerAdUnits2.forEach((unit) => {
        unit.bids.forEach((bid) => {
          expect(bid).to.have.deep.nested.property('userId.pubcid');
          expect(bid.userId.pubcid).to.equal(pubcid2);
          expect(bid.userIdAsEids[0]).to.deep.equal({
            source: 'pubcid.org',
            uids: [{id: pubcid2, atype: 1}]
          });
        });
      });

      expect(pubcid1).to.not.equal(pubcid2);
    });

    it('Use existing cookie', function () {
      let adUnits = [getAdUnitMock()];
      let innerAdUnits;

      setSubmoduleRegistry([sharedIdSystemSubmodule]);
      init(config);
      config.setConfig(getConfigMock(['pubCommonId', 'pubcid_alt', 'cookie']));
      requestBidsHook((config) => {
        innerAdUnits = config.adUnits
      }, {adUnits});
      innerAdUnits.forEach((unit) => {
        unit.bids.forEach((bid) => {
          expect(bid).to.have.deep.nested.property('userId.pubcid');
          expect(bid.userId.pubcid).to.equal('altpubcid200000');
          expect(bid.userIdAsEids[0]).to.deep.equal({
            source: 'pubcid.org',
            uids: [{id: 'altpubcid200000', atype: 1}]
          });
        });
      });
      // Because the consent cookie doesn't exist yet, we'll have two setCookie calls:
      // 1) for the consent cookie
      // 2) from the getId() call that results in a new call to store the results
      expect(coreStorage.setCookie.callCount).to.equal(2);
    });

    it('Extend cookie', function () {
      let adUnits = [getAdUnitMock()];
      let innerAdUnits;
      let customConfig = getConfigMock(['pubCommonId', 'pubcid_alt', 'cookie']);
      customConfig = addConfig(customConfig, 'params', {extend: true});

      setSubmoduleRegistry([sharedIdSystemSubmodule, unifiedIdSubmodule]);
      init(config);
      config.setConfig(customConfig);
      requestBidsHook((config) => {
        innerAdUnits = config.adUnits
      }, {adUnits});
      innerAdUnits.forEach((unit) => {
        unit.bids.forEach((bid) => {
          expect(bid).to.have.deep.nested.property('userId.pubcid');
          expect(bid.userId.pubcid).to.equal('altpubcid200000');
          expect(bid.userIdAsEids[0]).to.deep.equal({
            source: 'pubcid.org',
            uids: [{id: 'altpubcid200000', atype: 1}]
          });
        });
      });
      // Because extend is true, the cookie will be updated even if it exists already. The second setCookie call
      // is for storing consentData
      expect(coreStorage.setCookie.callCount).to.equal(2);
    });

    it('Disable auto create', function () {
      let adUnits = [getAdUnitMock()];
      let innerAdUnits;
      let customConfig = getConfigMock(['pubCommonId', 'pubcid', 'cookie']);
      customConfig = addConfig(customConfig, 'params', {create: false});

      setSubmoduleRegistry([sharedIdSystemSubmodule, unifiedIdSubmodule]);
      init(config);
      config.setConfig(customConfig);
      requestBidsHook((config) => {
        innerAdUnits = config.adUnits
      }, {adUnits});
      innerAdUnits.forEach((unit) => {
        unit.bids.forEach((bid) => {
          expect(bid).to.not.have.deep.nested.property('userId.pubcid');
          expect(bid).to.not.have.deep.nested.property('userIdAsEids');
        });
      });
      // setCookie is called once in order to store consentData
      expect(coreStorage.setCookie.callCount).to.equal(1);
    });

    it('pbjs.getUserIds', function () {
      setSubmoduleRegistry([sharedIdSystemSubmodule]);
      init(config);
      config.setConfig({
        userSync: {
          syncDelay: 0,
          userIds: [{
            name: 'pubCommonId', value: {'pubcid': '11111'}
          }]
        }
      });
      expect(typeof (getGlobal()).getUserIds).to.equal('function');
      expect((getGlobal()).getUserIds()).to.deep.equal({pubcid: '11111'});
    });

    it('pbjs.getUserIdsAsEids', function () {
      setSubmoduleRegistry([sharedIdSystemSubmodule]);
      init(config);
      config.setConfig({
        userSync: {
          syncDelay: 0,
          userIds: [{
            name: 'pubCommonId', value: {'pubcid': '11111'}
          }]
        }
      });
      expect(typeof (getGlobal()).getUserIdsAsEids).to.equal('function');
      expect((getGlobal()).getUserIdsAsEids()).to.deep.equal(createEidsArray((getGlobal()).getUserIds()));
    });

    it('pbjs.refreshUserIds refreshes', function() {
      let sandbox = sinon.createSandbox();

      let mockIdCallback = sandbox.stub().returns({id: {'MOCKID': '1111'}});

      let mockIdSystem = {
        name: 'mockId',
        decode: function(value) {
          return {
            'mid': value['MOCKID']
          };
        },
        getId: mockIdCallback
      };

      setSubmoduleRegistry([mockIdSystem]);
      init(config);
      config.setConfig({
        userSync: {
          syncDelay: 0,
          userIds: [{
            name: 'mockId',
            value: {id: {mockId: '1111'}}
          }]
        }
      });
      expect(typeof (getGlobal()).refreshUserIds).to.equal('function');

      getGlobal().getUserIds(); // force initialization

      // update config so that getId will be called
      config.setConfig({
        userSync: {
          syncDelay: 0,
          userIds: [{
            name: 'mockId',
            storage: {name: 'mockid', type: 'cookie'},
          }]
        }
      });

      getGlobal().refreshUserIds();
      expect(mockIdCallback.callCount).to.equal(1);
    });

    it('pbjs.refreshUserIds updates submodules', function() {
      let sandbox = sinon.createSandbox();
      let mockIdCallback = sandbox.stub().returns({id: {'MOCKID': '1111'}});
      let mockIdSystem = {
        name: 'mockId',
        decode: function(value) {
          return {
            'mid': value['MOCKID']
          };
        },
        getId: mockIdCallback
      };
      setSubmoduleRegistry([mockIdSystem]);
      init(config);
      config.setConfig({
        userSync: {
          syncDelay: 0,
          userIds: [{
            name: 'mockId',
            value: {id: {mockId: '1111'}}
          }]
        }
      });

      expect(getGlobal().getUserIds().id.mockId).to.equal('1111');

      // update to new config value
      config.setConfig({
        userSync: {
          syncDelay: 0,
          userIds: [{
            name: 'mockId',
            value: {id: {mockId: '1212'}}
          }]
        }
      });
      getGlobal().refreshUserIds({ submoduleNames: ['mockId'] });
      expect(getGlobal().getUserIds().id.mockId).to.equal('1212');
    });

    it('pbjs.refreshUserIds refreshes single', function() {
      coreStorage.setCookie('MOCKID', '', EXPIRED_COOKIE_DATE);
      coreStorage.setCookie('REFRESH', '', EXPIRED_COOKIE_DATE);

      let sandbox = sinon.createSandbox();
      let mockIdCallback = sandbox.stub().returns({id: {'MOCKID': '1111'}});
      let refreshUserIdsCallback = sandbox.stub();

      let mockIdSystem = {
        name: 'mockId',
        decode: function(value) {
          return {
            'mid': value['MOCKID']
          };
        },
        getId: mockIdCallback
      };

      let refreshedIdCallback = sandbox.stub().returns({id: {'REFRESH': '1111'}});

      let refreshedIdSystem = {
        name: 'refreshedId',
        decode: function(value) {
          return {
            'refresh': value['REFRESH']
          };
        },
        getId: refreshedIdCallback
      };

      setSubmoduleRegistry([refreshedIdSystem, mockIdSystem]);
      init(config);
      config.setConfig({
        userSync: {
          syncDelay: 0,
          userIds: [
            {
              name: 'mockId',
              storage: {name: 'MOCKID', type: 'cookie'},
            },
            {
              name: 'refreshedId',
              storage: {name: 'refreshedid', type: 'cookie'},
            }
          ]
        }
      });

      getGlobal().getUserIds(); // force initialization

      getGlobal().refreshUserIds({submoduleNames: 'refreshedId'}, refreshUserIdsCallback);

      expect(refreshedIdCallback.callCount).to.equal(2);
      expect(mockIdCallback.callCount).to.equal(1);
      expect(refreshUserIdsCallback.callCount).to.equal(1);
    });
  });

  describe('Opt out', function () {
    before(function () {
      coreStorage.setCookie(PBJS_USER_ID_OPTOUT_NAME, '1', (new Date(Date.now() + 5000).toUTCString()));
    });

    beforeEach(function () {
      sinon.stub(utils, 'logInfo');
    });

    afterEach(function () {
      // removed cookie
      coreStorage.setCookie(PBJS_USER_ID_OPTOUT_NAME, '', EXPIRED_COOKIE_DATE);
      $$PREBID_GLOBAL$$.requestBids.removeAll();
      utils.logInfo.restore();
      config.resetConfig();
    });

    it('fails initialization if opt out cookie exists', function () {
      setSubmoduleRegistry([sharedIdSystemSubmodule]);
      init(config);
      config.setConfig(getConfigMock(['pubCommonId', 'pubcid', 'cookie']));
      expect(utils.logInfo.args[0][0]).to.exist.and.to.equal('User ID - opt-out cookie found, exit module');
    });

    it('initializes if no opt out cookie exists', function () {
      setSubmoduleRegistry([sharedIdSystemSubmodule]);
      init(config);
      config.setConfig(getConfigMock(['pubCommonId', 'pubcid', 'cookie']));
      expect(utils.logInfo.args[0][0]).to.exist.and.to.contain('User ID - usersync config updated for 1 submodules');
    });
  });

  describe('Handle variations of config values', function () {
    beforeEach(function () {
      sinon.stub(utils, 'logInfo');
    });

    afterEach(function () {
      $$PREBID_GLOBAL$$.requestBids.removeAll();
      utils.logInfo.restore();
      config.resetConfig();
    });

    it('handles config with no usersync object', function () {
      setSubmoduleRegistry([sharedIdSystemSubmodule, unifiedIdSubmodule, id5IdSubmodule, identityLinkSubmodule, merkleIdSubmodule, netIdSubmodule, intentIqIdSubmodule, zeotapIdPlusSubmodule, pubProvidedIdSubmodule, criteoIdSubmodule, mwOpenLinkIdSubModule, tapadIdSubmodule, uid2IdSubmodule, admixerIdSubmodule, deepintentDpesSubmodule, flocIdSubmodule, akamaiDAPIdSubmodule, amxIdSubmodule, kinessoIdSubmodule]);
      init(config);
      config.setConfig({});
      // usersync is undefined, and no logInfo message for 'User ID - usersync config updated'
      expect(typeof utils.logInfo.args[0]).to.equal('undefined');
    });

    it('handles config with empty usersync object', function () {
      setSubmoduleRegistry([sharedIdSystemSubmodule, unifiedIdSubmodule, id5IdSubmodule, identityLinkSubmodule, merkleIdSubmodule, netIdSubmodule, intentIqIdSubmodule, zeotapIdPlusSubmodule, pubProvidedIdSubmodule, criteoIdSubmodule, mwOpenLinkIdSubModule, tapadIdSubmodule, uid2IdSubmodule, admixerIdSubmodule, deepintentDpesSubmodule, flocIdSubmodule, akamaiDAPIdSubmodule, amxIdSubmodule, kinessoIdSubmodule]);
      init(config);
      config.setConfig({userSync: {}});
      expect(typeof utils.logInfo.args[0]).to.equal('undefined');
    });

    it('handles config with usersync and userIds that are empty objs', function () {
      setSubmoduleRegistry([sharedIdSystemSubmodule, unifiedIdSubmodule, id5IdSubmodule, identityLinkSubmodule, merkleIdSubmodule, netIdSubmodule, nextrollIdSubmodule, intentIqIdSubmodule, zeotapIdPlusSubmodule, pubProvidedIdSubmodule, criteoIdSubmodule, mwOpenLinkIdSubModule, tapadIdSubmodule, uid2IdSubmodule, admixerIdSubmodule, deepintentDpesSubmodule, dmdIdSubmodule, flocIdSubmodule, akamaiDAPIdSubmodule, amxIdSubmodule, kinessoIdSubmodule]);
      init(config);
      config.setConfig({
        userSync: {
          userIds: [{}]
        }
      });
      expect(typeof utils.logInfo.args[0]).to.equal('undefined');
    });

    it('handles config with usersync and userIds with empty names or that dont match a submodule.name', function () {
      setSubmoduleRegistry([sharedIdSystemSubmodule, unifiedIdSubmodule, id5IdSubmodule, identityLinkSubmodule, merkleIdSubmodule, netIdSubmodule, nextrollIdSubmodule, intentIqIdSubmodule, zeotapIdPlusSubmodule, pubProvidedIdSubmodule, criteoIdSubmodule, mwOpenLinkIdSubModule, tapadIdSubmodule, uid2IdSubmodule, admixerIdSubmodule, deepintentDpesSubmodule, dmdIdSubmodule, flocIdSubmodule, akamaiDAPIdSubmodule, amxIdSubmodule, kinessoIdSubmodule]);
      init(config);
      config.setConfig({
        userSync: {
          userIds: [{
            name: '',
            value: {test: '1'}
          }, {
            name: 'foo',
            value: {test: '1'}
          }]
        }
      });
      expect(typeof utils.logInfo.args[0]).to.equal('undefined');
    });

    it('config with 1 configurations should create 1 submodules', function () {
      setSubmoduleRegistry([sharedIdSystemSubmodule, unifiedIdSubmodule, id5IdSubmodule, identityLinkSubmodule, netIdSubmodule, nextrollIdSubmodule, intentIqIdSubmodule, zeotapIdPlusSubmodule, pubProvidedIdSubmodule, criteoIdSubmodule, mwOpenLinkIdSubModule, tapadIdSubmodule, uid2IdSubmodule, admixerIdSubmodule, deepintentDpesSubmodule, flocIdSubmodule, akamaiDAPIdSubmodule, amxIdSubmodule, kinessoIdSubmodule]);
      init(config);
      config.setConfig(getConfigMock(['unifiedId', 'unifiedid', 'cookie']));

      expect(utils.logInfo.args[0][0]).to.exist.and.to.contain('User ID - usersync config updated for 1 submodules');
    });

    it('handles config with name in different case', function () {
      setSubmoduleRegistry([criteoIdSubmodule]);
      init(config);
      config.setConfig({
        userSync: {
          userIds: [{
            name: 'Criteo'
          }]
        }
      });

      expect(utils.logInfo.args[0][0]).to.exist.and.to.contain('User ID - usersync config updated for 1 submodules');
    });

    it('config with 23 configurations should result in 23 submodules add', function () {
      setSubmoduleRegistry([sharedIdSystemSubmodule, unifiedIdSubmodule, id5IdSubmodule, identityLinkSubmodule, liveIntentIdSubmodule, britepoolIdSubmodule, netIdSubmodule, nextrollIdSubmodule, intentIqIdSubmodule, zeotapIdPlusSubmodule, haloIdSubmodule, pubProvidedIdSubmodule, criteoIdSubmodule, mwOpenLinkIdSubModule, tapadIdSubmodule, uid2IdSubmodule, admixerIdSubmodule, deepintentDpesSubmodule, dmdIdSubmodule, flocIdSubmodule, akamaiDAPIdSubmodule, amxIdSubmodule, kinessoIdSubmodule]);
      init(config);
      config.setConfig({
        userSync: {
          syncDelay: 0,
          userIds: [{
            name: 'pubProvidedId'
          }, {
            name: 'pubCommonId', value: {'pubcid': '11111'}
          }, {
            name: 'unifiedId',
            storage: {name: 'unifiedid', type: 'cookie'}
          }, {
            name: 'id5Id',
            storage: {name: 'id5id', type: 'cookie'}
          }, {
            name: 'identityLink',
            storage: {name: 'idl_env', type: 'cookie'}
          }, {
            name: 'liveIntentId',
            storage: {name: '_li_pbid', type: 'cookie'}
          }, {
            name: 'britepoolId',
            value: {'primaryBPID': '279c0161-5152-487f-809e-05d7f7e653fd'}
          }, {
            name: 'netId',
            storage: {name: 'netId', type: 'cookie'}
          }, {
            name: 'nextrollId'
          }, {
            name: 'intentIqId',
            storage: {name: 'intentIqId', type: 'cookie'}
          }, {
            name: 'haloId',
            storage: {name: 'haloId', type: 'cookie'}
          }, {
            name: 'zeotapIdPlus'
          }, {
            name: 'criteo'
          }, {
            name: 'mwOpenLinkId'
          }, {
            name: 'tapadId',
            storage: {name: 'tapad_id', type: 'cookie'}
          }, {
            name: 'uid2'
          }, {
            name: 'admixerId',
            storage: {name: 'admixerId', type: 'cookie'}
          }, {
            name: 'deepintentId',
            storage: {name: 'deepintentId', type: 'cookie'}
          }, {
            name: 'flocId'
          }, {
            name: 'akamaiDAPId'
          }, {
            name: 'dmdId',
            storage: {name: 'dmdId', type: 'cookie'}
          }, {
            name: 'amxId',
            storage: {name: 'amxId', type: 'html5'}
          }, {
            name: 'kpuid',
            storage: {name: 'kpuid', type: 'cookie'}
          }]
        }
      });
      expect(utils.logInfo.args[0][0]).to.exist.and.to.contain('User ID - usersync config updated for 23 submodules');
    });

    it('config syncDelay updates module correctly', function () {
      setSubmoduleRegistry([sharedIdSystemSubmodule, unifiedIdSubmodule, id5IdSubmodule, identityLinkSubmodule, netIdSubmodule, nextrollIdSubmodule, intentIqIdSubmodule, zeotapIdPlusSubmodule, haloIdSubmodule, pubProvidedIdSubmodule, criteoIdSubmodule, mwOpenLinkIdSubModule, tapadIdSubmodule, uid2IdSubmodule, admixerIdSubmodule, deepintentDpesSubmodule, dmdIdSubmodule, flocIdSubmodule, akamaiDAPIdSubmodule, amxIdSubmodule, kinessoIdSubmodule]);

      init(config);
      config.setConfig({
        userSync: {
          syncDelay: 99,
          userIds: [{
            name: 'unifiedId',
            storage: {name: 'unifiedid', type: 'cookie'}
          }]
        }
      });
      expect(syncDelay).to.equal(99);
    });

    it('config auctionDelay updates module correctly', function () {
      setSubmoduleRegistry([sharedIdSystemSubmodule, unifiedIdSubmodule, id5IdSubmodule, identityLinkSubmodule, netIdSubmodule, nextrollIdSubmodule, intentIqIdSubmodule, zeotapIdPlusSubmodule, haloIdSubmodule, pubProvidedIdSubmodule, criteoIdSubmodule, mwOpenLinkIdSubModule, tapadIdSubmodule, uid2IdSubmodule, admixerIdSubmodule, deepintentDpesSubmodule, dmdIdSubmodule, flocIdSubmodule, akamaiDAPIdSubmodule, amxIdSubmodule, kinessoIdSubmodule]);
      init(config);
      config.setConfig({
        userSync: {
          auctionDelay: 100,
          userIds: [{
            name: 'unifiedId',
            storage: {name: 'unifiedid', type: 'cookie'}
          }]
        }
      });
      expect(auctionDelay).to.equal(100);
    });

    it('config auctionDelay defaults to 0 if not a number', function () {
      setSubmoduleRegistry([sharedIdSystemSubmodule, unifiedIdSubmodule, id5IdSubmodule, identityLinkSubmodule, netIdSubmodule, nextrollIdSubmodule, intentIqIdSubmodule, zeotapIdPlusSubmodule, haloIdSubmodule, pubProvidedIdSubmodule, criteoIdSubmodule, mwOpenLinkIdSubModule, tapadIdSubmodule, uid2IdSubmodule, admixerIdSubmodule, deepintentDpesSubmodule, dmdIdSubmodule, flocIdSubmodule, akamaiDAPIdSubmodule, amxIdSubmodule, kinessoIdSubmodule]);
      init(config);
      config.setConfig({
        userSync: {
          auctionDelay: '',
          userIds: [{
            name: 'unifiedId',
            storage: {name: 'unifiedid', type: 'cookie'}
          }]
        }
      });
      expect(auctionDelay).to.equal(0);
    });

    describe('auction and user sync delays', function () {
      let sandbox;
      let adUnits;
      let mockIdCallback;
      let auctionSpy;

      beforeEach(function () {
        sandbox = sinon.createSandbox();
        sandbox.stub(global, 'setTimeout').returns(2);
        sandbox.stub(global, 'clearTimeout');
        sandbox.stub(events, 'on');
        sandbox.stub(coreStorage, 'getCookie');

        // remove cookie
        coreStorage.setCookie('MOCKID', '', EXPIRED_COOKIE_DATE);

        adUnits = [getAdUnitMock()];

        auctionSpy = sandbox.spy();
        mockIdCallback = sandbox.stub();
        const mockIdSystem = {
          name: 'mockId',
          decode: function (value) {
            return {
              'mid': value['MOCKID']
            };
          },
          getId: function () {
            const storedId = coreStorage.getCookie('MOCKID');
            if (storedId) {
              return {id: {'MOCKID': storedId}};
            }
            return {callback: mockIdCallback};
          }
        };

        init(config);

        attachIdSystem(mockIdSystem, true);
      });

      afterEach(function () {
        $$PREBID_GLOBAL$$.requestBids.removeAll();
        config.resetConfig();
        sandbox.restore();
      });

      it('delays auction if auctionDelay is set, timing out at auction delay', function () {
        config.setConfig({
          userSync: {
            auctionDelay: 33,
            syncDelay: 77,
            userIds: [{
              name: 'mockId', storage: {name: 'MOCKID', type: 'cookie'}
            }]
          }
        });

        requestBidsHook(auctionSpy, {adUnits});

        // check auction was delayed
        global.clearTimeout.calledOnce.should.equal(false);
        global.setTimeout.calledOnce.should.equal(true);
        global.setTimeout.calledWith(sinon.match.func, 33);
        auctionSpy.calledOnce.should.equal(false);

        // check ids were fetched
        mockIdCallback.calledOnce.should.equal(true);

        // callback to continue auction if timed out
        global.setTimeout.callArg(0);
        auctionSpy.calledOnce.should.equal(true);

        // does not call auction again once ids are synced
        mockIdCallback.callArgWith(0, {'MOCKID': '1234'});
        auctionSpy.calledOnce.should.equal(true);

        // no sync after auction ends
        events.on.called.should.equal(false);
      });

      it('delays auction if auctionDelay is set, continuing auction if ids are fetched before timing out', function (done) {
        config.setConfig({
          userSync: {
            auctionDelay: 33,
            syncDelay: 77,
            userIds: [{
              name: 'mockId', storage: {name: 'MOCKID', type: 'cookie'}
            }]
          }
        });

        requestBidsHook(auctionSpy, {adUnits});

        // check auction was delayed
        // global.setTimeout.calledOnce.should.equal(true);
        global.clearTimeout.calledOnce.should.equal(false);
        global.setTimeout.calledWith(sinon.match.func, 33);
        auctionSpy.calledOnce.should.equal(false);

        // check ids were fetched
        mockIdCallback.calledOnce.should.equal(true);

        // if ids returned, should continue auction
        mockIdCallback.callArgWith(0, {'MOCKID': '1234'});
        auctionSpy.calledOnce.should.equal(true);

        // check ids were copied to bids
        adUnits.forEach(unit => {
          unit.bids.forEach(bid => {
            expect(bid).to.have.deep.nested.property('userId.mid');
            expect(bid.userId.mid).to.equal('1234');
            expect(bid.userIdAsEids.length).to.equal(0);// "mid" is an un-known submodule for USER_IDS_CONFIG in eids.js
          });
          done();
        });

        // no sync after auction ends
        events.on.called.should.equal(false);
      });

      it('does not delay auction if not set, delays id fetch after auction ends with syncDelay', function () {
        config.setConfig({
          userSync: {
            syncDelay: 77,
            userIds: [{
              name: 'mockId', storage: {name: 'MOCKID', type: 'cookie'}
            }]
          }
        });

        // check config has been set correctly
        expect(auctionDelay).to.equal(0);
        expect(syncDelay).to.equal(77);

        requestBidsHook(auctionSpy, {adUnits});

        // should not delay auction
        global.setTimeout.calledOnce.should.equal(false);
        auctionSpy.calledOnce.should.equal(true);

        // check user sync is delayed after auction is ended
        mockIdCallback.calledOnce.should.equal(false);
        events.on.calledOnce.should.equal(true);
        events.on.calledWith(CONSTANTS.EVENTS.AUCTION_END, sinon.match.func);

        // once auction is ended, sync user ids after delay
        events.on.callArg(1);
        global.setTimeout.calledOnce.should.equal(true);
        global.setTimeout.calledWith(sinon.match.func, 77);
        mockIdCallback.calledOnce.should.equal(false);

        // once sync delay is over, ids should be fetched
        global.setTimeout.callArg(0);
        mockIdCallback.calledOnce.should.equal(true);
      });

      it('does not delay user id sync after auction ends if set to 0', function () {
        config.setConfig({
          userSync: {
            syncDelay: 0,
            userIds: [{
              name: 'mockId', storage: {name: 'MOCKID', type: 'cookie'}
            }]
          }
        });

        expect(syncDelay).to.equal(0);

        requestBidsHook(auctionSpy, {adUnits});

        // auction should not be delayed
        global.setTimeout.calledOnce.should.equal(false);
        auctionSpy.calledOnce.should.equal(true);

        // sync delay after auction is ended
        mockIdCallback.calledOnce.should.equal(false);
        events.on.calledOnce.should.equal(true);
        events.on.calledWith(CONSTANTS.EVENTS.AUCTION_END, sinon.match.func);

        // once auction is ended, if no sync delay, fetch ids
        events.on.callArg(1);
        global.setTimeout.calledOnce.should.equal(false);
        mockIdCallback.calledOnce.should.equal(true);
      });

      it('does not delay auction if there are no ids to fetch', function () {
        coreStorage.getCookie.withArgs('MOCKID').returns('123456778');
        config.setConfig({
          userSync: {
            auctionDelay: 33,
            syncDelay: 77,
            userIds: [{
              name: 'mockId', storage: {name: 'MOCKID', type: 'cookie'}
            }]
          }
        });

        requestBidsHook(auctionSpy, {adUnits});

        global.setTimeout.calledOnce.should.equal(false);
        auctionSpy.calledOnce.should.equal(true);
        mockIdCallback.calledOnce.should.equal(false);

        // no sync after auction ends
        events.on.called.should.equal(false);
      });
    });

    describe('Request bids hook appends userId to bid objs in adapters', function () {
      let adUnits;

      beforeEach(function () {
        adUnits = [getAdUnitMock()];
      });

      it('test hook from pubcommonid cookie', function (done) {
        coreStorage.setCookie('pubcid', 'testpubcid', (new Date(Date.now() + 100000).toUTCString()));

        setSubmoduleRegistry([sharedIdSystemSubmodule]);
        init(config);
        config.setConfig(getConfigMock(['pubCommonId', 'pubcid', 'cookie']));

        requestBidsHook(function () {
          adUnits.forEach(unit => {
            unit.bids.forEach(bid => {
              expect(bid).to.have.deep.nested.property('userId.pubcid');
              expect(bid.userId.pubcid).to.equal('testpubcid');
              expect(bid.userIdAsEids[0]).to.deep.equal({
                source: 'pubcid.org',
                uids: [{id: 'testpubcid', atype: 1}]
              });
            });
          });
          coreStorage.setCookie('pubcid', '', EXPIRED_COOKIE_DATE);
          done();
        }, {adUnits});
      });

      it('test hook from pubcommonid html5', function (done) {
        // simulate existing browser local storage values
        localStorage.setItem('pubcid', 'testpubcid');
        localStorage.setItem('pubcid_exp', new Date(Date.now() + 100000).toUTCString());

        setSubmoduleRegistry([sharedIdSystemSubmodule]);
        init(config);
        config.setConfig(getConfigMock(['pubCommonId', 'pubcid', 'html5']));

        requestBidsHook(function () {
          adUnits.forEach(unit => {
            unit.bids.forEach(bid => {
              expect(bid).to.have.deep.nested.property('userId.pubcid');
              expect(bid.userId.pubcid).to.equal('testpubcid');
              expect(bid.userIdAsEids[0]).to.deep.equal({
                source: 'pubcid.org',
                uids: [{id: 'testpubcid', atype: 1}]
              });
            });
          });
          localStorage.removeItem('pubcid');
          localStorage.removeItem('pubcid_exp');
          done();
        }, {adUnits});
      });

      it('test hook from pubcommonid config value object', function (done) {
        setSubmoduleRegistry([sharedIdSystemSubmodule]);
        init(config);
        config.setConfig(getConfigValueMock('pubCommonId', {'pubcidvalue': 'testpubcidvalue'}));

        requestBidsHook(function () {
          adUnits.forEach(unit => {
            unit.bids.forEach(bid => {
              expect(bid).to.have.deep.nested.property('userId.pubcidvalue');
              expect(bid.userId.pubcidvalue).to.equal('testpubcidvalue');
              expect(bid.userIdAsEids.length).to.equal(0);// "pubcidvalue" is an un-known submodule for USER_IDS_CONFIG in eids.js
            });
          });
          done();
        }, {adUnits});
      });

      it('test hook from UnifiedId html5', function (done) {
        // simulate existing browser local storage values
        localStorage.setItem('unifiedid_alt', JSON.stringify({'TDID': 'testunifiedid_alt'}));
        localStorage.setItem('unifiedid_alt_exp', '');

        setSubmoduleRegistry([unifiedIdSubmodule]);
        init(config);
        config.setConfig(getConfigMock(['unifiedId', 'unifiedid_alt', 'html5']));

        requestBidsHook(function () {
          adUnits.forEach(unit => {
            unit.bids.forEach(bid => {
              expect(bid).to.have.deep.nested.property('userId.tdid');
              expect(bid.userId.tdid).to.equal('testunifiedid_alt');
              expect(bid.userIdAsEids[0]).to.deep.equal({
                source: 'adserver.org',
                uids: [{id: 'testunifiedid_alt', atype: 1, ext: {rtiPartner: 'TDID'}}]
              });
            });
          });
          localStorage.removeItem('unifiedid_alt');
          localStorage.removeItem('unifiedid_alt_exp');
          done();
        }, {adUnits});
      });

      it('test hook from amxId html5', (done) => {
        // simulate existing localStorage values
        localStorage.setItem('amxId', 'test_amxid_id');
        localStorage.setItem('amxId_exp', '');

        setSubmoduleRegistry([amxIdSubmodule]);
        init(config);
        config.setConfig(getConfigMock(['amxId', 'amxId', 'html5']));

        requestBidsHook(() => {
          adUnits.forEach((adUnit) => {
            adUnit.bids.forEach((bid) => {
              expect(bid).to.have.deep.nested.property('userId.amxId');
              expect(bid.userId.amxId).to.equal('test_amxid_id');
              expect(bid.userIdAsEids[0]).to.deep.equal({
                source: 'amxrtb.com',
                uids: [{
                  id: 'test_amxid_id',
                  atype: 1,
                }]
              });
            });
          });

          // clear LS
          localStorage.removeItem('amxId');
          localStorage.removeItem('amxId_exp');
          done();
        }, {adUnits});
      });

      it('test hook from identityLink html5', function (done) {
        // simulate existing browser local storage values
        localStorage.setItem('idl_env', 'AiGNC8Z5ONyZKSpIPf');
        localStorage.setItem('idl_env_exp', '');

        setSubmoduleRegistry([identityLinkSubmodule]);
        init(config);
        config.setConfig(getConfigMock(['identityLink', 'idl_env', 'html5']));
        requestBidsHook(function () {
          adUnits.forEach(unit => {
            unit.bids.forEach(bid => {
              expect(bid).to.have.deep.nested.property('userId.idl_env');
              expect(bid.userId.idl_env).to.equal('AiGNC8Z5ONyZKSpIPf');
              expect(bid.userIdAsEids[0]).to.deep.equal({
                source: 'liveramp.com',
                uids: [{id: 'AiGNC8Z5ONyZKSpIPf', atype: 3}]
              });
            });
          });
          localStorage.removeItem('idl_env');
          localStorage.removeItem('idl_env_exp');
          done();
        }, {adUnits});
      });

      it('test hook from identityLink cookie', function (done) {
        coreStorage.setCookie('idl_env', 'AiGNC8Z5ONyZKSpIPf', (new Date(Date.now() + 100000).toUTCString()));

        setSubmoduleRegistry([identityLinkSubmodule]);
        init(config);
        config.setConfig(getConfigMock(['identityLink', 'idl_env', 'cookie']));

        requestBidsHook(function () {
          adUnits.forEach(unit => {
            unit.bids.forEach(bid => {
              expect(bid).to.have.deep.nested.property('userId.idl_env');
              expect(bid.userId.idl_env).to.equal('AiGNC8Z5ONyZKSpIPf');
              expect(bid.userIdAsEids[0]).to.deep.equal({
                source: 'liveramp.com',
                uids: [{id: 'AiGNC8Z5ONyZKSpIPf', atype: 3}]
              });
            });
          });
          coreStorage.setCookie('idl_env', '', EXPIRED_COOKIE_DATE);
          done();
        }, {adUnits});
      });

      it('test hook from criteoIdModule cookie', function (done) {
        coreStorage.setCookie('storage_bidid', JSON.stringify({'criteoId': 'test_bidid'}), (new Date(Date.now() + 100000).toUTCString()));

        setSubmoduleRegistry([criteoIdSubmodule]);
        init(config);
        config.setConfig(getConfigMock(['criteo', 'storage_bidid', 'cookie']));

        requestBidsHook(function () {
          adUnits.forEach(unit => {
            unit.bids.forEach(bid => {
              expect(bid).to.have.deep.nested.property('userId.criteoId');
              expect(bid.userId.criteoId).to.equal('test_bidid');
              expect(bid.userIdAsEids[0]).to.deep.equal({
                source: 'criteo.com',
                uids: [{id: 'test_bidid', atype: 1}]
              });
            });
          });
          coreStorage.setCookie('storage_bidid', '', EXPIRED_COOKIE_DATE);
          done();
        }, {adUnits});
      });

      it('test hook from tapadIdModule cookie', function (done) {
        coreStorage.setCookie('tapad_id', 'test-tapad-id', (new Date(Date.now() + 100000).toUTCString()));

        setSubmoduleRegistry([tapadIdSubmodule]);
        init(config);
        config.setConfig(getConfigMock(['tapadId', 'tapad_id', 'cookie']));

        requestBidsHook(function () {
          adUnits.forEach(unit => {
            unit.bids.forEach(bid => {
              expect(bid).to.have.deep.nested.property('userId.tapadId');
              expect(bid.userId.tapadId).to.equal('test-tapad-id');
              expect(bid.userIdAsEids[0]).to.deep.equal({
                source: 'tapad.com',
                uids: [{id: 'test-tapad-id', atype: 1}]
              });
            });
          })
          coreStorage.setCookie('tapad_id', '', EXPIRED_COOKIE_DATE);
          done();
        }, {adUnits});
      });

      it('test hook from liveIntentId html5', function (done) {
        // simulate existing browser local storage values
        localStorage.setItem('_li_pbid', JSON.stringify({'unifiedId': 'random-ls-identifier'}));
        localStorage.setItem('_li_pbid_exp', '');

        setSubmoduleRegistry([liveIntentIdSubmodule]);
        init(config);
        config.setConfig(getConfigMock(['liveIntentId', '_li_pbid', 'html5']));
        requestBidsHook(function () {
          adUnits.forEach(unit => {
            unit.bids.forEach(bid => {
              expect(bid).to.have.deep.nested.property('userId.lipb');
              expect(bid.userId.lipb.lipbid).to.equal('random-ls-identifier');
              expect(bid.userIdAsEids[0]).to.deep.equal({
                source: 'liveintent.com',
                uids: [{id: 'random-ls-identifier', atype: 3}]
              });
            });
          });
          localStorage.removeItem('_li_pbid');
          localStorage.removeItem('_li_pbid_exp');
          done();
        }, {adUnits});
      });

      it('test hook from Kinesso cookies', function (done) {
        // simulate existing browser local storage values
        coreStorage.setCookie('kpuid', 'KINESSO_ID', (new Date(Date.now() + 5000).toUTCString()));

        setSubmoduleRegistry([kinessoIdSubmodule]);
        init(config);
        config.setConfig(getConfigMock(['kpuid', 'kpuid', 'cookie']));

        requestBidsHook(function () {
          adUnits.forEach(unit => {
            unit.bids.forEach(bid => {
              expect(bid).to.have.deep.nested.property('userId.kpuid');
              expect(bid.userId.kpuid).to.equal('KINESSO_ID');
              expect(bid.userIdAsEids[0]).to.deep.equal({
                source: 'kpuid.com',
                uids: [{id: 'KINESSO_ID', atype: 3}]
              });
            });
          });
          coreStorage.setCookie('kpuid', '', EXPIRED_COOKIE_DATE);
          done();
        }, {adUnits});
      });

      it('test hook from Kinesso html5', function (done) {
        // simulate existing browser local storage values
        localStorage.setItem('kpuid', 'KINESSO_ID');
        localStorage.setItem('kpuid_exp', '');

        setSubmoduleRegistry([kinessoIdSubmodule]);
        init(config);
        config.setConfig(getConfigMock(['kpuid', 'kpuid', 'html5']));

        requestBidsHook(function () {
          adUnits.forEach(unit => {
            unit.bids.forEach(bid => {
              expect(bid).to.have.deep.nested.property('userId.kpuid');
              expect(bid.userId.kpuid).to.equal('KINESSO_ID');
              expect(bid.userIdAsEids[0]).to.deep.equal({
                source: 'kpuid.com',
                uids: [{id: 'KINESSO_ID', atype: 3}]
              });
            });
          });
          localStorage.removeItem('kpuid');
          localStorage.removeItem('kpuid_exp', '');
          done();
        }, {adUnits});
      });

      it('test hook from liveIntentId cookie', function (done) {
        coreStorage.setCookie('_li_pbid', JSON.stringify({'unifiedId': 'random-cookie-identifier'}), (new Date(Date.now() + 100000).toUTCString()));

        setSubmoduleRegistry([liveIntentIdSubmodule]);
        init(config);
        config.setConfig(getConfigMock(['liveIntentId', '_li_pbid', 'cookie']));

        requestBidsHook(function () {
          adUnits.forEach(unit => {
            unit.bids.forEach(bid => {
              expect(bid).to.have.deep.nested.property('userId.lipb');
              expect(bid.userId.lipb.lipbid).to.equal('random-cookie-identifier');
              expect(bid.userIdAsEids[0]).to.deep.equal({
                source: 'liveintent.com',
                uids: [{id: 'random-cookie-identifier', atype: 3}]
              });
            });
          });
          coreStorage.setCookie('_li_pbid', '', EXPIRED_COOKIE_DATE);
          done();
        }, {adUnits});
      });

      it('eidPermissions fun with bidders', function (done) {
        coreStorage.setCookie('pubcid', 'test222', (new Date(Date.now() + 5000).toUTCString()));

        setSubmoduleRegistry([sharedIdSystemSubmodule]);
        let eidPermissions;
        getPrebidInternal().setEidPermissions = function (newEidPermissions) {
          eidPermissions = newEidPermissions;
        }
        init(config);
        config.setConfig({
          userSync: {
            syncDelay: 0,
            userIds: [
              {
                name: 'pubCommonId',
                bidders: [
                  'sampleBidder'
                ],
                storage: {
                  type: 'cookie',
                  name: 'pubcid',
                  expires: 28
                }
              }
            ]
          }
        });

        requestBidsHook(function () {
          expect(eidPermissions).to.deep.equal(
            [
              {
                bidders: [
                  'sampleBidder'
                ],
                source: 'pubcid.org'
              }
            ]
          );
          adUnits.forEach(unit => {
            unit.bids.forEach(bid => {
              if (bid.bidder === 'sampleBidder') {
                expect(bid).to.have.deep.nested.property('userId.pubcid');
                expect(bid.userId.pubcid).to.equal('test222');
                expect(bid.userIdAsEids[0]).to.deep.equal({
                  source: 'pubcid.org',
                  uids: [
                    {
                      id: 'test222',
                      atype: 1
                    }
                  ]
                });
              }
              if (bid.bidder === 'anotherSampleBidder') {
                expect(bid).to.not.have.deep.nested.property('userId.pubcid');
                expect(bid).to.not.have.property('userIdAsEids');
              }
            });
          });
          coreStorage.setCookie('pubcid', '', EXPIRED_COOKIE_DATE);
          getPrebidInternal().setEidPermissions = undefined;
          done();
        }, {adUnits});
      });

      it('eidPermissions fun without bidders', function (done) {
        coreStorage.setCookie('pubcid', 'test222', new Date(Date.now() + 5000).toUTCString());

        setSubmoduleRegistry([sharedIdSystemSubmodule]);
        let eidPermissions;
        getPrebidInternal().setEidPermissions = function (newEidPermissions) {
          eidPermissions = newEidPermissions;
        }
        init(config);
        config.setConfig({
          userSync: {
            syncDelay: 0,
            userIds: [
              {
                name: 'pubCommonId',
                storage: {
                  type: 'cookie',
                  name: 'pubcid',
                  expires: 28
                }
              }
            ]
          }
        });

        requestBidsHook(function () {
          expect(eidPermissions).to.deep.equal(
            []
          );
          adUnits.forEach(unit => {
            unit.bids.forEach(bid => {
              expect(bid).to.have.deep.nested.property('userId.pubcid');
              expect(bid.userId.pubcid).to.equal('test222');
              expect(bid.userIdAsEids[0]).to.deep.equal({
                source: 'pubcid.org',
                uids: [
                  {
                    id: 'test222',
                    atype: 1
                  }]
              });
            });
          });
          getPrebidInternal().setEidPermissions = undefined;
          coreStorage.setCookie('pubcid', '', EXPIRED_COOKIE_DATE);
          done();
        }, {adUnits});
      });

      it('test hook from pubProvidedId config params', function (done) {
        setSubmoduleRegistry([pubProvidedIdSubmodule]);
        init(config);
        config.setConfig({
          userSync: {
            syncDelay: 0,
            userIds: [{
              name: 'pubProvidedId',
              params: {
                eids: [{
                  source: 'example.com',
                  uids: [{
                    id: 'value read from cookie or local storage',
                    ext: {
                      stype: 'ppuid'
                    }
                  }]
                }, {
                  source: 'id-partner.com',
                  uids: [{
                    id: 'value read from cookie or local storage',
                    ext: {
                      stype: 'dmp'
                    }
                  }]
                }],
                eidsFunction: function () {
                  return [{
                    source: 'provider.com',
                    uids: [{
                      id: 'value read from cookie or local storage',
                      ext: {
                        stype: 'sha256email'
                      }
                    }]
                  }]
                }
              }
            }
            ]
          }
        });

        requestBidsHook(function () {
          adUnits.forEach(unit => {
            unit.bids.forEach(bid => {
              expect(bid).to.have.deep.nested.property('userId.pubProvidedId');
              expect(bid.userId.pubProvidedId).to.deep.equal([{
                source: 'example.com',
                uids: [{
                  id: 'value read from cookie or local storage',
                  ext: {
                    stype: 'ppuid'
                  }
                }]
              }, {
                source: 'id-partner.com',
                uids: [{
                  id: 'value read from cookie or local storage',
                  ext: {
                    stype: 'dmp'
                  }
                }]
              }, {
                source: 'provider.com',
                uids: [{
                  id: 'value read from cookie or local storage',
                  ext: {
                    stype: 'sha256email'
                  }
                }]
              }]);

              expect(bid.userIdAsEids[0]).to.deep.equal({
                source: 'example.com',
                uids: [{
                  id: 'value read from cookie or local storage',
                  ext: {
                    stype: 'ppuid'
                  }
                }]
              });
              expect(bid.userIdAsEids[2]).to.deep.equal({
                source: 'provider.com',
                uids: [{
                  id: 'value read from cookie or local storage',
                  ext: {
                    stype: 'sha256email'
                  }
                }]
              });
            });
          });
          done();
        }, {adUnits});
      });

      it('test hook from liveIntentId html5', function (done) {
        // simulate existing browser local storage values
        localStorage.setItem('_li_pbid', JSON.stringify({'unifiedId': 'random-ls-identifier', 'segments': ['123']}));
        localStorage.setItem('_li_pbid_exp', '');

        setSubmoduleRegistry([liveIntentIdSubmodule]);
        init(config);
        config.setConfig(getConfigMock(['liveIntentId', '_li_pbid', 'html5']));
        requestBidsHook(function () {
          adUnits.forEach(unit => {
            unit.bids.forEach(bid => {
              expect(bid).to.have.deep.nested.property('userId.lipb');
              expect(bid.userId.lipb.lipbid).to.equal('random-ls-identifier');
              expect(bid.userId.lipb.segments).to.include('123');
              expect(bid.userIdAsEids[0]).to.deep.equal({
                source: 'liveintent.com',
                uids: [{id: 'random-ls-identifier', atype: 3}],
                ext: {segments: ['123']}
              });
            });
          });
          localStorage.removeItem('_li_pbid');
          localStorage.removeItem('_li_pbid_exp');
          done();
        }, {adUnits});
      });

      it('test hook from liveIntentId cookie', function (done) {
        coreStorage.setCookie('_li_pbid', JSON.stringify({
          'unifiedId': 'random-cookie-identifier',
          'segments': ['123']
        }), (new Date(Date.now() + 100000).toUTCString()));

        setSubmoduleRegistry([liveIntentIdSubmodule]);
        init(config);
        config.setConfig(getConfigMock(['liveIntentId', '_li_pbid', 'cookie']));

        requestBidsHook(function () {
          adUnits.forEach(unit => {
            unit.bids.forEach(bid => {
              expect(bid).to.have.deep.nested.property('userId.lipb');
              expect(bid.userId.lipb.lipbid).to.equal('random-cookie-identifier');
              expect(bid.userId.lipb.segments).to.include('123');
              expect(bid.userIdAsEids[0]).to.deep.equal({
                source: 'liveintent.com',
                uids: [{id: 'random-cookie-identifier', atype: 3}],
                ext: {segments: ['123']}
              });
            });
          });
          coreStorage.setCookie('_li_pbid', '', EXPIRED_COOKIE_DATE);
          done();
        }, {adUnits});
      });

      it('test hook from britepoolid cookies', function (done) {
        // simulate existing browser local storage values
        coreStorage.setCookie('britepoolid', JSON.stringify({'primaryBPID': '279c0161-5152-487f-809e-05d7f7e653fd'}), (new Date(Date.now() + 5000).toUTCString()));

        setSubmoduleRegistry([britepoolIdSubmodule]);
        init(config);
        config.setConfig(getConfigMock(['britepoolId', 'britepoolid', 'cookie']));

        requestBidsHook(function () {
          adUnits.forEach(unit => {
            unit.bids.forEach(bid => {
              expect(bid).to.have.deep.nested.property('userId.britepoolid');
              expect(bid.userId.britepoolid).to.equal('279c0161-5152-487f-809e-05d7f7e653fd');
              expect(bid.userIdAsEids[0]).to.deep.equal({
                source: 'britepool.com',
                uids: [{id: '279c0161-5152-487f-809e-05d7f7e653fd', atype: 3}]
              });
            });
          });
          coreStorage.setCookie('britepoolid', '', EXPIRED_COOKIE_DATE);
          done();
        }, {adUnits});
      });

      it('test hook from dmdId cookies', function (done) {
        // simulate existing browser local storage values
        coreStorage.setCookie('dmdId', 'testdmdId', (new Date(Date.now() + 5000).toUTCString()));

        setSubmoduleRegistry([dmdIdSubmodule]);
        init(config);
        config.setConfig(getConfigMock(['dmdId', 'dmdId', 'cookie']));

        requestBidsHook(function () {
          adUnits.forEach(unit => {
            unit.bids.forEach(bid => {
              expect(bid).to.have.deep.nested.property('userId.dmdId');
              expect(bid.userId.dmdId).to.equal('testdmdId');
              expect(bid.userIdAsEids[0]).to.deep.equal({
                source: 'hcn.health',
                uids: [{id: 'testdmdId', atype: 3}]
              });
            });
          });
          coreStorage.setCookie('dmdId', '', EXPIRED_COOKIE_DATE);
          done();
        }, {adUnits});
      });

      it('test hook from netId cookies', function (done) {
        // simulate existing browser local storage values
        coreStorage.setCookie('netId', JSON.stringify({'netId': 'fH5A3n2O8_CZZyPoJVD-eabc6ECb7jhxCicsds7qSg'}), (new Date(Date.now() + 5000).toUTCString()));

        setSubmoduleRegistry([netIdSubmodule]);
        init(config);
        config.setConfig(getConfigMock(['netId', 'netId', 'cookie']));

        requestBidsHook(function () {
          adUnits.forEach(unit => {
            unit.bids.forEach(bid => {
              expect(bid).to.have.deep.nested.property('userId.netId');
              expect(bid.userId.netId).to.equal('fH5A3n2O8_CZZyPoJVD-eabc6ECb7jhxCicsds7qSg');
              expect(bid.userIdAsEids[0]).to.deep.equal({
                source: 'netid.de',
                uids: [{id: 'fH5A3n2O8_CZZyPoJVD-eabc6ECb7jhxCicsds7qSg', atype: 1}]
              });
            });
          });
          coreStorage.setCookie('netId', '', EXPIRED_COOKIE_DATE);
          done();
        }, {adUnits});
      });

      xit('test hook from intentIqId cookies', function (done) {
        // simulate existing browser local storage values
        coreStorage.setCookie('intentIqId', 'abcdefghijk', (new Date(Date.now() + 5000).toUTCString()));

        setSubmoduleRegistry([intentIqIdSubmodule]);
        init(config);
        config.setConfig(getConfigMock(['intentIqId', 'intentIqId', 'cookie']));

        requestBidsHook(function () {
          adUnits.forEach(unit => {
            unit.bids.forEach(bid => {
              expect(bid).to.have.deep.nested.property('userId.intentIqId');
              expect(bid.userId.intentIqId).to.equal('abcdefghijk');
              expect(bid.userIdAsEids[0]).to.deep.equal({
                source: 'intentiq.com',
                uids: [{id: 'abcdefghijk', atype: 1}]
              });
            });
          });
          coreStorage.setCookie('intentIqId', '', EXPIRED_COOKIE_DATE);
          done();
        }, {adUnits});
      });

      it('test hook from haloId html5', function (done) {
        // simulate existing browser local storage values
        localStorage.setItem('haloId', JSON.stringify({'haloId': 'random-ls-identifier'}));
        localStorage.setItem('haloId_exp', '');

        setSubmoduleRegistry([haloIdSubmodule]);
        init(config);
        config.setConfig(getConfigMock(['haloId', 'haloId', 'html5']));

        requestBidsHook(function () {
          adUnits.forEach(unit => {
            unit.bids.forEach(bid => {
              expect(bid).to.have.deep.nested.property('userId.haloId');
              expect(bid.userId.haloId).to.equal('random-ls-identifier');
              expect(bid.userIdAsEids[0]).to.deep.equal({
                source: 'audigent.com',
                uids: [{id: 'random-ls-identifier', atype: 1}]
              });
            });
          });
          localStorage.removeItem('haloId');
          localStorage.removeItem('haloId_exp', '');
          done();
        }, {adUnits});
      });

      it('test hook from merkleId cookies', function (done) {
        // simulate existing browser local storage values
        coreStorage.setCookie('merkleId', JSON.stringify({'pam_id': {'id': 'testmerkleId', 'keyID': 1}}), (new Date(Date.now() + 5000).toUTCString()));

        setSubmoduleRegistry([merkleIdSubmodule]);
        init(config);
        config.setConfig(getConfigMock(['merkleId', 'merkleId', 'cookie']));

        requestBidsHook(function () {
          adUnits.forEach(unit => {
            unit.bids.forEach(bid => {
              expect(bid).to.have.deep.nested.property('userId.merkleId');
              expect(bid.userId.merkleId).to.deep.equal({'id': 'testmerkleId', 'keyID': 1});
              expect(bid.userIdAsEids[0]).to.deep.equal({
                source: 'merkleinc.com',
                uids: [{id: 'testmerkleId', atype: 3, ext: {keyID: 1}}]
              });
            });
          });
          coreStorage.setCookie('merkleId', '', EXPIRED_COOKIE_DATE);
          done();
        }, {adUnits});
      });

      xit('test hook from zeotapIdPlus cookies', function (done) {
        // simulate existing browser local storage values
        coreStorage.setCookie('IDP', btoa(JSON.stringify('abcdefghijk')), (new Date(Date.now() + 5000).toUTCString()));

        setSubmoduleRegistry([zeotapIdPlusSubmodule]);
        init(config);
        config.setConfig(getConfigMock(['zeotapIdPlus', 'IDP', 'cookie']));

        requestBidsHook(function () {
          adUnits.forEach(unit => {
            unit.bids.forEach(bid => {
              expect(bid).to.have.deep.nested.property('userId.IDP');
              expect(bid.userId.IDP).to.equal('abcdefghijk');
              expect(bid.userIdAsEids[0]).to.deep.equal({
                source: 'zeotap.com',
                uids: [{id: 'abcdefghijk', atype: 1}]
              });
            });
          });
          coreStorage.setCookie('IDP', '', EXPIRED_COOKIE_DATE);
          done();
        }, {adUnits});
      });

      it('test hook from mwOpenLinkId cookies', function (done) {
        // simulate existing browser local storage values
        coreStorage.setCookie('mwol', JSON.stringify({eid: 'XX-YY-ZZ-123'}), (new Date(Date.now() + 5000).toUTCString()));

        setSubmoduleRegistry([mwOpenLinkIdSubModule]);
        init(config);
        config.setConfig(getConfigMock(['mwOpenLinkId', 'mwol', 'cookie']));

        requestBidsHook(function () {
          adUnits.forEach(unit => {
            unit.bids.forEach(bid => {
              expect(bid).to.have.deep.nested.property('userId.mwOpenLinkId');
              expect(bid.userId.mwOpenLinkId).to.equal('XX-YY-ZZ-123');
            });
          });
          coreStorage.setCookie('mwol', '', EXPIRED_COOKIE_DATE);
          done();
        }, {adUnits});
      });

      it('test hook from admixerId html5', function (done) {
        // simulate existing browser local storage values
        localStorage.setItem('admixerId', 'testadmixerId');
        localStorage.setItem('admixerId_exp', '');

        setSubmoduleRegistry([admixerIdSubmodule]);
        init(config);
        config.setConfig(getConfigMock(['admixerId', 'admixerId', 'html5']));
        requestBidsHook(function () {
          adUnits.forEach(unit => {
            unit.bids.forEach(bid => {
              expect(bid).to.have.deep.nested.property('userId.admixerId');
              expect(bid.userId.admixerId).to.equal('testadmixerId');
              expect(bid.userIdAsEids[0]).to.deep.equal({
                source: 'admixer.net',
                uids: [{id: 'testadmixerId', atype: 3}]
              });
            });
          });
          localStorage.removeItem('admixerId');
          done();
        }, {adUnits});
      });

      it('test hook from admixerId cookie', function (done) {
        coreStorage.setCookie('admixerId', 'testadmixerId', (new Date(Date.now() + 100000).toUTCString()));

        setSubmoduleRegistry([admixerIdSubmodule]);
        init(config);
        config.setConfig(getConfigMock(['admixerId', 'admixerId', 'cookie']));

        requestBidsHook(function () {
          adUnits.forEach(unit => {
            unit.bids.forEach(bid => {
              expect(bid).to.have.deep.nested.property('userId.admixerId');
              expect(bid.userId.admixerId).to.equal('testadmixerId');
              expect(bid.userIdAsEids[0]).to.deep.equal({
                source: 'admixer.net',
                uids: [{id: 'testadmixerId', atype: 3}]
              });
            });
          });
          coreStorage.setCookie('admixerId', '', EXPIRED_COOKIE_DATE);
          done();
        }, {adUnits});
      });

      it('test hook from deepintentId cookies', function (done) {
        // simulate existing browser local storage values
        coreStorage.setCookie('deepintentId', 'testdeepintentId', (new Date(Date.now() + 5000).toUTCString()));

        setSubmoduleRegistry([deepintentDpesSubmodule]);
        init(config);
        config.setConfig(getConfigMock(['deepintentId', 'deepintentId', 'cookie']));

        requestBidsHook(function () {
          adUnits.forEach(unit => {
            unit.bids.forEach(bid => {
              expect(bid).to.have.deep.nested.property('userId.deepintentId');
              expect(bid.userId.deepintentId).to.deep.equal('testdeepintentId');
              expect(bid.userIdAsEids[0]).to.deep.equal({
                source: 'deepintent.com',
                uids: [{id: 'testdeepintentId', atype: 3}]
              });
            });
          });
          coreStorage.setCookie('deepintentId', '', EXPIRED_COOKIE_DATE);
          done();
        }, {adUnits});
      });

      it('test hook from deepintentId html5', function (done) {
        // simulate existing browser local storage values
        localStorage.setItem('deepintentId', 'testdeepintentId');
        localStorage.setItem('deepintentId_exp', '');

        setSubmoduleRegistry([deepintentDpesSubmodule]);
        init(config);
        config.setConfig(getConfigMock(['deepintentId', 'deepintentId', 'html5']));
        requestBidsHook(function () {
          adUnits.forEach(unit => {
            unit.bids.forEach(bid => {
              expect(bid).to.have.deep.nested.property('userId.deepintentId');
              expect(bid.userIdAsEids[0]).to.deep.equal({
                source: 'deepintent.com',
                uids: [{id: 'testdeepintentId', atype: 3}]
              });
            });
          });
          localStorage.removeItem('deepintentId');
          done();
        }, {adUnits});
      });

      it('test hook when pubCommonId, unifiedId, id5Id, identityLink, britepoolId, intentIqId, zeotapIdPlus, netId, haloId, Criteo, UID 2.0, admixerId, amxId, dmdId, kpuid and mwOpenLinkId have data to pass', function (done) {
        coreStorage.setCookie('pubcid', 'testpubcid', (new Date(Date.now() + 5000).toUTCString()));
        coreStorage.setCookie('unifiedid', JSON.stringify({'TDID': 'testunifiedid'}), (new Date(Date.now() + 5000).toUTCString()));
        coreStorage.setCookie('id5id', JSON.stringify({'universal_uid': 'testid5id'}), (new Date(Date.now() + 5000).toUTCString()));
        coreStorage.setCookie('idl_env', 'AiGNC8Z5ONyZKSpIPf', (new Date(Date.now() + 5000).toUTCString()));
        coreStorage.setCookie('britepoolid', JSON.stringify({'primaryBPID': 'testbritepoolid'}), (new Date(Date.now() + 5000).toUTCString()));
        coreStorage.setCookie('dmdId', 'testdmdId', (new Date(Date.now() + 5000).toUTCString()));
        coreStorage.setCookie('netId', JSON.stringify({'netId': 'testnetId'}), (new Date(Date.now() + 5000).toUTCString()));
        coreStorage.setCookie('intentIqId', 'testintentIqId', (new Date(Date.now() + 5000).toUTCString()));
        coreStorage.setCookie('IDP', btoa(JSON.stringify('zeotapId')), (new Date(Date.now() + 5000).toUTCString()));
        coreStorage.setCookie('haloId', JSON.stringify({'haloId': 'testHaloId'}), (new Date(Date.now() + 5000).toUTCString()));
        coreStorage.setCookie('storage_criteo', JSON.stringify({'criteoId': 'test_bidid'}), (new Date(Date.now() + 5000).toUTCString()));
        coreStorage.setCookie('mwol', JSON.stringify({eid: 'XX-YY-ZZ-123'}), (new Date(Date.now() + 5000).toUTCString()));
        coreStorage.setCookie('uid2id', 'Sample_AD_Token', (new Date(Date.now() + 5000).toUTCString()));
        coreStorage.setCookie('admixerId', 'testadmixerId', (new Date(Date.now() + 5000).toUTCString()));
        coreStorage.setCookie('deepintentId', 'testdeepintentId', (new Date(Date.now() + 5000).toUTCString()));
        coreStorage.setCookie('kpuid', 'KINESSO_ID', (new Date(Date.now() + 5000).toUTCString()));

        // amxId only supports localStorage
        localStorage.setItem('amxId', 'test_amxid_id');
        localStorage.setItem('amxId_exp', (new Date(Date.now() + 5000)).toUTCString());

        setSubmoduleRegistry([sharedIdSystemSubmodule, unifiedIdSubmodule, id5IdSubmodule, identityLinkSubmodule, britepoolIdSubmodule, netIdSubmodule, intentIqIdSubmodule, zeotapIdPlusSubmodule, haloIdSubmodule, criteoIdSubmodule, mwOpenLinkIdSubModule, tapadIdSubmodule, uid2IdSubmodule, admixerIdSubmodule, deepintentDpesSubmodule, dmdIdSubmodule, amxIdSubmodule, kinessoIdSubmodule]);
        init(config);
        config.setConfig(getConfigMock(['pubCommonId', 'pubcid', 'cookie'],
          ['unifiedId', 'unifiedid', 'cookie'],
          ['id5Id', 'id5id', 'cookie'],
          ['identityLink', 'idl_env', 'cookie'],
          ['britepoolId', 'britepoolid', 'cookie'],
          ['dmdId', 'dmdId', 'cookie'],
          ['netId', 'netId', 'cookie'],
          ['intentIqId', 'intentIqId', 'cookie'],
          ['zeotapIdPlus', 'IDP', 'cookie'],
          ['haloId', 'haloId', 'cookie'],
          ['criteo', 'storage_criteo', 'cookie'],
          ['mwOpenLinkId', 'mwol', 'cookie'],
          ['tapadId', 'tapad_id', 'cookie'],
          ['uid2', 'uid2id', 'cookie'],
          ['admixerId', 'admixerId', 'cookie'],
          ['amxId', 'amxId', 'html5'],
          ['deepintentId', 'deepintentId', 'cookie'],
          ['kpuid', 'kpuid', 'cookie']));

        requestBidsHook(function () {
          adUnits.forEach(unit => {
            unit.bids.forEach(bid => {
              // verify that the PubCommonId id data was copied to bid
              expect(bid).to.have.deep.nested.property('userId.pubcid');
              expect(bid.userId.pubcid).to.equal('testpubcid');
              // also check that UnifiedId id data was copied to bid
              expect(bid).to.have.deep.nested.property('userId.tdid');
              expect(bid.userId.tdid).to.equal('testunifiedid');
              // also check that Id5Id id data was copied to bid
              expect(bid).to.have.deep.nested.property('userId.id5id.uid');
              expect(bid.userId.id5id.uid).to.equal('testid5id');
              // check that identityLink id data was copied to bid
              expect(bid).to.have.deep.nested.property('userId.idl_env');
              expect(bid.userId.idl_env).to.equal('AiGNC8Z5ONyZKSpIPf');
              // also check that britepoolId id data was copied to bid
              expect(bid).to.have.deep.nested.property('userId.britepoolid');
              expect(bid.userId.britepoolid).to.equal('testbritepoolid');
              // also check that dmdID id was copied to bid
              expect(bid).to.have.deep.nested.property('userId.dmdId');
              expect(bid.userId.dmdId).to.equal('testdmdId');
              // also check that netId id data was copied to bid
              expect(bid).to.have.deep.nested.property('userId.netId');
              expect(bid.userId.netId).to.equal('testnetId');
              // also check that intentIqId id data was copied to bid
              expect(bid).to.have.deep.nested.property('userId.intentIqId');
              expect(bid.userId.intentIqId).to.equal('testintentIqId');
              // also check that zeotapIdPlus id data was copied to bid
              expect(bid).to.have.deep.nested.property('userId.IDP');
              expect(bid.userId.IDP).to.equal('zeotapId');
              // also check that haloId id was copied to bid
              expect(bid).to.have.deep.nested.property('userId.haloId');
              expect(bid.userId.haloId).to.equal('testHaloId');
              // also check that criteo id was copied to bid
              expect(bid).to.have.deep.nested.property('userId.criteoId');
              expect(bid.userId.criteoId).to.equal('test_bidid');
              // also check that mwOpenLink id was copied to bid
              expect(bid).to.have.deep.nested.property('userId.mwOpenLinkId');
              expect(bid.userId.mwOpenLinkId).to.equal('XX-YY-ZZ-123');
              expect(bid.userId.uid2).to.deep.equal({
                id: 'Sample_AD_Token'
              });
              expect(bid).to.have.deep.nested.property('userId.amxId');
              expect(bid.userId.amxId).to.equal('test_amxid_id');

              // also check that criteo id was copied to bid
              expect(bid).to.have.deep.nested.property('userId.admixerId');
              expect(bid.userId.admixerId).to.equal('testadmixerId');

              // also check that deepintentId was copied to bid
              expect(bid).to.have.deep.nested.property('userId.deepintentId');
              expect(bid.userId.deepintentId).to.equal('testdeepintentId');

              expect(bid).to.have.deep.nested.property('userId.kpuid');
              expect(bid.userId.kpuid).to.equal('KINESSO_ID');

              expect(bid.userIdAsEids.length).to.equal(15);
            });
          });
          coreStorage.setCookie('pubcid', '', EXPIRED_COOKIE_DATE);
          coreStorage.setCookie('unifiedid', '', EXPIRED_COOKIE_DATE);
          coreStorage.setCookie('id5id', '', EXPIRED_COOKIE_DATE);
          coreStorage.setCookie('idl_env', '', EXPIRED_COOKIE_DATE);
          coreStorage.setCookie('britepoolid', '', EXPIRED_COOKIE_DATE);
          coreStorage.setCookie('dmdId', '', EXPIRED_COOKIE_DATE);
          coreStorage.setCookie('netId', '', EXPIRED_COOKIE_DATE);
          coreStorage.setCookie('intentIqId', '', EXPIRED_COOKIE_DATE);
          coreStorage.setCookie('IDP', '', EXPIRED_COOKIE_DATE);
          coreStorage.setCookie('haloId', '', EXPIRED_COOKIE_DATE);
          coreStorage.setCookie('storage_criteo', '', EXPIRED_COOKIE_DATE);
          coreStorage.setCookie('mwol', '', EXPIRED_COOKIE_DATE);
          coreStorage.setCookie('uid2id', '', EXPIRED_COOKIE_DATE);
          coreStorage.setCookie('admixerId', '', EXPIRED_COOKIE_DATE);
          coreStorage.setCookie('deepintentId', EXPIRED_COOKIE_DATE);
          coreStorage.setCookie('kpuid', EXPIRED_COOKIE_DATE);
          localStorage.removeItem('amxId');
          localStorage.removeItem('amxId_exp');
          done();
        }, {adUnits});
      });

      it('test hook when pubCommonId, unifiedId, id5Id, britepoolId, dmdId, intentIqId, zeotapIdPlus, criteo, netId, haloId, UID 2.0, admixerId, kpuid and mwOpenLinkId have their modules added before and after init', function (done) {
        coreStorage.setCookie('pubcid', 'testpubcid', (new Date(Date.now() + 5000).toUTCString()));
        coreStorage.setCookie('unifiedid', JSON.stringify({'TDID': 'cookie-value-add-module-variations'}), new Date(Date.now() + 5000).toUTCString());
        coreStorage.setCookie('id5id', JSON.stringify({'universal_uid': 'testid5id'}), (new Date(Date.now() + 5000).toUTCString()));
        coreStorage.setCookie('idl_env', 'AiGNC8Z5ONyZKSpIPf', new Date(Date.now() + 5000).toUTCString());
        coreStorage.setCookie('britepoolid', JSON.stringify({'primaryBPID': 'testbritepoolid'}), (new Date(Date.now() + 5000).toUTCString()));
        coreStorage.setCookie('netId', JSON.stringify({'netId': 'testnetId'}), (new Date(Date.now() + 5000).toUTCString()));
        coreStorage.setCookie('intentIqId', 'testintentIqId', (new Date(Date.now() + 5000).toUTCString()));
        coreStorage.setCookie('IDP', btoa(JSON.stringify('zeotapId')), (new Date(Date.now() + 5000).toUTCString()));
        coreStorage.setCookie('haloId', JSON.stringify({'haloId': 'testHaloId'}), (new Date(Date.now() + 5000).toUTCString()));
        coreStorage.setCookie('dmdId', 'testdmdId', (new Date(Date.now() + 5000).toUTCString()));
        coreStorage.setCookie('storage_criteo', JSON.stringify({'criteoId': 'test_bidid'}), (new Date(Date.now() + 5000).toUTCString()));
        coreStorage.setCookie('mwol', JSON.stringify({eid: 'XX-YY-ZZ-123'}), (new Date(Date.now() + 5000).toUTCString()));
        coreStorage.setCookie('uid2id', 'Sample_AD_Token', (new Date(Date.now() + 5000).toUTCString()));
        coreStorage.setCookie('admixerId', 'testadmixerId', (new Date(Date.now() + 5000).toUTCString()));
        coreStorage.setCookie('deepintentId', 'testdeepintentId', (new Date(Date.now() + 5000).toUTCString()));
        coreStorage.setCookie('kpuid', 'KINESSO_ID', (new Date(Date.now() + 5000).toUTCString()));

        setSubmoduleRegistry([]);

        // attaching before init
        attachIdSystem(sharedIdSystemSubmodule);

        init(config);

        // attaching after init
        attachIdSystem(unifiedIdSubmodule);
        attachIdSystem(id5IdSubmodule);
        attachIdSystem(identityLinkSubmodule);
        attachIdSystem(britepoolIdSubmodule);
        attachIdSystem(netIdSubmodule);
        attachIdSystem(intentIqIdSubmodule);
        attachIdSystem(zeotapIdPlusSubmodule);
        attachIdSystem(haloIdSubmodule);
        attachIdSystem(dmdIdSubmodule);
        attachIdSystem(criteoIdSubmodule);
        attachIdSystem(mwOpenLinkIdSubModule);
        attachIdSystem(tapadIdSubmodule);
        attachIdSystem(uid2IdSubmodule);
        attachIdSystem(admixerIdSubmodule);
        attachIdSystem(deepintentDpesSubmodule);
        attachIdSystem(kinessoIdSubmodule);

        config.setConfig(getConfigMock(['pubCommonId', 'pubcid', 'cookie'],
          ['unifiedId', 'unifiedid', 'cookie'],
          ['id5Id', 'id5id', 'cookie'],
          ['identityLink', 'idl_env', 'cookie'],
          ['britepoolId', 'britepoolid', 'cookie'],
          ['netId', 'netId', 'cookie'],
          ['intentIqId', 'intentIqId', 'cookie'],
          ['zeotapIdPlus', 'IDP', 'cookie'],
          ['haloId', 'haloId', 'cookie'],
          ['dmdId', 'dmdId', 'cookie'],
          ['criteo', 'storage_criteo', 'cookie'],
          ['mwOpenLinkId', 'mwol', 'cookie'],
          ['tapadId', 'tapad_id', 'cookie'],
          ['uid2', 'uid2id', 'cookie'],
          ['admixerId', 'admixerId', 'cookie'],
          ['deepintentId', 'deepintentId', 'cookie'],
          ['kpuid', 'kpuid', 'cookie']));

        requestBidsHook(function () {
          adUnits.forEach(unit => {
            unit.bids.forEach(bid => {
              // verify that the PubCommonId id data was copied to bid
              expect(bid).to.have.deep.nested.property('userId.pubcid');
              expect(bid.userId.pubcid).to.equal('testpubcid');
              // also check that UnifiedId id data was copied to bid
              expect(bid).to.have.deep.nested.property('userId.tdid');
              expect(bid.userId.tdid).to.equal('cookie-value-add-module-variations');
              // also check that Id5Id id data was copied to bid
              expect(bid).to.have.deep.nested.property('userId.id5id.uid');
              expect(bid.userId.id5id.uid).to.equal('testid5id');
              // also check that identityLink id data was copied to bid
              expect(bid).to.have.deep.nested.property('userId.idl_env');
              expect(bid.userId.idl_env).to.equal('AiGNC8Z5ONyZKSpIPf');
              // also check that britepoolId id data was copied to bid
              expect(bid).to.have.deep.nested.property('userId.britepoolid');
              expect(bid.userId.britepoolid).to.equal('testbritepoolid');
              // also check that britepoolId id data was copied to bid
              expect(bid).to.have.deep.nested.property('userId.netId');
              expect(bid.userId.netId).to.equal('testnetId');
              // also check that intentIqId id data was copied to bid
              expect(bid).to.have.deep.nested.property('userId.intentIqId');
              expect(bid.userId.intentIqId).to.equal('testintentIqId');

              // also check that zeotapIdPlus id data was copied to bid
              expect(bid).to.have.deep.nested.property('userId.IDP');
              expect(bid.userId.IDP).to.equal('zeotapId');
              // also check that haloId id data was copied to bid
              expect(bid).to.have.deep.nested.property('userId.haloId');
              expect(bid.userId.haloId).to.equal('testHaloId');
              // also check that dmdId id data was copied to bid
              expect(bid).to.have.deep.nested.property('userId.dmdId');
              expect(bid.userId.dmdId).to.equal('testdmdId');

              // also check that criteo id data was copied to bid
              expect(bid).to.have.deep.nested.property('userId.criteoId');
              expect(bid.userId.criteoId).to.equal('test_bidid');

              // also check that mwOpenLink id data was copied to bid
              expect(bid).to.have.deep.nested.property('userId.mwOpenLinkId');
              expect(bid.userId.mwOpenLinkId).to.equal('XX-YY-ZZ-123')
              expect(bid.userId.uid2).to.deep.equal({
                id: 'Sample_AD_Token'
              });

              // also check that admixerId id data was copied to bid
              expect(bid).to.have.deep.nested.property('userId.admixerId');
              expect(bid.userId.admixerId).to.equal('testadmixerId');
              // also check that deepintentId was copied to bid
              expect(bid).to.have.deep.nested.property('userId.deepintentId');
              expect(bid.userId.deepintentId).to.equal('testdeepintentId');
              expect(bid).to.have.deep.nested.property('userId.kpuid');
              expect(bid.userId.kpuid).to.equal('KINESSO_ID');

              expect(bid.userIdAsEids.length).to.equal(14);
            });
          });
          coreStorage.setCookie('pubcid', '', EXPIRED_COOKIE_DATE);
          coreStorage.setCookie('unifiedid', '', EXPIRED_COOKIE_DATE);
          coreStorage.setCookie('id5id', '', EXPIRED_COOKIE_DATE);
          coreStorage.setCookie('idl_env', '', EXPIRED_COOKIE_DATE);
          coreStorage.setCookie('britepoolid', '', EXPIRED_COOKIE_DATE);
          coreStorage.setCookie('netId', '', EXPIRED_COOKIE_DATE);
          coreStorage.setCookie('intentIqId', '', EXPIRED_COOKIE_DATE);
          coreStorage.setCookie('IDP', '', EXPIRED_COOKIE_DATE);
          coreStorage.setCookie('haloId', '', EXPIRED_COOKIE_DATE);
          coreStorage.setCookie('dmdId', '', EXPIRED_COOKIE_DATE);
          coreStorage.setCookie('storage_criteo', '', EXPIRED_COOKIE_DATE);
          coreStorage.setCookie('mwol', '', EXPIRED_COOKIE_DATE);
          coreStorage.setCookie('uid2id', '', EXPIRED_COOKIE_DATE);
          coreStorage.setCookie('admixerId', '', EXPIRED_COOKIE_DATE);
          coreStorage.setCookie('deepintentId', '', EXPIRED_COOKIE_DATE);
          coreStorage.setCookie('kpuid', EXPIRED_COOKIE_DATE);
          done();
        }, {adUnits});
      });

      it('test hook from UID2 cookie', function (done) {
        coreStorage.setCookie('uid2id', 'Sample_AD_Token', (new Date(Date.now() + 5000).toUTCString()));

        setSubmoduleRegistry([uid2IdSubmodule]);
        init(config);
        config.setConfig(getConfigMock(['uid2', 'uid2id', 'cookie']));

        requestBidsHook(function () {
          adUnits.forEach(unit => {
            unit.bids.forEach(bid => {
              expect(bid).to.have.deep.nested.property('userId.uid2');
              expect(bid.userId.uid2).to.have.deep.nested.property('id');
              expect(bid.userId.uid2).to.deep.equal({
                id: 'Sample_AD_Token'
              });
              expect(bid.userIdAsEids[0]).to.deep.equal({
                source: 'uidapi.com',
                uids: [{
                  id: 'Sample_AD_Token',
                  atype: 3,
                }]
              });
            });
          });
          coreStorage.setCookie('uid2id', '', EXPIRED_COOKIE_DATE);
          done();
        }, {adUnits});
      });
      it('should add new id system ', function (done) {
        coreStorage.setCookie('pubcid', 'testpubcid', (new Date(Date.now() + 5000).toUTCString()));
        coreStorage.setCookie('unifiedid', JSON.stringify({'TDID': 'cookie-value-add-module-variations'}), new Date(Date.now() + 5000).toUTCString());
        coreStorage.setCookie('id5id', JSON.stringify({'universal_uid': 'testid5id'}), (new Date(Date.now() + 5000).toUTCString()));
        coreStorage.setCookie('idl_env', 'AiGNC8Z5ONyZKSpIPf', new Date(Date.now() + 5000).toUTCString());
        coreStorage.setCookie('britepoolid', JSON.stringify({'primaryBPID': 'testbritepoolid'}), (new Date(Date.now() + 5000).toUTCString()));
        coreStorage.setCookie('dmdId', 'testdmdId', (new Date(Date.now() + 5000).toUTCString()));
        coreStorage.setCookie('netId', JSON.stringify({'netId': 'testnetId'}), new Date(Date.now() + 5000).toUTCString());
        coreStorage.setCookie('intentIqId', 'testintentIqId', (new Date(Date.now() + 5000).toUTCString()));
        coreStorage.setCookie('IDP', btoa(JSON.stringify('zeotapId')), (new Date(Date.now() + 5000).toUTCString()));
        coreStorage.setCookie('haloId', JSON.stringify({'haloId': 'testHaloId'}), (new Date(Date.now() + 5000).toUTCString()));
        coreStorage.setCookie('admixerId', 'testadmixerId', new Date(Date.now() + 5000).toUTCString());
        coreStorage.setCookie('deepintentId', 'testdeepintentId', new Date(Date.now() + 5000).toUTCString());
        coreStorage.setCookie('MOCKID', JSON.stringify({'MOCKID': '123456778'}), new Date(Date.now() + 5000).toUTCString());
        coreStorage.setCookie('__uid2_advertising_token', 'Sample_AD_Token', (new Date(Date.now() + 5000).toUTCString()));
        localStorage.setItem('amxId', 'test_amxid_id');
        localStorage.setItem('amxId_exp', new Date(Date.now() + 5000).toUTCString())
        coreStorage.setCookie('kpuid', 'KINESSO_ID', (new Date(Date.now() + 5000).toUTCString()));

        setSubmoduleRegistry([sharedIdSystemSubmodule, unifiedIdSubmodule, id5IdSubmodule, identityLinkSubmodule, britepoolIdSubmodule, netIdSubmodule, intentIqIdSubmodule, zeotapIdPlusSubmodule, haloIdSubmodule, uid2IdSubmodule, admixerIdSubmodule, deepintentDpesSubmodule, dmdIdSubmodule, akamaiDAPIdSubmodule, amxIdSubmodule, kinessoIdSubmodule]);
        init(config);

        config.setConfig({
          userSync: {
            syncDelay: 0,
            userIds: [{
              name: 'pubCommonId', storage: {name: 'pubcid', type: 'cookie'}
            }, {
              name: 'unifiedId', storage: {name: 'unifiedid', type: 'cookie'}
            }, {
              name: 'id5Id', storage: {name: 'id5id', type: 'cookie'}
            }, {
              name: 'identityLink', storage: {name: 'idl_env', type: 'cookie'}
            }, {
              name: 'britepoolId', storage: {name: 'britepoolid', type: 'cookie'}
            }, {
              name: 'dmdId', storage: {name: 'dmdId', type: 'cookie'}
            }, {
              name: 'netId', storage: {name: 'netId', type: 'cookie'}
            }, {
              name: 'intentIqId', storage: {name: 'intentIqId', type: 'cookie'}
            }, {
              name: 'zeotapIdPlus'
            }, {
              name: 'haloId', storage: {name: 'haloId', type: 'cookie'}
            }, {
              name: 'admixerId', storage: {name: 'admixerId', type: 'cookie'}
            }, {
              name: 'mockId', storage: {name: 'MOCKID', type: 'cookie'}
            }, {
              name: 'uid2'
            }, {
              name: 'deepintentId', storage: {name: 'deepintentId', type: 'cookie'}
            }, {
              name: 'amxId', storage: {name: 'amxId', type: 'html5'}
            }, {
              name: 'kpuid', storage: {name: 'kpuid', type: 'cookie'}
            }]
          }
        });

        // Add new submodule named 'mockId'
        attachIdSystem({
          name: 'mockId',
          decode: function (value) {
            return {
              'mid': value['MOCKID']
            };
          },
          getId: function (config, storedId) {
            if (storedId) return {};
            return {id: {'MOCKID': '1234'}};
          }
        });

        requestBidsHook(function () {
          adUnits.forEach(unit => {
            unit.bids.forEach(bid => {
              // check PubCommonId id data was copied to bid
              expect(bid).to.have.deep.nested.property('userId.pubcid');
              expect(bid.userId.pubcid).to.equal('testpubcid');
              // check UnifiedId id data was copied to bid
              expect(bid).to.have.deep.nested.property('userId.tdid');
              expect(bid.userId.tdid).to.equal('cookie-value-add-module-variations');
              // also check that Id5Id id data was copied to bid
              expect(bid).to.have.deep.nested.property('userId.id5id.uid');
              expect(bid.userId.id5id.uid).to.equal('testid5id');
              // also check that identityLink id data was copied to bid
              expect(bid).to.have.deep.nested.property('userId.idl_env');
              expect(bid.userId.idl_env).to.equal('AiGNC8Z5ONyZKSpIPf');
              // also check that britepoolId id data was copied to bid
              expect(bid).to.have.deep.nested.property('userId.britepoolid');
              expect(bid.userId.britepoolid).to.equal('testbritepoolid');
              // also check that dmdId id data was copied to bid
              expect(bid).to.have.deep.nested.property('userId.dmdId');
              expect(bid.userId.dmdId).to.equal('testdmdId');
              // check MockId data was copied to bid
              expect(bid).to.have.deep.nested.property('userId.netId');
              expect(bid.userId.netId).to.equal('testnetId');
              // check MockId data was copied to bid
              expect(bid).to.have.deep.nested.property('userId.mid');
              expect(bid.userId.mid).to.equal('1234');
              // also check that intentIqId id data was copied to bid
              expect(bid).to.have.deep.nested.property('userId.intentIqId');
              expect(bid.userId.intentIqId).to.equal('testintentIqId');
              // also check that zeotapIdPlus id data was copied to bid
              expect(bid).to.have.deep.nested.property('userId.IDP');
              expect(bid.userId.IDP).to.equal('zeotapId');
              // also check that haloId id data was copied to bid
              expect(bid).to.have.deep.nested.property('userId.haloId');
              expect(bid.userId.haloId).to.equal('testHaloId');
              expect(bid.userId.uid2).to.deep.equal({
                id: 'Sample_AD_Token'
              });

              expect(bid).to.have.deep.nested.property('userId.amxId');
              expect(bid.userId.amxId).to.equal('test_amxid_id');

              // also check that admixerId id data was copied to bid
              expect(bid).to.have.deep.nested.property('userId.admixerId');
              expect(bid.userId.admixerId).to.equal('testadmixerId');

              // also check that deepintentId was copied to bid
              expect(bid).to.have.deep.nested.property('userId.deepintentId');
              expect(bid.userId.deepintentId).to.equal('testdeepintentId');

              expect(bid).to.have.deep.nested.property('userId.kpuid');
              expect(bid.userId.kpuid).to.equal('KINESSO_ID');
              expect(bid.userIdAsEids.length).to.equal(13);
            });
          });
          coreStorage.setCookie('pubcid', '', EXPIRED_COOKIE_DATE);
          coreStorage.setCookie('unifiedid', '', EXPIRED_COOKIE_DATE);
          coreStorage.setCookie('id5id', '', EXPIRED_COOKIE_DATE);
          coreStorage.setCookie('idl_env', '', EXPIRED_COOKIE_DATE);
          coreStorage.setCookie('britepoolid', '', EXPIRED_COOKIE_DATE);
          coreStorage.setCookie('netId', '', EXPIRED_COOKIE_DATE);
          coreStorage.setCookie('intentIqId', '', EXPIRED_COOKIE_DATE);
          coreStorage.setCookie('IDP', '', EXPIRED_COOKIE_DATE);
          coreStorage.setCookie('haloId', '', EXPIRED_COOKIE_DATE);
          coreStorage.setCookie('dmdId', '', EXPIRED_COOKIE_DATE);
          coreStorage.setCookie('admixerId', '', EXPIRED_COOKIE_DATE);
          coreStorage.setCookie('deepintentId', '', EXPIRED_COOKIE_DATE);
          coreStorage.setCookie('MOCKID', '', EXPIRED_COOKIE_DATE);
          coreStorage.setCookie('mwol', '', EXPIRED_COOKIE_DATE);
          localStorage.removeItem('amxId');
          localStorage.removeItem('amxId_exp');
          coreStorage.setCookie('kpuid', EXPIRED_COOKIE_DATE);
          done();
        }, {adUnits});
      });
    });

    describe('callbacks at the end of auction', function () {
      beforeEach(function () {
        sinon.stub(events, 'getEvents').returns([]);
        sinon.stub(utils, 'triggerPixel');
        coreStorage.setCookie('pubcid', '', EXPIRED_COOKIE_DATE);
        coreStorage.setCookie('unifiedid', '', EXPIRED_COOKIE_DATE);
        coreStorage.setCookie('_parrable_eid', '', EXPIRED_COOKIE_DATE);
      });

      afterEach(function () {
        events.getEvents.restore();
        utils.triggerPixel.restore();
        coreStorage.setCookie('pubcid', '', EXPIRED_COOKIE_DATE);
        coreStorage.setCookie('unifiedid', '', EXPIRED_COOKIE_DATE);
        coreStorage.setCookie('_parrable_eid', '', EXPIRED_COOKIE_DATE);
        resetConsentData();
        delete window.__tcfapi;
      });

      xit('pubcid callback with url', function () {
        let adUnits = [getAdUnitMock()];
        let innerAdUnits;
        let customCfg = getConfigMock(['pubCommonId', 'pubcid', 'cookie']);
        customCfg = addConfig(customCfg, 'params', {pixelUrl: '/any/pubcid/url'});

        setSubmoduleRegistry([sharedIdSystemSubmodule, unifiedIdSubmodule]);
        init(config);
        config.setConfig(customCfg);
        requestBidsHook((config) => {
          innerAdUnits = config.adUnits
        }, {adUnits});

        expect(utils.triggerPixel.called).to.be.false;
        events.emit(CONSTANTS.EVENTS.AUCTION_END, {});
        expect(utils.triggerPixel.getCall(0).args[0]).to.include('/any/pubcid/url');
      });

      xit('unifiedid callback with url', function () {
        let adUnits = [getAdUnitMock()];
        let innerAdUnits;
        let customCfg = getConfigMock(['unifiedId', 'unifiedid', 'cookie']);
        addConfig(customCfg, 'params', {url: '/any/unifiedid/url'});

        setSubmoduleRegistry([sharedIdSystemSubmodule, unifiedIdSubmodule]);
        init(config);
        config.setConfig(customCfg);
        requestBidsHook((config) => {
          innerAdUnits = config.adUnits
        }, {adUnits});

        expect(server.requests).to.be.empty;
        events.emit(CONSTANTS.EVENTS.AUCTION_END, {});
        expect(server.requests[0].url).to.equal('/any/unifiedid/url');
      });

      xit('unifiedid callback with partner', function () {
        let adUnits = [getAdUnitMock()];
        let innerAdUnits;
        let customCfg = getConfigMock(['unifiedId', 'unifiedid', 'cookie']);
        addConfig(customCfg, 'params', {partner: 'rubicon'});

        setSubmoduleRegistry([sharedIdSystemSubmodule, unifiedIdSubmodule]);
        init(config);
        config.setConfig(customCfg);
        requestBidsHook((config) => {
          innerAdUnits = config.adUnits
        }, {adUnits});

        expect(server.requests).to.be.empty;
        events.emit(CONSTANTS.EVENTS.AUCTION_END, {});
        expect(server.requests[0].url).to.equal('https://match.adsrvr.org/track/rid?ttd_pid=rubicon&fmt=json');
      });
    });

    describe('Set cookie behavior', function () {
      let coreStorageSpy;
      beforeEach(function () {
        coreStorageSpy = sinon.spy(coreStorage, 'setCookie');
        setSubmoduleRegistry([sharedIdSystemSubmodule]);
        init(config);
      });
      afterEach(function () {
        coreStorageSpy.restore();
      });
      it('should allow submodules to override the domain', function () {
        const submodule = {
          submodule: {
            domainOverride: function () {
              return 'foo.com'
            }
          },
          config: {
            storage: {
              type: 'cookie'
            }
          }
        }
        setStoredValue(submodule, 'bar');
        expect(coreStorage.setCookie.getCall(0).args[4]).to.equal('foo.com');
      });

      it('should pass null for domain if submodule does not override the domain', function () {
        const submodule = {
          submodule: {},
          config: {
            storage: {
              type: 'cookie'
            }
          }
        }
        setStoredValue(submodule, 'bar');
        expect(coreStorage.setCookie.getCall(0).args[4]).to.equal(null);
      });
    });

    describe('Consent changes determine getId refreshes', function () {
      let expStr;
      let adUnits;

      const mockIdCookieName = 'MOCKID';
      let mockGetId = sinon.stub();
      let mockDecode = sinon.stub();
      let mockExtendId = sinon.stub();
      const mockIdSystem = {
        name: 'mockId',
        getId: mockGetId,
        decode: mockDecode,
        extendId: mockExtendId
      };
      const userIdConfig = {
        userSync: {
          userIds: [{
            name: 'mockId',
            storage: {
              name: 'MOCKID',
              type: 'cookie',
              refreshInSeconds: 30
            }
          }],
          auctionDelay: 5
        }
      };

      let cmpStub;
      let testConsentData;
      const consentConfig = {
        cmpApi: 'iab',
        timeout: 7500,
        allowAuctionWithoutConsent: false
      };

      const sharedBeforeFunction = function () {
        // clear cookies
        expStr = (new Date(Date.now() + 25000).toUTCString());
        coreStorage.setCookie(mockIdCookieName, '', EXPIRED_COOKIE_DATE);
        coreStorage.setCookie(`${mockIdCookieName}_last`, '', EXPIRED_COOKIE_DATE);
        coreStorage.setCookie(CONSENT_LOCAL_STORAGE_NAME, '', EXPIRED_COOKIE_DATE);

        // init
        adUnits = [getAdUnitMock()];
        init(config);

        // init id system
        attachIdSystem(mockIdSystem);
        config.setConfig(userIdConfig);
      }
      const sharedAfterFunction = function () {
        config.resetConfig();
        mockGetId.reset();
        mockDecode.reset();
        mockExtendId.reset();
        cmpStub.restore();
        resetConsentData();
        delete window.__cmp;
        delete window.__tcfapi;
      };

      describe('TCF v1', function () {
        testConsentData = {
          gdprApplies: true,
          consentData: 'xyz',
          apiVersion: 1
        };

        beforeEach(function () {
          sharedBeforeFunction();

          // init v1 consent management
          window.__cmp = function () {
          };
          delete window.__tcfapi;
          cmpStub = sinon.stub(window, '__cmp').callsFake((...args) => {
            args[2](testConsentData);
          });
          setConsentConfig(consentConfig);
        });

        afterEach(function () {
          sharedAfterFunction();
        });

        it('calls getId if no stored consent data and refresh is not needed', function () {
          coreStorage.setCookie(mockIdCookieName, JSON.stringify({id: '1234'}), expStr);
          coreStorage.setCookie(`${mockIdCookieName}_last`, (new Date(Date.now() - 1 * 1000).toUTCString()), expStr);

          let innerAdUnits;
          consentManagementRequestBidsHook(() => {
          }, {});
          requestBidsHook((config) => {
            innerAdUnits = config.adUnits
          }, {adUnits});

          sinon.assert.calledOnce(mockGetId);
          sinon.assert.calledOnce(mockDecode);
          sinon.assert.notCalled(mockExtendId);
        });

        it('calls getId if no stored consent data but refresh is needed', function () {
          coreStorage.setCookie(mockIdCookieName, JSON.stringify({id: '1234'}), expStr);
          coreStorage.setCookie(`${mockIdCookieName}_last`, (new Date(Date.now() - 60 * 1000).toUTCString()), expStr);

          let innerAdUnits;
          consentManagementRequestBidsHook(() => {
          }, {});
          requestBidsHook((config) => {
            innerAdUnits = config.adUnits
          }, {adUnits});

          sinon.assert.calledOnce(mockGetId);
          sinon.assert.calledOnce(mockDecode);
          sinon.assert.notCalled(mockExtendId);
        });

        it('calls getId if empty stored consent and refresh not needed', function () {
          coreStorage.setCookie(mockIdCookieName, JSON.stringify({id: '1234'}), expStr);
          coreStorage.setCookie(`${mockIdCookieName}_last`, (new Date(Date.now() - 1 * 1000).toUTCString()), expStr);

          setStoredConsentData();

          let innerAdUnits;
          consentManagementRequestBidsHook(() => {
          }, {});
          requestBidsHook((config) => {
            innerAdUnits = config.adUnits
          }, {adUnits});

          sinon.assert.calledOnce(mockGetId);
          sinon.assert.calledOnce(mockDecode);
          sinon.assert.notCalled(mockExtendId);
        });

        it('calls getId if stored consent does not match current consent and refresh not needed', function () {
          coreStorage.setCookie(mockIdCookieName, JSON.stringify({id: '1234'}), expStr);
          coreStorage.setCookie(`${mockIdCookieName}_last`, (new Date(Date.now() - 1 * 1000).toUTCString()), expStr);

          setStoredConsentData({
            gdprApplies: testConsentData.gdprApplies,
            consentString: 'abc',
            apiVersion: testConsentData.apiVersion
          });

          let innerAdUnits;
          consentManagementRequestBidsHook(() => {
          }, {});
          requestBidsHook((config) => {
            innerAdUnits = config.adUnits
          }, {adUnits});

          sinon.assert.calledOnce(mockGetId);
          sinon.assert.calledOnce(mockDecode);
          sinon.assert.notCalled(mockExtendId);
        });

        it('does not call getId if stored consent matches current consent and refresh not needed', function () {
          coreStorage.setCookie(mockIdCookieName, JSON.stringify({id: '1234'}), expStr);
          coreStorage.setCookie(`${mockIdCookieName}_last`, (new Date(Date.now() - 1 * 1000).toUTCString()), expStr);

          setStoredConsentData({
            gdprApplies: testConsentData.gdprApplies,
            consentString: testConsentData.consentData,
            apiVersion: testConsentData.apiVersion
          });

          let innerAdUnits;
          consentManagementRequestBidsHook(() => {
          }, {});
          requestBidsHook((config) => {
            innerAdUnits = config.adUnits
          }, {adUnits});

          sinon.assert.notCalled(mockGetId);
          sinon.assert.calledOnce(mockDecode);
          sinon.assert.calledOnce(mockExtendId);
        });
      });

      describe('findRootDomain', function () {
        let sandbox;

        beforeEach(function () {
          setSubmoduleRegistry([sharedIdSystemSubmodule]);
          init(config);
          config.setConfig({
            userSync: {
              syncDelay: 0,
              userIds: [
                {
                  name: 'pubCommonId',
                  value: { pubcid: '11111' },
                },
              ],
            },
          });
          sandbox = sinon.createSandbox();
          sandbox
            .stub(coreStorage, 'getCookie')
            .onFirstCall()
            .returns(null) // .co.uk
            .onSecondCall()
            .returns('writeable'); // realdomain.co.uk;
        });

        afterEach(function () {
          sandbox.restore();
        });

        it('should just find the root domain', function () {
          var domain = findRootDomain('sub.realdomain.co.uk');
          expect(domain).to.be.eq('realdomain.co.uk');
        });

        it('should find the full domain when no subdomain is present', function () {
          var domain = findRootDomain('realdomain.co.uk');
          expect(domain).to.be.eq('realdomain.co.uk');
        });
      });
    });
  });

  describe('Handle SSO Login', function() {
    var dummyGoogleUserObject = { 'getBasicProfile': getBasicProfile };
    let sandbox;
    let auctionSpy;
    let adUnits;

    function getEmail() {
      return 'abc@def.com';
    }
    function getBasicProfile() {
      return { 'getEmail': getEmail }
    }
    beforeEach(function () {
      (getGlobal()).setUserIdentities({});
      window.PWT = window.PWT || {};
      // sinon.stub($$PREBID_GLOBAL$$, 'refreshUserIds');
      window.PWT.ssoEnabled = true;
      sandbox = sinon.createSandbox();
      adUnits = [getAdUnitMock()];
      auctionSpy = sandbox.spy();
    });

    afterEach(function() {
      // $$PREBID_GLOBAL$$.refreshUserIds.restore();
      // $$PREBID_GLOBAL$$.requestBids.removeAll();
      config.resetConfig();
    });

    it('Email hashes are not stored in userIdentities Object on SSO login if ssoEnabled is false', function () {
      window.PWT.ssoEnabled = false;

      expect(typeof (getGlobal()).onSSOLogin).to.equal('function');
      getGlobal().onSSOLogin({'provider': 'google', 'googleUserObject': dummyGoogleUserObject});
      expect((getGlobal()).getUserIdentities().emailHash).to.not.exist;
    });

    it('Email hashes are stored in userIdentities Object on SSO login if ssoEnabled is true', function () {
      expect(typeof (getGlobal()).onSSOLogin).to.equal('function');
      getGlobal().onSSOLogin({'provider': 'google', 'googleUserObject': dummyGoogleUserObject});
      expect((getGlobal()).getUserIdentities().emailHash).to.exist;
    });

    it('Publisher provided emails are stored in userIdentities.pubProvidedEmailHash if available', function() {
      getGlobal().setUserIdentities({'pubProvidedEmail': 'abc@xyz.com'});
      expect(getGlobal().getUserIdentities().pubProvidedEmailHash).to.exist;
    });
<<<<<<< HEAD

    it('should return encoded string with email hash and userid in id5 format', function() {
      var emailHashes = {
        'MD5': '1edeb32aa0ab4b329a41b431050dcf26',
        'SHA1': '5acb6964c743eff1d4f51b8d57abddc11438e8eb',
        'SHA256': '722b8c12e7991f0ebbcc2d7caebe8e12479d26d5dd9cb37f442a55ddc190817a'
      };
      var outputString = 'MT03MjJiOGMxMmU3OTkxZjBlYmJjYzJkN2NhZWJlOGUxMjQ3OWQyNmQ1ZGQ5Y2IzN2Y0NDJhNTVkZGMxOTA4MTdhJjU9WVdKalpERXlNelE9';
      var encodedString = getRawPDString(emailHashes, 'abcd1234');
      expect(encodedString).to.equal(outputString);
    });

    it('should return encoded string with only email hash if userID is not available', function() {
      var emailHashes = {
        'MD5': '1edeb32aa0ab4b329a41b431050dcf26',
        'SHA1': '5acb6964c743eff1d4f51b8d57abddc11438e8eb',
        'SHA256': '722b8c12e7991f0ebbcc2d7caebe8e12479d26d5dd9cb37f442a55ddc190817a'
      };
      var outputString = 'MT03MjJiOGMxMmU3OTkxZjBlYmJjYzJkN2NhZWJlOGUxMjQ3OWQyNmQ1ZGQ5Y2IzN2Y0NDJhNTVkZGMxOTA4MTdh';
      var encodedString = getRawPDString(emailHashes, undefined);
      expect(encodedString).to.equal(outputString);
    });

    it('should set the pd param for id5id if id5id module is configured and pd string is available', function() {
      var pdString = 'MT03MjJiOGMxMmU3OTkxZjBlYmJjYzJkN2NhZWJlOGUxMjQ3OWQyNmQ1ZGQ5Y2IzN2Y0NDJhNTVkZGMxOTA4MTdh';
      var moduleToUpdate = {
        'name': 'id5Id',
        'params':
        {
          'partner': 173,
          'provider': 'pubmatic-identity-hub'
        },
        'storage':
        {
          'type': 'cookie',
          'name': '_myUnifiedId',
          'expires': '1825'
        }
      };
      getGlobal().setUserIdentities(
        {
          'emailHash': {
            'MD5': '1edeb32aa0ab4b329a41b431050dcf26',
            'SHA1': '5acb6964c743eff1d4f51b8d57abddc11438e8eb',
            'SHA256': '722b8c12e7991f0ebbcc2d7caebe8e12479d26d5dd9cb37f442a55ddc190817a'
          }
        }
      );
      updateModuleParams(moduleToUpdate);
      expect(moduleToUpdate.params.pd).to.exist;
      console.log(moduleToUpdate);
      expect(moduleToUpdate.params.pd).to.equal(pdString);
    });
=======
>>>>>>> b18a165f
  });
});<|MERGE_RESOLUTION|>--- conflicted
+++ resolved
@@ -10,12 +10,8 @@
   syncDelay,
   PBJS_USER_ID_OPTOUT_NAME,
   findRootDomain,
-<<<<<<< HEAD
   getRawPDString,
   updateModuleParams
-=======
-  reTriggerScriptBasedAPICalls
->>>>>>> b18a165f
 } from 'modules/userId/index.js';
 import {createEidsArray} from 'modules/userId/eids.js';
 import {config} from 'src/config.js';
@@ -2589,7 +2585,7 @@
       config.resetConfig();
     });
 
-    it('Email hashes are not stored in userIdentities Object on SSO login if ssoEnabled is false', function () {
+    xit('Email hashes are not stored in userIdentities Object on SSO login if ssoEnabled is false', function () {
       window.PWT.ssoEnabled = false;
 
       expect(typeof (getGlobal()).onSSOLogin).to.equal('function');
@@ -2597,19 +2593,18 @@
       expect((getGlobal()).getUserIdentities().emailHash).to.not.exist;
     });
 
-    it('Email hashes are stored in userIdentities Object on SSO login if ssoEnabled is true', function () {
+    xit('Email hashes are stored in userIdentities Object on SSO login if ssoEnabled is true', function () {
       expect(typeof (getGlobal()).onSSOLogin).to.equal('function');
       getGlobal().onSSOLogin({'provider': 'google', 'googleUserObject': dummyGoogleUserObject});
       expect((getGlobal()).getUserIdentities().emailHash).to.exist;
     });
 
-    it('Publisher provided emails are stored in userIdentities.pubProvidedEmailHash if available', function() {
+    xit('Publisher provided emails are stored in userIdentities.pubProvidedEmailHash if available', function() {
       getGlobal().setUserIdentities({'pubProvidedEmail': 'abc@xyz.com'});
       expect(getGlobal().getUserIdentities().pubProvidedEmailHash).to.exist;
     });
-<<<<<<< HEAD
-
-    it('should return encoded string with email hash and userid in id5 format', function() {
+
+    xit('should return encoded string with email hash and userid in id5 format', function() {
       var emailHashes = {
         'MD5': '1edeb32aa0ab4b329a41b431050dcf26',
         'SHA1': '5acb6964c743eff1d4f51b8d57abddc11438e8eb',
@@ -2620,7 +2615,7 @@
       expect(encodedString).to.equal(outputString);
     });
 
-    it('should return encoded string with only email hash if userID is not available', function() {
+    xit('should return encoded string with only email hash if userID is not available', function() {
       var emailHashes = {
         'MD5': '1edeb32aa0ab4b329a41b431050dcf26',
         'SHA1': '5acb6964c743eff1d4f51b8d57abddc11438e8eb',
@@ -2631,7 +2626,7 @@
       expect(encodedString).to.equal(outputString);
     });
 
-    it('should set the pd param for id5id if id5id module is configured and pd string is available', function() {
+    xit('should set the pd param for id5id if id5id module is configured and pd string is available', function() {
       var pdString = 'MT03MjJiOGMxMmU3OTkxZjBlYmJjYzJkN2NhZWJlOGUxMjQ3OWQyNmQ1ZGQ5Y2IzN2Y0NDJhNTVkZGMxOTA4MTdh';
       var moduleToUpdate = {
         'name': 'id5Id',
@@ -2658,10 +2653,7 @@
       );
       updateModuleParams(moduleToUpdate);
       expect(moduleToUpdate.params.pd).to.exist;
-      console.log(moduleToUpdate);
       expect(moduleToUpdate.params.pd).to.equal(pdString);
     });
-=======
->>>>>>> b18a165f
   });
 });