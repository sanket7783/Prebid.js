import {
  attachIdSystem,
  auctionDelay,
  coreStorage,
  init,
  requestBidsHook,
  setStoredConsentData,
  setStoredValue,
  setSubmoduleRegistry,
  syncDelay,
  PBJS_USER_ID_OPTOUT_NAME,
  findRootDomain,
} from 'modules/userId/index.js';
import {createEidsArray} from 'modules/userId/eids.js';
import {config} from 'src/config.js';
import * as utils from 'src/utils.js';
import events from 'src/events.js';
import CONSTANTS from 'src/constants.json';
import {getGlobal} from 'src/prebidGlobal.js';
import {
  requestBidsHook as consentManagementRequestBidsHook,
  resetConsentData,
  setConsentConfig
} from 'modules/consentManagement.js';
import {server} from 'test/mocks/xhr.js';
import find from 'core-js-pure/features/array/find.js';
import {unifiedIdSubmodule} from 'modules/unifiedIdSystem.js';
import {pubCommonIdSubmodule} from 'modules/pubCommonIdSystem.js';
import {britepoolIdSubmodule} from 'modules/britepoolIdSystem.js';
import {id5IdSubmodule} from 'modules/id5IdSystem.js';
import {identityLinkSubmodule} from 'modules/identityLinkIdSystem.js';
import {liveIntentIdSubmodule} from 'modules/liveIntentIdSystem.js';
import {merkleIdSubmodule} from 'modules/merkleIdSystem.js';
import {netIdSubmodule} from 'modules/netIdSystem.js';
import {nextrollIdSubmodule} from 'modules/nextrollIdSystem.js';
import {intentIqIdSubmodule} from 'modules/intentIqIdSystem.js';
import {zeotapIdPlusSubmodule} from 'modules/zeotapIdPlusIdSystem.js';
import {sharedIdSubmodule} from 'modules/sharedIdSystem.js';
import {haloIdSubmodule} from 'modules/haloIdSystem.js';
import {pubProvidedIdSubmodule} from 'modules/pubProvidedIdSystem.js';
import {criteoIdSubmodule} from 'modules/criteoIdSystem.js';
<<<<<<< HEAD
import {tapadIdSubmodule} from 'modules/tapadIdSystem.js';
=======
import {mwOpenLinkIdSubModule} from 'modules/mwOpenLinkIdSystem.js';
import {tapadIdSubmodule} from 'modules/tapadIdSystem.js';
import {getPrebidInternal} from 'src/utils.js';
import {uid2IdSubmodule} from 'modules/uid2IdSystem.js';
>>>>>>> e3313698

let assert = require('chai').assert;
let expect = require('chai').expect;
const EXPIRED_COOKIE_DATE = 'Thu, 01 Jan 1970 00:00:01 GMT';
const CONSENT_LOCAL_STORAGE_NAME = '_pbjs_userid_consent_data';

describe('User ID', function () {
  function getConfigMock(...configArrays) {
    return {
      userSync: {
        syncDelay: 0,
        userIds: configArrays.map(configArray => (configArray && configArray.length >= 3) ? getStorageMock.apply(null, configArray) : null)
      }
    }
  }

  function getStorageMock(name = 'pubCommonId', key = 'pubcid', type = 'cookie', expires = 30, refreshInSeconds) {
    return {name: name, storage: {name: key, type: type, expires: expires, refreshInSeconds: refreshInSeconds}}
  }

  function getConfigValueMock(name, value) {
    return {
      userSync: {syncDelay: 0, userIds: [{name: name, value: value}]}
    }
  }

  function getAdUnitMock(code = 'adUnit-code') {
    return {
      code,
      mediaTypes: {banner: {}, native: {}},
      sizes: [[300, 200], [300, 600]],
      bids: [{bidder: 'sampleBidder', params: {placementId: 'banner-only-bidder'}}, {bidder: 'anotherSampleBidder', params: {placementId: 'banner-only-bidder'}}]
    };
  }

  function addConfig(cfg, name, value) {
    if (cfg && cfg.userSync && cfg.userSync.userIds) {
      cfg.userSync.userIds.forEach(element => {
        if (element[name] !== undefined) {
          element[name] = Object.assign(element[name], value);
        } else {
          element[name] = value;
        }
      });
    }

    return cfg;
  }

  function findEid(eids, source) {
    return find(eids, (eid) => {
      if (eid.source === source) { return true; }
    });
  }

  before(function () {
    localStorage.removeItem(PBJS_USER_ID_OPTOUT_NAME);
  });

  beforeEach(function () {
    coreStorage.setCookie(CONSENT_LOCAL_STORAGE_NAME, '', EXPIRED_COOKIE_DATE);
  });

  describe('Decorate Ad Units', function () {
    beforeEach(function () {
      coreStorage.setCookie('pubcid', '', EXPIRED_COOKIE_DATE);
      coreStorage.setCookie('pubcid_alt', 'altpubcid200000', (new Date(Date.now() + 5000).toUTCString()));
      sinon.spy(coreStorage, 'setCookie');
    });

    afterEach(function () {
      $$PREBID_GLOBAL$$.requestBids.removeAll();
      config.resetConfig();
      coreStorage.setCookie.restore();
    });

    after(function () {
      coreStorage.setCookie('pubcid', '', EXPIRED_COOKIE_DATE);
      coreStorage.setCookie('pubcid_alt', '', EXPIRED_COOKIE_DATE);
    });

    it('Check same cookie behavior', function () {
      let adUnits1 = [getAdUnitMock()];
      let adUnits2 = [getAdUnitMock()];
      let innerAdUnits1;
      let innerAdUnits2;

      let pubcid = coreStorage.getCookie('pubcid');
      expect(pubcid).to.be.null; // there should be no cookie initially

      setSubmoduleRegistry([pubCommonIdSubmodule]);
      init(config);
      config.setConfig(getConfigMock(['pubCommonId', 'pubcid', 'cookie']));

      requestBidsHook(config => {
        innerAdUnits1 = config.adUnits
      }, {adUnits: adUnits1});
      pubcid = coreStorage.getCookie('pubcid'); // cookies is created after requestbidHook

      innerAdUnits1.forEach(unit => {
        unit.bids.forEach(bid => {
          expect(bid).to.have.deep.nested.property('userId.pubcid');
          expect(bid.userId.pubcid).to.equal(pubcid);
          expect(bid.userIdAsEids[0]).to.deep.equal({
            source: 'pubcid.org',
            uids: [{id: pubcid, atype: 1}]
          });
        });
      });

      requestBidsHook(config => {
        innerAdUnits2 = config.adUnits
      }, {adUnits: adUnits2});
      assert.deepEqual(innerAdUnits1, innerAdUnits2);
    });

    it('Check different cookies', function () {
      let adUnits1 = [getAdUnitMock()];
      let adUnits2 = [getAdUnitMock()];
      let innerAdUnits1;
      let innerAdUnits2;
      let pubcid1;
      let pubcid2;

      setSubmoduleRegistry([pubCommonIdSubmodule]);
      init(config);
      config.setConfig(getConfigMock(['pubCommonId', 'pubcid', 'cookie']));
      requestBidsHook((config) => {
        innerAdUnits1 = config.adUnits
      }, {adUnits: adUnits1});
      pubcid1 = coreStorage.getCookie('pubcid'); // get first cookie
      coreStorage.setCookie('pubcid', '', EXPIRED_COOKIE_DATE); // erase cookie

      innerAdUnits1.forEach((unit) => {
        unit.bids.forEach((bid) => {
          expect(bid).to.have.deep.nested.property('userId.pubcid');
          expect(bid.userId.pubcid).to.equal(pubcid1);
          expect(bid.userIdAsEids[0]).to.deep.equal({
            source: 'pubcid.org',
            uids: [{id: pubcid1, atype: 1}]
          });
        });
      });

      setSubmoduleRegistry([pubCommonIdSubmodule]);
      init(config);
      config.setConfig(getConfigMock(['pubCommonId', 'pubcid', 'cookie']));
      requestBidsHook((config) => {
        innerAdUnits2 = config.adUnits
      }, {adUnits: adUnits2});

      pubcid2 = coreStorage.getCookie('pubcid'); // get second cookie

      innerAdUnits2.forEach((unit) => {
        unit.bids.forEach((bid) => {
          expect(bid).to.have.deep.nested.property('userId.pubcid');
          expect(bid.userId.pubcid).to.equal(pubcid2);
          expect(bid.userIdAsEids[0]).to.deep.equal({
            source: 'pubcid.org',
            uids: [{id: pubcid2, atype: 1}]
          });
        });
      });

      expect(pubcid1).to.not.equal(pubcid2);
    });

    it('Use existing cookie', function () {
      let adUnits = [getAdUnitMock()];
      let innerAdUnits;

      setSubmoduleRegistry([pubCommonIdSubmodule]);
      init(config);
      config.setConfig(getConfigMock(['pubCommonId', 'pubcid_alt', 'cookie']));
      requestBidsHook((config) => {
        innerAdUnits = config.adUnits
      }, {adUnits});
      innerAdUnits.forEach((unit) => {
        unit.bids.forEach((bid) => {
          expect(bid).to.have.deep.nested.property('userId.pubcid');
          expect(bid.userId.pubcid).to.equal('altpubcid200000');
          expect(bid.userIdAsEids[0]).to.deep.equal({
            source: 'pubcid.org',
            uids: [{id: 'altpubcid200000', atype: 1}]
          });
        });
      });
      // Because the cookie exists already, there should be no setCookie call by default; the only setCookie call is
      // to store consent data
      expect(coreStorage.setCookie.callCount).to.equal(1);
    });

    it('Extend cookie', function () {
      let adUnits = [getAdUnitMock()];
      let innerAdUnits;
      let customConfig = getConfigMock(['pubCommonId', 'pubcid_alt', 'cookie']);
      customConfig = addConfig(customConfig, 'params', {extend: true});

      setSubmoduleRegistry([pubCommonIdSubmodule, unifiedIdSubmodule]);
      init(config);
      config.setConfig(customConfig);
      requestBidsHook((config) => {
        innerAdUnits = config.adUnits
      }, {adUnits});
      innerAdUnits.forEach((unit) => {
        unit.bids.forEach((bid) => {
          expect(bid).to.have.deep.nested.property('userId.pubcid');
          expect(bid.userId.pubcid).to.equal('altpubcid200000');
          expect(bid.userIdAsEids[0]).to.deep.equal({
            source: 'pubcid.org',
            uids: [{id: 'altpubcid200000', atype: 1}]
          });
        });
      });
      // Because extend is true, the cookie will be updated even if it exists already. The second setCookie call
      // is for storing consentData
      expect(coreStorage.setCookie.callCount).to.equal(2);
    });

    it('Disable auto create', function () {
      let adUnits = [getAdUnitMock()];
      let innerAdUnits;
      let customConfig = getConfigMock(['pubCommonId', 'pubcid', 'cookie']);
      customConfig = addConfig(customConfig, 'params', {create: false});

      setSubmoduleRegistry([pubCommonIdSubmodule, unifiedIdSubmodule]);
      init(config);
      config.setConfig(customConfig);
      requestBidsHook((config) => {
        innerAdUnits = config.adUnits
      }, {adUnits});
      innerAdUnits.forEach((unit) => {
        unit.bids.forEach((bid) => {
          expect(bid).to.not.have.deep.nested.property('userId.pubcid');
          expect(bid).to.not.have.deep.nested.property('userIdAsEids');
        });
      });
      // setCookie is called once in order to store consentData
      expect(coreStorage.setCookie.callCount).to.equal(1);
    });

    it('pbjs.getUserIds', function () {
      setSubmoduleRegistry([pubCommonIdSubmodule]);
      init(config);
      config.setConfig({
        userSync: {
          syncDelay: 0,
          userIds: [{
            name: 'pubCommonId', value: {'pubcid': '11111'}
          }]
        }
      });
      expect(typeof (getGlobal()).getUserIds).to.equal('function');
      expect((getGlobal()).getUserIds()).to.deep.equal({pubcid: '11111'});
    });

    it('pbjs.getUserIdsAsEids', function () {
      setSubmoduleRegistry([pubCommonIdSubmodule]);
      init(config);
      config.setConfig({
        userSync: {
          syncDelay: 0,
          userIds: [{
            name: 'pubCommonId', value: {'pubcid': '11111'}
          }]
        }
      });
      expect(typeof (getGlobal()).getUserIdsAsEids).to.equal('function');
      expect((getGlobal()).getUserIdsAsEids()).to.deep.equal(createEidsArray((getGlobal()).getUserIds()));
    });

    it('pbjs.refreshUserIds refreshes', function() {
      let sandbox = sinon.createSandbox();

      let mockIdCallback = sandbox.stub().returns({id: {'MOCKID': '1111'}});

      let mockIdSystem = {
        name: 'mockId',
        decode: function(value) {
          return {
            'mid': value['MOCKID']
          };
        },
        getId: mockIdCallback
      };

      setSubmoduleRegistry([mockIdSystem]);
      init(config);
      config.setConfig({
        userSync: {
          syncDelay: 0,
          userIds: [{
            name: 'mockId',
            value: {id: {mockId: '1111'}}
          }]
        }
      });
      expect(typeof (getGlobal()).refreshUserIds).to.equal('function');

      getGlobal().getUserIds(); // force initialization

      // update config so that getId will be called
      config.setConfig({
        userSync: {
          syncDelay: 0,
          userIds: [{
            name: 'mockId',
            storage: {name: 'mockid', type: 'cookie'},
          }]
        }
      });

      getGlobal().refreshUserIds();
      expect(mockIdCallback.callCount).to.equal(1);
    });

    it('pbjs.refreshUserIds refreshes single', function() {
      coreStorage.setCookie('MOCKID', '', EXPIRED_COOKIE_DATE);
      coreStorage.setCookie('REFRESH', '', EXPIRED_COOKIE_DATE);

      let sandbox = sinon.createSandbox();
      let mockIdCallback = sandbox.stub().returns({id: {'MOCKID': '1111'}});
      let refreshUserIdsCallback = sandbox.stub();

      let mockIdSystem = {
        name: 'mockId',
        decode: function(value) {
          return {
            'mid': value['MOCKID']
          };
        },
        getId: mockIdCallback
      };

      let refreshedIdCallback = sandbox.stub().returns({id: {'REFRESH': '1111'}});

      let refreshedIdSystem = {
        name: 'refreshedId',
        decode: function(value) {
          return {
            'refresh': value['REFRESH']
          };
        },
        getId: refreshedIdCallback
      };

      setSubmoduleRegistry([refreshedIdSystem, mockIdSystem]);
      init(config);
      config.setConfig({
        userSync: {
          syncDelay: 0,
          userIds: [
            {
              name: 'mockId',
              storage: {name: 'MOCKID', type: 'cookie'},
            },
            {
              name: 'refreshedId',
              storage: {name: 'refreshedid', type: 'cookie'},
            }
          ]
        }
      });

      getGlobal().getUserIds(); // force initialization

      getGlobal().refreshUserIds({submoduleNames: 'refreshedId'}, refreshUserIdsCallback);

      expect(refreshedIdCallback.callCount).to.equal(2);
      expect(mockIdCallback.callCount).to.equal(1);
      expect(refreshUserIdsCallback.callCount).to.equal(1);
    });
  });

  describe('Opt out', function () {
    before(function () {
      coreStorage.setCookie(PBJS_USER_ID_OPTOUT_NAME, '1', (new Date(Date.now() + 5000).toUTCString()));
    });

    beforeEach(function () {
      sinon.stub(utils, 'logInfo');
    });

    afterEach(function () {
      // removed cookie
      coreStorage.setCookie(PBJS_USER_ID_OPTOUT_NAME, '', EXPIRED_COOKIE_DATE);
      $$PREBID_GLOBAL$$.requestBids.removeAll();
      utils.logInfo.restore();
      config.resetConfig();
    });

    it('fails initialization if opt out cookie exists', function () {
      setSubmoduleRegistry([pubCommonIdSubmodule]);
      init(config);
      config.setConfig(getConfigMock(['pubCommonId', 'pubcid', 'cookie']));
      expect(utils.logInfo.args[0][0]).to.exist.and.to.equal('User ID - opt-out cookie found, exit module');
    });

    it('initializes if no opt out cookie exists', function () {
      setSubmoduleRegistry([pubCommonIdSubmodule]);
      init(config);
      config.setConfig(getConfigMock(['pubCommonId', 'pubcid', 'cookie']));
      expect(utils.logInfo.args[0][0]).to.exist.and.to.contain('User ID - usersync config updated for 1 submodules');
    });
  });

  describe('Handle variations of config values', function () {
    beforeEach(function () {
      sinon.stub(utils, 'logInfo');
    });

    afterEach(function () {
      $$PREBID_GLOBAL$$.requestBids.removeAll();
      utils.logInfo.restore();
      config.resetConfig();
    });

    it('handles config with no usersync object', function () {
<<<<<<< HEAD
      setSubmoduleRegistry([pubCommonIdSubmodule, unifiedIdSubmodule, id5IdSubmodule, identityLinkSubmodule, merkleIdSubmodule, netIdSubmodule, sharedIdSubmodule, intentIqIdSubmodule, zeotapIdPlusSubmodule, pubProvidedIdSubmodule, criteoIdSubmodule, tapadIdSubmodule]);
=======
      setSubmoduleRegistry([pubCommonIdSubmodule, unifiedIdSubmodule, id5IdSubmodule, identityLinkSubmodule, merkleIdSubmodule, netIdSubmodule, sharedIdSubmodule, intentIqIdSubmodule, zeotapIdPlusSubmodule, pubProvidedIdSubmodule, criteoIdSubmodule, mwOpenLinkIdSubModule, tapadIdSubmodule, uid2IdSubmodule]);
>>>>>>> e3313698
      init(config);
      config.setConfig({});
      // usersync is undefined, and no logInfo message for 'User ID - usersync config updated'
      expect(typeof utils.logInfo.args[0]).to.equal('undefined');
    });

    it('handles config with empty usersync object', function () {
<<<<<<< HEAD
      setSubmoduleRegistry([pubCommonIdSubmodule, unifiedIdSubmodule, id5IdSubmodule, identityLinkSubmodule, merkleIdSubmodule, netIdSubmodule, sharedIdSubmodule, intentIqIdSubmodule, zeotapIdPlusSubmodule, pubProvidedIdSubmodule, criteoIdSubmodule, tapadIdSubmodule]);
=======
      setSubmoduleRegistry([pubCommonIdSubmodule, unifiedIdSubmodule, id5IdSubmodule, identityLinkSubmodule, merkleIdSubmodule, netIdSubmodule, sharedIdSubmodule, intentIqIdSubmodule, zeotapIdPlusSubmodule, pubProvidedIdSubmodule, criteoIdSubmodule, mwOpenLinkIdSubModule, tapadIdSubmodule, uid2IdSubmodule]);
>>>>>>> e3313698
      init(config);
      config.setConfig({userSync: {}});
      expect(typeof utils.logInfo.args[0]).to.equal('undefined');
    });

    it('handles config with usersync and userIds that are empty objs', function () {
<<<<<<< HEAD
      setSubmoduleRegistry([pubCommonIdSubmodule, unifiedIdSubmodule, id5IdSubmodule, identityLinkSubmodule, merkleIdSubmodule, netIdSubmodule, sharedIdSubmodule, intentIqIdSubmodule, zeotapIdPlusSubmodule, pubProvidedIdSubmodule, criteoIdSubmodule, tapadIdSubmodule]);
=======
      setSubmoduleRegistry([pubCommonIdSubmodule, unifiedIdSubmodule, id5IdSubmodule, identityLinkSubmodule, merkleIdSubmodule, netIdSubmodule, nextrollIdSubmodule, sharedIdSubmodule, intentIqIdSubmodule, zeotapIdPlusSubmodule, pubProvidedIdSubmodule, criteoIdSubmodule, mwOpenLinkIdSubModule, tapadIdSubmodule, uid2IdSubmodule]);
>>>>>>> e3313698
      init(config);
      config.setConfig({
        userSync: {
          userIds: [{}]
        }
      });
      expect(typeof utils.logInfo.args[0]).to.equal('undefined');
    });

    it('handles config with usersync and userIds with empty names or that dont match a submodule.name', function () {
<<<<<<< HEAD
      setSubmoduleRegistry([pubCommonIdSubmodule, unifiedIdSubmodule, id5IdSubmodule, identityLinkSubmodule, merkleIdSubmodule, netIdSubmodule, sharedIdSubmodule, intentIqIdSubmodule, zeotapIdPlusSubmodule, pubProvidedIdSubmodule, criteoIdSubmodule, tapadIdSubmodule]);
=======
      setSubmoduleRegistry([pubCommonIdSubmodule, unifiedIdSubmodule, id5IdSubmodule, identityLinkSubmodule, merkleIdSubmodule, netIdSubmodule, nextrollIdSubmodule, sharedIdSubmodule, intentIqIdSubmodule, zeotapIdPlusSubmodule, pubProvidedIdSubmodule, criteoIdSubmodule, mwOpenLinkIdSubModule, tapadIdSubmodule, uid2IdSubmodule]);
>>>>>>> e3313698
      init(config);
      config.setConfig({
        userSync: {
          userIds: [{
            name: '',
            value: {test: '1'}
          }, {
            name: 'foo',
            value: {test: '1'}
          }]
        }
      });
      expect(typeof utils.logInfo.args[0]).to.equal('undefined');
    });

    it('config with 1 configurations should create 1 submodules', function () {
<<<<<<< HEAD
      setSubmoduleRegistry([pubCommonIdSubmodule, unifiedIdSubmodule, id5IdSubmodule, identityLinkSubmodule, netIdSubmodule, sharedIdSubmodule, intentIqIdSubmodule, zeotapIdPlusSubmodule, pubProvidedIdSubmodule, criteoIdSubmodule, tapadIdSubmodule]);
=======
      setSubmoduleRegistry([pubCommonIdSubmodule, unifiedIdSubmodule, id5IdSubmodule, identityLinkSubmodule, netIdSubmodule, nextrollIdSubmodule, sharedIdSubmodule, intentIqIdSubmodule, zeotapIdPlusSubmodule, pubProvidedIdSubmodule, criteoIdSubmodule, mwOpenLinkIdSubModule, tapadIdSubmodule, uid2IdSubmodule]);
>>>>>>> e3313698
      init(config);
      config.setConfig(getConfigMock(['unifiedId', 'unifiedid', 'cookie']));

      expect(utils.logInfo.args[0][0]).to.exist.and.to.contain('User ID - usersync config updated for 1 submodules');
    });

<<<<<<< HEAD
    it('config with 14 configurations should result in 14 submodules add', function () {
      setSubmoduleRegistry([pubCommonIdSubmodule, unifiedIdSubmodule, id5IdSubmodule, identityLinkSubmodule, liveIntentIdSubmodule, britepoolIdSubmodule, netIdSubmodule, sharedIdSubmodule, intentIqIdSubmodule, zeotapIdPlusSubmodule, haloIdSubmodule, pubProvidedIdSubmodule, criteoIdSubmodule, tapadIdSubmodule]);
=======
    it('config with 16 configurations should result in 17 submodules add', function () {
      setSubmoduleRegistry([pubCommonIdSubmodule, unifiedIdSubmodule, id5IdSubmodule, identityLinkSubmodule, liveIntentIdSubmodule, britepoolIdSubmodule, netIdSubmodule, nextrollIdSubmodule, sharedIdSubmodule, intentIqIdSubmodule, zeotapIdPlusSubmodule, haloIdSubmodule, pubProvidedIdSubmodule, criteoIdSubmodule, mwOpenLinkIdSubModule, tapadIdSubmodule, uid2IdSubmodule]);
>>>>>>> e3313698
      init(config);
      config.setConfig({
        userSync: {
          syncDelay: 0,
          userIds: [{
            name: 'pubProvidedId'
          }, {
            name: 'pubCommonId', value: {'pubcid': '11111'}
          }, {
            name: 'unifiedId',
            storage: {name: 'unifiedid', type: 'cookie'}
          }, {
            name: 'id5Id',
            storage: {name: 'id5id', type: 'cookie'}
          }, {
            name: 'identityLink',
            storage: {name: 'idl_env', type: 'cookie'}
          }, {
            name: 'liveIntentId',
            storage: {name: '_li_pbid', type: 'cookie'}
          }, {
            name: 'britepoolId',
            value: {'primaryBPID': '279c0161-5152-487f-809e-05d7f7e653fd'}
          }, {
            name: 'netId',
            storage: {name: 'netId', type: 'cookie'}
          }, {
            name: 'nextrollId'
          }, {
            name: 'sharedId',
            storage: {name: 'sharedid', type: 'cookie'}
          }, {
            name: 'intentIqId',
            storage: {name: 'intentIqId', type: 'cookie'}
          }, {
            name: 'haloId',
            storage: {name: 'haloId', type: 'cookie'}
          }, {
            name: 'zeotapIdPlus'
          }, {
            name: 'criteo'
          }, {
<<<<<<< HEAD
            name: 'tapadId',
            storage: {name: 'tapad_id', type: 'cookie'}
          }]
        }
      });
      expect(utils.logInfo.args[0][0]).to.exist.and.to.contain('User ID - usersync config updated for 14 submodules');
    });

    it('config syncDelay updates module correctly', function () {
      setSubmoduleRegistry([pubCommonIdSubmodule, unifiedIdSubmodule, id5IdSubmodule, identityLinkSubmodule, netIdSubmodule, sharedIdSubmodule, intentIqIdSubmodule, zeotapIdPlusSubmodule, haloIdSubmodule, pubProvidedIdSubmodule, criteoIdSubmodule, tapadIdSubmodule]);
=======
            name: 'mwOpenLinkId'
          }, {
            name: 'tapadId',
            storage: {name: 'tapad_id', type: 'cookie'}
          }, {
            name: 'uid2'
          }]
        }
      });
      expect(utils.logInfo.args[0][0]).to.exist.and.to.contain('User ID - usersync config updated for 17 submodules');
    });

    it('config syncDelay updates module correctly', function () {
      setSubmoduleRegistry([pubCommonIdSubmodule, unifiedIdSubmodule, id5IdSubmodule, identityLinkSubmodule, netIdSubmodule, nextrollIdSubmodule, sharedIdSubmodule, intentIqIdSubmodule, zeotapIdPlusSubmodule, haloIdSubmodule, pubProvidedIdSubmodule, criteoIdSubmodule, mwOpenLinkIdSubModule, tapadIdSubmodule, uid2IdSubmodule]);
>>>>>>> e3313698
      init(config);
      config.setConfig({
        userSync: {
          syncDelay: 99,
          userIds: [{
            name: 'unifiedId',
            storage: {name: 'unifiedid', type: 'cookie'}
          }]
        }
      });
      expect(syncDelay).to.equal(99);
    });

    it('config auctionDelay updates module correctly', function () {
<<<<<<< HEAD
      setSubmoduleRegistry([pubCommonIdSubmodule, unifiedIdSubmodule, id5IdSubmodule, identityLinkSubmodule, netIdSubmodule, sharedIdSubmodule, intentIqIdSubmodule, zeotapIdPlusSubmodule, haloIdSubmodule, pubProvidedIdSubmodule, criteoIdSubmodule, tapadIdSubmodule]);
=======
      setSubmoduleRegistry([pubCommonIdSubmodule, unifiedIdSubmodule, id5IdSubmodule, identityLinkSubmodule, netIdSubmodule, nextrollIdSubmodule, sharedIdSubmodule, intentIqIdSubmodule, zeotapIdPlusSubmodule, haloIdSubmodule, pubProvidedIdSubmodule, criteoIdSubmodule, mwOpenLinkIdSubModule, tapadIdSubmodule, uid2IdSubmodule]);
>>>>>>> e3313698
      init(config);
      config.setConfig({
        userSync: {
          auctionDelay: 100,
          userIds: [{
            name: 'unifiedId',
            storage: {name: 'unifiedid', type: 'cookie'}
          }]
        }
      });
      expect(auctionDelay).to.equal(100);
    });

    it('config auctionDelay defaults to 0 if not a number', function () {
<<<<<<< HEAD
      setSubmoduleRegistry([pubCommonIdSubmodule, unifiedIdSubmodule, id5IdSubmodule, identityLinkSubmodule, netIdSubmodule, sharedIdSubmodule, intentIqIdSubmodule, zeotapIdPlusSubmodule, haloIdSubmodule, pubProvidedIdSubmodule, criteoIdSubmodule, tapadIdSubmodule]);
=======
      setSubmoduleRegistry([pubCommonIdSubmodule, unifiedIdSubmodule, id5IdSubmodule, identityLinkSubmodule, netIdSubmodule, nextrollIdSubmodule, sharedIdSubmodule, intentIqIdSubmodule, zeotapIdPlusSubmodule, haloIdSubmodule, pubProvidedIdSubmodule, criteoIdSubmodule, mwOpenLinkIdSubModule, tapadIdSubmodule, uid2IdSubmodule]);
>>>>>>> e3313698
      init(config);
      config.setConfig({
        userSync: {
          auctionDelay: '',
          userIds: [{
            name: 'unifiedId',
            storage: {name: 'unifiedid', type: 'cookie'}
          }]
        }
      });
      expect(auctionDelay).to.equal(0);
    });
  });

  describe('auction and user sync delays', function () {
    let sandbox;
    let adUnits;
    let mockIdCallback;
    let auctionSpy;

    beforeEach(function () {
      sandbox = sinon.createSandbox();
      sandbox.stub(global, 'setTimeout').returns(2);
      sandbox.stub(global, 'clearTimeout');
      sandbox.stub(events, 'on');
      sandbox.stub(coreStorage, 'getCookie');

      // remove cookie
      coreStorage.setCookie('MOCKID', '', EXPIRED_COOKIE_DATE);

      adUnits = [getAdUnitMock()];

      auctionSpy = sandbox.spy();
      mockIdCallback = sandbox.stub();
      const mockIdSystem = {
        name: 'mockId',
        decode: function (value) {
          return {
            'mid': value['MOCKID']
          };
        },
        getId: function () {
          const storedId = coreStorage.getCookie('MOCKID');
          if (storedId) {
            return {id: {'MOCKID': storedId}};
          }
          return {callback: mockIdCallback};
        }
      };

      init(config);

      attachIdSystem(mockIdSystem, true);
    });

    afterEach(function () {
      $$PREBID_GLOBAL$$.requestBids.removeAll();
      config.resetConfig();
      sandbox.restore();
    });

    it('delays auction if auctionDelay is set, timing out at auction delay', function () {
      config.setConfig({
        userSync: {
          auctionDelay: 33,
          syncDelay: 77,
          userIds: [{
            name: 'mockId', storage: {name: 'MOCKID', type: 'cookie'}
          }]
        }
      });

      requestBidsHook(auctionSpy, {adUnits});

      // check auction was delayed
      global.clearTimeout.calledOnce.should.equal(false);
      global.setTimeout.calledOnce.should.equal(true);
      global.setTimeout.calledWith(sinon.match.func, 33);
      auctionSpy.calledOnce.should.equal(false);

      // check ids were fetched
      mockIdCallback.calledOnce.should.equal(true);

      // callback to continue auction if timed out
      global.setTimeout.callArg(0);
      auctionSpy.calledOnce.should.equal(true);

      // does not call auction again once ids are synced
      mockIdCallback.callArgWith(0, {'MOCKID': '1234'});
      auctionSpy.calledOnce.should.equal(true);

      // no sync after auction ends
      events.on.called.should.equal(false);
    });

    it('delays auction if auctionDelay is set, continuing auction if ids are fetched before timing out', function (done) {
      config.setConfig({
        userSync: {
          auctionDelay: 33,
          syncDelay: 77,
          userIds: [{
            name: 'mockId', storage: {name: 'MOCKID', type: 'cookie'}
          }]
        }
      });

      requestBidsHook(auctionSpy, {adUnits});

      // check auction was delayed
      // global.setTimeout.calledOnce.should.equal(true);
      global.clearTimeout.calledOnce.should.equal(false);
      global.setTimeout.calledWith(sinon.match.func, 33);
      auctionSpy.calledOnce.should.equal(false);

      // check ids were fetched
      mockIdCallback.calledOnce.should.equal(true);

      // if ids returned, should continue auction
      mockIdCallback.callArgWith(0, {'MOCKID': '1234'});
      auctionSpy.calledOnce.should.equal(true);

      // check ids were copied to bids
      adUnits.forEach(unit => {
        unit.bids.forEach(bid => {
          expect(bid).to.have.deep.nested.property('userId.mid');
          expect(bid.userId.mid).to.equal('1234');
          expect(bid.userIdAsEids.length).to.equal(0);// "mid" is an un-known submodule for USER_IDS_CONFIG in eids.js
        });
        done();
      });

      // no sync after auction ends
      events.on.called.should.equal(false);
    });

    it('does not delay auction if not set, delays id fetch after auction ends with syncDelay', function () {
      config.setConfig({
        userSync: {
          syncDelay: 77,
          userIds: [{
            name: 'mockId', storage: {name: 'MOCKID', type: 'cookie'}
          }]
        }
      });

      // check config has been set correctly
      expect(auctionDelay).to.equal(0);
      expect(syncDelay).to.equal(77);

      requestBidsHook(auctionSpy, {adUnits});

      // should not delay auction
      global.setTimeout.calledOnce.should.equal(false);
      auctionSpy.calledOnce.should.equal(true);

      // check user sync is delayed after auction is ended
      mockIdCallback.calledOnce.should.equal(false);
      events.on.calledOnce.should.equal(true);
      events.on.calledWith(CONSTANTS.EVENTS.REQUEST_BIDS, sinon.match.func);

      // once auction is ended, sync user ids after delay
      events.on.callArg(1);
      global.setTimeout.calledOnce.should.equal(true);
      global.setTimeout.calledWith(sinon.match.func, 77);
      mockIdCallback.calledOnce.should.equal(false);

      // once sync delay is over, ids should be fetched
      global.setTimeout.callArg(0);
      mockIdCallback.calledOnce.should.equal(true);
    });

    it('does not delay user id sync after auction ends if set to 0', function () {
      config.setConfig({
        userSync: {
          syncDelay: 0,
          userIds: [{
            name: 'mockId', storage: {name: 'MOCKID', type: 'cookie'}
          }]
        }
      });

      expect(syncDelay).to.equal(0);

      requestBidsHook(auctionSpy, {adUnits});

      // auction should not be delayed
      global.setTimeout.calledOnce.should.equal(false);
      auctionSpy.calledOnce.should.equal(true);

      // sync delay after auction is ended
      mockIdCallback.calledOnce.should.equal(false);
      events.on.calledOnce.should.equal(true);
      events.on.calledWith(CONSTANTS.EVENTS.REQUEST_BIDS, sinon.match.func);

      // once auction is ended, if no sync delay, fetch ids
      events.on.callArg(1);
      global.setTimeout.calledOnce.should.equal(false);
      mockIdCallback.calledOnce.should.equal(true);
    });

    it('does not delay auction if there are no ids to fetch', function () {
      coreStorage.getCookie.withArgs('MOCKID').returns('123456778');
      config.setConfig({
        userSync: {
          auctionDelay: 33,
          syncDelay: 77,
          userIds: [{
            name: 'mockId', storage: {name: 'MOCKID', type: 'cookie'}
          }]
        }
      });

      requestBidsHook(auctionSpy, {adUnits});

      global.setTimeout.calledOnce.should.equal(false);
      auctionSpy.calledOnce.should.equal(true);
      mockIdCallback.calledOnce.should.equal(false);

      // no sync after auction ends
      events.on.called.should.equal(false);
    });
  });

  describe('Request bids hook appends userId to bid objs in adapters', function () {
    let adUnits;

    beforeEach(function () {
      adUnits = [getAdUnitMock()];
    });

    it('test hook from pubcommonid cookie', function (done) {
      coreStorage.setCookie('pubcid', 'testpubcid', (new Date(Date.now() + 100000).toUTCString()));

      setSubmoduleRegistry([pubCommonIdSubmodule]);
      init(config);
      config.setConfig(getConfigMock(['pubCommonId', 'pubcid', 'cookie']));

      requestBidsHook(function () {
        adUnits.forEach(unit => {
          unit.bids.forEach(bid => {
            expect(bid).to.have.deep.nested.property('userId.pubcid');
            expect(bid.userId.pubcid).to.equal('testpubcid');
            expect(bid.userIdAsEids[0]).to.deep.equal({
              source: 'pubcid.org',
              uids: [{id: 'testpubcid', atype: 1}]
            });

            // verify no sharedid was added
            expect(bid.userId).to.not.have.property('sharedid');
            expect(findEid(bid.userIdAsEids, 'sharedid.org')).to.be.undefined;
          });
        });
        coreStorage.setCookie('pubcid', '', EXPIRED_COOKIE_DATE);
        done();
      }, {adUnits});
    });

    it('test hook from pubcommonid html5', function (done) {
      // simulate existing browser local storage values
      localStorage.setItem('pubcid', 'testpubcid');
      localStorage.setItem('pubcid_exp', new Date(Date.now() + 100000).toUTCString());

      setSubmoduleRegistry([pubCommonIdSubmodule]);
      init(config);
      config.setConfig(getConfigMock(['pubCommonId', 'pubcid', 'html5']));

      requestBidsHook(function () {
        adUnits.forEach(unit => {
          unit.bids.forEach(bid => {
            expect(bid).to.have.deep.nested.property('userId.pubcid');
            expect(bid.userId.pubcid).to.equal('testpubcid');
            expect(bid.userIdAsEids[0]).to.deep.equal({
              source: 'pubcid.org',
              uids: [{id: 'testpubcid', atype: 1}]
            });

            // verify no sharedid was added
            expect(bid.userId).to.not.have.property('sharedid');
            expect(findEid(bid.userIdAsEids, 'sharedid.org')).to.be.undefined;
          });
        });
        localStorage.removeItem('pubcid');
        localStorage.removeItem('pubcid_exp');
        done();
      }, {adUnits});
    });

    it('test hook from pubcommonid config value object', function (done) {
      setSubmoduleRegistry([pubCommonIdSubmodule]);
      init(config);
      config.setConfig(getConfigValueMock('pubCommonId', {'pubcidvalue': 'testpubcidvalue'}));

      requestBidsHook(function () {
        adUnits.forEach(unit => {
          unit.bids.forEach(bid => {
            expect(bid).to.have.deep.nested.property('userId.pubcidvalue');
            expect(bid.userId.pubcidvalue).to.equal('testpubcidvalue');
            expect(bid.userIdAsEids.length).to.equal(0);// "pubcidvalue" is an un-known submodule for USER_IDS_CONFIG in eids.js
          });
        });
        done();
      }, {adUnits});
    });

    it('test hook from UnifiedId html5', function (done) {
      // simulate existing browser local storage values
      localStorage.setItem('unifiedid_alt', JSON.stringify({'TDID': 'testunifiedid_alt'}));
      localStorage.setItem('unifiedid_alt_exp', '');

      setSubmoduleRegistry([unifiedIdSubmodule]);
      init(config);
      config.setConfig(getConfigMock(['unifiedId', 'unifiedid_alt', 'html5']));

      requestBidsHook(function () {
        adUnits.forEach(unit => {
          unit.bids.forEach(bid => {
            expect(bid).to.have.deep.nested.property('userId.tdid');
            expect(bid.userId.tdid).to.equal('testunifiedid_alt');
            expect(bid.userIdAsEids[0]).to.deep.equal({
              source: 'adserver.org',
              uids: [{id: 'testunifiedid_alt', atype: 1, ext: {rtiPartner: 'TDID'}}]
            });
          });
        });
        localStorage.removeItem('unifiedid_alt');
        localStorage.removeItem('unifiedid_alt_exp');
        done();
      }, {adUnits});
    });

    it('test hook from identityLink html5', function (done) {
      // simulate existing browser local storage values
      localStorage.setItem('idl_env', 'AiGNC8Z5ONyZKSpIPf');
      localStorage.setItem('idl_env_exp', '');

      setSubmoduleRegistry([identityLinkSubmodule]);
      init(config);
      config.setConfig(getConfigMock(['identityLink', 'idl_env', 'html5']));
      requestBidsHook(function () {
        adUnits.forEach(unit => {
          unit.bids.forEach(bid => {
            expect(bid).to.have.deep.nested.property('userId.idl_env');
            expect(bid.userId.idl_env).to.equal('AiGNC8Z5ONyZKSpIPf');
            expect(bid.userIdAsEids[0]).to.deep.equal({
              source: 'liveramp.com',
              uids: [{id: 'AiGNC8Z5ONyZKSpIPf', atype: 3}]
            });
          });
        });
        localStorage.removeItem('idl_env');
        localStorage.removeItem('idl_env_exp');
        done();
      }, {adUnits});
    });

    it('test hook from identityLink cookie', function (done) {
      coreStorage.setCookie('idl_env', 'AiGNC8Z5ONyZKSpIPf', (new Date(Date.now() + 100000).toUTCString()));

      setSubmoduleRegistry([identityLinkSubmodule]);
      init(config);
      config.setConfig(getConfigMock(['identityLink', 'idl_env', 'cookie']));

      requestBidsHook(function () {
        adUnits.forEach(unit => {
          unit.bids.forEach(bid => {
            expect(bid).to.have.deep.nested.property('userId.idl_env');
            expect(bid.userId.idl_env).to.equal('AiGNC8Z5ONyZKSpIPf');
            expect(bid.userIdAsEids[0]).to.deep.equal({
              source: 'liveramp.com',
              uids: [{id: 'AiGNC8Z5ONyZKSpIPf', atype: 3}]
            });
          });
        });
        coreStorage.setCookie('idl_env', '', EXPIRED_COOKIE_DATE);
        done();
      }, {adUnits});
    });

    it('test hook from criteoIdModule cookie', function (done) {
      coreStorage.setCookie('storage_bidid', JSON.stringify({'criteoId': 'test_bidid'}), (new Date(Date.now() + 100000).toUTCString()));

      setSubmoduleRegistry([criteoIdSubmodule]);
      init(config);
      config.setConfig(getConfigMock(['criteo', 'storage_bidid', 'cookie']));

      requestBidsHook(function () {
        adUnits.forEach(unit => {
          unit.bids.forEach(bid => {
            expect(bid).to.have.deep.nested.property('userId.criteoId');
            expect(bid.userId.criteoId).to.equal('test_bidid');
            expect(bid.userIdAsEids[0]).to.deep.equal({
              source: 'criteo.com',
              uids: [{id: 'test_bidid', atype: 1}]
            });
          });
        });
        coreStorage.setCookie('storage_bidid', '', EXPIRED_COOKIE_DATE);
        done();
      }, {adUnits});
    });

    it('test hook from tapadIdModule cookie', function (done) {
      coreStorage.setCookie('tapad_id', 'test-tapad-id', (new Date(Date.now() + 100000).toUTCString()));

      setSubmoduleRegistry([tapadIdSubmodule]);
      init(config);
      config.setConfig(getConfigMock(['tapadId', 'tapad_id', 'cookie']));

      requestBidsHook(function () {
        adUnits.forEach(unit => {
          unit.bids.forEach(bid => {
            expect(bid).to.have.deep.nested.property('userId.tapadId');
            expect(bid.userId.tapadId).to.equal('test-tapad-id');
            expect(bid.userIdAsEids[0]).to.deep.equal({
              source: 'tapad.com',
              uids: [{id: 'test-tapad-id', atype: 1}]
            });
          });
        })
        coreStorage.setCookie('tapad_id', '', EXPIRED_COOKIE_DATE);
        done();
      }, {adUnits});
    });

    it('test hook from liveIntentId html5', function (done) {
      // simulate existing browser local storage values
      localStorage.setItem('_li_pbid', JSON.stringify({'unifiedId': 'random-ls-identifier'}));
      localStorage.setItem('_li_pbid_exp', '');

      setSubmoduleRegistry([liveIntentIdSubmodule]);
      init(config);
      config.setConfig(getConfigMock(['liveIntentId', '_li_pbid', 'html5']));
      requestBidsHook(function () {
        adUnits.forEach(unit => {
          unit.bids.forEach(bid => {
            expect(bid).to.have.deep.nested.property('userId.lipb');
            expect(bid.userId.lipb.lipbid).to.equal('random-ls-identifier');
            expect(bid.userIdAsEids[0]).to.deep.equal({
              source: 'liveintent.com',
              uids: [{id: 'random-ls-identifier', atype: 3}]
            });
          });
        });
        localStorage.removeItem('_li_pbid');
        localStorage.removeItem('_li_pbid_exp');
        done();
      }, {adUnits});
    });

    it('test hook from liveIntentId cookie', function (done) {
      coreStorage.setCookie('_li_pbid', JSON.stringify({'unifiedId': 'random-cookie-identifier'}), (new Date(Date.now() + 100000).toUTCString()));

      setSubmoduleRegistry([liveIntentIdSubmodule]);
      init(config);
      config.setConfig(getConfigMock(['liveIntentId', '_li_pbid', 'cookie']));

      requestBidsHook(function () {
        adUnits.forEach(unit => {
          unit.bids.forEach(bid => {
            expect(bid).to.have.deep.nested.property('userId.lipb');
            expect(bid.userId.lipb.lipbid).to.equal('random-cookie-identifier');
            expect(bid.userIdAsEids[0]).to.deep.equal({
              source: 'liveintent.com',
              uids: [{id: 'random-cookie-identifier', atype: 3}]
            });
          });
        });
        coreStorage.setCookie('_li_pbid', '', EXPIRED_COOKIE_DATE);
        done();
      }, {adUnits});
    });

    it('test hook from sharedId html5', function (done) {
      // simulate existing browser local storage values
      localStorage.setItem('sharedid', JSON.stringify({'id': 'test_sharedId', 'ts': 1590525289611}));
      localStorage.setItem('sharedid_exp', '');

      setSubmoduleRegistry([sharedIdSubmodule]);
      init(config);
      config.setConfig(getConfigMock(['sharedId', 'sharedid', 'html5']));
      requestBidsHook(function () {
        adUnits.forEach(unit => {
          unit.bids.forEach(bid => {
            expect(bid).to.have.deep.nested.property('userId.sharedid');
            expect(bid.userId.sharedid).to.have.deep.nested.property('id');
            expect(bid.userId.sharedid).to.have.deep.nested.property('third');
            expect(bid.userId.sharedid).to.deep.equal({
              id: 'test_sharedId',
              third: 'test_sharedId'
            });
            expect(bid.userIdAsEids[0]).to.deep.equal({
              source: 'sharedid.org',
              uids: [{
                id: 'test_sharedId',
                atype: 1,
                ext: {
                  third: 'test_sharedId'
                }
              }]
            });
          });
        });
        localStorage.removeItem('sharedid');
        localStorage.removeItem('sharedid_exp');
        done();
      }, {adUnits});
    });

    it('test hook from sharedId html5 (id not synced)', function (done) {
      // simulate existing browser local storage values
      localStorage.setItem('sharedid', JSON.stringify({'id': 'test_sharedId', 'ns': true, 'ts': 1590525289611}));
      localStorage.setItem('sharedid_exp', '');

      setSubmoduleRegistry([sharedIdSubmodule]);
      init(config);
      config.setConfig(getConfigMock(['sharedId', 'sharedid', 'html5']));
      requestBidsHook(function () {
        adUnits.forEach(unit => {
          unit.bids.forEach(bid => {
            expect(bid).to.have.deep.nested.property('userId.sharedid');
            expect(bid.userId.sharedid).to.have.deep.nested.property('id');
            expect(bid.userId.sharedid).to.deep.equal({
              id: 'test_sharedId'
            });
            expect(bid.userIdAsEids[0]).to.deep.equal({
              source: 'sharedid.org',
              uids: [{
                id: 'test_sharedId',
                atype: 1
              }]
            });
          });
        });
        localStorage.removeItem('sharedid');
        localStorage.removeItem('sharedid_exp');
        done();
      }, {adUnits});
    });
    it('test hook from sharedId cookie', function (done) {
      coreStorage.setCookie('sharedid', JSON.stringify({
        'id': 'test_sharedId',
        'ts': 1590525289611
      }), (new Date(Date.now() + 100000).toUTCString()));

      setSubmoduleRegistry([sharedIdSubmodule]);
      init(config);
      config.setConfig(getConfigMock(['sharedId', 'sharedid', 'cookie']));

      requestBidsHook(function () {
        adUnits.forEach(unit => {
          unit.bids.forEach(bid => {
            expect(bid).to.have.deep.nested.property('userId.sharedid');
            expect(bid.userId.sharedid).to.have.deep.nested.property('id');
            expect(bid.userId.sharedid).to.have.deep.nested.property('third');
            expect(bid.userId.sharedid).to.deep.equal({
              id: 'test_sharedId',
              third: 'test_sharedId'
            });
            expect(bid.userIdAsEids[0]).to.deep.equal({
              source: 'sharedid.org',
              uids: [{
                id: 'test_sharedId',
                atype: 1,
                ext: {
                  third: 'test_sharedId'
                }
              }]
            });
          });
        });
        coreStorage.setCookie('sharedid', '', EXPIRED_COOKIE_DATE);
        done();
      }, {adUnits});
    });
    it('test hook from sharedId cookie (id not synced) ', function (done) {
      coreStorage.setCookie('sharedid', JSON.stringify({
        'id': 'test_sharedId',
        'ns': true,
        'ts': 1590525289611
      }), (new Date(Date.now() + 100000).toUTCString()));

      setSubmoduleRegistry([sharedIdSubmodule]);
      init(config);
      config.setConfig(getConfigMock(['sharedId', 'sharedid', 'cookie']));

      requestBidsHook(function () {
        adUnits.forEach(unit => {
          unit.bids.forEach(bid => {
            expect(bid).to.have.deep.nested.property('userId.sharedid');
            expect(bid.userId.sharedid).to.have.deep.nested.property('id');
            expect(bid.userId.sharedid).to.deep.equal({
              id: 'test_sharedId'
            });
            expect(bid.userIdAsEids[0]).to.deep.equal({
              source: 'sharedid.org',
              uids: [{
                id: 'test_sharedId',
                atype: 1
              }]
            });
          });
        });
        coreStorage.setCookie('sharedid', '', EXPIRED_COOKIE_DATE);
        done();
      }, {adUnits});
    });

<<<<<<< HEAD
=======
    it('eidPermissions fun with bidders', function (done) {
      coreStorage.setCookie('sharedid', JSON.stringify({
        'id': 'test222',
        'ts': 1590525289611
      }), (new Date(Date.now() + 5000).toUTCString()));

      setSubmoduleRegistry([sharedIdSubmodule]);
      let eidPermissions;
      getPrebidInternal().setEidPermissions = function (newEidPermissions) {
        eidPermissions = newEidPermissions;
      }
      init(config);
      config.setConfig({
        userSync: {
          syncDelay: 0,
          userIds: [
            {
              name: 'sharedId',
              bidders: [
                'sampleBidder'
              ],
              storage: {
                type: 'cookie',
                name: 'sharedid',
                expires: 28
              }
            }
          ]
        }
      });

      requestBidsHook(function () {
        expect(eidPermissions).to.deep.equal(
          [
            {
              bidders: [
                'sampleBidder'
              ],
              source: 'sharedid.org'
            }
          ]
        );
        adUnits.forEach(unit => {
          unit.bids.forEach(bid => {
            if (bid.bidder === 'sampleBidder') {
              expect(bid).to.have.deep.nested.property('userId.sharedid');
              expect(bid.userId.sharedid.id).to.equal('test222');
              expect(bid.userIdAsEids[0]).to.deep.equal({
                source: 'sharedid.org',
                uids: [
                  {
                    id: 'test222',
                    atype: 1,
                    ext: {
                      third: 'test222'
                    }
                  }
                ]
              });
            }
            if (bid.bidder === 'anotherSampleBidder') {
              expect(bid).to.not.have.deep.nested.property('userId.sharedid');
              expect(bid).to.not.have.property('userIdAsEids');
            }
          });
        });
        coreStorage.setCookie('sharedid', '', EXPIRED_COOKIE_DATE);
        getPrebidInternal().setEidPermissions = undefined;
        done();
      }, {adUnits});
    });

    it('eidPermissions fun without bidders', function (done) {
      coreStorage.setCookie('sharedid', JSON.stringify({
        'id': 'test222',
        'ts': 1590525289611
      }), (new Date(Date.now() + 5000).toUTCString()));

      setSubmoduleRegistry([sharedIdSubmodule]);
      let eidPermissions;
      getPrebidInternal().setEidPermissions = function (newEidPermissions) {
        eidPermissions = newEidPermissions;
      }
      init(config);
      config.setConfig({
        userSync: {
          syncDelay: 0,
          userIds: [
            {
              name: 'sharedId',
              storage: {
                type: 'cookie',
                name: 'sharedid',
                expires: 28
              }
            }
          ]
        }
      });

      requestBidsHook(function () {
        expect(eidPermissions).to.deep.equal(
          []
        );
        adUnits.forEach(unit => {
          unit.bids.forEach(bid => {
            expect(bid).to.have.deep.nested.property('userId.sharedid');
            expect(bid.userId.sharedid.id).to.equal('test222');
            expect(bid.userIdAsEids[0]).to.deep.equal({
              source: 'sharedid.org',
              uids: [
                {
                  id: 'test222',
                  atype: 1,
                  ext: {
                    third: 'test222'
                  }
                }]
            });
          });
        });
        getPrebidInternal().setEidPermissions = undefined;
        coreStorage.setCookie('sharedid', '', EXPIRED_COOKIE_DATE);
        done();
      }, {adUnits});
    });

>>>>>>> e3313698
    it('test hook from pubProvidedId config params', function (done) {
      setSubmoduleRegistry([pubProvidedIdSubmodule]);
      init(config);
      config.setConfig({
        userSync: {
          syncDelay: 0,
          userIds: [{
            name: 'pubProvidedId',
            params: {
              eids: [{
                source: 'example.com',
                uids: [{
                  id: 'value read from cookie or local storage',
                  ext: {
                    stype: 'ppuid'
                  }
                }]
              }, {
                source: 'id-partner.com',
                uids: [{
                  id: 'value read from cookie or local storage',
                  ext: {
                    stype: 'dmp'
                  }
                }]
              }],
              eidsFunction: function () {
                return [{
                  source: 'provider.com',
                  uids: [{
                    id: 'value read from cookie or local storage',
                    ext: {
                      stype: 'sha256email'
                    }
                  }]
                }]
              }
            }
          }
          ]
        }
      });

      requestBidsHook(function () {
        adUnits.forEach(unit => {
          unit.bids.forEach(bid => {
            expect(bid).to.have.deep.nested.property('userId.pubProvidedId');
            expect(bid.userId.pubProvidedId).to.deep.equal([{
              source: 'example.com',
              uids: [{
                id: 'value read from cookie or local storage',
                ext: {
                  stype: 'ppuid'
                }
              }]
            }, {
              source: 'id-partner.com',
              uids: [{
                id: 'value read from cookie or local storage',
                ext: {
                  stype: 'dmp'
                }
              }]
            }, {
              source: 'provider.com',
              uids: [{
                id: 'value read from cookie or local storage',
                ext: {
                  stype: 'sha256email'
                }
              }]
            }]);

            expect(bid.userIdAsEids[0]).to.deep.equal({
              source: 'example.com',
              uids: [{
                id: 'value read from cookie or local storage',
                ext: {
                  stype: 'ppuid'
                }
              }]
            });
            expect(bid.userIdAsEids[2]).to.deep.equal({
              source: 'provider.com',
              uids: [{
                id: 'value read from cookie or local storage',
                ext: {
                  stype: 'sha256email'
                }
              }]
            });
          });
        });
        done();
      }, {adUnits});
    });

    it('test hook from liveIntentId html5', function (done) {
      // simulate existing browser local storage values
      localStorage.setItem('_li_pbid', JSON.stringify({'unifiedId': 'random-ls-identifier', 'segments': ['123']}));
      localStorage.setItem('_li_pbid_exp', '');

      setSubmoduleRegistry([liveIntentIdSubmodule]);
      init(config);
      config.setConfig(getConfigMock(['liveIntentId', '_li_pbid', 'html5']));
      requestBidsHook(function () {
        adUnits.forEach(unit => {
          unit.bids.forEach(bid => {
            expect(bid).to.have.deep.nested.property('userId.lipb');
            expect(bid.userId.lipb.lipbid).to.equal('random-ls-identifier');
            expect(bid.userId.lipb.segments).to.include('123');
            expect(bid.userIdAsEids[0]).to.deep.equal({
              source: 'liveintent.com',
              uids: [{id: 'random-ls-identifier', atype: 3}],
              ext: {segments: ['123']}
            });
          });
        });
        localStorage.removeItem('_li_pbid');
        localStorage.removeItem('_li_pbid_exp');
        done();
      }, {adUnits});
    });

    it('test hook from liveIntentId cookie', function (done) {
      coreStorage.setCookie('_li_pbid', JSON.stringify({
        'unifiedId': 'random-cookie-identifier',
        'segments': ['123']
      }), (new Date(Date.now() + 100000).toUTCString()));

      setSubmoduleRegistry([liveIntentIdSubmodule]);
      init(config);
      config.setConfig(getConfigMock(['liveIntentId', '_li_pbid', 'cookie']));

      requestBidsHook(function () {
        adUnits.forEach(unit => {
          unit.bids.forEach(bid => {
            expect(bid).to.have.deep.nested.property('userId.lipb');
            expect(bid.userId.lipb.lipbid).to.equal('random-cookie-identifier');
            expect(bid.userId.lipb.segments).to.include('123');
            expect(bid.userIdAsEids[0]).to.deep.equal({
              source: 'liveintent.com',
              uids: [{id: 'random-cookie-identifier', atype: 3}],
              ext: {segments: ['123']}
            });
          });
        });
        coreStorage.setCookie('_li_pbid', '', EXPIRED_COOKIE_DATE);
        done();
      }, {adUnits});
    });

    it('test hook from britepoolid cookies', function (done) {
      // simulate existing browser local storage values
      coreStorage.setCookie('britepoolid', JSON.stringify({'primaryBPID': '279c0161-5152-487f-809e-05d7f7e653fd'}), (new Date(Date.now() + 5000).toUTCString()));

      setSubmoduleRegistry([britepoolIdSubmodule]);
      init(config);
      config.setConfig(getConfigMock(['britepoolId', 'britepoolid', 'cookie']));

      requestBidsHook(function () {
        adUnits.forEach(unit => {
          unit.bids.forEach(bid => {
            expect(bid).to.have.deep.nested.property('userId.britepoolid');
            expect(bid.userId.britepoolid).to.equal('279c0161-5152-487f-809e-05d7f7e653fd');
            expect(bid.userIdAsEids[0]).to.deep.equal({
              source: 'britepool.com',
              uids: [{id: '279c0161-5152-487f-809e-05d7f7e653fd', atype: 3}]
            });
          });
        });
        coreStorage.setCookie('britepoolid', '', EXPIRED_COOKIE_DATE);
        done();
      }, {adUnits});
    });

    it('test hook from netId cookies', function (done) {
      // simulate existing browser local storage values
      coreStorage.setCookie('netId', JSON.stringify({'netId': 'fH5A3n2O8_CZZyPoJVD-eabc6ECb7jhxCicsds7qSg'}), (new Date(Date.now() + 5000).toUTCString()));

      setSubmoduleRegistry([netIdSubmodule]);
      init(config);
      config.setConfig(getConfigMock(['netId', 'netId', 'cookie']));

      requestBidsHook(function () {
        adUnits.forEach(unit => {
          unit.bids.forEach(bid => {
            expect(bid).to.have.deep.nested.property('userId.netId');
            expect(bid.userId.netId).to.equal('fH5A3n2O8_CZZyPoJVD-eabc6ECb7jhxCicsds7qSg');
            expect(bid.userIdAsEids[0]).to.deep.equal({
              source: 'netid.de',
              uids: [{id: 'fH5A3n2O8_CZZyPoJVD-eabc6ECb7jhxCicsds7qSg', atype: 1}]
            });
          });
        });
        coreStorage.setCookie('netId', '', EXPIRED_COOKIE_DATE);
        done();
      }, {adUnits});
    });

    it('test hook from intentIqId cookies', function (done) {
      // simulate existing browser local storage values
      coreStorage.setCookie('intentIqId', 'abcdefghijk', (new Date(Date.now() + 5000).toUTCString()));

      setSubmoduleRegistry([intentIqIdSubmodule]);
      init(config);
      config.setConfig(getConfigMock(['intentIqId', 'intentIqId', 'cookie']));

      requestBidsHook(function () {
        adUnits.forEach(unit => {
          unit.bids.forEach(bid => {
            expect(bid).to.have.deep.nested.property('userId.intentIqId');
            expect(bid.userId.intentIqId).to.equal('abcdefghijk');
            expect(bid.userIdAsEids[0]).to.deep.equal({
              source: 'intentiq.com',
              uids: [{id: 'abcdefghijk', atype: 1}]
            });
          });
        });
        coreStorage.setCookie('intentIqId', '', EXPIRED_COOKIE_DATE);
        done();
      }, {adUnits});
    });

    it('test hook from haloId html5', function (done) {
      // simulate existing browser local storage values
      localStorage.setItem('haloId', JSON.stringify({'haloId': 'random-ls-identifier'}));
      localStorage.setItem('haloId_exp', '');

      setSubmoduleRegistry([haloIdSubmodule]);
      init(config);
      config.setConfig(getConfigMock(['haloId', 'haloId', 'html5']));

      requestBidsHook(function () {
        adUnits.forEach(unit => {
          unit.bids.forEach(bid => {
            expect(bid).to.have.deep.nested.property('userId.haloId');
            expect(bid.userId.haloId).to.equal('random-ls-identifier');
            expect(bid.userIdAsEids[0]).to.deep.equal({
              source: 'audigent.com',
              uids: [{id: 'random-ls-identifier', atype: 1}]
            });
          });
        });
        localStorage.removeItem('haloId');
        localStorage.removeItem('haloId_exp', '');
        done();
      }, {adUnits});
    });

    it('test hook from merkleId cookies', function (done) {
      // simulate existing browser local storage values
      coreStorage.setCookie('merkleId', JSON.stringify({'ppid': {'id': 'testmerkleId'}}), (new Date(Date.now() + 5000).toUTCString()));

      setSubmoduleRegistry([merkleIdSubmodule]);
      init(config);
      config.setConfig(getConfigMock(['merkleId', 'merkleId', 'cookie']));

      requestBidsHook(function () {
        adUnits.forEach(unit => {
          unit.bids.forEach(bid => {
            expect(bid).to.have.deep.nested.property('userId.merkleId');
            expect(bid.userId.merkleId).to.equal('testmerkleId');
            expect(bid.userIdAsEids[0]).to.deep.equal({
              source: 'merkleinc.com',
              uids: [{id: 'testmerkleId', atype: 3}]
            });
          });
        });
        coreStorage.setCookie('merkleId', '', EXPIRED_COOKIE_DATE);
        done();
      }, {adUnits});
    });

    it('test hook from zeotapIdPlus cookies', function (done) {
      // simulate existing browser local storage values
      coreStorage.setCookie('IDP', btoa(JSON.stringify('abcdefghijk')), (new Date(Date.now() + 5000).toUTCString()));

      setSubmoduleRegistry([zeotapIdPlusSubmodule]);
      init(config);
      config.setConfig(getConfigMock(['zeotapIdPlus', 'IDP', 'cookie']));

      requestBidsHook(function () {
        adUnits.forEach(unit => {
          unit.bids.forEach(bid => {
            expect(bid).to.have.deep.nested.property('userId.IDP');
            expect(bid.userId.IDP).to.equal('abcdefghijk');
            expect(bid.userIdAsEids[0]).to.deep.equal({
              source: 'zeotap.com',
              uids: [{id: 'abcdefghijk', atype: 1}]
            });
          });
        });
        coreStorage.setCookie('IDP', '', EXPIRED_COOKIE_DATE);
        done();
      }, {adUnits});
    });

<<<<<<< HEAD
    it('test hook when pubCommonId, unifiedId, id5Id, identityLink, britepoolId, intentIqId, zeotapIdPlus, sharedId, netId, haloId and Criteo have data to pass', function (done) {
=======
    it('test hook from mwOpenLinkId cookies', function (done) {
      // simulate existing browser local storage values
      coreStorage.setCookie('mwol', JSON.stringify({eid: 'XX-YY-ZZ-123'}), (new Date(Date.now() + 5000).toUTCString()));

      setSubmoduleRegistry([mwOpenLinkIdSubModule]);
      init(config);
      config.setConfig(getConfigMock(['mwOpenLinkId', 'mwol', 'cookie']));

      requestBidsHook(function () {
        adUnits.forEach(unit => {
          unit.bids.forEach(bid => {
            expect(bid).to.have.deep.nested.property('userId.mwOpenLinkId');
            expect(bid.userId.mwOpenLinkId).to.equal('XX-YY-ZZ-123');
          });
        });
        coreStorage.setCookie('mwol', '', EXPIRED_COOKIE_DATE);
        done();
      }, {adUnits});
    });

    it('test hook when pubCommonId, unifiedId, id5Id, identityLink, britepoolId, intentIqId, zeotapIdPlus, sharedId, netId, haloId, Criteo, UID 2.0 and mwOpenLinkId have data to pass', function (done) {
>>>>>>> e3313698
      coreStorage.setCookie('pubcid', 'testpubcid', (new Date(Date.now() + 5000).toUTCString()));
      coreStorage.setCookie('unifiedid', JSON.stringify({'TDID': 'testunifiedid'}), (new Date(Date.now() + 5000).toUTCString()));
      coreStorage.setCookie('id5id', JSON.stringify({'universal_uid': 'testid5id'}), (new Date(Date.now() + 5000).toUTCString()));
      coreStorage.setCookie('idl_env', 'AiGNC8Z5ONyZKSpIPf', (new Date(Date.now() + 5000).toUTCString()));
      coreStorage.setCookie('britepoolid', JSON.stringify({'primaryBPID': 'testbritepoolid'}), (new Date(Date.now() + 5000).toUTCString()));
      coreStorage.setCookie('netId', JSON.stringify({'netId': 'testnetId'}), (new Date(Date.now() + 5000).toUTCString()));
      coreStorage.setCookie('intentIqId', 'testintentIqId', (new Date(Date.now() + 5000).toUTCString()));
      coreStorage.setCookie('IDP', btoa(JSON.stringify('zeotapId')), (new Date(Date.now() + 5000).toUTCString()));
      coreStorage.setCookie('sharedid', JSON.stringify({
        'id': 'test_sharedId',
        'ts': 1590525289611
      }), (new Date(Date.now() + 5000).toUTCString()));
      coreStorage.setCookie('haloId', JSON.stringify({'haloId': 'testHaloId'}), (new Date(Date.now() + 5000).toUTCString()));
      coreStorage.setCookie('storage_criteo', JSON.stringify({'criteoId': 'test_bidid'}), (new Date(Date.now() + 5000).toUTCString()));
<<<<<<< HEAD

      setSubmoduleRegistry([pubCommonIdSubmodule, unifiedIdSubmodule, id5IdSubmodule, identityLinkSubmodule, britepoolIdSubmodule, netIdSubmodule, sharedIdSubmodule, intentIqIdSubmodule, zeotapIdPlusSubmodule, haloIdSubmodule, criteoIdSubmodule, tapadIdSubmodule]);
=======
      coreStorage.setCookie('mwol', JSON.stringify({eid: 'XX-YY-ZZ-123'}), (new Date(Date.now() + 5000).toUTCString()));
      coreStorage.setCookie('uid2id', 'Sample_AD_Token', (new Date(Date.now() + 5000).toUTCString()));

      setSubmoduleRegistry([pubCommonIdSubmodule, unifiedIdSubmodule, id5IdSubmodule, identityLinkSubmodule, britepoolIdSubmodule, netIdSubmodule, sharedIdSubmodule, intentIqIdSubmodule, zeotapIdPlusSubmodule, haloIdSubmodule, criteoIdSubmodule, mwOpenLinkIdSubModule, tapadIdSubmodule, uid2IdSubmodule]);
>>>>>>> e3313698
      init(config);
      config.setConfig(getConfigMock(['pubCommonId', 'pubcid', 'cookie'],
        ['unifiedId', 'unifiedid', 'cookie'],
        ['id5Id', 'id5id', 'cookie'],
        ['identityLink', 'idl_env', 'cookie'],
        ['britepoolId', 'britepoolid', 'cookie'],
        ['netId', 'netId', 'cookie'],
        ['sharedId', 'sharedid', 'cookie'],
        ['intentIqId', 'intentIqId', 'cookie'],
        ['zeotapIdPlus', 'IDP', 'cookie'],
        ['haloId', 'haloId', 'cookie'],
        ['criteo', 'storage_criteo', 'cookie'],
<<<<<<< HEAD
        ['tapadId', 'tapad_id', 'cookie']));
=======
        ['mwOpenLinkId', 'mwol', 'cookie'],
        ['tapadId', 'tapad_id', 'cookie'],
        ['uid2', 'uid2id', 'cookie']));
>>>>>>> e3313698

      requestBidsHook(function () {
        adUnits.forEach(unit => {
          unit.bids.forEach(bid => {
            // verify that the PubCommonId id data was copied to bid
            expect(bid).to.have.deep.nested.property('userId.pubcid');
            expect(bid.userId.pubcid).to.equal('testpubcid');
            // also check that UnifiedId id data was copied to bid
            expect(bid).to.have.deep.nested.property('userId.tdid');
            expect(bid.userId.tdid).to.equal('testunifiedid');
            // also check that Id5Id id data was copied to bid
            expect(bid).to.have.deep.nested.property('userId.id5id.uid');
            expect(bid.userId.id5id.uid).to.equal('testid5id');
            // check that identityLink id data was copied to bid
            expect(bid).to.have.deep.nested.property('userId.idl_env');
            expect(bid.userId.idl_env).to.equal('AiGNC8Z5ONyZKSpIPf');
            // also check that britepoolId id data was copied to bid
            expect(bid).to.have.deep.nested.property('userId.britepoolid');
            expect(bid.userId.britepoolid).to.equal('testbritepoolid');
            // also check that netId id data was copied to bid
            expect(bid).to.have.deep.nested.property('userId.netId');
            expect(bid.userId.netId).to.equal('testnetId');
            expect(bid).to.have.deep.nested.property('userId.sharedid');
            expect(bid.userId.sharedid).to.deep.equal({
              id: 'test_sharedId',
              third: 'test_sharedId'
            });
            // also check that intentIqId id data was copied to bid
            expect(bid).to.have.deep.nested.property('userId.intentIqId');
            expect(bid.userId.intentIqId).to.equal('testintentIqId');
            // also check that zeotapIdPlus id data was copied to bid
            expect(bid).to.have.deep.nested.property('userId.IDP');
            expect(bid.userId.IDP).to.equal('zeotapId');
            // also check that haloId id was copied to bid
            expect(bid).to.have.deep.nested.property('userId.haloId');
            expect(bid.userId.haloId).to.equal('testHaloId');
            // also check that criteo id was copied to bid
            expect(bid).to.have.deep.nested.property('userId.criteoId');
            expect(bid.userId.criteoId).to.equal('test_bidid');
<<<<<<< HEAD

            expect(bid.userIdAsEids.length).to.equal(11);
=======
            // also check that mwOpenLink id was copied to bid
            expect(bid).to.have.deep.nested.property('userId.mwOpenLinkId');
            expect(bid.userId.mwOpenLinkId).to.equal('XX-YY-ZZ-123');
            expect(bid.userId.uid2).to.deep.equal({
              id: 'Sample_AD_Token'
            });
            expect(bid.userIdAsEids.length).to.equal(13);
>>>>>>> e3313698
          });
        });
        coreStorage.setCookie('pubcid', '', EXPIRED_COOKIE_DATE);
        coreStorage.setCookie('unifiedid', '', EXPIRED_COOKIE_DATE);
        coreStorage.setCookie('id5id', '', EXPIRED_COOKIE_DATE);
        coreStorage.setCookie('idl_env', '', EXPIRED_COOKIE_DATE);
        coreStorage.setCookie('britepoolid', '', EXPIRED_COOKIE_DATE);
        coreStorage.setCookie('netId', '', EXPIRED_COOKIE_DATE);
        coreStorage.setCookie('sharedid', '', EXPIRED_COOKIE_DATE);
        coreStorage.setCookie('intentIqId', '', EXPIRED_COOKIE_DATE);
        coreStorage.setCookie('IDP', '', EXPIRED_COOKIE_DATE);
        coreStorage.setCookie('haloId', '', EXPIRED_COOKIE_DATE);
        coreStorage.setCookie('storage_criteo', '', EXPIRED_COOKIE_DATE);
<<<<<<< HEAD
=======
        coreStorage.setCookie('mwol', '', EXPIRED_COOKIE_DATE);
        coreStorage.setCookie('uid2id', '', EXPIRED_COOKIE_DATE);
>>>>>>> e3313698
        done();
      }, {adUnits});
    });

<<<<<<< HEAD
    it('test hook when pubCommonId, unifiedId, id5Id, britepoolId, intentIqId, zeotapIdPlus, sharedId, criteo, netId and haloId have their modules added before and after init', function (done) {
=======
    it('test hook when pubCommonId, unifiedId, id5Id, britepoolId, intentIqId, zeotapIdPlus, sharedId, criteo, netId, haloId, UID 2.0 and mwOpenLinkId have their modules added before and after init', function (done) {
>>>>>>> e3313698
      coreStorage.setCookie('pubcid', 'testpubcid', (new Date(Date.now() + 5000).toUTCString()));
      coreStorage.setCookie('unifiedid', JSON.stringify({'TDID': 'cookie-value-add-module-variations'}), new Date(Date.now() + 5000).toUTCString());
      coreStorage.setCookie('id5id', JSON.stringify({'universal_uid': 'testid5id'}), (new Date(Date.now() + 5000).toUTCString()));
      coreStorage.setCookie('idl_env', 'AiGNC8Z5ONyZKSpIPf', new Date(Date.now() + 5000).toUTCString());
      coreStorage.setCookie('britepoolid', JSON.stringify({'primaryBPID': 'testbritepoolid'}), (new Date(Date.now() + 5000).toUTCString()));
      coreStorage.setCookie('netId', JSON.stringify({'netId': 'testnetId'}), (new Date(Date.now() + 5000).toUTCString()));
      coreStorage.setCookie('sharedid', JSON.stringify({
        'id': 'test_sharedId',
        'ts': 1590525289611
      }), (new Date(Date.now() + 5000).toUTCString()));
      coreStorage.setCookie('intentIqId', 'testintentIqId', (new Date(Date.now() + 5000).toUTCString()));
      coreStorage.setCookie('IDP', btoa(JSON.stringify('zeotapId')), (new Date(Date.now() + 5000).toUTCString()));
      coreStorage.setCookie('haloId', JSON.stringify({'haloId': 'testHaloId'}), (new Date(Date.now() + 5000).toUTCString()));
      coreStorage.setCookie('storage_criteo', JSON.stringify({'criteoId': 'test_bidid'}), (new Date(Date.now() + 5000).toUTCString()));
<<<<<<< HEAD
=======
      coreStorage.setCookie('mwol', JSON.stringify({eid: 'XX-YY-ZZ-123'}), (new Date(Date.now() + 5000).toUTCString()));
      coreStorage.setCookie('uid2id', 'Sample_AD_Token', (new Date(Date.now() + 5000).toUTCString()));
>>>>>>> e3313698

      setSubmoduleRegistry([]);

      // attaching before init
      attachIdSystem(pubCommonIdSubmodule);

      init(config);

      // attaching after init
      attachIdSystem(unifiedIdSubmodule);
      attachIdSystem(id5IdSubmodule);
      attachIdSystem(identityLinkSubmodule);
      attachIdSystem(britepoolIdSubmodule);
      attachIdSystem(netIdSubmodule);
      attachIdSystem(sharedIdSubmodule);
      attachIdSystem(intentIqIdSubmodule);
      attachIdSystem(zeotapIdPlusSubmodule);
      attachIdSystem(haloIdSubmodule);
      attachIdSystem(criteoIdSubmodule);
<<<<<<< HEAD
      attachIdSystem(tapadIdSubmodule);
=======
      attachIdSystem(mwOpenLinkIdSubModule);
      attachIdSystem(tapadIdSubmodule);
      attachIdSystem(uid2IdSubmodule);
>>>>>>> e3313698

      config.setConfig(getConfigMock(['pubCommonId', 'pubcid', 'cookie'],
        ['unifiedId', 'unifiedid', 'cookie'],
        ['id5Id', 'id5id', 'cookie'],
        ['identityLink', 'idl_env', 'cookie'],
        ['britepoolId', 'britepoolid', 'cookie'],
        ['netId', 'netId', 'cookie'],
        ['sharedId', 'sharedid', 'cookie'],
        ['intentIqId', 'intentIqId', 'cookie'],
        ['zeotapIdPlus', 'IDP', 'cookie'],
        ['haloId', 'haloId', 'cookie'],
        ['criteo', 'storage_criteo', 'cookie'],
<<<<<<< HEAD
        ['tapadId', 'tapad_id', 'cookie']));
=======
        ['mwOpenLinkId', 'mwol', 'cookie'],
        ['tapadId', 'tapad_id', 'cookie'],
        ['uid2', 'uid2id', 'cookie']));
>>>>>>> e3313698

      requestBidsHook(function () {
        adUnits.forEach(unit => {
          unit.bids.forEach(bid => {
            // verify that the PubCommonId id data was copied to bid
            expect(bid).to.have.deep.nested.property('userId.pubcid');
            expect(bid.userId.pubcid).to.equal('testpubcid');
            // also check that UnifiedId id data was copied to bid
            expect(bid).to.have.deep.nested.property('userId.tdid');
            expect(bid.userId.tdid).to.equal('cookie-value-add-module-variations');
            // also check that Id5Id id data was copied to bid
            expect(bid).to.have.deep.nested.property('userId.id5id.uid');
            expect(bid.userId.id5id.uid).to.equal('testid5id');
            // also check that identityLink id data was copied to bid
            expect(bid).to.have.deep.nested.property('userId.idl_env');
            expect(bid.userId.idl_env).to.equal('AiGNC8Z5ONyZKSpIPf');
            // also check that britepoolId id data was copied to bid
            expect(bid).to.have.deep.nested.property('userId.britepoolid');
            expect(bid.userId.britepoolid).to.equal('testbritepoolid');
            // also check that britepoolId id data was copied to bid
            expect(bid).to.have.deep.nested.property('userId.netId');
            expect(bid.userId.netId).to.equal('testnetId');
            expect(bid).to.have.deep.nested.property('userId.sharedid');
            expect(bid.userId.sharedid).to.deep.equal({
              id: 'test_sharedId',
              third: 'test_sharedId'
            });
            // also check that intentIqId id data was copied to bid
            expect(bid).to.have.deep.nested.property('userId.intentIqId');
            expect(bid.userId.intentIqId).to.equal('testintentIqId');

            // also check that zeotapIdPlus id data was copied to bid
            expect(bid).to.have.deep.nested.property('userId.IDP');
            expect(bid.userId.IDP).to.equal('zeotapId');
            // also check that haloId id data was copied to bid
            expect(bid).to.have.deep.nested.property('userId.haloId');
            expect(bid.userId.haloId).to.equal('testHaloId');

            // also check that criteo id data was copied to bid
            expect(bid).to.have.deep.nested.property('userId.criteoId');
            expect(bid.userId.criteoId).to.equal('test_bidid');

<<<<<<< HEAD
            expect(bid.userIdAsEids.length).to.equal(11);
=======
            // also check that mwOpenLink id data was copied to bid
            expect(bid).to.have.deep.nested.property('userId.mwOpenLinkId');
            expect(bid.userId.mwOpenLinkId).to.equal('XX-YY-ZZ-123')
            expect(bid.userId.uid2).to.deep.equal({
              id: 'Sample_AD_Token'
            }); ;

            expect(bid.userIdAsEids.length).to.equal(13);
>>>>>>> e3313698
          });
        });
        coreStorage.setCookie('pubcid', '', EXPIRED_COOKIE_DATE);
        coreStorage.setCookie('unifiedid', '', EXPIRED_COOKIE_DATE);
        coreStorage.setCookie('id5id', '', EXPIRED_COOKIE_DATE);
        coreStorage.setCookie('idl_env', '', EXPIRED_COOKIE_DATE);
        coreStorage.setCookie('britepoolid', '', EXPIRED_COOKIE_DATE);
        coreStorage.setCookie('netId', '', EXPIRED_COOKIE_DATE);
        coreStorage.setCookie('sharedid', '', EXPIRED_COOKIE_DATE);
        coreStorage.setCookie('intentIqId', '', EXPIRED_COOKIE_DATE);
        coreStorage.setCookie('IDP', '', EXPIRED_COOKIE_DATE);
        coreStorage.setCookie('haloId', '', EXPIRED_COOKIE_DATE);
        coreStorage.setCookie('storage_criteo', '', EXPIRED_COOKIE_DATE);
<<<<<<< HEAD
=======
        coreStorage.setCookie('mwol', '', EXPIRED_COOKIE_DATE);
        coreStorage.setCookie('uid2id', '', EXPIRED_COOKIE_DATE);
>>>>>>> e3313698
        done();
      }, {adUnits});
    });

    it('test hook when sharedId(opted out) have their modules added before and after init', function (done) {
      coreStorage.setCookie('sharedid', JSON.stringify({
        'id': '00000000000000000000000000',
        'ts': 1590525289611
      }), (new Date(Date.now() + 5000).toUTCString()));

      setSubmoduleRegistry([]);
      init(config);

      attachIdSystem(sharedIdSubmodule);

      config.setConfig(getConfigMock(['sharedId', 'sharedid', 'cookie']));

      requestBidsHook(function () {
        adUnits.forEach(unit => {
          unit.bids.forEach(bid => {
            expect(bid.userIdAsEids).to.be.undefined;
          });
        });
        coreStorage.setCookie('sharedid', '', EXPIRED_COOKIE_DATE);
        done();
      }, {adUnits});
    });

    it('test sharedid enabled via pubcid cookie', function (done) {
      coreStorage.setCookie('pubcid', 'testpubcid', (new Date(Date.now() + 5000).toUTCString()));
      coreStorage.setCookie('pubcid_sharedid', 'testsharedid', (new Date(Date.now() + 5000).toUTCString()));

      setSubmoduleRegistry([pubCommonIdSubmodule]);
      init(config);

      const customCfg = getConfigMock(['pubCommonId', 'pubcid', 'cookie']);
      addConfig(customCfg, 'params', {enableSharedId: true});
      config.setConfig(customCfg);

      requestBidsHook(function () {
        adUnits.forEach(unit => {
          unit.bids.forEach(bid => {
            // verify that the PubCommonId id data was copied to bid
            expect(bid).to.have.deep.nested.property('userId.pubcid');
            expect(bid.userId.pubcid).to.equal('testpubcid');
            expect(findEid(bid.userIdAsEids, 'pubcid.org')).to.deep.equal(
              {'source': 'pubcid.org', 'uids': [{'id': 'testpubcid', 'atype': 1}]}
            );
            // verify that the sharedid was also copied to bid
            expect(bid).to.have.deep.nested.property('userId.sharedid');
            expect(bid.userId.sharedid).to.deep.equal({id: 'testsharedid'});
            expect(findEid(bid.userIdAsEids, 'sharedid.org')).to.deep.equal(
              {'source': 'sharedid.org', 'uids': [{'id': 'testsharedid', 'atype': 1}]}
            );
          });
        });
        coreStorage.setCookie('pubcid', '', EXPIRED_COOKIE_DATE);
        coreStorage.setCookie('pubcid_sharedid', '', EXPIRED_COOKIE_DATE);

        done();
      }, {adUnits});
    });

    it('test sharedid disabled via pubcid cookie', function (done) {
      coreStorage.setCookie('pubcid', 'testpubcid', (new Date(Date.now() + 5000).toUTCString()));
      coreStorage.setCookie('pubcid_sharedid', 'testsharedid', (new Date(Date.now() + 5000).toUTCString()));

      setSubmoduleRegistry([pubCommonIdSubmodule]);
      init(config);

      // pubCommonId's support for sharedId is off by default
      config.setConfig(getConfigMock(['pubCommonId', 'pubcid', 'cookie']));

      requestBidsHook(function () {
        adUnits.forEach(unit => {
          unit.bids.forEach(bid => {
            // verify that the PubCommonId id data was copied to bid
            expect(bid).to.have.deep.nested.property('userId.pubcid');
            expect(bid.userId.pubcid).to.equal('testpubcid');
            expect(findEid(bid.userIdAsEids, 'pubcid.org')).to.deep.equal(
              {'source': 'pubcid.org', 'uids': [{'id': 'testpubcid', 'atype': 1}]}
            );
            // verify that the sharedid was not added to bid
            expect(bid.userId).to.not.have.property('sharedid');
            expect(findEid(bid.userIdAsEids, 'sharedid.org')).to.be.undefined;
          });
        });
        coreStorage.setCookie('pubcid', '', EXPIRED_COOKIE_DATE);
        coreStorage.setCookie('pubcid_sharedid', '', EXPIRED_COOKIE_DATE);

        done();
      }, {adUnits});
    });

    it('test sharedid enabled via pubcid html5', function (done) {
      coreStorage.setDataInLocalStorage('pubcid', 'testpubcid');
      coreStorage.setDataInLocalStorage('pubcid_exp', new Date(Date.now() + 5000).toUTCString());
      coreStorage.setDataInLocalStorage('pubcid_sharedid', 'testsharedid');
      coreStorage.setDataInLocalStorage('pubcid_sharedid_exp', new Date(Date.now() + 5000).toUTCString());

      setSubmoduleRegistry([pubCommonIdSubmodule]);
      init(config);

      const customCfg = getConfigMock(['pubCommonId', 'pubcid', 'html5']);
      addConfig(customCfg, 'params', {enableSharedId: true});
      config.setConfig(customCfg);

      requestBidsHook(function () {
        adUnits.forEach(unit => {
          unit.bids.forEach(bid => {
            // verify that the PubCommonId id data was copied to bid
            expect(bid).to.have.deep.nested.property('userId.pubcid');
            expect(bid.userId.pubcid).to.equal('testpubcid');
            expect(findEid(bid.userIdAsEids, 'pubcid.org')).to.deep.equal(
              {'source': 'pubcid.org', 'uids': [{'id': 'testpubcid', 'atype': 1}]}
            );
            // verify that the sharedid was also copied to bid
            expect(bid).to.have.deep.nested.property('userId.sharedid');
            expect(bid.userId.sharedid).to.deep.equal({id: 'testsharedid'});
            expect(findEid(bid.userIdAsEids, 'sharedid.org')).to.deep.equal(
              {'source': 'sharedid.org', 'uids': [{'id': 'testsharedid', 'atype': 1}]}
            );
          });
        });
        coreStorage.setCookie('pubcid', '', EXPIRED_COOKIE_DATE);
        coreStorage.setCookie('pubcid_sharedid', '', EXPIRED_COOKIE_DATE);

        coreStorage.removeDataFromLocalStorage('pubcid');
        coreStorage.removeDataFromLocalStorage('pubcid_exp');
        coreStorage.removeDataFromLocalStorage('pubcid_sharedid');
        coreStorage.removeDataFromLocalStorage('pubcid_sharedid_exp');
        done();
      }, {adUnits});
    });

    it('test expired sharedid via pubcid html5', function (done) {
      coreStorage.setDataInLocalStorage('pubcid', 'testpubcid');
      coreStorage.setDataInLocalStorage('pubcid_exp', new Date(Date.now() + 5000).toUTCString());

      // set sharedid to expired already
      coreStorage.setDataInLocalStorage('pubcid_sharedid', 'testsharedid');
      coreStorage.setDataInLocalStorage('pubcid_sharedid_exp', new Date(Date.now() - 100).toUTCString());

      setSubmoduleRegistry([pubCommonIdSubmodule]);
      init(config);

      const customCfg = getConfigMock(['pubCommonId', 'pubcid', 'html5']);
      addConfig(customCfg, 'params', {enableSharedId: true});
      config.setConfig(customCfg);

      requestBidsHook(function () {
        adUnits.forEach(unit => {
          unit.bids.forEach(bid => {
            // verify that the PubCommonId id data was copied to bid
            expect(bid).to.have.deep.nested.property('userId.pubcid');
            expect(bid.userId.pubcid).to.equal('testpubcid');
            expect(findEid(bid.userIdAsEids, 'pubcid.org')).to.deep.equal(
              {'source': 'pubcid.org', 'uids': [{'id': 'testpubcid', 'atype': 1}]}
            );
            // verify that the sharedid was not added
            expect(bid.userId).to.not.have.property('sharedid');
            expect(findEid(bid.userIdAsEids, 'sharedid.org')).to.be.undefined;
          });
        });

        coreStorage.removeDataFromLocalStorage('pubcid');
        coreStorage.removeDataFromLocalStorage('pubcid_exp');
        coreStorage.removeDataFromLocalStorage('pubcid_sharedid');
        coreStorage.removeDataFromLocalStorage('pubcid_sharedid_exp');
        done();
      }, {adUnits});
    });

    it('test pubcid coexisting with sharedid', function (done) {
      coreStorage.setCookie('pubcid', 'testpubcid', (new Date(Date.now() + 5000).toUTCString()));
      coreStorage.setCookie('pubcid_sharedid', 'test111', (new Date(Date.now() + 5000).toUTCString()));
      coreStorage.setCookie('sharedid', JSON.stringify({
        'id': 'test222',
        'ts': 1590525289611
      }), (new Date(Date.now() + 5000).toUTCString()));

      // When both pubcommon and sharedid are configured, pubcommon are invoked first due to
      // module loading order.  This mean the output from the primary sharedid module will overwrite
      // the one in pubcommon.

      setSubmoduleRegistry([pubCommonIdSubmodule, sharedIdSubmodule]);
      init(config);
      config.setConfig(getConfigMock(['pubCommonId', 'pubcid', 'cookie'],
        ['sharedId', 'sharedid', 'cookie'],
      ));

      requestBidsHook(function () {
        adUnits.forEach(unit => {
          unit.bids.forEach(bid => {
            // verify that the PubCommonId id data was copied to bid
            expect(bid).to.have.deep.nested.property('userId.pubcid');
            expect(bid.userId.pubcid).to.equal('testpubcid');
            expect(findEid(bid.userIdAsEids, 'pubcid.org')).to.deep.equal(
              {'source': 'pubcid.org', 'uids': [{'id': 'testpubcid', 'atype': 1}]}
            );
            // verify that the sharedid was also copied to bid
            expect(bid).to.have.deep.nested.property('userId.sharedid');
            expect(bid.userId.sharedid.id).to.equal('test222');
            expect(findEid(bid.userIdAsEids, 'sharedid.org').uids[0].id).to.equal('test222');
          });
        });
        coreStorage.setCookie('pubcid', '', EXPIRED_COOKIE_DATE);
        coreStorage.setCookie('pubcid_sharedid', '', EXPIRED_COOKIE_DATE);
        coreStorage.setCookie('sharedid', '', EXPIRED_COOKIE_DATE);

        done();
      }, {adUnits});
    });

<<<<<<< HEAD
=======
    it('test hook from UID2 cookie', function (done) {
      coreStorage.setCookie('uid2id', 'Sample_AD_Token', (new Date(Date.now() + 5000).toUTCString()));

      setSubmoduleRegistry([uid2IdSubmodule]);
      init(config);
      config.setConfig(getConfigMock(['uid2', 'uid2id', 'cookie']));

      requestBidsHook(function () {
        adUnits.forEach(unit => {
          unit.bids.forEach(bid => {
            expect(bid).to.have.deep.nested.property('userId.uid2');
            expect(bid.userId.uid2).to.have.deep.nested.property('id');
            expect(bid.userId.uid2).to.deep.equal({
              id: 'Sample_AD_Token'
            });
            expect(bid.userIdAsEids[0]).to.deep.equal({
              source: 'uidapi.com',
              uids: [{
                id: 'Sample_AD_Token',
                atype: 3,
              }]
            });
          });
        });
        coreStorage.setCookie('uid2id', '', EXPIRED_COOKIE_DATE);
        done();
      }, {adUnits});
    });
>>>>>>> e3313698
    it('should add new id system ', function (done) {
      coreStorage.setCookie('pubcid', 'testpubcid', (new Date(Date.now() + 5000).toUTCString()));
      coreStorage.setCookie('unifiedid', JSON.stringify({'TDID': 'cookie-value-add-module-variations'}), new Date(Date.now() + 5000).toUTCString());
      coreStorage.setCookie('id5id', JSON.stringify({'universal_uid': 'testid5id'}), (new Date(Date.now() + 5000).toUTCString()));
      coreStorage.setCookie('idl_env', 'AiGNC8Z5ONyZKSpIPf', new Date(Date.now() + 5000).toUTCString());
      coreStorage.setCookie('britepoolid', JSON.stringify({'primaryBPID': 'testbritepoolid'}), (new Date(Date.now() + 5000).toUTCString()));
      coreStorage.setCookie('netId', JSON.stringify({'netId': 'testnetId'}), new Date(Date.now() + 5000).toUTCString());
      coreStorage.setCookie('sharedid', JSON.stringify({
        'id': 'test_sharedId',
        'ts': 1590525289611
      }), new Date(Date.now() + 5000).toUTCString());
      coreStorage.setCookie('intentIqId', 'testintentIqId', (new Date(Date.now() + 5000).toUTCString()));
      coreStorage.setCookie('IDP', btoa(JSON.stringify('zeotapId')), (new Date(Date.now() + 5000).toUTCString()));
      coreStorage.setCookie('haloId', JSON.stringify({'haloId': 'testHaloId'}), (new Date(Date.now() + 5000).toUTCString()));
      coreStorage.setCookie('MOCKID', JSON.stringify({'MOCKID': '123456778'}), new Date(Date.now() + 5000).toUTCString());
      coreStorage.setCookie('__uid2_advertising_token', 'Sample_AD_Token', (new Date(Date.now() + 5000).toUTCString()));

      setSubmoduleRegistry([pubCommonIdSubmodule, unifiedIdSubmodule, id5IdSubmodule, identityLinkSubmodule, britepoolIdSubmodule, netIdSubmodule, sharedIdSubmodule, intentIqIdSubmodule, zeotapIdPlusSubmodule, haloIdSubmodule, uid2IdSubmodule]);
      init(config);

      config.setConfig({
        userSync: {
          syncDelay: 0,
          userIds: [{
            name: 'pubCommonId', storage: {name: 'pubcid', type: 'cookie'}
          }, {
            name: 'unifiedId', storage: {name: 'unifiedid', type: 'cookie'}
          }, {
            name: 'id5Id', storage: {name: 'id5id', type: 'cookie'}
          }, {
            name: 'identityLink', storage: {name: 'idl_env', type: 'cookie'}
          }, {
            name: 'britepoolId', storage: {name: 'britepoolid', type: 'cookie'}
          }, {
            name: 'netId', storage: {name: 'netId', type: 'cookie'}
          }, {
            name: 'sharedId', storage: {name: 'sharedid', type: 'cookie'}
          }, {
            name: 'intentIqId', storage: {name: 'intentIqId', type: 'cookie'}
          }, {
            name: 'zeotapIdPlus'
          }, {
            name: 'haloId', storage: {name: 'haloId', type: 'cookie'}
          }, {
            name: 'mockId', storage: {name: 'MOCKID', type: 'cookie'}
          }, {
            name: 'uid2'
          }]
        }
      });

      // Add new submodule named 'mockId'
      attachIdSystem({
        name: 'mockId',
        decode: function (value) {
          return {
            'mid': value['MOCKID']
          };
        },
        getId: function (config, storedId) {
          if (storedId) return {};
          return {id: {'MOCKID': '1234'}};
        }
      });

      requestBidsHook(function () {
        adUnits.forEach(unit => {
          unit.bids.forEach(bid => {
            // check PubCommonId id data was copied to bid
            expect(bid).to.have.deep.nested.property('userId.pubcid');
            expect(bid.userId.pubcid).to.equal('testpubcid');
            // check UnifiedId id data was copied to bid
            expect(bid).to.have.deep.nested.property('userId.tdid');
            expect(bid.userId.tdid).to.equal('cookie-value-add-module-variations');
            // also check that Id5Id id data was copied to bid
            expect(bid).to.have.deep.nested.property('userId.id5id.uid');
            expect(bid.userId.id5id.uid).to.equal('testid5id');
            // also check that identityLink id data was copied to bid
            expect(bid).to.have.deep.nested.property('userId.idl_env');
            expect(bid.userId.idl_env).to.equal('AiGNC8Z5ONyZKSpIPf');
            // also check that britepoolId id data was copied to bid
            expect(bid).to.have.deep.nested.property('userId.britepoolid');
            expect(bid.userId.britepoolid).to.equal('testbritepoolid');
            // check MockId data was copied to bid
            expect(bid).to.have.deep.nested.property('userId.netId');
            expect(bid.userId.netId).to.equal('testnetId');
            // also check that sharedId id data was copied to bid
            expect(bid).to.have.deep.nested.property('userId.sharedid');
            expect(bid.userId.sharedid).to.deep.equal({
              id: 'test_sharedId',
              third: 'test_sharedId'
            });
            // check MockId data was copied to bid
            expect(bid).to.have.deep.nested.property('userId.mid');
            expect(bid.userId.mid).to.equal('123456778');
            // also check that intentIqId id data was copied to bid
            expect(bid).to.have.deep.nested.property('userId.intentIqId');
            expect(bid.userId.intentIqId).to.equal('testintentIqId');
            // also check that zeotapIdPlus id data was copied to bid
            expect(bid).to.have.deep.nested.property('userId.IDP');
            expect(bid.userId.IDP).to.equal('zeotapId');
            // also check that haloId id data was copied to bid
            expect(bid).to.have.deep.nested.property('userId.haloId');
            expect(bid.userId.haloId).to.equal('testHaloId');
            expect(bid.userId.uid2).to.deep.equal({
              id: 'Sample_AD_Token'
            });

            expect(bid.userIdAsEids.length).to.equal(11);
          });
        });
        coreStorage.setCookie('pubcid', '', EXPIRED_COOKIE_DATE);
        coreStorage.setCookie('unifiedid', '', EXPIRED_COOKIE_DATE);
        coreStorage.setCookie('id5id', '', EXPIRED_COOKIE_DATE);
        coreStorage.setCookie('idl_env', '', EXPIRED_COOKIE_DATE);
        coreStorage.setCookie('britepoolid', '', EXPIRED_COOKIE_DATE);
        coreStorage.setCookie('netId', '', EXPIRED_COOKIE_DATE);
        coreStorage.setCookie('sharedid', '', EXPIRED_COOKIE_DATE);
        coreStorage.setCookie('intentIqId', '', EXPIRED_COOKIE_DATE);
        coreStorage.setCookie('IDP', '', EXPIRED_COOKIE_DATE);
        coreStorage.setCookie('haloId', '', EXPIRED_COOKIE_DATE);
        coreStorage.setCookie('MOCKID', '', EXPIRED_COOKIE_DATE);
        coreStorage.setCookie('mwol', '', EXPIRED_COOKIE_DATE);
        done();
      }, {adUnits});
    });
  });

  describe('callbacks at the end of auction', function () {
    beforeEach(function () {
      sinon.stub(events, 'getEvents').returns([]);
      sinon.stub(utils, 'triggerPixel');
      coreStorage.setCookie('pubcid', '', EXPIRED_COOKIE_DATE);
      coreStorage.setCookie('pubcid_sharedid', '', EXPIRED_COOKIE_DATE);
      coreStorage.setCookie('unifiedid', '', EXPIRED_COOKIE_DATE);
      coreStorage.setCookie('_parrable_eid', '', EXPIRED_COOKIE_DATE);
    });

    afterEach(function () {
      events.getEvents.restore();
      utils.triggerPixel.restore();
      coreStorage.setCookie('pubcid', '', EXPIRED_COOKIE_DATE);
      coreStorage.setCookie('pubcid_sharedid', '', EXPIRED_COOKIE_DATE);
      coreStorage.setCookie('unifiedid', '', EXPIRED_COOKIE_DATE);
      coreStorage.setCookie('_parrable_eid', '', EXPIRED_COOKIE_DATE);
      resetConsentData();
      delete window.__tcfapi;
    });

    it('pubcid callback with url', function () {
      let adUnits = [getAdUnitMock()];
      let innerAdUnits;
      let customCfg = getConfigMock(['pubCommonId', 'pubcid', 'cookie']);
      customCfg = addConfig(customCfg, 'params', {pixelUrl: '/any/pubcid/url'});

      setSubmoduleRegistry([pubCommonIdSubmodule, unifiedIdSubmodule]);
      init(config);
      config.setConfig(customCfg);
      requestBidsHook((config) => {
        innerAdUnits = config.adUnits
      }, {adUnits});

      expect(utils.triggerPixel.called).to.be.false;
      events.emit(CONSTANTS.EVENTS.REQUEST_BIDS, {});
      expect(utils.triggerPixel.getCall(0).args[0]).to.include('/any/pubcid/url');
    });

    it('unifiedid callback with url', function () {
      let adUnits = [getAdUnitMock()];
      let innerAdUnits;
      let customCfg = getConfigMock(['unifiedId', 'unifiedid', 'cookie']);
      addConfig(customCfg, 'params', {url: '/any/unifiedid/url'});

      setSubmoduleRegistry([pubCommonIdSubmodule, unifiedIdSubmodule]);
      init(config);
      config.setConfig(customCfg);
      requestBidsHook((config) => {
        innerAdUnits = config.adUnits
      }, {adUnits});

      expect(server.requests).to.be.empty;
      events.emit(CONSTANTS.EVENTS.REQUEST_BIDS, {});
      expect(server.requests[0].url).to.equal('/any/unifiedid/url');
    });

    it('unifiedid callback with partner', function () {
      let adUnits = [getAdUnitMock()];
      let innerAdUnits;
      let customCfg = getConfigMock(['unifiedId', 'unifiedid', 'cookie']);
      addConfig(customCfg, 'params', {partner: 'rubicon'});

      setSubmoduleRegistry([pubCommonIdSubmodule, unifiedIdSubmodule]);
      init(config);
      config.setConfig(customCfg);
      requestBidsHook((config) => {
        innerAdUnits = config.adUnits
      }, {adUnits});

      expect(server.requests).to.be.empty;
      events.emit(CONSTANTS.EVENTS.REQUEST_BIDS, {});
      expect(server.requests[0].url).to.equal('https://match.adsrvr.org/track/rid?ttd_pid=rubicon&fmt=json');
    });

    it('verify sharedid callback via pubcid when enabled', function () {
      let adUnits = [getAdUnitMock()];
      let innerAdUnits;
      let customCfg = getConfigMock(['pubCommonId', 'pubcid', 'cookie']);
      customCfg = addConfig(customCfg, 'params', {pixelUrl: '/any/pubcid/url', enableSharedId: true});

      server.respondWith('https://id.sharedid.org/id', function(xhr) {
        xhr.respond(200, {}, '{"sharedId":"testsharedid"}');
      });
      server.respondImmediately = true;

      setSubmoduleRegistry([pubCommonIdSubmodule]);
      init(config);
      config.setConfig(customCfg);
      requestBidsHook((config) => {
        innerAdUnits = config.adUnits
      }, {adUnits});

      expect(utils.triggerPixel.called).to.be.false;
<<<<<<< HEAD
      events.emit(CONSTANTS.EVENTS.REQUEST_BIDS, {});
=======
      events.emit(CONSTANTS.EVENTS.AUCTION_END, {});
>>>>>>> e3313698
      expect(utils.triggerPixel.getCall(0).args[0]).to.include('/any/pubcid/url');

      expect(server.requests[0].url).to.equal('https://id.sharedid.org/id');
      expect(coreStorage.getCookie('pubcid_sharedid')).to.equal('testsharedid');
    });

    it('verify no sharedid callback via pubcid when disabled', function () {
      let adUnits = [getAdUnitMock()];
      let innerAdUnits;
      let customCfg = getConfigMock(['pubCommonId', 'pubcid', 'cookie']);
      customCfg = addConfig(customCfg, 'params', {pixelUrl: '/any/pubcid/url'});

      server.respondWith('https://id.sharedid.org/id', function(xhr) {
        xhr.respond(200, {}, '{"sharedId":"testsharedid"}');
      });
      server.respondImmediately = true;

      setSubmoduleRegistry([pubCommonIdSubmodule]);
      init(config);
      config.setConfig(customCfg);
      requestBidsHook((config) => {
        innerAdUnits = config.adUnits
      }, {adUnits});

      expect(utils.triggerPixel.called).to.be.false;
<<<<<<< HEAD
      events.emit(CONSTANTS.EVENTS.REQUEST_BIDS, {});
=======
      events.emit(CONSTANTS.EVENTS.AUCTION_END, {});
>>>>>>> e3313698
      expect(utils.triggerPixel.getCall(0).args[0]).to.include('/any/pubcid/url');

      expect(server.requests).to.have.lengthOf(0);
      expect(coreStorage.getCookie('pubcid_sharedid')).to.be.null;
    });

    it('verify sharedid optout via pubcid when enabled', function () {
      let adUnits = [getAdUnitMock()];
      let innerAdUnits;
      let customCfg = getConfigMock(['pubCommonId', 'pubcid', 'cookie']);
      customCfg = addConfig(customCfg, 'params', {pixelUrl: '/any/pubcid/url', enableSharedId: true});
      coreStorage.setCookie('pubcid_sharedid', 'testsharedid', (new Date(Date.now() + 5000).toUTCString()));

      server.respondWith('https://id.sharedid.org/id', function(xhr) {
        xhr.respond(200, {}, '{"sharedId":"00000000000000000000000000"}');
      });
      server.respondImmediately = true;

      setSubmoduleRegistry([pubCommonIdSubmodule]);
      init(config);
      config.setConfig(customCfg);
      requestBidsHook((config) => {
        innerAdUnits = config.adUnits
      }, {adUnits});

      expect(utils.triggerPixel.called).to.be.false;
<<<<<<< HEAD
      events.emit(CONSTANTS.EVENTS.REQUEST_BIDS, {});
=======
      events.emit(CONSTANTS.EVENTS.AUCTION_END, {});
>>>>>>> e3313698
      expect(utils.triggerPixel.getCall(0).args[0]).to.include('/any/pubcid/url');

      expect(server.requests[0].url).to.equal('https://id.sharedid.org/id');
      expect(coreStorage.getCookie('pubcid_sharedid')).to.be.null;
    });
<<<<<<< HEAD
=======

    it('verify sharedid called with consent data when gdpr applies', function () {
      let adUnits = [getAdUnitMock()];
      let customCfg = getConfigMock(['pubCommonId', 'pubcid', 'cookie']);
      let consentConfig = {
        cmpApi: 'iab',
        timeout: 7500,
        allowAuctionWithoutConsent: false
      };
      customCfg = addConfig(customCfg, 'params', {pixelUrl: '/any/pubcid/url', enableSharedId: true});

      server.respondWith('https://id.sharedid.org/id?gdpr=1&gdpr_consent=abc12345234', function(xhr) {
        xhr.respond(200, {}, '{"sharedId":"testsharedid"}');
      });
      server.respondImmediately = true;

      let testConsentData = {
        tcString: 'abc12345234',
        gdprApplies: true,
        purposeOneTreatment: false,
        eventStatus: 'tcloaded',
        vendor: {consents: {887: true}},
        purpose: {
          consents: {
            1: true
          }
        }
      };

      window.__tcfapi = function () { };
      sinon.stub(window, '__tcfapi').callsFake((...args) => {
        args[2](testConsentData, true);
      });

      setSubmoduleRegistry([pubCommonIdSubmodule]);
      init(config);
      config.setConfig(customCfg);
      setConsentConfig(consentConfig);

      consentManagementRequestBidsHook(() => {
      }, {});
      requestBidsHook((config) => {
      }, {adUnits});

      expect(utils.triggerPixel.called).to.be.false;
      events.emit(CONSTANTS.EVENTS.AUCTION_END, {});
      expect(utils.triggerPixel.getCall(0).args[0]).to.include('/any/pubcid/url');

      expect(server.requests[0].url).to.equal('https://id.sharedid.org/id?gdpr=1&gdpr_consent=abc12345234');
      expect(coreStorage.getCookie('pubcid_sharedid')).to.equal('testsharedid');
    });
>>>>>>> e3313698
  });

  describe('Set cookie behavior', function () {
    let coreStorageSpy;
    beforeEach(function () {
      coreStorageSpy = sinon.spy(coreStorage, 'setCookie');
      setSubmoduleRegistry([pubCommonIdSubmodule]);
      init(config);
    });
    afterEach(function () {
      coreStorageSpy.restore();
    });
    it('should allow submodules to override the domain', function () {
      const submodule = {
        submodule: {
          domainOverride: function () {
            return 'foo.com'
          }
        },
        config: {
          storage: {
            type: 'cookie'
          }
        }
      }
      setStoredValue(submodule, 'bar');
      expect(coreStorage.setCookie.getCall(0).args[4]).to.equal('foo.com');
    });

    it('should pass null for domain if submodule does not override the domain', function () {
      const submodule = {
        submodule: {},
        config: {
          storage: {
            type: 'cookie'
          }
        }
      }
      setStoredValue(submodule, 'bar');
      expect(coreStorage.setCookie.getCall(0).args[4]).to.equal(null);
    });
  });

  describe('Consent changes determine getId refreshes', function () {
    let expStr;
    let adUnits;

    const mockIdCookieName = 'MOCKID';
    let mockGetId = sinon.stub();
    let mockDecode = sinon.stub();
    let mockExtendId = sinon.stub();
    const mockIdSystem = {
      name: 'mockId',
      getId: mockGetId,
      decode: mockDecode,
      extendId: mockExtendId
    };
    const userIdConfig = {
      userSync: {
        userIds: [{
          name: 'mockId',
          storage: {
            name: 'MOCKID',
            type: 'cookie',
            refreshInSeconds: 30
          }
        }],
        auctionDelay: 5
      }
    };

    let cmpStub;
    let testConsentData;
    const consentConfig = {
      cmpApi: 'iab',
      timeout: 7500,
      allowAuctionWithoutConsent: false
    };

    const sharedBeforeFunction = function () {
      // clear cookies
      expStr = (new Date(Date.now() + 25000).toUTCString());
      coreStorage.setCookie(mockIdCookieName, '', EXPIRED_COOKIE_DATE);
      coreStorage.setCookie(`${mockIdCookieName}_last`, '', EXPIRED_COOKIE_DATE);
      coreStorage.setCookie(CONSENT_LOCAL_STORAGE_NAME, '', EXPIRED_COOKIE_DATE);

      // init
      adUnits = [getAdUnitMock()];
      init(config);

      // init id system
      attachIdSystem(mockIdSystem);
      config.setConfig(userIdConfig);
    }
    const sharedAfterFunction = function () {
      config.resetConfig();
      mockGetId.reset();
      mockDecode.reset();
      mockExtendId.reset();
      cmpStub.restore();
      resetConsentData();
      delete window.__cmp;
      delete window.__tcfapi;
    };

    describe('TCF v1', function () {
      testConsentData = {
        gdprApplies: true,
        consentData: 'xyz',
        apiVersion: 1
      };

      beforeEach(function () {
        sharedBeforeFunction();

        // init v1 consent management
        window.__cmp = function () {
        };
        delete window.__tcfapi;
        cmpStub = sinon.stub(window, '__cmp').callsFake((...args) => {
          args[2](testConsentData);
        });
        setConsentConfig(consentConfig);
      });

      afterEach(function () {
        sharedAfterFunction();
      });

      it('does not call getId if no stored consent data and refresh is not needed', function () {
        coreStorage.setCookie(mockIdCookieName, JSON.stringify({id: '1234'}), expStr);
        coreStorage.setCookie(`${mockIdCookieName}_last`, (new Date(Date.now() - 1 * 1000).toUTCString()), expStr);

        let innerAdUnits;
        consentManagementRequestBidsHook(() => {
        }, {});
        requestBidsHook((config) => {
          innerAdUnits = config.adUnits
        }, {adUnits});

        sinon.assert.notCalled(mockGetId);
        sinon.assert.calledOnce(mockDecode);
        sinon.assert.calledOnce(mockExtendId);
      });

      it('calls getId if no stored consent data but refresh is needed', function () {
        coreStorage.setCookie(mockIdCookieName, JSON.stringify({id: '1234'}), expStr);
        coreStorage.setCookie(`${mockIdCookieName}_last`, (new Date(Date.now() - 60 * 1000).toUTCString()), expStr);

        let innerAdUnits;
        consentManagementRequestBidsHook(() => {
        }, {});
        requestBidsHook((config) => {
          innerAdUnits = config.adUnits
        }, {adUnits});

        sinon.assert.calledOnce(mockGetId);
        sinon.assert.calledOnce(mockDecode);
        sinon.assert.notCalled(mockExtendId);
      });

      it('calls getId if empty stored consent and refresh not needed', function () {
        coreStorage.setCookie(mockIdCookieName, JSON.stringify({id: '1234'}), expStr);
        coreStorage.setCookie(`${mockIdCookieName}_last`, (new Date(Date.now() - 1 * 1000).toUTCString()), expStr);

        setStoredConsentData();

        let innerAdUnits;
        consentManagementRequestBidsHook(() => {
        }, {});
        requestBidsHook((config) => {
          innerAdUnits = config.adUnits
        }, {adUnits});

        sinon.assert.calledOnce(mockGetId);
        sinon.assert.calledOnce(mockDecode);
        sinon.assert.notCalled(mockExtendId);
      });

      it('calls getId if stored consent does not match current consent and refresh not needed', function () {
        coreStorage.setCookie(mockIdCookieName, JSON.stringify({id: '1234'}), expStr);
        coreStorage.setCookie(`${mockIdCookieName}_last`, (new Date(Date.now() - 1 * 1000).toUTCString()), expStr);

        setStoredConsentData({
          gdprApplies: testConsentData.gdprApplies,
          consentString: 'abc',
          apiVersion: testConsentData.apiVersion
        });

        let innerAdUnits;
        consentManagementRequestBidsHook(() => {
        }, {});
        requestBidsHook((config) => {
          innerAdUnits = config.adUnits
        }, {adUnits});

        sinon.assert.calledOnce(mockGetId);
        sinon.assert.calledOnce(mockDecode);
        sinon.assert.notCalled(mockExtendId);
      });

      it('does not call getId if stored consent matches current consent and refresh not needed', function () {
        coreStorage.setCookie(mockIdCookieName, JSON.stringify({id: '1234'}), expStr);
        coreStorage.setCookie(`${mockIdCookieName}_last`, (new Date(Date.now() - 1 * 1000).toUTCString()), expStr);

        setStoredConsentData({
          gdprApplies: testConsentData.gdprApplies,
          consentString: testConsentData.consentData,
          apiVersion: testConsentData.apiVersion
        });

        let innerAdUnits;
        consentManagementRequestBidsHook(() => {
        }, {});
        requestBidsHook((config) => {
          innerAdUnits = config.adUnits
        }, {adUnits});

        sinon.assert.notCalled(mockGetId);
        sinon.assert.calledOnce(mockDecode);
        sinon.assert.calledOnce(mockExtendId);
      });
    });

    describe('findRootDomain', function () {
      let sandbox;

      beforeEach(function () {
        setSubmoduleRegistry([pubCommonIdSubmodule]);
        init(config);
        config.setConfig({
          userSync: {
            syncDelay: 0,
            userIds: [
              {
                name: 'pubCommonId',
                value: { pubcid: '11111' },
              },
            ],
          },
        });
        sandbox = sinon.createSandbox();
        sandbox
          .stub(coreStorage, 'getCookie')
          .onFirstCall()
          .returns(null) // .co.uk
          .onSecondCall()
          .returns('writeable'); // realdomain.co.uk;
      });

      afterEach(function () {
        sandbox.restore();
      });

      it('should just find the root domain', function () {
        var domain = findRootDomain('sub.realdomain.co.uk');
        expect(domain).to.be.eq('realdomain.co.uk');
      });

      it('should find the full domain when no subdomain is present', function () {
        var domain = findRootDomain('realdomain.co.uk');
        expect(domain).to.be.eq('realdomain.co.uk');
      });
    });
  });
});<|MERGE_RESOLUTION|>--- conflicted
+++ resolved
@@ -39,14 +39,10 @@
 import {haloIdSubmodule} from 'modules/haloIdSystem.js';
 import {pubProvidedIdSubmodule} from 'modules/pubProvidedIdSystem.js';
 import {criteoIdSubmodule} from 'modules/criteoIdSystem.js';
-<<<<<<< HEAD
-import {tapadIdSubmodule} from 'modules/tapadIdSystem.js';
-=======
 import {mwOpenLinkIdSubModule} from 'modules/mwOpenLinkIdSystem.js';
 import {tapadIdSubmodule} from 'modules/tapadIdSystem.js';
 import {getPrebidInternal} from 'src/utils.js';
 import {uid2IdSubmodule} from 'modules/uid2IdSystem.js';
->>>>>>> e3313698
 
 let assert = require('chai').assert;
 let expect = require('chai').expect;
@@ -465,11 +461,7 @@
     });
 
     it('handles config with no usersync object', function () {
-<<<<<<< HEAD
-      setSubmoduleRegistry([pubCommonIdSubmodule, unifiedIdSubmodule, id5IdSubmodule, identityLinkSubmodule, merkleIdSubmodule, netIdSubmodule, sharedIdSubmodule, intentIqIdSubmodule, zeotapIdPlusSubmodule, pubProvidedIdSubmodule, criteoIdSubmodule, tapadIdSubmodule]);
-=======
       setSubmoduleRegistry([pubCommonIdSubmodule, unifiedIdSubmodule, id5IdSubmodule, identityLinkSubmodule, merkleIdSubmodule, netIdSubmodule, sharedIdSubmodule, intentIqIdSubmodule, zeotapIdPlusSubmodule, pubProvidedIdSubmodule, criteoIdSubmodule, mwOpenLinkIdSubModule, tapadIdSubmodule, uid2IdSubmodule]);
->>>>>>> e3313698
       init(config);
       config.setConfig({});
       // usersync is undefined, and no logInfo message for 'User ID - usersync config updated'
@@ -477,22 +469,14 @@
     });
 
     it('handles config with empty usersync object', function () {
-<<<<<<< HEAD
-      setSubmoduleRegistry([pubCommonIdSubmodule, unifiedIdSubmodule, id5IdSubmodule, identityLinkSubmodule, merkleIdSubmodule, netIdSubmodule, sharedIdSubmodule, intentIqIdSubmodule, zeotapIdPlusSubmodule, pubProvidedIdSubmodule, criteoIdSubmodule, tapadIdSubmodule]);
-=======
       setSubmoduleRegistry([pubCommonIdSubmodule, unifiedIdSubmodule, id5IdSubmodule, identityLinkSubmodule, merkleIdSubmodule, netIdSubmodule, sharedIdSubmodule, intentIqIdSubmodule, zeotapIdPlusSubmodule, pubProvidedIdSubmodule, criteoIdSubmodule, mwOpenLinkIdSubModule, tapadIdSubmodule, uid2IdSubmodule]);
->>>>>>> e3313698
       init(config);
       config.setConfig({userSync: {}});
       expect(typeof utils.logInfo.args[0]).to.equal('undefined');
     });
 
     it('handles config with usersync and userIds that are empty objs', function () {
-<<<<<<< HEAD
-      setSubmoduleRegistry([pubCommonIdSubmodule, unifiedIdSubmodule, id5IdSubmodule, identityLinkSubmodule, merkleIdSubmodule, netIdSubmodule, sharedIdSubmodule, intentIqIdSubmodule, zeotapIdPlusSubmodule, pubProvidedIdSubmodule, criteoIdSubmodule, tapadIdSubmodule]);
-=======
       setSubmoduleRegistry([pubCommonIdSubmodule, unifiedIdSubmodule, id5IdSubmodule, identityLinkSubmodule, merkleIdSubmodule, netIdSubmodule, nextrollIdSubmodule, sharedIdSubmodule, intentIqIdSubmodule, zeotapIdPlusSubmodule, pubProvidedIdSubmodule, criteoIdSubmodule, mwOpenLinkIdSubModule, tapadIdSubmodule, uid2IdSubmodule]);
->>>>>>> e3313698
       init(config);
       config.setConfig({
         userSync: {
@@ -503,11 +487,7 @@
     });
 
     it('handles config with usersync and userIds with empty names or that dont match a submodule.name', function () {
-<<<<<<< HEAD
-      setSubmoduleRegistry([pubCommonIdSubmodule, unifiedIdSubmodule, id5IdSubmodule, identityLinkSubmodule, merkleIdSubmodule, netIdSubmodule, sharedIdSubmodule, intentIqIdSubmodule, zeotapIdPlusSubmodule, pubProvidedIdSubmodule, criteoIdSubmodule, tapadIdSubmodule]);
-=======
       setSubmoduleRegistry([pubCommonIdSubmodule, unifiedIdSubmodule, id5IdSubmodule, identityLinkSubmodule, merkleIdSubmodule, netIdSubmodule, nextrollIdSubmodule, sharedIdSubmodule, intentIqIdSubmodule, zeotapIdPlusSubmodule, pubProvidedIdSubmodule, criteoIdSubmodule, mwOpenLinkIdSubModule, tapadIdSubmodule, uid2IdSubmodule]);
->>>>>>> e3313698
       init(config);
       config.setConfig({
         userSync: {
@@ -524,24 +504,15 @@
     });
 
     it('config with 1 configurations should create 1 submodules', function () {
-<<<<<<< HEAD
-      setSubmoduleRegistry([pubCommonIdSubmodule, unifiedIdSubmodule, id5IdSubmodule, identityLinkSubmodule, netIdSubmodule, sharedIdSubmodule, intentIqIdSubmodule, zeotapIdPlusSubmodule, pubProvidedIdSubmodule, criteoIdSubmodule, tapadIdSubmodule]);
-=======
       setSubmoduleRegistry([pubCommonIdSubmodule, unifiedIdSubmodule, id5IdSubmodule, identityLinkSubmodule, netIdSubmodule, nextrollIdSubmodule, sharedIdSubmodule, intentIqIdSubmodule, zeotapIdPlusSubmodule, pubProvidedIdSubmodule, criteoIdSubmodule, mwOpenLinkIdSubModule, tapadIdSubmodule, uid2IdSubmodule]);
->>>>>>> e3313698
       init(config);
       config.setConfig(getConfigMock(['unifiedId', 'unifiedid', 'cookie']));
 
       expect(utils.logInfo.args[0][0]).to.exist.and.to.contain('User ID - usersync config updated for 1 submodules');
     });
 
-<<<<<<< HEAD
-    it('config with 14 configurations should result in 14 submodules add', function () {
-      setSubmoduleRegistry([pubCommonIdSubmodule, unifiedIdSubmodule, id5IdSubmodule, identityLinkSubmodule, liveIntentIdSubmodule, britepoolIdSubmodule, netIdSubmodule, sharedIdSubmodule, intentIqIdSubmodule, zeotapIdPlusSubmodule, haloIdSubmodule, pubProvidedIdSubmodule, criteoIdSubmodule, tapadIdSubmodule]);
-=======
     it('config with 16 configurations should result in 17 submodules add', function () {
       setSubmoduleRegistry([pubCommonIdSubmodule, unifiedIdSubmodule, id5IdSubmodule, identityLinkSubmodule, liveIntentIdSubmodule, britepoolIdSubmodule, netIdSubmodule, nextrollIdSubmodule, sharedIdSubmodule, intentIqIdSubmodule, zeotapIdPlusSubmodule, haloIdSubmodule, pubProvidedIdSubmodule, criteoIdSubmodule, mwOpenLinkIdSubModule, tapadIdSubmodule, uid2IdSubmodule]);
->>>>>>> e3313698
       init(config);
       config.setConfig({
         userSync: {
@@ -584,18 +555,6 @@
           }, {
             name: 'criteo'
           }, {
-<<<<<<< HEAD
-            name: 'tapadId',
-            storage: {name: 'tapad_id', type: 'cookie'}
-          }]
-        }
-      });
-      expect(utils.logInfo.args[0][0]).to.exist.and.to.contain('User ID - usersync config updated for 14 submodules');
-    });
-
-    it('config syncDelay updates module correctly', function () {
-      setSubmoduleRegistry([pubCommonIdSubmodule, unifiedIdSubmodule, id5IdSubmodule, identityLinkSubmodule, netIdSubmodule, sharedIdSubmodule, intentIqIdSubmodule, zeotapIdPlusSubmodule, haloIdSubmodule, pubProvidedIdSubmodule, criteoIdSubmodule, tapadIdSubmodule]);
-=======
             name: 'mwOpenLinkId'
           }, {
             name: 'tapadId',
@@ -610,7 +569,6 @@
 
     it('config syncDelay updates module correctly', function () {
       setSubmoduleRegistry([pubCommonIdSubmodule, unifiedIdSubmodule, id5IdSubmodule, identityLinkSubmodule, netIdSubmodule, nextrollIdSubmodule, sharedIdSubmodule, intentIqIdSubmodule, zeotapIdPlusSubmodule, haloIdSubmodule, pubProvidedIdSubmodule, criteoIdSubmodule, mwOpenLinkIdSubModule, tapadIdSubmodule, uid2IdSubmodule]);
->>>>>>> e3313698
       init(config);
       config.setConfig({
         userSync: {
@@ -625,11 +583,7 @@
     });
 
     it('config auctionDelay updates module correctly', function () {
-<<<<<<< HEAD
-      setSubmoduleRegistry([pubCommonIdSubmodule, unifiedIdSubmodule, id5IdSubmodule, identityLinkSubmodule, netIdSubmodule, sharedIdSubmodule, intentIqIdSubmodule, zeotapIdPlusSubmodule, haloIdSubmodule, pubProvidedIdSubmodule, criteoIdSubmodule, tapadIdSubmodule]);
-=======
       setSubmoduleRegistry([pubCommonIdSubmodule, unifiedIdSubmodule, id5IdSubmodule, identityLinkSubmodule, netIdSubmodule, nextrollIdSubmodule, sharedIdSubmodule, intentIqIdSubmodule, zeotapIdPlusSubmodule, haloIdSubmodule, pubProvidedIdSubmodule, criteoIdSubmodule, mwOpenLinkIdSubModule, tapadIdSubmodule, uid2IdSubmodule]);
->>>>>>> e3313698
       init(config);
       config.setConfig({
         userSync: {
@@ -644,11 +598,7 @@
     });
 
     it('config auctionDelay defaults to 0 if not a number', function () {
-<<<<<<< HEAD
-      setSubmoduleRegistry([pubCommonIdSubmodule, unifiedIdSubmodule, id5IdSubmodule, identityLinkSubmodule, netIdSubmodule, sharedIdSubmodule, intentIqIdSubmodule, zeotapIdPlusSubmodule, haloIdSubmodule, pubProvidedIdSubmodule, criteoIdSubmodule, tapadIdSubmodule]);
-=======
       setSubmoduleRegistry([pubCommonIdSubmodule, unifiedIdSubmodule, id5IdSubmodule, identityLinkSubmodule, netIdSubmodule, nextrollIdSubmodule, sharedIdSubmodule, intentIqIdSubmodule, zeotapIdPlusSubmodule, haloIdSubmodule, pubProvidedIdSubmodule, criteoIdSubmodule, mwOpenLinkIdSubModule, tapadIdSubmodule, uid2IdSubmodule]);
->>>>>>> e3313698
       init(config);
       config.setConfig({
         userSync: {
@@ -1256,8 +1206,6 @@
       }, {adUnits});
     });
 
-<<<<<<< HEAD
-=======
     it('eidPermissions fun with bidders', function (done) {
       coreStorage.setCookie('sharedid', JSON.stringify({
         'id': 'test222',
@@ -1385,7 +1333,6 @@
       }, {adUnits});
     });
 
->>>>>>> e3313698
     it('test hook from pubProvidedId config params', function (done) {
       setSubmoduleRegistry([pubProvidedIdSubmodule]);
       init(config);
@@ -1684,9 +1631,6 @@
       }, {adUnits});
     });
 
-<<<<<<< HEAD
-    it('test hook when pubCommonId, unifiedId, id5Id, identityLink, britepoolId, intentIqId, zeotapIdPlus, sharedId, netId, haloId and Criteo have data to pass', function (done) {
-=======
     it('test hook from mwOpenLinkId cookies', function (done) {
       // simulate existing browser local storage values
       coreStorage.setCookie('mwol', JSON.stringify({eid: 'XX-YY-ZZ-123'}), (new Date(Date.now() + 5000).toUTCString()));
@@ -1708,7 +1652,6 @@
     });
 
     it('test hook when pubCommonId, unifiedId, id5Id, identityLink, britepoolId, intentIqId, zeotapIdPlus, sharedId, netId, haloId, Criteo, UID 2.0 and mwOpenLinkId have data to pass', function (done) {
->>>>>>> e3313698
       coreStorage.setCookie('pubcid', 'testpubcid', (new Date(Date.now() + 5000).toUTCString()));
       coreStorage.setCookie('unifiedid', JSON.stringify({'TDID': 'testunifiedid'}), (new Date(Date.now() + 5000).toUTCString()));
       coreStorage.setCookie('id5id', JSON.stringify({'universal_uid': 'testid5id'}), (new Date(Date.now() + 5000).toUTCString()));
@@ -1723,15 +1666,10 @@
       }), (new Date(Date.now() + 5000).toUTCString()));
       coreStorage.setCookie('haloId', JSON.stringify({'haloId': 'testHaloId'}), (new Date(Date.now() + 5000).toUTCString()));
       coreStorage.setCookie('storage_criteo', JSON.stringify({'criteoId': 'test_bidid'}), (new Date(Date.now() + 5000).toUTCString()));
-<<<<<<< HEAD
-
-      setSubmoduleRegistry([pubCommonIdSubmodule, unifiedIdSubmodule, id5IdSubmodule, identityLinkSubmodule, britepoolIdSubmodule, netIdSubmodule, sharedIdSubmodule, intentIqIdSubmodule, zeotapIdPlusSubmodule, haloIdSubmodule, criteoIdSubmodule, tapadIdSubmodule]);
-=======
       coreStorage.setCookie('mwol', JSON.stringify({eid: 'XX-YY-ZZ-123'}), (new Date(Date.now() + 5000).toUTCString()));
       coreStorage.setCookie('uid2id', 'Sample_AD_Token', (new Date(Date.now() + 5000).toUTCString()));
 
       setSubmoduleRegistry([pubCommonIdSubmodule, unifiedIdSubmodule, id5IdSubmodule, identityLinkSubmodule, britepoolIdSubmodule, netIdSubmodule, sharedIdSubmodule, intentIqIdSubmodule, zeotapIdPlusSubmodule, haloIdSubmodule, criteoIdSubmodule, mwOpenLinkIdSubModule, tapadIdSubmodule, uid2IdSubmodule]);
->>>>>>> e3313698
       init(config);
       config.setConfig(getConfigMock(['pubCommonId', 'pubcid', 'cookie'],
         ['unifiedId', 'unifiedid', 'cookie'],
@@ -1744,13 +1682,9 @@
         ['zeotapIdPlus', 'IDP', 'cookie'],
         ['haloId', 'haloId', 'cookie'],
         ['criteo', 'storage_criteo', 'cookie'],
-<<<<<<< HEAD
-        ['tapadId', 'tapad_id', 'cookie']));
-=======
         ['mwOpenLinkId', 'mwol', 'cookie'],
         ['tapadId', 'tapad_id', 'cookie'],
         ['uid2', 'uid2id', 'cookie']));
->>>>>>> e3313698
 
       requestBidsHook(function () {
         adUnits.forEach(unit => {
@@ -1790,10 +1724,6 @@
             // also check that criteo id was copied to bid
             expect(bid).to.have.deep.nested.property('userId.criteoId');
             expect(bid.userId.criteoId).to.equal('test_bidid');
-<<<<<<< HEAD
-
-            expect(bid.userIdAsEids.length).to.equal(11);
-=======
             // also check that mwOpenLink id was copied to bid
             expect(bid).to.have.deep.nested.property('userId.mwOpenLinkId');
             expect(bid.userId.mwOpenLinkId).to.equal('XX-YY-ZZ-123');
@@ -1801,7 +1731,6 @@
               id: 'Sample_AD_Token'
             });
             expect(bid.userIdAsEids.length).to.equal(13);
->>>>>>> e3313698
           });
         });
         coreStorage.setCookie('pubcid', '', EXPIRED_COOKIE_DATE);
@@ -1815,20 +1744,13 @@
         coreStorage.setCookie('IDP', '', EXPIRED_COOKIE_DATE);
         coreStorage.setCookie('haloId', '', EXPIRED_COOKIE_DATE);
         coreStorage.setCookie('storage_criteo', '', EXPIRED_COOKIE_DATE);
-<<<<<<< HEAD
-=======
         coreStorage.setCookie('mwol', '', EXPIRED_COOKIE_DATE);
         coreStorage.setCookie('uid2id', '', EXPIRED_COOKIE_DATE);
->>>>>>> e3313698
-        done();
-      }, {adUnits});
-    });
-
-<<<<<<< HEAD
-    it('test hook when pubCommonId, unifiedId, id5Id, britepoolId, intentIqId, zeotapIdPlus, sharedId, criteo, netId and haloId have their modules added before and after init', function (done) {
-=======
+        done();
+      }, {adUnits});
+    });
+
     it('test hook when pubCommonId, unifiedId, id5Id, britepoolId, intentIqId, zeotapIdPlus, sharedId, criteo, netId, haloId, UID 2.0 and mwOpenLinkId have their modules added before and after init', function (done) {
->>>>>>> e3313698
       coreStorage.setCookie('pubcid', 'testpubcid', (new Date(Date.now() + 5000).toUTCString()));
       coreStorage.setCookie('unifiedid', JSON.stringify({'TDID': 'cookie-value-add-module-variations'}), new Date(Date.now() + 5000).toUTCString());
       coreStorage.setCookie('id5id', JSON.stringify({'universal_uid': 'testid5id'}), (new Date(Date.now() + 5000).toUTCString()));
@@ -1843,11 +1765,8 @@
       coreStorage.setCookie('IDP', btoa(JSON.stringify('zeotapId')), (new Date(Date.now() + 5000).toUTCString()));
       coreStorage.setCookie('haloId', JSON.stringify({'haloId': 'testHaloId'}), (new Date(Date.now() + 5000).toUTCString()));
       coreStorage.setCookie('storage_criteo', JSON.stringify({'criteoId': 'test_bidid'}), (new Date(Date.now() + 5000).toUTCString()));
-<<<<<<< HEAD
-=======
       coreStorage.setCookie('mwol', JSON.stringify({eid: 'XX-YY-ZZ-123'}), (new Date(Date.now() + 5000).toUTCString()));
       coreStorage.setCookie('uid2id', 'Sample_AD_Token', (new Date(Date.now() + 5000).toUTCString()));
->>>>>>> e3313698
 
       setSubmoduleRegistry([]);
 
@@ -1867,13 +1786,9 @@
       attachIdSystem(zeotapIdPlusSubmodule);
       attachIdSystem(haloIdSubmodule);
       attachIdSystem(criteoIdSubmodule);
-<<<<<<< HEAD
-      attachIdSystem(tapadIdSubmodule);
-=======
       attachIdSystem(mwOpenLinkIdSubModule);
       attachIdSystem(tapadIdSubmodule);
       attachIdSystem(uid2IdSubmodule);
->>>>>>> e3313698
 
       config.setConfig(getConfigMock(['pubCommonId', 'pubcid', 'cookie'],
         ['unifiedId', 'unifiedid', 'cookie'],
@@ -1886,13 +1801,9 @@
         ['zeotapIdPlus', 'IDP', 'cookie'],
         ['haloId', 'haloId', 'cookie'],
         ['criteo', 'storage_criteo', 'cookie'],
-<<<<<<< HEAD
-        ['tapadId', 'tapad_id', 'cookie']));
-=======
         ['mwOpenLinkId', 'mwol', 'cookie'],
         ['tapadId', 'tapad_id', 'cookie'],
         ['uid2', 'uid2id', 'cookie']));
->>>>>>> e3313698
 
       requestBidsHook(function () {
         adUnits.forEach(unit => {
@@ -1935,9 +1846,6 @@
             expect(bid).to.have.deep.nested.property('userId.criteoId');
             expect(bid.userId.criteoId).to.equal('test_bidid');
 
-<<<<<<< HEAD
-            expect(bid.userIdAsEids.length).to.equal(11);
-=======
             // also check that mwOpenLink id data was copied to bid
             expect(bid).to.have.deep.nested.property('userId.mwOpenLinkId');
             expect(bid.userId.mwOpenLinkId).to.equal('XX-YY-ZZ-123')
@@ -1946,7 +1854,6 @@
             }); ;
 
             expect(bid.userIdAsEids.length).to.equal(13);
->>>>>>> e3313698
           });
         });
         coreStorage.setCookie('pubcid', '', EXPIRED_COOKIE_DATE);
@@ -1960,11 +1867,8 @@
         coreStorage.setCookie('IDP', '', EXPIRED_COOKIE_DATE);
         coreStorage.setCookie('haloId', '', EXPIRED_COOKIE_DATE);
         coreStorage.setCookie('storage_criteo', '', EXPIRED_COOKIE_DATE);
-<<<<<<< HEAD
-=======
         coreStorage.setCookie('mwol', '', EXPIRED_COOKIE_DATE);
         coreStorage.setCookie('uid2id', '', EXPIRED_COOKIE_DATE);
->>>>>>> e3313698
         done();
       }, {adUnits});
     });
@@ -2179,8 +2083,6 @@
       }, {adUnits});
     });
 
-<<<<<<< HEAD
-=======
     it('test hook from UID2 cookie', function (done) {
       coreStorage.setCookie('uid2id', 'Sample_AD_Token', (new Date(Date.now() + 5000).toUTCString()));
 
@@ -2209,7 +2111,6 @@
         done();
       }, {adUnits});
     });
->>>>>>> e3313698
     it('should add new id system ', function (done) {
       coreStorage.setCookie('pubcid', 'testpubcid', (new Date(Date.now() + 5000).toUTCString()));
       coreStorage.setCookie('unifiedid', JSON.stringify({'TDID': 'cookie-value-add-module-variations'}), new Date(Date.now() + 5000).toUTCString());
@@ -2432,11 +2333,7 @@
       }, {adUnits});
 
       expect(utils.triggerPixel.called).to.be.false;
-<<<<<<< HEAD
-      events.emit(CONSTANTS.EVENTS.REQUEST_BIDS, {});
-=======
       events.emit(CONSTANTS.EVENTS.AUCTION_END, {});
->>>>>>> e3313698
       expect(utils.triggerPixel.getCall(0).args[0]).to.include('/any/pubcid/url');
 
       expect(server.requests[0].url).to.equal('https://id.sharedid.org/id');
@@ -2462,11 +2359,7 @@
       }, {adUnits});
 
       expect(utils.triggerPixel.called).to.be.false;
-<<<<<<< HEAD
-      events.emit(CONSTANTS.EVENTS.REQUEST_BIDS, {});
-=======
       events.emit(CONSTANTS.EVENTS.AUCTION_END, {});
->>>>>>> e3313698
       expect(utils.triggerPixel.getCall(0).args[0]).to.include('/any/pubcid/url');
 
       expect(server.requests).to.have.lengthOf(0);
@@ -2493,18 +2386,12 @@
       }, {adUnits});
 
       expect(utils.triggerPixel.called).to.be.false;
-<<<<<<< HEAD
-      events.emit(CONSTANTS.EVENTS.REQUEST_BIDS, {});
-=======
       events.emit(CONSTANTS.EVENTS.AUCTION_END, {});
->>>>>>> e3313698
       expect(utils.triggerPixel.getCall(0).args[0]).to.include('/any/pubcid/url');
 
       expect(server.requests[0].url).to.equal('https://id.sharedid.org/id');
       expect(coreStorage.getCookie('pubcid_sharedid')).to.be.null;
     });
-<<<<<<< HEAD
-=======
 
     it('verify sharedid called with consent data when gdpr applies', function () {
       let adUnits = [getAdUnitMock()];
@@ -2556,7 +2443,6 @@
       expect(server.requests[0].url).to.equal('https://id.sharedid.org/id?gdpr=1&gdpr_consent=abc12345234');
       expect(coreStorage.getCookie('pubcid_sharedid')).to.equal('testsharedid');
     });
->>>>>>> e3313698
   });
 
   describe('Set cookie behavior', function () {
