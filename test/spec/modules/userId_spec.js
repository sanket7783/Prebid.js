import {
  attachIdSystem,
  auctionDelay,
  coreStorage,
  init,
  requestBidsHook,
  setStoredConsentData,
  setStoredValue,
  setSubmoduleRegistry,
<<<<<<< HEAD
  syncDelay
=======
  syncDelay,
  PBJS_USER_ID_OPTOUT_NAME,
  findRootDomain,
>>>>>>> eea7c792
} from 'modules/userId/index.js';
import {createEidsArray} from 'modules/userId/eids.js';
import {config} from 'src/config.js';
import * as utils from 'src/utils.js';
import events from 'src/events.js';
import CONSTANTS from 'src/constants.json';
import {getGlobal} from 'src/prebidGlobal.js';
import {
  requestBidsHook as consentManagementRequestBidsHook,
  resetConsentData,
  setConsentConfig
} from 'modules/consentManagement.js';
import {server} from 'test/mocks/xhr.js';
<<<<<<< HEAD
=======
import find from 'core-js-pure/features/array/find.js';
>>>>>>> eea7c792
import {unifiedIdSubmodule} from 'modules/unifiedIdSystem.js';
import {pubCommonIdSubmodule} from 'modules/pubCommonIdSystem.js';
import {britepoolIdSubmodule} from 'modules/britepoolIdSystem.js';
import {id5IdSubmodule} from 'modules/id5IdSystem.js';
import {identityLinkSubmodule} from 'modules/identityLinkIdSystem.js';
import {liveIntentIdSubmodule} from 'modules/liveIntentIdSystem.js';
import {merkleIdSubmodule} from 'modules/merkleIdSystem.js';
import {netIdSubmodule} from 'modules/netIdSystem.js';
import {intentIqIdSubmodule} from 'modules/intentIqIdSystem.js';
import {zeotapIdPlusSubmodule} from 'modules/zeotapIdPlusIdSystem.js';
import {sharedIdSubmodule} from 'modules/sharedIdSystem.js';
import {haloIdSubmodule} from 'modules/haloIdSystem.js';
import {pubProvidedIdSubmodule} from 'modules/pubProvidedIdSystem.js';
import {criteoIdSubmodule} from 'modules/criteoIdSystem.js';
<<<<<<< HEAD
=======
import {tapadIdSubmodule} from 'modules/tapadIdSystem.js';
>>>>>>> eea7c792

let assert = require('chai').assert;
let expect = require('chai').expect;
const EXPIRED_COOKIE_DATE = 'Thu, 01 Jan 1970 00:00:01 GMT';
const CONSENT_LOCAL_STORAGE_NAME = '_pbjs_userid_consent_data';

describe('User ID', function () {
  function getConfigMock(...configArrays) {
    return {
      userSync: {
        syncDelay: 0,
        userIds: configArrays.map(configArray => (configArray && configArray.length >= 3) ? getStorageMock.apply(null, configArray) : null)
      }
    }
  }

  function getStorageMock(name = 'pubCommonId', key = 'pubcid', type = 'cookie', expires = 30, refreshInSeconds) {
    return {name: name, storage: {name: key, type: type, expires: expires, refreshInSeconds: refreshInSeconds}}
  }

  function getConfigValueMock(name, value) {
    return {
      userSync: {syncDelay: 0, userIds: [{name: name, value: value}]}
    }
  }

  function getAdUnitMock(code = 'adUnit-code') {
    return {
      code,
      mediaTypes: {banner: {}, native: {}},
      sizes: [[300, 200], [300, 600]],
      bids: [{bidder: 'sampleBidder', params: {placementId: 'banner-only-bidder'}}]
    };
  }

  function addConfig(cfg, name, value) {
    if (cfg && cfg.userSync && cfg.userSync.userIds) {
      cfg.userSync.userIds.forEach(element => {
        if (element[name] !== undefined) {
          element[name] = Object.assign(element[name], value);
        } else {
          element[name] = value;
        }
      });
    }

    return cfg;
  }

  function findEid(eids, source) {
<<<<<<< HEAD
    return eids.find((eid) => {
=======
    return find(eids, (eid) => {
>>>>>>> eea7c792
      if (eid.source === source) { return true; }
    });
  }

  before(function () {
<<<<<<< HEAD
    coreStorage.setCookie('_pubcid_optout', '', EXPIRED_COOKIE_DATE);
    localStorage.removeItem('_pbjs_id_optout');
    localStorage.removeItem('_pubcid_optout');
=======
    localStorage.removeItem(PBJS_USER_ID_OPTOUT_NAME);
>>>>>>> eea7c792
  });

  beforeEach(function () {
    coreStorage.setCookie(CONSENT_LOCAL_STORAGE_NAME, '', EXPIRED_COOKIE_DATE);
  });

  describe('Decorate Ad Units', function () {
    beforeEach(function () {
      coreStorage.setCookie('pubcid', '', EXPIRED_COOKIE_DATE);
      coreStorage.setCookie('pubcid_alt', 'altpubcid200000', (new Date(Date.now() + 5000).toUTCString()));
      sinon.spy(coreStorage, 'setCookie');
    });

    afterEach(function () {
      $$PREBID_GLOBAL$$.requestBids.removeAll();
      config.resetConfig();
      coreStorage.setCookie.restore();
    });

    after(function () {
      coreStorage.setCookie('pubcid', '', EXPIRED_COOKIE_DATE);
      coreStorage.setCookie('pubcid_alt', '', EXPIRED_COOKIE_DATE);
    });

    it('Check same cookie behavior', function () {
      let adUnits1 = [getAdUnitMock()];
      let adUnits2 = [getAdUnitMock()];
      let innerAdUnits1;
      let innerAdUnits2;

      let pubcid = coreStorage.getCookie('pubcid');
      expect(pubcid).to.be.null; // there should be no cookie initially

      setSubmoduleRegistry([pubCommonIdSubmodule]);
      init(config);
      config.setConfig(getConfigMock(['pubCommonId', 'pubcid', 'cookie']));

      requestBidsHook(config => {
        innerAdUnits1 = config.adUnits
      }, {adUnits: adUnits1});
      pubcid = coreStorage.getCookie('pubcid'); // cookies is created after requestbidHook

      innerAdUnits1.forEach(unit => {
        unit.bids.forEach(bid => {
          expect(bid).to.have.deep.nested.property('userId.pubcid');
          expect(bid.userId.pubcid).to.equal(pubcid);
          expect(bid.userIdAsEids[0]).to.deep.equal({
            source: 'pubcid.org',
            uids: [{id: pubcid, atype: 1}]
          });
        });
      });

      requestBidsHook(config => {
        innerAdUnits2 = config.adUnits
      }, {adUnits: adUnits2});
      assert.deepEqual(innerAdUnits1, innerAdUnits2);
    });

    it('Check different cookies', function () {
      let adUnits1 = [getAdUnitMock()];
      let adUnits2 = [getAdUnitMock()];
      let innerAdUnits1;
      let innerAdUnits2;
      let pubcid1;
      let pubcid2;

      setSubmoduleRegistry([pubCommonIdSubmodule]);
      init(config);
      config.setConfig(getConfigMock(['pubCommonId', 'pubcid', 'cookie']));
      requestBidsHook((config) => {
        innerAdUnits1 = config.adUnits
      }, {adUnits: adUnits1});
      pubcid1 = coreStorage.getCookie('pubcid'); // get first cookie
      coreStorage.setCookie('pubcid', '', EXPIRED_COOKIE_DATE); // erase cookie

      innerAdUnits1.forEach((unit) => {
        unit.bids.forEach((bid) => {
          expect(bid).to.have.deep.nested.property('userId.pubcid');
          expect(bid.userId.pubcid).to.equal(pubcid1);
          expect(bid.userIdAsEids[0]).to.deep.equal({
            source: 'pubcid.org',
            uids: [{id: pubcid1, atype: 1}]
          });
        });
      });

      setSubmoduleRegistry([pubCommonIdSubmodule]);
      init(config);
      config.setConfig(getConfigMock(['pubCommonId', 'pubcid', 'cookie']));
      requestBidsHook((config) => {
        innerAdUnits2 = config.adUnits
      }, {adUnits: adUnits2});

      pubcid2 = coreStorage.getCookie('pubcid'); // get second cookie

      innerAdUnits2.forEach((unit) => {
        unit.bids.forEach((bid) => {
          expect(bid).to.have.deep.nested.property('userId.pubcid');
          expect(bid.userId.pubcid).to.equal(pubcid2);
          expect(bid.userIdAsEids[0]).to.deep.equal({
            source: 'pubcid.org',
            uids: [{id: pubcid2, atype: 1}]
          });
        });
      });

      expect(pubcid1).to.not.equal(pubcid2);
    });

    it('Use existing cookie', function () {
      let adUnits = [getAdUnitMock()];
      let innerAdUnits;

      setSubmoduleRegistry([pubCommonIdSubmodule]);
      init(config);
      config.setConfig(getConfigMock(['pubCommonId', 'pubcid_alt', 'cookie']));
      requestBidsHook((config) => {
        innerAdUnits = config.adUnits
      }, {adUnits});
      innerAdUnits.forEach((unit) => {
        unit.bids.forEach((bid) => {
          expect(bid).to.have.deep.nested.property('userId.pubcid');
          expect(bid.userId.pubcid).to.equal('altpubcid200000');
          expect(bid.userIdAsEids[0]).to.deep.equal({
            source: 'pubcid.org',
            uids: [{id: 'altpubcid200000', atype: 1}]
          });
        });
      });
      // Because the cookie exists already, there should be no setCookie call by default; the only setCookie call is
      // to store consent data
      expect(coreStorage.setCookie.callCount).to.equal(1);
    });

    it('Extend cookie', function () {
      let adUnits = [getAdUnitMock()];
      let innerAdUnits;
      let customConfig = getConfigMock(['pubCommonId', 'pubcid_alt', 'cookie']);
      customConfig = addConfig(customConfig, 'params', {extend: true});

      setSubmoduleRegistry([pubCommonIdSubmodule, unifiedIdSubmodule]);
      init(config);
      config.setConfig(customConfig);
      requestBidsHook((config) => {
        innerAdUnits = config.adUnits
      }, {adUnits});
      innerAdUnits.forEach((unit) => {
        unit.bids.forEach((bid) => {
          expect(bid).to.have.deep.nested.property('userId.pubcid');
          expect(bid.userId.pubcid).to.equal('altpubcid200000');
          expect(bid.userIdAsEids[0]).to.deep.equal({
            source: 'pubcid.org',
            uids: [{id: 'altpubcid200000', atype: 1}]
          });
        });
      });
      // Because extend is true, the cookie will be updated even if it exists already. The second setCookie call
      // is for storing consentData
      expect(coreStorage.setCookie.callCount).to.equal(2);
    });

    it('Disable auto create', function () {
      let adUnits = [getAdUnitMock()];
      let innerAdUnits;
      let customConfig = getConfigMock(['pubCommonId', 'pubcid', 'cookie']);
      customConfig = addConfig(customConfig, 'params', {create: false});

      setSubmoduleRegistry([pubCommonIdSubmodule, unifiedIdSubmodule]);
      init(config);
      config.setConfig(customConfig);
      requestBidsHook((config) => {
        innerAdUnits = config.adUnits
      }, {adUnits});
      innerAdUnits.forEach((unit) => {
        unit.bids.forEach((bid) => {
          expect(bid).to.not.have.deep.nested.property('userId.pubcid');
          expect(bid).to.not.have.deep.nested.property('userIdAsEids');
        });
      });
      // setCookie is called once in order to store consentData
      expect(coreStorage.setCookie.callCount).to.equal(1);
    });

    it('pbjs.getUserIds', function () {
      setSubmoduleRegistry([pubCommonIdSubmodule]);
      init(config);
      config.setConfig({
        userSync: {
          syncDelay: 0,
          userIds: [{
            name: 'pubCommonId', value: {'pubcid': '11111'}
          }]
        }
      });
      expect(typeof (getGlobal()).getUserIds).to.equal('function');
      expect((getGlobal()).getUserIds()).to.deep.equal({pubcid: '11111'});
    });

    it('pbjs.getUserIdsAsEids', function () {
      setSubmoduleRegistry([pubCommonIdSubmodule]);
      init(config);
      config.setConfig({
        userSync: {
          syncDelay: 0,
          userIds: [{
            name: 'pubCommonId', value: {'pubcid': '11111'}
          }]
        }
      });
      expect(typeof (getGlobal()).getUserIdsAsEids).to.equal('function');
      expect((getGlobal()).getUserIdsAsEids()).to.deep.equal(createEidsArray((getGlobal()).getUserIds()));
    });

    it('pbjs.refreshUserIds refreshes', function() {
      let sandbox = sinon.createSandbox();

      let mockIdCallback = sandbox.stub().returns({id: {'MOCKID': '1111'}});

      let mockIdSystem = {
        name: 'mockId',
        decode: function(value) {
          return {
            'mid': value['MOCKID']
          };
        },
        getId: mockIdCallback
      };

      setSubmoduleRegistry([mockIdSystem]);
      init(config);
      config.setConfig({
        userSync: {
          syncDelay: 0,
          userIds: [{
            name: 'mockId',
            value: {id: {mockId: '1111'}}
          }]
        }
      });
      expect(typeof (getGlobal()).refreshUserIds).to.equal('function');

      getGlobal().getUserIds(); // force initialization

      // update config so that getId will be called
      config.setConfig({
        userSync: {
          syncDelay: 0,
          userIds: [{
            name: 'mockId',
            storage: {name: 'mockid', type: 'cookie'},
          }]
        }
      });

      getGlobal().refreshUserIds();
      expect(mockIdCallback.callCount).to.equal(1);
    });

    it('pbjs.refreshUserIds refreshes single', function() {
      coreStorage.setCookie('MOCKID', '', EXPIRED_COOKIE_DATE);
      coreStorage.setCookie('REFRESH', '', EXPIRED_COOKIE_DATE);

      let sandbox = sinon.createSandbox();
      let mockIdCallback = sandbox.stub().returns({id: {'MOCKID': '1111'}});
      let refreshUserIdsCallback = sandbox.stub();

      let mockIdSystem = {
        name: 'mockId',
        decode: function(value) {
          return {
            'mid': value['MOCKID']
          };
        },
        getId: mockIdCallback
      };

      let refreshedIdCallback = sandbox.stub().returns({id: {'REFRESH': '1111'}});

      let refreshedIdSystem = {
        name: 'refreshedId',
        decode: function(value) {
          return {
            'refresh': value['REFRESH']
          };
        },
        getId: refreshedIdCallback
      };

      setSubmoduleRegistry([refreshedIdSystem, mockIdSystem]);
      init(config);
      config.setConfig({
        userSync: {
          syncDelay: 0,
          userIds: [
            {
              name: 'mockId',
              storage: {name: 'MOCKID', type: 'cookie'},
            },
            {
              name: 'refreshedId',
              storage: {name: 'refreshedid', type: 'cookie'},
            }
          ]
        }
      });

      getGlobal().getUserIds(); // force initialization

      getGlobal().refreshUserIds({submoduleNames: 'refreshedId'}, refreshUserIdsCallback);

      expect(refreshedIdCallback.callCount).to.equal(2);
      expect(mockIdCallback.callCount).to.equal(1);
      expect(refreshUserIdsCallback.callCount).to.equal(1);
    });
  });

  describe('Opt out', function () {
    before(function () {
<<<<<<< HEAD
      coreStorage.setCookie('_pbjs_id_optout', '1', (new Date(Date.now() + 5000).toUTCString()));
=======
      coreStorage.setCookie(PBJS_USER_ID_OPTOUT_NAME, '1', (new Date(Date.now() + 5000).toUTCString()));
>>>>>>> eea7c792
    });

    beforeEach(function () {
      sinon.stub(utils, 'logInfo');
    });

    afterEach(function () {
      // removed cookie
      coreStorage.setCookie(PBJS_USER_ID_OPTOUT_NAME, '', EXPIRED_COOKIE_DATE);
      $$PREBID_GLOBAL$$.requestBids.removeAll();
      utils.logInfo.restore();
      config.resetConfig();
    });

<<<<<<< HEAD
    after(function () {
      coreStorage.setCookie('_pbjs_id_optout', '', EXPIRED_COOKIE_DATE);
    });

=======
>>>>>>> eea7c792
    it('fails initialization if opt out cookie exists', function () {
      setSubmoduleRegistry([pubCommonIdSubmodule]);
      init(config);
      config.setConfig(getConfigMock(['pubCommonId', 'pubcid', 'cookie']));
      expect(utils.logInfo.args[0][0]).to.exist.and.to.equal('User ID - opt-out cookie found, exit module');
    });

    it('initializes if no opt out cookie exists', function () {
      setSubmoduleRegistry([pubCommonIdSubmodule]);
      init(config);
      config.setConfig(getConfigMock(['pubCommonId', 'pubcid', 'cookie']));
      expect(utils.logInfo.args[0][0]).to.exist.and.to.contain('User ID - usersync config updated for 1 submodules');
    });
  });

  describe('Handle variations of config values', function () {
    beforeEach(function () {
      sinon.stub(utils, 'logInfo');
    });

    afterEach(function () {
      $$PREBID_GLOBAL$$.requestBids.removeAll();
      utils.logInfo.restore();
      config.resetConfig();
    });

    it('handles config with no usersync object', function () {
<<<<<<< HEAD
      setSubmoduleRegistry([pubCommonIdSubmodule, unifiedIdSubmodule, id5IdSubmodule, identityLinkSubmodule, merkleIdSubmodule, netIdSubmodule, sharedIdSubmodule, intentIqIdSubmodule, zeotapIdPlusSubmodule, pubProvidedIdSubmodule, criteoIdSubmodule]);
=======
      setSubmoduleRegistry([pubCommonIdSubmodule, unifiedIdSubmodule, id5IdSubmodule, identityLinkSubmodule, merkleIdSubmodule, netIdSubmodule, sharedIdSubmodule, intentIqIdSubmodule, zeotapIdPlusSubmodule, pubProvidedIdSubmodule, criteoIdSubmodule, tapadIdSubmodule]);
>>>>>>> eea7c792
      init(config);
      config.setConfig({});
      // usersync is undefined, and no logInfo message for 'User ID - usersync config updated'
      expect(typeof utils.logInfo.args[0]).to.equal('undefined');
    });

    it('handles config with empty usersync object', function () {
<<<<<<< HEAD
      setSubmoduleRegistry([pubCommonIdSubmodule, unifiedIdSubmodule, id5IdSubmodule, identityLinkSubmodule, merkleIdSubmodule, netIdSubmodule, sharedIdSubmodule, intentIqIdSubmodule, zeotapIdPlusSubmodule, pubProvidedIdSubmodule, criteoIdSubmodule]);
=======
      setSubmoduleRegistry([pubCommonIdSubmodule, unifiedIdSubmodule, id5IdSubmodule, identityLinkSubmodule, merkleIdSubmodule, netIdSubmodule, sharedIdSubmodule, intentIqIdSubmodule, zeotapIdPlusSubmodule, pubProvidedIdSubmodule, criteoIdSubmodule, tapadIdSubmodule]);
>>>>>>> eea7c792
      init(config);
      config.setConfig({userSync: {}});
      expect(typeof utils.logInfo.args[0]).to.equal('undefined');
    });

    it('handles config with usersync and userIds that are empty objs', function () {
<<<<<<< HEAD
      setSubmoduleRegistry([pubCommonIdSubmodule, unifiedIdSubmodule, id5IdSubmodule, identityLinkSubmodule, merkleIdSubmodule, netIdSubmodule, sharedIdSubmodule, intentIqIdSubmodule, zeotapIdPlusSubmodule, pubProvidedIdSubmodule, criteoIdSubmodule]);
=======
      setSubmoduleRegistry([pubCommonIdSubmodule, unifiedIdSubmodule, id5IdSubmodule, identityLinkSubmodule, merkleIdSubmodule, netIdSubmodule, sharedIdSubmodule, intentIqIdSubmodule, zeotapIdPlusSubmodule, pubProvidedIdSubmodule, criteoIdSubmodule, tapadIdSubmodule]);
>>>>>>> eea7c792
      init(config);
      config.setConfig({
        userSync: {
          userIds: [{}]
        }
      });
      expect(typeof utils.logInfo.args[0]).to.equal('undefined');
    });

    it('handles config with usersync and userIds with empty names or that dont match a submodule.name', function () {
<<<<<<< HEAD
      setSubmoduleRegistry([pubCommonIdSubmodule, unifiedIdSubmodule, id5IdSubmodule, identityLinkSubmodule, merkleIdSubmodule, netIdSubmodule, sharedIdSubmodule, intentIqIdSubmodule, zeotapIdPlusSubmodule, pubProvidedIdSubmodule, criteoIdSubmodule]);
=======
      setSubmoduleRegistry([pubCommonIdSubmodule, unifiedIdSubmodule, id5IdSubmodule, identityLinkSubmodule, merkleIdSubmodule, netIdSubmodule, sharedIdSubmodule, intentIqIdSubmodule, zeotapIdPlusSubmodule, pubProvidedIdSubmodule, criteoIdSubmodule, tapadIdSubmodule]);
>>>>>>> eea7c792
      init(config);
      config.setConfig({
        userSync: {
          userIds: [{
            name: '',
            value: {test: '1'}
          }, {
            name: 'foo',
            value: {test: '1'}
          }]
        }
      });
      expect(typeof utils.logInfo.args[0]).to.equal('undefined');
    });

    it('config with 1 configurations should create 1 submodules', function () {
<<<<<<< HEAD
      setSubmoduleRegistry([pubCommonIdSubmodule, unifiedIdSubmodule, id5IdSubmodule, identityLinkSubmodule, netIdSubmodule, sharedIdSubmodule, intentIqIdSubmodule, zeotapIdPlusSubmodule, pubProvidedIdSubmodule, criteoIdSubmodule]);
=======
      setSubmoduleRegistry([pubCommonIdSubmodule, unifiedIdSubmodule, id5IdSubmodule, identityLinkSubmodule, netIdSubmodule, sharedIdSubmodule, intentIqIdSubmodule, zeotapIdPlusSubmodule, pubProvidedIdSubmodule, criteoIdSubmodule, tapadIdSubmodule]);
>>>>>>> eea7c792
      init(config);
      config.setConfig(getConfigMock(['unifiedId', 'unifiedid', 'cookie']));

      expect(utils.logInfo.args[0][0]).to.exist.and.to.contain('User ID - usersync config updated for 1 submodules');
    });

<<<<<<< HEAD
    it('config with 13 configurations should result in 13 submodules add', function () {
      setSubmoduleRegistry([pubCommonIdSubmodule, unifiedIdSubmodule, id5IdSubmodule, identityLinkSubmodule, liveIntentIdSubmodule, britepoolIdSubmodule, netIdSubmodule, sharedIdSubmodule, intentIqIdSubmodule, zeotapIdPlusSubmodule, haloIdSubmodule, pubProvidedIdSubmodule, criteoIdSubmodule]);
=======
    it('config with 14 configurations should result in 14 submodules add', function () {
      setSubmoduleRegistry([pubCommonIdSubmodule, unifiedIdSubmodule, id5IdSubmodule, identityLinkSubmodule, liveIntentIdSubmodule, britepoolIdSubmodule, netIdSubmodule, sharedIdSubmodule, intentIqIdSubmodule, zeotapIdPlusSubmodule, haloIdSubmodule, pubProvidedIdSubmodule, criteoIdSubmodule, tapadIdSubmodule]);
>>>>>>> eea7c792
      init(config);
      config.setConfig({
        userSync: {
          syncDelay: 0,
          userIds: [{
            name: 'pubProvidedId'
          }, {
            name: 'pubCommonId', value: {'pubcid': '11111'}
          }, {
            name: 'unifiedId',
            storage: {name: 'unifiedid', type: 'cookie'}
          }, {
            name: 'id5Id',
            storage: {name: 'id5id', type: 'cookie'}
          }, {
            name: 'identityLink',
            storage: {name: 'idl_env', type: 'cookie'}
          }, {
            name: 'liveIntentId',
            storage: {name: '_li_pbid', type: 'cookie'}
          }, {
            name: 'britepoolId',
            value: {'primaryBPID': '279c0161-5152-487f-809e-05d7f7e653fd'}
          }, {
            name: 'netId',
            storage: {name: 'netId', type: 'cookie'}
          }, {
            name: 'sharedId',
            storage: {name: 'sharedid', type: 'cookie'}
          }, {
            name: 'intentIqId',
            storage: {name: 'intentIqId', type: 'cookie'}
          }, {
            name: 'haloId',
            storage: {name: 'haloId', type: 'cookie'}
          }, {
            name: 'zeotapIdPlus'
          }, {
            name: 'criteo'
<<<<<<< HEAD
          }]
        }
      });
      expect(utils.logInfo.args[0][0]).to.exist.and.to.contain('User ID - usersync config updated for 13 submodules');
    });

    it('config syncDelay updates module correctly', function () {
      setSubmoduleRegistry([pubCommonIdSubmodule, unifiedIdSubmodule, id5IdSubmodule, identityLinkSubmodule, netIdSubmodule, sharedIdSubmodule, intentIqIdSubmodule, zeotapIdPlusSubmodule, haloIdSubmodule, pubProvidedIdSubmodule, criteoIdSubmodule]);
=======
          }, {
            name: 'tapadId',
            storage: {name: 'tapad_id', type: 'cookie'}
          }]
        }
      });
      expect(utils.logInfo.args[0][0]).to.exist.and.to.contain('User ID - usersync config updated for 14 submodules');
    });

    it('config syncDelay updates module correctly', function () {
      setSubmoduleRegistry([pubCommonIdSubmodule, unifiedIdSubmodule, id5IdSubmodule, identityLinkSubmodule, netIdSubmodule, sharedIdSubmodule, intentIqIdSubmodule, zeotapIdPlusSubmodule, haloIdSubmodule, pubProvidedIdSubmodule, criteoIdSubmodule, tapadIdSubmodule]);
>>>>>>> eea7c792
      init(config);
      config.setConfig({
        userSync: {
          syncDelay: 99,
          userIds: [{
            name: 'unifiedId',
            storage: {name: 'unifiedid', type: 'cookie'}
          }]
        }
      });
      expect(syncDelay).to.equal(99);
    });

    it('config auctionDelay updates module correctly', function () {
<<<<<<< HEAD
      setSubmoduleRegistry([pubCommonIdSubmodule, unifiedIdSubmodule, id5IdSubmodule, identityLinkSubmodule, netIdSubmodule, sharedIdSubmodule, intentIqIdSubmodule, zeotapIdPlusSubmodule, haloIdSubmodule, pubProvidedIdSubmodule, criteoIdSubmodule]);
=======
      setSubmoduleRegistry([pubCommonIdSubmodule, unifiedIdSubmodule, id5IdSubmodule, identityLinkSubmodule, netIdSubmodule, sharedIdSubmodule, intentIqIdSubmodule, zeotapIdPlusSubmodule, haloIdSubmodule, pubProvidedIdSubmodule, criteoIdSubmodule, tapadIdSubmodule]);
>>>>>>> eea7c792
      init(config);
      config.setConfig({
        userSync: {
          auctionDelay: 100,
          userIds: [{
            name: 'unifiedId',
            storage: {name: 'unifiedid', type: 'cookie'}
          }]
        }
      });
      expect(auctionDelay).to.equal(100);
    });

    it('config auctionDelay defaults to 0 if not a number', function () {
<<<<<<< HEAD
      setSubmoduleRegistry([pubCommonIdSubmodule, unifiedIdSubmodule, id5IdSubmodule, identityLinkSubmodule, netIdSubmodule, sharedIdSubmodule, intentIqIdSubmodule, zeotapIdPlusSubmodule, haloIdSubmodule, pubProvidedIdSubmodule, criteoIdSubmodule]);
=======
      setSubmoduleRegistry([pubCommonIdSubmodule, unifiedIdSubmodule, id5IdSubmodule, identityLinkSubmodule, netIdSubmodule, sharedIdSubmodule, intentIqIdSubmodule, zeotapIdPlusSubmodule, haloIdSubmodule, pubProvidedIdSubmodule, criteoIdSubmodule, tapadIdSubmodule]);
>>>>>>> eea7c792
      init(config);
      config.setConfig({
        userSync: {
          auctionDelay: '',
          userIds: [{
            name: 'unifiedId',
            storage: {name: 'unifiedid', type: 'cookie'}
          }]
        }
      });
      expect(auctionDelay).to.equal(0);
    });
  });

  describe('auction and user sync delays', function () {
    let sandbox;
    let adUnits;
    let mockIdCallback;
    let auctionSpy;

    beforeEach(function () {
      sandbox = sinon.createSandbox();
      sandbox.stub(global, 'setTimeout').returns(2);
      sandbox.stub(global, 'clearTimeout');
      sandbox.stub(events, 'on');
      sandbox.stub(coreStorage, 'getCookie');

      // remove cookie
      coreStorage.setCookie('MOCKID', '', EXPIRED_COOKIE_DATE);

      adUnits = [getAdUnitMock()];

      auctionSpy = sandbox.spy();
      mockIdCallback = sandbox.stub();
      const mockIdSystem = {
        name: 'mockId',
        decode: function (value) {
          return {
            'mid': value['MOCKID']
          };
        },
        getId: function () {
          const storedId = coreStorage.getCookie('MOCKID');
          if (storedId) {
            return {id: {'MOCKID': storedId}};
          }
          return {callback: mockIdCallback};
        }
      };

      init(config);

      attachIdSystem(mockIdSystem, true);
    });

    afterEach(function () {
      $$PREBID_GLOBAL$$.requestBids.removeAll();
      config.resetConfig();
      sandbox.restore();
    });

    it('delays auction if auctionDelay is set, timing out at auction delay', function () {
      config.setConfig({
        userSync: {
          auctionDelay: 33,
          syncDelay: 77,
          userIds: [{
            name: 'mockId', storage: {name: 'MOCKID', type: 'cookie'}
          }]
        }
      });

      requestBidsHook(auctionSpy, {adUnits});

      // check auction was delayed
      global.clearTimeout.calledOnce.should.equal(false);
      global.setTimeout.calledOnce.should.equal(true);
      global.setTimeout.calledWith(sinon.match.func, 33);
      auctionSpy.calledOnce.should.equal(false);

      // check ids were fetched
      mockIdCallback.calledOnce.should.equal(true);

      // callback to continue auction if timed out
      global.setTimeout.callArg(0);
      auctionSpy.calledOnce.should.equal(true);

      // does not call auction again once ids are synced
      mockIdCallback.callArgWith(0, {'MOCKID': '1234'});
      auctionSpy.calledOnce.should.equal(true);

      // no sync after auction ends
      events.on.called.should.equal(false);
    });

    it('delays auction if auctionDelay is set, continuing auction if ids are fetched before timing out', function (done) {
      config.setConfig({
        userSync: {
          auctionDelay: 33,
          syncDelay: 77,
          userIds: [{
            name: 'mockId', storage: {name: 'MOCKID', type: 'cookie'}
          }]
        }
      });

      requestBidsHook(auctionSpy, {adUnits});

      // check auction was delayed
      // global.setTimeout.calledOnce.should.equal(true);
      global.clearTimeout.calledOnce.should.equal(false);
      global.setTimeout.calledWith(sinon.match.func, 33);
      auctionSpy.calledOnce.should.equal(false);

      // check ids were fetched
      mockIdCallback.calledOnce.should.equal(true);

      // if ids returned, should continue auction
      mockIdCallback.callArgWith(0, {'MOCKID': '1234'});
      auctionSpy.calledOnce.should.equal(true);

      // check ids were copied to bids
      adUnits.forEach(unit => {
        unit.bids.forEach(bid => {
          expect(bid).to.have.deep.nested.property('userId.mid');
          expect(bid.userId.mid).to.equal('1234');
          expect(bid.userIdAsEids.length).to.equal(0);// "mid" is an un-known submodule for USER_IDS_CONFIG in eids.js
        });
        done();
      });

      // no sync after auction ends
      events.on.called.should.equal(false);
    });

    it('does not delay auction if not set, delays id fetch after auction ends with syncDelay', function () {
      config.setConfig({
        userSync: {
          syncDelay: 77,
          userIds: [{
            name: 'mockId', storage: {name: 'MOCKID', type: 'cookie'}
          }]
        }
      });

      // check config has been set correctly
      expect(auctionDelay).to.equal(0);
      expect(syncDelay).to.equal(77);

      requestBidsHook(auctionSpy, {adUnits});

      // should not delay auction
      global.setTimeout.calledOnce.should.equal(false);
      auctionSpy.calledOnce.should.equal(true);

      // check user sync is delayed after auction is ended
      mockIdCallback.calledOnce.should.equal(false);
      events.on.calledOnce.should.equal(true);
      events.on.calledWith(CONSTANTS.EVENTS.REQUEST_BIDS, sinon.match.func);

      // once auction is ended, sync user ids after delay
      events.on.callArg(1);
      global.setTimeout.calledOnce.should.equal(true);
      global.setTimeout.calledWith(sinon.match.func, 77);
      mockIdCallback.calledOnce.should.equal(false);

      // once sync delay is over, ids should be fetched
      global.setTimeout.callArg(0);
      mockIdCallback.calledOnce.should.equal(true);
    });

    it('does not delay user id sync after auction ends if set to 0', function () {
      config.setConfig({
        userSync: {
          syncDelay: 0,
          userIds: [{
            name: 'mockId', storage: {name: 'MOCKID', type: 'cookie'}
          }]
        }
      });

      expect(syncDelay).to.equal(0);

      requestBidsHook(auctionSpy, {adUnits});

      // auction should not be delayed
      global.setTimeout.calledOnce.should.equal(false);
      auctionSpy.calledOnce.should.equal(true);

      // sync delay after auction is ended
      mockIdCallback.calledOnce.should.equal(false);
      events.on.calledOnce.should.equal(true);
      events.on.calledWith(CONSTANTS.EVENTS.REQUEST_BIDS, sinon.match.func);

      // once auction is ended, if no sync delay, fetch ids
      events.on.callArg(1);
      global.setTimeout.calledOnce.should.equal(false);
      mockIdCallback.calledOnce.should.equal(true);
    });

    it('does not delay auction if there are no ids to fetch', function () {
      coreStorage.getCookie.withArgs('MOCKID').returns('123456778');
      config.setConfig({
        userSync: {
          auctionDelay: 33,
          syncDelay: 77,
          userIds: [{
            name: 'mockId', storage: {name: 'MOCKID', type: 'cookie'}
          }]
        }
      });

      requestBidsHook(auctionSpy, {adUnits});

      global.setTimeout.calledOnce.should.equal(false);
      auctionSpy.calledOnce.should.equal(true);
      mockIdCallback.calledOnce.should.equal(false);

      // no sync after auction ends
      events.on.called.should.equal(false);
    });
  });

  describe('Request bids hook appends userId to bid objs in adapters', function () {
    let adUnits;

    beforeEach(function () {
      adUnits = [getAdUnitMock()];
    });

    it('test hook from pubcommonid cookie', function (done) {
      coreStorage.setCookie('pubcid', 'testpubcid', (new Date(Date.now() + 100000).toUTCString()));

      setSubmoduleRegistry([pubCommonIdSubmodule]);
      init(config);
      config.setConfig(getConfigMock(['pubCommonId', 'pubcid', 'cookie']));

      requestBidsHook(function () {
        adUnits.forEach(unit => {
          unit.bids.forEach(bid => {
            expect(bid).to.have.deep.nested.property('userId.pubcid');
            expect(bid.userId.pubcid).to.equal('testpubcid');
            expect(bid.userIdAsEids[0]).to.deep.equal({
              source: 'pubcid.org',
              uids: [{id: 'testpubcid', atype: 1}]
            });

            // verify no sharedid was added
            expect(bid.userId).to.not.have.property('sharedid');
            expect(findEid(bid.userIdAsEids, 'sharedid.org')).to.be.undefined;
          });
        });
        coreStorage.setCookie('pubcid', '', EXPIRED_COOKIE_DATE);
        done();
      }, {adUnits});
    });

    it('test hook from pubcommonid html5', function (done) {
      // simulate existing browser local storage values
      localStorage.setItem('pubcid', 'testpubcid');
      localStorage.setItem('pubcid_exp', new Date(Date.now() + 100000).toUTCString());

      setSubmoduleRegistry([pubCommonIdSubmodule]);
      init(config);
      config.setConfig(getConfigMock(['pubCommonId', 'pubcid', 'html5']));

      requestBidsHook(function () {
        adUnits.forEach(unit => {
          unit.bids.forEach(bid => {
            expect(bid).to.have.deep.nested.property('userId.pubcid');
            expect(bid.userId.pubcid).to.equal('testpubcid');
            expect(bid.userIdAsEids[0]).to.deep.equal({
              source: 'pubcid.org',
              uids: [{id: 'testpubcid', atype: 1}]
            });

            // verify no sharedid was added
            expect(bid.userId).to.not.have.property('sharedid');
            expect(findEid(bid.userIdAsEids, 'sharedid.org')).to.be.undefined;
          });
        });
        localStorage.removeItem('pubcid');
        localStorage.removeItem('pubcid_exp');
        done();
      }, {adUnits});
    });

    it('test hook from pubcommonid config value object', function (done) {
      setSubmoduleRegistry([pubCommonIdSubmodule]);
      init(config);
      config.setConfig(getConfigValueMock('pubCommonId', {'pubcidvalue': 'testpubcidvalue'}));

      requestBidsHook(function () {
        adUnits.forEach(unit => {
          unit.bids.forEach(bid => {
            expect(bid).to.have.deep.nested.property('userId.pubcidvalue');
            expect(bid.userId.pubcidvalue).to.equal('testpubcidvalue');
            expect(bid.userIdAsEids.length).to.equal(0);// "pubcidvalue" is an un-known submodule for USER_IDS_CONFIG in eids.js
          });
        });
        done();
      }, {adUnits});
    });

    it('test hook from UnifiedId html5', function (done) {
      // simulate existing browser local storage values
      localStorage.setItem('unifiedid_alt', JSON.stringify({'TDID': 'testunifiedid_alt'}));
      localStorage.setItem('unifiedid_alt_exp', '');

      setSubmoduleRegistry([unifiedIdSubmodule]);
      init(config);
      config.setConfig(getConfigMock(['unifiedId', 'unifiedid_alt', 'html5']));

      requestBidsHook(function () {
        adUnits.forEach(unit => {
          unit.bids.forEach(bid => {
            expect(bid).to.have.deep.nested.property('userId.tdid');
            expect(bid.userId.tdid).to.equal('testunifiedid_alt');
            expect(bid.userIdAsEids[0]).to.deep.equal({
              source: 'adserver.org',
              uids: [{id: 'testunifiedid_alt', atype: 1, ext: {rtiPartner: 'TDID'}}]
            });
          });
        });
        localStorage.removeItem('unifiedid_alt');
        localStorage.removeItem('unifiedid_alt_exp');
        done();
      }, {adUnits});
    });

    it('test hook from identityLink html5', function (done) {
      // simulate existing browser local storage values
      localStorage.setItem('idl_env', 'AiGNC8Z5ONyZKSpIPf');
      localStorage.setItem('idl_env_exp', '');

      setSubmoduleRegistry([identityLinkSubmodule]);
      init(config);
      config.setConfig(getConfigMock(['identityLink', 'idl_env', 'html5']));
      requestBidsHook(function () {
        adUnits.forEach(unit => {
          unit.bids.forEach(bid => {
            expect(bid).to.have.deep.nested.property('userId.idl_env');
            expect(bid.userId.idl_env).to.equal('AiGNC8Z5ONyZKSpIPf');
            expect(bid.userIdAsEids[0]).to.deep.equal({
              source: 'liveramp.com',
              uids: [{id: 'AiGNC8Z5ONyZKSpIPf', atype: 1}]
            });
          });
        });
        localStorage.removeItem('idl_env');
        localStorage.removeItem('idl_env_exp');
        done();
      }, {adUnits});
    });

    it('test hook from identityLink cookie', function (done) {
      coreStorage.setCookie('idl_env', 'AiGNC8Z5ONyZKSpIPf', (new Date(Date.now() + 100000).toUTCString()));

      setSubmoduleRegistry([identityLinkSubmodule]);
      init(config);
      config.setConfig(getConfigMock(['identityLink', 'idl_env', 'cookie']));

      requestBidsHook(function () {
        adUnits.forEach(unit => {
          unit.bids.forEach(bid => {
            expect(bid).to.have.deep.nested.property('userId.idl_env');
            expect(bid.userId.idl_env).to.equal('AiGNC8Z5ONyZKSpIPf');
            expect(bid.userIdAsEids[0]).to.deep.equal({
              source: 'liveramp.com',
              uids: [{id: 'AiGNC8Z5ONyZKSpIPf', atype: 1}]
            });
          });
        });
        coreStorage.setCookie('idl_env', '', EXPIRED_COOKIE_DATE);
        done();
      }, {adUnits});
    });

    it('test hook from criteoIdModule cookie', function (done) {
      coreStorage.setCookie('storage_bidid', JSON.stringify({'criteoId': 'test_bidid'}), (new Date(Date.now() + 100000).toUTCString()));

      setSubmoduleRegistry([criteoIdSubmodule]);
      init(config);
      config.setConfig(getConfigMock(['criteo', 'storage_bidid', 'cookie']));

      requestBidsHook(function () {
        adUnits.forEach(unit => {
          unit.bids.forEach(bid => {
            expect(bid).to.have.deep.nested.property('userId.criteoId');
            expect(bid.userId.criteoId).to.equal('test_bidid');
            expect(bid.userIdAsEids[0]).to.deep.equal({
              source: 'criteo.com',
              uids: [{id: 'test_bidid', atype: 1}]
            });
          });
        });
        coreStorage.setCookie('storage_bidid', '', EXPIRED_COOKIE_DATE);
        done();
      }, {adUnits});
    });

<<<<<<< HEAD
=======
    it('test hook from tapadIdModule cookie', function (done) {
      coreStorage.setCookie('tapad_id', 'test-tapad-id', (new Date(Date.now() + 100000).toUTCString()));

      setSubmoduleRegistry([tapadIdSubmodule]);
      init(config);
      config.setConfig(getConfigMock(['tapadId', 'tapad_id', 'cookie']));

      requestBidsHook(function () {
        adUnits.forEach(unit => {
          unit.bids.forEach(bid => {
            expect(bid).to.have.deep.nested.property('userId.tapadId');
            expect(bid.userId.tapadId).to.equal('test-tapad-id');
            expect(bid.userIdAsEids[0]).to.deep.equal({
              source: 'tapad.com',
              uids: [{id: 'test-tapad-id', atype: 1}]
            });
          });
        })
        coreStorage.setCookie('tapad_id', '', EXPIRED_COOKIE_DATE);
        done();
      }, {adUnits});
    });

>>>>>>> eea7c792
    it('test hook from liveIntentId html5', function (done) {
      // simulate existing browser local storage values
      localStorage.setItem('_li_pbid', JSON.stringify({'unifiedId': 'random-ls-identifier'}));
      localStorage.setItem('_li_pbid_exp', '');

      setSubmoduleRegistry([liveIntentIdSubmodule]);
      init(config);
      config.setConfig(getConfigMock(['liveIntentId', '_li_pbid', 'html5']));
      requestBidsHook(function () {
        adUnits.forEach(unit => {
          unit.bids.forEach(bid => {
            expect(bid).to.have.deep.nested.property('userId.lipb');
            expect(bid.userId.lipb.lipbid).to.equal('random-ls-identifier');
            expect(bid.userIdAsEids[0]).to.deep.equal({
              source: 'liveintent.com',
              uids: [{id: 'random-ls-identifier', atype: 1}]
            });
          });
        });
        localStorage.removeItem('_li_pbid');
        localStorage.removeItem('_li_pbid_exp');
        done();
      }, {adUnits});
    });

    it('test hook from liveIntentId cookie', function (done) {
      coreStorage.setCookie('_li_pbid', JSON.stringify({'unifiedId': 'random-cookie-identifier'}), (new Date(Date.now() + 100000).toUTCString()));

      setSubmoduleRegistry([liveIntentIdSubmodule]);
      init(config);
      config.setConfig(getConfigMock(['liveIntentId', '_li_pbid', 'cookie']));

      requestBidsHook(function () {
        adUnits.forEach(unit => {
          unit.bids.forEach(bid => {
            expect(bid).to.have.deep.nested.property('userId.lipb');
            expect(bid.userId.lipb.lipbid).to.equal('random-cookie-identifier');
            expect(bid.userIdAsEids[0]).to.deep.equal({
              source: 'liveintent.com',
              uids: [{id: 'random-cookie-identifier', atype: 1}]
            });
          });
        });
        coreStorage.setCookie('_li_pbid', '', EXPIRED_COOKIE_DATE);
        done();
      }, {adUnits});
    });

    it('test hook from sharedId html5', function (done) {
      // simulate existing browser local storage values
      localStorage.setItem('sharedid', JSON.stringify({'id': 'test_sharedId', 'ts': 1590525289611}));
      localStorage.setItem('sharedid_exp', '');

      setSubmoduleRegistry([sharedIdSubmodule]);
      init(config);
      config.setConfig(getConfigMock(['sharedId', 'sharedid', 'html5']));
      requestBidsHook(function () {
        adUnits.forEach(unit => {
          unit.bids.forEach(bid => {
            expect(bid).to.have.deep.nested.property('userId.sharedid');
            expect(bid.userId.sharedid).to.have.deep.nested.property('id');
            expect(bid.userId.sharedid).to.have.deep.nested.property('third');
            expect(bid.userId.sharedid).to.deep.equal({
              id: 'test_sharedId',
              third: 'test_sharedId'
            });
            expect(bid.userIdAsEids[0]).to.deep.equal({
              source: 'sharedid.org',
              uids: [{
                id: 'test_sharedId',
                atype: 1,
                ext: {
                  third: 'test_sharedId'
                }
              }]
            });
          });
        });
        localStorage.removeItem('sharedid');
        localStorage.removeItem('sharedid_exp');
        done();
      }, {adUnits});
    });

    it('test hook from sharedId html5 (id not synced)', function (done) {
      // simulate existing browser local storage values
      localStorage.setItem('sharedid', JSON.stringify({'id': 'test_sharedId', 'ns': true, 'ts': 1590525289611}));
      localStorage.setItem('sharedid_exp', '');

      setSubmoduleRegistry([sharedIdSubmodule]);
      init(config);
      config.setConfig(getConfigMock(['sharedId', 'sharedid', 'html5']));
      requestBidsHook(function () {
        adUnits.forEach(unit => {
          unit.bids.forEach(bid => {
            expect(bid).to.have.deep.nested.property('userId.sharedid');
            expect(bid.userId.sharedid).to.have.deep.nested.property('id');
            expect(bid.userId.sharedid).to.deep.equal({
              id: 'test_sharedId'
            });
            expect(bid.userIdAsEids[0]).to.deep.equal({
              source: 'sharedid.org',
              uids: [{
                id: 'test_sharedId',
                atype: 1
              }]
            });
          });
        });
        localStorage.removeItem('sharedid');
        localStorage.removeItem('sharedid_exp');
        done();
      }, {adUnits});
    });
    it('test hook from sharedId cookie', function (done) {
      coreStorage.setCookie('sharedid', JSON.stringify({
        'id': 'test_sharedId',
        'ts': 1590525289611
      }), (new Date(Date.now() + 100000).toUTCString()));

      setSubmoduleRegistry([sharedIdSubmodule]);
      init(config);
      config.setConfig(getConfigMock(['sharedId', 'sharedid', 'cookie']));

      requestBidsHook(function () {
        adUnits.forEach(unit => {
          unit.bids.forEach(bid => {
            expect(bid).to.have.deep.nested.property('userId.sharedid');
            expect(bid.userId.sharedid).to.have.deep.nested.property('id');
            expect(bid.userId.sharedid).to.have.deep.nested.property('third');
            expect(bid.userId.sharedid).to.deep.equal({
              id: 'test_sharedId',
              third: 'test_sharedId'
            });
            expect(bid.userIdAsEids[0]).to.deep.equal({
              source: 'sharedid.org',
              uids: [{
                id: 'test_sharedId',
                atype: 1,
                ext: {
                  third: 'test_sharedId'
                }
              }]
            });
          });
        });
        coreStorage.setCookie('sharedid', '', EXPIRED_COOKIE_DATE);
        done();
      }, {adUnits});
    });
    it('test hook from sharedId cookie (id not synced) ', function (done) {
      coreStorage.setCookie('sharedid', JSON.stringify({
        'id': 'test_sharedId',
        'ns': true,
        'ts': 1590525289611
      }), (new Date(Date.now() + 100000).toUTCString()));

      setSubmoduleRegistry([sharedIdSubmodule]);
      init(config);
      config.setConfig(getConfigMock(['sharedId', 'sharedid', 'cookie']));

      requestBidsHook(function () {
        adUnits.forEach(unit => {
          unit.bids.forEach(bid => {
            expect(bid).to.have.deep.nested.property('userId.sharedid');
            expect(bid.userId.sharedid).to.have.deep.nested.property('id');
            expect(bid.userId.sharedid).to.deep.equal({
              id: 'test_sharedId'
            });
            expect(bid.userIdAsEids[0]).to.deep.equal({
              source: 'sharedid.org',
              uids: [{
                id: 'test_sharedId',
                atype: 1
              }]
            });
          });
        });
        coreStorage.setCookie('sharedid', '', EXPIRED_COOKIE_DATE);
        done();
      }, {adUnits});
    });

    it('test hook from pubProvidedId config params', function (done) {
      setSubmoduleRegistry([pubProvidedIdSubmodule]);
      init(config);
      config.setConfig({
        userSync: {
          syncDelay: 0,
          userIds: [{
            name: 'pubProvidedId',
            params: {
              eids: [{
                source: 'example.com',
                uids: [{
                  id: 'value read from cookie or local storage',
                  ext: {
                    stype: 'ppuid'
                  }
                }]
              }, {
                source: 'id-partner.com',
                uids: [{
                  id: 'value read from cookie or local storage',
                  ext: {
                    stype: 'dmp'
                  }
                }]
              }],
              eidsFunction: function () {
                return [{
                  source: 'provider.com',
                  uids: [{
                    id: 'value read from cookie or local storage',
                    ext: {
                      stype: 'sha256email'
                    }
                  }]
                }]
              }
            }
          }
          ]
        }
      });

      requestBidsHook(function () {
        adUnits.forEach(unit => {
          unit.bids.forEach(bid => {
            expect(bid).to.have.deep.nested.property('userId.pubProvidedId');
            expect(bid.userId.pubProvidedId).to.deep.equal([{
              source: 'example.com',
              uids: [{
                id: 'value read from cookie or local storage',
                ext: {
                  stype: 'ppuid'
                }
              }]
            }, {
              source: 'id-partner.com',
              uids: [{
                id: 'value read from cookie or local storage',
                ext: {
                  stype: 'dmp'
                }
              }]
            }, {
              source: 'provider.com',
              uids: [{
                id: 'value read from cookie or local storage',
                ext: {
                  stype: 'sha256email'
                }
              }]
            }]);

            expect(bid.userIdAsEids[0]).to.deep.equal({
              source: 'example.com',
              uids: [{
                id: 'value read from cookie or local storage',
                ext: {
                  stype: 'ppuid'
                }
              }]
            });
            expect(bid.userIdAsEids[2]).to.deep.equal({
              source: 'provider.com',
              uids: [{
                id: 'value read from cookie or local storage',
                ext: {
                  stype: 'sha256email'
                }
              }]
            });
          });
        });
        done();
      }, {adUnits});
    });

    it('test hook from liveIntentId html5', function (done) {
      // simulate existing browser local storage values
      localStorage.setItem('_li_pbid', JSON.stringify({'unifiedId': 'random-ls-identifier', 'segments': ['123']}));
      localStorage.setItem('_li_pbid_exp', '');

      setSubmoduleRegistry([liveIntentIdSubmodule]);
      init(config);
      config.setConfig(getConfigMock(['liveIntentId', '_li_pbid', 'html5']));
      requestBidsHook(function () {
        adUnits.forEach(unit => {
          unit.bids.forEach(bid => {
            expect(bid).to.have.deep.nested.property('userId.lipb');
            expect(bid.userId.lipb.lipbid).to.equal('random-ls-identifier');
            expect(bid.userId.lipb.segments).to.include('123');
            expect(bid.userIdAsEids[0]).to.deep.equal({
              source: 'liveintent.com',
              uids: [{id: 'random-ls-identifier', atype: 1}],
              ext: {segments: ['123']}
            });
          });
        });
        localStorage.removeItem('_li_pbid');
        localStorage.removeItem('_li_pbid_exp');
        done();
      }, {adUnits});
    });

    it('test hook from liveIntentId cookie', function (done) {
      coreStorage.setCookie('_li_pbid', JSON.stringify({
        'unifiedId': 'random-cookie-identifier',
        'segments': ['123']
      }), (new Date(Date.now() + 100000).toUTCString()));

      setSubmoduleRegistry([liveIntentIdSubmodule]);
      init(config);
      config.setConfig(getConfigMock(['liveIntentId', '_li_pbid', 'cookie']));

      requestBidsHook(function () {
        adUnits.forEach(unit => {
          unit.bids.forEach(bid => {
            expect(bid).to.have.deep.nested.property('userId.lipb');
            expect(bid.userId.lipb.lipbid).to.equal('random-cookie-identifier');
            expect(bid.userId.lipb.segments).to.include('123');
            expect(bid.userIdAsEids[0]).to.deep.equal({
              source: 'liveintent.com',
              uids: [{id: 'random-cookie-identifier', atype: 1}],
              ext: {segments: ['123']}
            });
          });
        });
        coreStorage.setCookie('_li_pbid', '', EXPIRED_COOKIE_DATE);
        done();
      }, {adUnits});
    });

    it('test hook from britepoolid cookies', function (done) {
      // simulate existing browser local storage values
      coreStorage.setCookie('britepoolid', JSON.stringify({'primaryBPID': '279c0161-5152-487f-809e-05d7f7e653fd'}), (new Date(Date.now() + 5000).toUTCString()));

      setSubmoduleRegistry([britepoolIdSubmodule]);
      init(config);
      config.setConfig(getConfigMock(['britepoolId', 'britepoolid', 'cookie']));

      requestBidsHook(function () {
        adUnits.forEach(unit => {
          unit.bids.forEach(bid => {
            expect(bid).to.have.deep.nested.property('userId.britepoolid');
            expect(bid.userId.britepoolid).to.equal('279c0161-5152-487f-809e-05d7f7e653fd');
            expect(bid.userIdAsEids[0]).to.deep.equal({
              source: 'britepool.com',
              uids: [{id: '279c0161-5152-487f-809e-05d7f7e653fd', atype: 1}]
            });
          });
        });
        coreStorage.setCookie('britepoolid', '', EXPIRED_COOKIE_DATE);
        done();
      }, {adUnits});
    });

    it('test hook from netId cookies', function (done) {
      // simulate existing browser local storage values
      coreStorage.setCookie('netId', JSON.stringify({'netId': 'fH5A3n2O8_CZZyPoJVD-eabc6ECb7jhxCicsds7qSg'}), (new Date(Date.now() + 5000).toUTCString()));

      setSubmoduleRegistry([netIdSubmodule]);
      init(config);
      config.setConfig(getConfigMock(['netId', 'netId', 'cookie']));

      requestBidsHook(function () {
        adUnits.forEach(unit => {
          unit.bids.forEach(bid => {
            expect(bid).to.have.deep.nested.property('userId.netId');
            expect(bid.userId.netId).to.equal('fH5A3n2O8_CZZyPoJVD-eabc6ECb7jhxCicsds7qSg');
            expect(bid.userIdAsEids[0]).to.deep.equal({
              source: 'netid.de',
              uids: [{id: 'fH5A3n2O8_CZZyPoJVD-eabc6ECb7jhxCicsds7qSg', atype: 1}]
            });
          });
        });
        coreStorage.setCookie('netId', '', EXPIRED_COOKIE_DATE);
        done();
      }, {adUnits});
    });

    it('test hook from intentIqId cookies', function (done) {
      // simulate existing browser local storage values
      coreStorage.setCookie('intentIqId', 'abcdefghijk', (new Date(Date.now() + 5000).toUTCString()));

      setSubmoduleRegistry([intentIqIdSubmodule]);
      init(config);
      config.setConfig(getConfigMock(['intentIqId', 'intentIqId', 'cookie']));

      requestBidsHook(function () {
        adUnits.forEach(unit => {
          unit.bids.forEach(bid => {
            expect(bid).to.have.deep.nested.property('userId.intentIqId');
            expect(bid.userId.intentIqId).to.equal('abcdefghijk');
            expect(bid.userIdAsEids[0]).to.deep.equal({
              source: 'intentiq.com',
              uids: [{id: 'abcdefghijk', atype: 1}]
            });
          });
        });
        coreStorage.setCookie('intentIqId', '', EXPIRED_COOKIE_DATE);
        done();
      }, {adUnits});
    });

    it('test hook from haloId html5', function (done) {
      // simulate existing browser local storage values
      localStorage.setItem('haloId', JSON.stringify({'haloId': 'random-ls-identifier'}));
      localStorage.setItem('haloId_exp', '');

      setSubmoduleRegistry([haloIdSubmodule]);
      init(config);
      config.setConfig(getConfigMock(['haloId', 'haloId', 'html5']));

      requestBidsHook(function () {
        adUnits.forEach(unit => {
          unit.bids.forEach(bid => {
            expect(bid).to.have.deep.nested.property('userId.haloId');
            expect(bid.userId.haloId).to.equal('random-ls-identifier');
            expect(bid.userIdAsEids[0]).to.deep.equal({
              source: 'audigent.com',
              uids: [{id: 'random-ls-identifier', atype: 1}]
            });
          });
        });
        localStorage.removeItem('haloId');
        localStorage.removeItem('haloId_exp', '');
        done();
      }, {adUnits});
    });

    it('test hook from merkleId cookies', function (done) {
      // simulate existing browser local storage values
      coreStorage.setCookie('merkleId', JSON.stringify({'ppid': {'id': 'testmerkleId'}}), (new Date(Date.now() + 5000).toUTCString()));

      setSubmoduleRegistry([merkleIdSubmodule]);
      init(config);
      config.setConfig(getConfigMock(['merkleId', 'merkleId', 'cookie']));

      requestBidsHook(function () {
        adUnits.forEach(unit => {
          unit.bids.forEach(bid => {
            expect(bid).to.have.deep.nested.property('userId.merkleId');
            expect(bid.userId.merkleId).to.equal('testmerkleId');
            expect(bid.userIdAsEids[0]).to.deep.equal({
              source: 'merkleinc.com',
              uids: [{id: 'testmerkleId', atype: 1}]
            });
          });
        });
        coreStorage.setCookie('merkleId', '', EXPIRED_COOKIE_DATE);
        done();
      }, {adUnits});
    });

    it('test hook from zeotapIdPlus cookies', function (done) {
      // simulate existing browser local storage values
      coreStorage.setCookie('IDP', btoa(JSON.stringify('abcdefghijk')), (new Date(Date.now() + 5000).toUTCString()));

      setSubmoduleRegistry([zeotapIdPlusSubmodule]);
      init(config);
      config.setConfig(getConfigMock(['zeotapIdPlus', 'IDP', 'cookie']));

      requestBidsHook(function () {
        adUnits.forEach(unit => {
          unit.bids.forEach(bid => {
            expect(bid).to.have.deep.nested.property('userId.IDP');
            expect(bid.userId.IDP).to.equal('abcdefghijk');
            expect(bid.userIdAsEids[0]).to.deep.equal({
              source: 'zeotap.com',
              uids: [{id: 'abcdefghijk', atype: 1}]
            });
          });
        });
        coreStorage.setCookie('IDP', '', EXPIRED_COOKIE_DATE);
        done();
      }, {adUnits});
    });

    it('test hook when pubCommonId, unifiedId, id5Id, identityLink, britepoolId, intentIqId, zeotapIdPlus, sharedId, netId, haloId and Criteo have data to pass', function (done) {
      coreStorage.setCookie('pubcid', 'testpubcid', (new Date(Date.now() + 5000).toUTCString()));
      coreStorage.setCookie('unifiedid', JSON.stringify({'TDID': 'testunifiedid'}), (new Date(Date.now() + 5000).toUTCString()));
      coreStorage.setCookie('id5id', JSON.stringify({'universal_uid': 'testid5id'}), (new Date(Date.now() + 5000).toUTCString()));
      coreStorage.setCookie('idl_env', 'AiGNC8Z5ONyZKSpIPf', (new Date(Date.now() + 5000).toUTCString()));
      coreStorage.setCookie('britepoolid', JSON.stringify({'primaryBPID': 'testbritepoolid'}), (new Date(Date.now() + 5000).toUTCString()));
      coreStorage.setCookie('netId', JSON.stringify({'netId': 'testnetId'}), (new Date(Date.now() + 5000).toUTCString()));
      coreStorage.setCookie('intentIqId', 'testintentIqId', (new Date(Date.now() + 5000).toUTCString()));
      coreStorage.setCookie('IDP', btoa(JSON.stringify('zeotapId')), (new Date(Date.now() + 5000).toUTCString()));
      coreStorage.setCookie('sharedid', JSON.stringify({
        'id': 'test_sharedId',
        'ts': 1590525289611
      }), (new Date(Date.now() + 5000).toUTCString()));
      coreStorage.setCookie('haloId', JSON.stringify({'haloId': 'testHaloId'}), (new Date(Date.now() + 5000).toUTCString()));
      coreStorage.setCookie('storage_criteo', JSON.stringify({'criteoId': 'test_bidid'}), (new Date(Date.now() + 5000).toUTCString()));

<<<<<<< HEAD
      setSubmoduleRegistry([pubCommonIdSubmodule, unifiedIdSubmodule, id5IdSubmodule, identityLinkSubmodule, britepoolIdSubmodule, netIdSubmodule, sharedIdSubmodule, intentIqIdSubmodule, zeotapIdPlusSubmodule, haloIdSubmodule, criteoIdSubmodule]);
=======
      setSubmoduleRegistry([pubCommonIdSubmodule, unifiedIdSubmodule, id5IdSubmodule, identityLinkSubmodule, britepoolIdSubmodule, netIdSubmodule, sharedIdSubmodule, intentIqIdSubmodule, zeotapIdPlusSubmodule, haloIdSubmodule, criteoIdSubmodule, tapadIdSubmodule]);
>>>>>>> eea7c792
      init(config);
      config.setConfig(getConfigMock(['pubCommonId', 'pubcid', 'cookie'],
        ['unifiedId', 'unifiedid', 'cookie'],
        ['id5Id', 'id5id', 'cookie'],
        ['identityLink', 'idl_env', 'cookie'],
        ['britepoolId', 'britepoolid', 'cookie'],
        ['netId', 'netId', 'cookie'],
        ['sharedId', 'sharedid', 'cookie'],
        ['intentIqId', 'intentIqId', 'cookie'],
        ['zeotapIdPlus', 'IDP', 'cookie'],
        ['haloId', 'haloId', 'cookie'],
<<<<<<< HEAD
        ['criteo', 'storage_criteo', 'cookie']));
=======
        ['criteo', 'storage_criteo', 'cookie'],
        ['tapadId', 'tapad_id', 'cookie']));
>>>>>>> eea7c792

      requestBidsHook(function () {
        adUnits.forEach(unit => {
          unit.bids.forEach(bid => {
            // verify that the PubCommonId id data was copied to bid
            expect(bid).to.have.deep.nested.property('userId.pubcid');
            expect(bid.userId.pubcid).to.equal('testpubcid');
            // also check that UnifiedId id data was copied to bid
            expect(bid).to.have.deep.nested.property('userId.tdid');
            expect(bid.userId.tdid).to.equal('testunifiedid');
            // also check that Id5Id id data was copied to bid
            expect(bid).to.have.deep.nested.property('userId.id5id.uid');
            expect(bid.userId.id5id.uid).to.equal('testid5id');
            // check that identityLink id data was copied to bid
            expect(bid).to.have.deep.nested.property('userId.idl_env');
            expect(bid.userId.idl_env).to.equal('AiGNC8Z5ONyZKSpIPf');
            // also check that britepoolId id data was copied to bid
            expect(bid).to.have.deep.nested.property('userId.britepoolid');
            expect(bid.userId.britepoolid).to.equal('testbritepoolid');
            // also check that netId id data was copied to bid
            expect(bid).to.have.deep.nested.property('userId.netId');
            expect(bid.userId.netId).to.equal('testnetId');
            expect(bid).to.have.deep.nested.property('userId.sharedid');
            expect(bid.userId.sharedid).to.deep.equal({
              id: 'test_sharedId',
              third: 'test_sharedId'
            });
            // also check that intentIqId id data was copied to bid
            expect(bid).to.have.deep.nested.property('userId.intentIqId');
            expect(bid.userId.intentIqId).to.equal('testintentIqId');
            // also check that zeotapIdPlus id data was copied to bid
            expect(bid).to.have.deep.nested.property('userId.IDP');
            expect(bid.userId.IDP).to.equal('zeotapId');
            // also check that haloId id was copied to bid
            expect(bid).to.have.deep.nested.property('userId.haloId');
            expect(bid.userId.haloId).to.equal('testHaloId');
            // also check that criteo id was copied to bid
            expect(bid).to.have.deep.nested.property('userId.criteoId');
            expect(bid.userId.criteoId).to.equal('test_bidid');

            expect(bid.userIdAsEids.length).to.equal(11);
          });
        });
        coreStorage.setCookie('pubcid', '', EXPIRED_COOKIE_DATE);
        coreStorage.setCookie('unifiedid', '', EXPIRED_COOKIE_DATE);
        coreStorage.setCookie('id5id', '', EXPIRED_COOKIE_DATE);
        coreStorage.setCookie('idl_env', '', EXPIRED_COOKIE_DATE);
        coreStorage.setCookie('britepoolid', '', EXPIRED_COOKIE_DATE);
        coreStorage.setCookie('netId', '', EXPIRED_COOKIE_DATE);
        coreStorage.setCookie('sharedid', '', EXPIRED_COOKIE_DATE);
        coreStorage.setCookie('intentIqId', '', EXPIRED_COOKIE_DATE);
        coreStorage.setCookie('IDP', '', EXPIRED_COOKIE_DATE);
        coreStorage.setCookie('haloId', '', EXPIRED_COOKIE_DATE);
        coreStorage.setCookie('storage_criteo', '', EXPIRED_COOKIE_DATE);
        done();
      }, {adUnits});
    });

    it('test hook when pubCommonId, unifiedId, id5Id, britepoolId, intentIqId, zeotapIdPlus, sharedId, criteo, netId and haloId have their modules added before and after init', function (done) {
      coreStorage.setCookie('pubcid', 'testpubcid', (new Date(Date.now() + 5000).toUTCString()));
      coreStorage.setCookie('unifiedid', JSON.stringify({'TDID': 'cookie-value-add-module-variations'}), new Date(Date.now() + 5000).toUTCString());
      coreStorage.setCookie('id5id', JSON.stringify({'universal_uid': 'testid5id'}), (new Date(Date.now() + 5000).toUTCString()));
      coreStorage.setCookie('idl_env', 'AiGNC8Z5ONyZKSpIPf', new Date(Date.now() + 5000).toUTCString());
      coreStorage.setCookie('britepoolid', JSON.stringify({'primaryBPID': 'testbritepoolid'}), (new Date(Date.now() + 5000).toUTCString()));
      coreStorage.setCookie('netId', JSON.stringify({'netId': 'testnetId'}), (new Date(Date.now() + 5000).toUTCString()));
      coreStorage.setCookie('sharedid', JSON.stringify({
        'id': 'test_sharedId',
        'ts': 1590525289611
      }), (new Date(Date.now() + 5000).toUTCString()));
      coreStorage.setCookie('intentIqId', 'testintentIqId', (new Date(Date.now() + 5000).toUTCString()));
      coreStorage.setCookie('IDP', btoa(JSON.stringify('zeotapId')), (new Date(Date.now() + 5000).toUTCString()));
      coreStorage.setCookie('haloId', JSON.stringify({'haloId': 'testHaloId'}), (new Date(Date.now() + 5000).toUTCString()));
      coreStorage.setCookie('storage_criteo', JSON.stringify({'criteoId': 'test_bidid'}), (new Date(Date.now() + 5000).toUTCString()));

      setSubmoduleRegistry([]);

      // attaching before init
      attachIdSystem(pubCommonIdSubmodule);

      init(config);

      // attaching after init
      attachIdSystem(unifiedIdSubmodule);
      attachIdSystem(id5IdSubmodule);
      attachIdSystem(identityLinkSubmodule);
      attachIdSystem(britepoolIdSubmodule);
      attachIdSystem(netIdSubmodule);
      attachIdSystem(sharedIdSubmodule);
      attachIdSystem(intentIqIdSubmodule);
      attachIdSystem(zeotapIdPlusSubmodule);
      attachIdSystem(haloIdSubmodule);
      attachIdSystem(criteoIdSubmodule);
<<<<<<< HEAD
=======
      attachIdSystem(tapadIdSubmodule);
>>>>>>> eea7c792

      config.setConfig(getConfigMock(['pubCommonId', 'pubcid', 'cookie'],
        ['unifiedId', 'unifiedid', 'cookie'],
        ['id5Id', 'id5id', 'cookie'],
        ['identityLink', 'idl_env', 'cookie'],
        ['britepoolId', 'britepoolid', 'cookie'],
        ['netId', 'netId', 'cookie'],
        ['sharedId', 'sharedid', 'cookie'],
        ['intentIqId', 'intentIqId', 'cookie'],
        ['zeotapIdPlus', 'IDP', 'cookie'],
        ['haloId', 'haloId', 'cookie'],
<<<<<<< HEAD
        ['criteo', 'storage_criteo', 'cookie']));
=======
        ['criteo', 'storage_criteo', 'cookie'],
        ['tapadId', 'tapad_id', 'cookie']));
>>>>>>> eea7c792

      requestBidsHook(function () {
        adUnits.forEach(unit => {
          unit.bids.forEach(bid => {
            // verify that the PubCommonId id data was copied to bid
            expect(bid).to.have.deep.nested.property('userId.pubcid');
            expect(bid.userId.pubcid).to.equal('testpubcid');
            // also check that UnifiedId id data was copied to bid
            expect(bid).to.have.deep.nested.property('userId.tdid');
            expect(bid.userId.tdid).to.equal('cookie-value-add-module-variations');
            // also check that Id5Id id data was copied to bid
            expect(bid).to.have.deep.nested.property('userId.id5id.uid');
            expect(bid.userId.id5id.uid).to.equal('testid5id');
            // also check that identityLink id data was copied to bid
            expect(bid).to.have.deep.nested.property('userId.idl_env');
            expect(bid.userId.idl_env).to.equal('AiGNC8Z5ONyZKSpIPf');
            // also check that britepoolId id data was copied to bid
            expect(bid).to.have.deep.nested.property('userId.britepoolid');
            expect(bid.userId.britepoolid).to.equal('testbritepoolid');
            // also check that britepoolId id data was copied to bid
            expect(bid).to.have.deep.nested.property('userId.netId');
            expect(bid.userId.netId).to.equal('testnetId');
            expect(bid).to.have.deep.nested.property('userId.sharedid');
            expect(bid.userId.sharedid).to.deep.equal({
              id: 'test_sharedId',
              third: 'test_sharedId'
            });
            // also check that intentIqId id data was copied to bid
            expect(bid).to.have.deep.nested.property('userId.intentIqId');
            expect(bid.userId.intentIqId).to.equal('testintentIqId');

            // also check that zeotapIdPlus id data was copied to bid
            expect(bid).to.have.deep.nested.property('userId.IDP');
            expect(bid.userId.IDP).to.equal('zeotapId');
            // also check that haloId id data was copied to bid
            expect(bid).to.have.deep.nested.property('userId.haloId');
            expect(bid.userId.haloId).to.equal('testHaloId');

            // also check that criteo id data was copied to bid
            expect(bid).to.have.deep.nested.property('userId.criteoId');
            expect(bid.userId.criteoId).to.equal('test_bidid');

            expect(bid.userIdAsEids.length).to.equal(11);
          });
        });
        coreStorage.setCookie('pubcid', '', EXPIRED_COOKIE_DATE);
        coreStorage.setCookie('unifiedid', '', EXPIRED_COOKIE_DATE);
        coreStorage.setCookie('id5id', '', EXPIRED_COOKIE_DATE);
        coreStorage.setCookie('idl_env', '', EXPIRED_COOKIE_DATE);
        coreStorage.setCookie('britepoolid', '', EXPIRED_COOKIE_DATE);
        coreStorage.setCookie('netId', '', EXPIRED_COOKIE_DATE);
        coreStorage.setCookie('sharedid', '', EXPIRED_COOKIE_DATE);
        coreStorage.setCookie('intentIqId', '', EXPIRED_COOKIE_DATE);
        coreStorage.setCookie('IDP', '', EXPIRED_COOKIE_DATE);
        coreStorage.setCookie('haloId', '', EXPIRED_COOKIE_DATE);
        coreStorage.setCookie('storage_criteo', '', EXPIRED_COOKIE_DATE);
        done();
      }, {adUnits});
    });

    it('test hook when sharedId(opted out) have their modules added before and after init', function (done) {
      coreStorage.setCookie('sharedid', JSON.stringify({
        'id': '00000000000000000000000000',
        'ts': 1590525289611
      }), (new Date(Date.now() + 5000).toUTCString()));

      setSubmoduleRegistry([]);
      init(config);

      attachIdSystem(sharedIdSubmodule);

      config.setConfig(getConfigMock(['sharedId', 'sharedid', 'cookie']));

      requestBidsHook(function () {
        adUnits.forEach(unit => {
          unit.bids.forEach(bid => {
            expect(bid.userIdAsEids).to.be.undefined;
          });
        });
        coreStorage.setCookie('sharedid', '', EXPIRED_COOKIE_DATE);
        done();
      }, {adUnits});
    });

    it('test sharedid enabled via pubcid cookie', function (done) {
      coreStorage.setCookie('pubcid', 'testpubcid', (new Date(Date.now() + 5000).toUTCString()));
      coreStorage.setCookie('pubcid_sharedid', 'testsharedid', (new Date(Date.now() + 5000).toUTCString()));

      setSubmoduleRegistry([pubCommonIdSubmodule]);
      init(config);

      const customCfg = getConfigMock(['pubCommonId', 'pubcid', 'cookie']);
      addConfig(customCfg, 'params', {enableSharedId: true});
      config.setConfig(customCfg);

      requestBidsHook(function () {
        adUnits.forEach(unit => {
          unit.bids.forEach(bid => {
            // verify that the PubCommonId id data was copied to bid
            expect(bid).to.have.deep.nested.property('userId.pubcid');
            expect(bid.userId.pubcid).to.equal('testpubcid');
            expect(findEid(bid.userIdAsEids, 'pubcid.org')).to.deep.equal(
              {'source': 'pubcid.org', 'uids': [{'id': 'testpubcid', 'atype': 1}]}
            );
            // verify that the sharedid was also copied to bid
            expect(bid).to.have.deep.nested.property('userId.sharedid');
            expect(bid.userId.sharedid).to.deep.equal({id: 'testsharedid'});
            expect(findEid(bid.userIdAsEids, 'sharedid.org')).to.deep.equal(
              {'source': 'sharedid.org', 'uids': [{'id': 'testsharedid', 'atype': 1}]}
            );
          });
        });
        coreStorage.setCookie('pubcid', '', EXPIRED_COOKIE_DATE);
        coreStorage.setCookie('pubcid_sharedid', '', EXPIRED_COOKIE_DATE);

        done();
      }, {adUnits});
    });

    it('test sharedid disabled via pubcid cookie', function (done) {
      coreStorage.setCookie('pubcid', 'testpubcid', (new Date(Date.now() + 5000).toUTCString()));
      coreStorage.setCookie('pubcid_sharedid', 'testsharedid', (new Date(Date.now() + 5000).toUTCString()));

      setSubmoduleRegistry([pubCommonIdSubmodule]);
      init(config);

      // pubCommonId's support for sharedId is off by default
      config.setConfig(getConfigMock(['pubCommonId', 'pubcid', 'cookie']));

      requestBidsHook(function () {
        adUnits.forEach(unit => {
          unit.bids.forEach(bid => {
            // verify that the PubCommonId id data was copied to bid
            expect(bid).to.have.deep.nested.property('userId.pubcid');
            expect(bid.userId.pubcid).to.equal('testpubcid');
            expect(findEid(bid.userIdAsEids, 'pubcid.org')).to.deep.equal(
              {'source': 'pubcid.org', 'uids': [{'id': 'testpubcid', 'atype': 1}]}
            );
            // verify that the sharedid was not added to bid
            expect(bid.userId).to.not.have.property('sharedid');
            expect(findEid(bid.userIdAsEids, 'sharedid.org')).to.be.undefined;
          });
        });
        coreStorage.setCookie('pubcid', '', EXPIRED_COOKIE_DATE);
        coreStorage.setCookie('pubcid_sharedid', '', EXPIRED_COOKIE_DATE);

        done();
      }, {adUnits});
    });

    it('test sharedid enabled via pubcid html5', function (done) {
      coreStorage.setDataInLocalStorage('pubcid', 'testpubcid');
      coreStorage.setDataInLocalStorage('pubcid_exp', new Date(Date.now() + 5000).toUTCString());
      coreStorage.setDataInLocalStorage('pubcid_sharedid', 'testsharedid');
      coreStorage.setDataInLocalStorage('pubcid_sharedid_exp', new Date(Date.now() + 5000).toUTCString());

      setSubmoduleRegistry([pubCommonIdSubmodule]);
      init(config);

      const customCfg = getConfigMock(['pubCommonId', 'pubcid', 'html5']);
      addConfig(customCfg, 'params', {enableSharedId: true});
      config.setConfig(customCfg);

      requestBidsHook(function () {
        adUnits.forEach(unit => {
          unit.bids.forEach(bid => {
            // verify that the PubCommonId id data was copied to bid
            expect(bid).to.have.deep.nested.property('userId.pubcid');
            expect(bid.userId.pubcid).to.equal('testpubcid');
            expect(findEid(bid.userIdAsEids, 'pubcid.org')).to.deep.equal(
              {'source': 'pubcid.org', 'uids': [{'id': 'testpubcid', 'atype': 1}]}
            );
            // verify that the sharedid was also copied to bid
            expect(bid).to.have.deep.nested.property('userId.sharedid');
            expect(bid.userId.sharedid).to.deep.equal({id: 'testsharedid'});
            expect(findEid(bid.userIdAsEids, 'sharedid.org')).to.deep.equal(
              {'source': 'sharedid.org', 'uids': [{'id': 'testsharedid', 'atype': 1}]}
            );
          });
        });
        coreStorage.setCookie('pubcid', '', EXPIRED_COOKIE_DATE);
        coreStorage.setCookie('pubcid_sharedid', '', EXPIRED_COOKIE_DATE);

        coreStorage.removeDataFromLocalStorage('pubcid');
        coreStorage.removeDataFromLocalStorage('pubcid_exp');
        coreStorage.removeDataFromLocalStorage('pubcid_sharedid');
        coreStorage.removeDataFromLocalStorage('pubcid_sharedid_exp');
        done();
      }, {adUnits});
    });

    it('test expired sharedid via pubcid html5', function (done) {
      coreStorage.setDataInLocalStorage('pubcid', 'testpubcid');
      coreStorage.setDataInLocalStorage('pubcid_exp', new Date(Date.now() + 5000).toUTCString());

      // set sharedid to expired already
      coreStorage.setDataInLocalStorage('pubcid_sharedid', 'testsharedid');
      coreStorage.setDataInLocalStorage('pubcid_sharedid_exp', new Date(Date.now() - 100).toUTCString());

      setSubmoduleRegistry([pubCommonIdSubmodule]);
      init(config);

      const customCfg = getConfigMock(['pubCommonId', 'pubcid', 'html5']);
      addConfig(customCfg, 'params', {enableSharedId: true});
      config.setConfig(customCfg);

      requestBidsHook(function () {
        adUnits.forEach(unit => {
          unit.bids.forEach(bid => {
            // verify that the PubCommonId id data was copied to bid
            expect(bid).to.have.deep.nested.property('userId.pubcid');
            expect(bid.userId.pubcid).to.equal('testpubcid');
            expect(findEid(bid.userIdAsEids, 'pubcid.org')).to.deep.equal(
              {'source': 'pubcid.org', 'uids': [{'id': 'testpubcid', 'atype': 1}]}
            );
            // verify that the sharedid was not added
            expect(bid.userId).to.not.have.property('sharedid');
            expect(findEid(bid.userIdAsEids, 'sharedid.org')).to.be.undefined;
          });
        });

        coreStorage.removeDataFromLocalStorage('pubcid');
        coreStorage.removeDataFromLocalStorage('pubcid_exp');
        coreStorage.removeDataFromLocalStorage('pubcid_sharedid');
        coreStorage.removeDataFromLocalStorage('pubcid_sharedid_exp');
        done();
      }, {adUnits});
    });

    it('test pubcid coexisting with sharedid', function (done) {
      coreStorage.setCookie('pubcid', 'testpubcid', (new Date(Date.now() + 5000).toUTCString()));
      coreStorage.setCookie('pubcid_sharedid', 'test111', (new Date(Date.now() + 5000).toUTCString()));
      coreStorage.setCookie('sharedid', JSON.stringify({
        'id': 'test222',
        'ts': 1590525289611
      }), (new Date(Date.now() + 5000).toUTCString()));

      // When both pubcommon and sharedid are configured, pubcommon are invoked first due to
      // module loading order.  This mean the output from the primary sharedid module will overwrite
      // the one in pubcommon.

      setSubmoduleRegistry([pubCommonIdSubmodule, sharedIdSubmodule]);
      init(config);
      config.setConfig(getConfigMock(['pubCommonId', 'pubcid', 'cookie'],
        ['sharedId', 'sharedid', 'cookie'],
      ));

      requestBidsHook(function () {
        adUnits.forEach(unit => {
          unit.bids.forEach(bid => {
            // verify that the PubCommonId id data was copied to bid
            expect(bid).to.have.deep.nested.property('userId.pubcid');
            expect(bid.userId.pubcid).to.equal('testpubcid');
            expect(findEid(bid.userIdAsEids, 'pubcid.org')).to.deep.equal(
              {'source': 'pubcid.org', 'uids': [{'id': 'testpubcid', 'atype': 1}]}
            );
            // verify that the sharedid was also copied to bid
            expect(bid).to.have.deep.nested.property('userId.sharedid');
            expect(bid.userId.sharedid.id).to.equal('test222');
            expect(findEid(bid.userIdAsEids, 'sharedid.org').uids[0].id).to.equal('test222');
          });
        });
        coreStorage.setCookie('pubcid', '', EXPIRED_COOKIE_DATE);
        coreStorage.setCookie('pubcid_sharedid', '', EXPIRED_COOKIE_DATE);
        coreStorage.setCookie('sharedid', '', EXPIRED_COOKIE_DATE);

        done();
      }, {adUnits});
    });

    it('should add new id system ', function (done) {
      coreStorage.setCookie('pubcid', 'testpubcid', (new Date(Date.now() + 5000).toUTCString()));
      coreStorage.setCookie('unifiedid', JSON.stringify({'TDID': 'cookie-value-add-module-variations'}), new Date(Date.now() + 5000).toUTCString());
      coreStorage.setCookie('id5id', JSON.stringify({'universal_uid': 'testid5id'}), (new Date(Date.now() + 5000).toUTCString()));
      coreStorage.setCookie('idl_env', 'AiGNC8Z5ONyZKSpIPf', new Date(Date.now() + 5000).toUTCString());
      coreStorage.setCookie('britepoolid', JSON.stringify({'primaryBPID': 'testbritepoolid'}), (new Date(Date.now() + 5000).toUTCString()));
      coreStorage.setCookie('netId', JSON.stringify({'netId': 'testnetId'}), new Date(Date.now() + 5000).toUTCString());
      coreStorage.setCookie('sharedid', JSON.stringify({
        'id': 'test_sharedId',
        'ts': 1590525289611
      }), new Date(Date.now() + 5000).toUTCString());
      coreStorage.setCookie('intentIqId', 'testintentIqId', (new Date(Date.now() + 5000).toUTCString()));
      coreStorage.setCookie('IDP', btoa(JSON.stringify('zeotapId')), (new Date(Date.now() + 5000).toUTCString()));
      coreStorage.setCookie('haloId', JSON.stringify({'haloId': 'testHaloId'}), (new Date(Date.now() + 5000).toUTCString()));
      coreStorage.setCookie('MOCKID', JSON.stringify({'MOCKID': '123456778'}), new Date(Date.now() + 5000).toUTCString());

      setSubmoduleRegistry([pubCommonIdSubmodule, unifiedIdSubmodule, id5IdSubmodule, identityLinkSubmodule, britepoolIdSubmodule, netIdSubmodule, sharedIdSubmodule, intentIqIdSubmodule, zeotapIdPlusSubmodule, haloIdSubmodule]);
      init(config);

      config.setConfig({
        userSync: {
          syncDelay: 0,
          userIds: [{
            name: 'pubCommonId', storage: {name: 'pubcid', type: 'cookie'}
          }, {
            name: 'unifiedId', storage: {name: 'unifiedid', type: 'cookie'}
          }, {
            name: 'id5Id', storage: {name: 'id5id', type: 'cookie'}
          }, {
            name: 'identityLink', storage: {name: 'idl_env', type: 'cookie'}
          }, {
            name: 'britepoolId', storage: {name: 'britepoolid', type: 'cookie'}
          }, {
            name: 'netId', storage: {name: 'netId', type: 'cookie'}
          }, {
            name: 'sharedId', storage: {name: 'sharedid', type: 'cookie'}
          }, {
            name: 'intentIqId', storage: {name: 'intentIqId', type: 'cookie'}
          }, {
            name: 'zeotapIdPlus'
          }, {
            name: 'haloId', storage: {name: 'haloId', type: 'cookie'}
          }, {
            name: 'mockId', storage: {name: 'MOCKID', type: 'cookie'}
          }]
        }
      });

      // Add new submodule named 'mockId'
      attachIdSystem({
        name: 'mockId',
        decode: function (value) {
          return {
            'mid': value['MOCKID']
          };
        },
        getId: function (config, storedId) {
          if (storedId) return {};
          return {id: {'MOCKID': '1234'}};
        }
      });

      requestBidsHook(function () {
        adUnits.forEach(unit => {
          unit.bids.forEach(bid => {
            // check PubCommonId id data was copied to bid
            expect(bid).to.have.deep.nested.property('userId.pubcid');
            expect(bid.userId.pubcid).to.equal('testpubcid');
            // check UnifiedId id data was copied to bid
            expect(bid).to.have.deep.nested.property('userId.tdid');
            expect(bid.userId.tdid).to.equal('cookie-value-add-module-variations');
            // also check that Id5Id id data was copied to bid
            expect(bid).to.have.deep.nested.property('userId.id5id.uid');
            expect(bid.userId.id5id.uid).to.equal('testid5id');
            // also check that identityLink id data was copied to bid
            expect(bid).to.have.deep.nested.property('userId.idl_env');
            expect(bid.userId.idl_env).to.equal('AiGNC8Z5ONyZKSpIPf');
            // also check that britepoolId id data was copied to bid
            expect(bid).to.have.deep.nested.property('userId.britepoolid');
            expect(bid.userId.britepoolid).to.equal('testbritepoolid');
            // check MockId data was copied to bid
            expect(bid).to.have.deep.nested.property('userId.netId');
            expect(bid.userId.netId).to.equal('testnetId');
            // also check that sharedId id data was copied to bid
            expect(bid).to.have.deep.nested.property('userId.sharedid');
            expect(bid.userId.sharedid).to.deep.equal({
              id: 'test_sharedId',
              third: 'test_sharedId'
            });
            // check MockId data was copied to bid
            expect(bid).to.have.deep.nested.property('userId.mid');
            expect(bid.userId.mid).to.equal('123456778');
            // also check that intentIqId id data was copied to bid
            expect(bid).to.have.deep.nested.property('userId.intentIqId');
            expect(bid.userId.intentIqId).to.equal('testintentIqId');
            // also check that zeotapIdPlus id data was copied to bid
            expect(bid).to.have.deep.nested.property('userId.IDP');
            expect(bid.userId.IDP).to.equal('zeotapId');
            // also check that haloId id data was copied to bid
            expect(bid).to.have.deep.nested.property('userId.haloId');
            expect(bid.userId.haloId).to.equal('testHaloId');
            expect(bid.userIdAsEids.length).to.equal(10);
          });
        });
        coreStorage.setCookie('pubcid', '', EXPIRED_COOKIE_DATE);
        coreStorage.setCookie('unifiedid', '', EXPIRED_COOKIE_DATE);
        coreStorage.setCookie('id5id', '', EXPIRED_COOKIE_DATE);
        coreStorage.setCookie('idl_env', '', EXPIRED_COOKIE_DATE);
        coreStorage.setCookie('britepoolid', '', EXPIRED_COOKIE_DATE);
        coreStorage.setCookie('netId', '', EXPIRED_COOKIE_DATE);
        coreStorage.setCookie('sharedid', '', EXPIRED_COOKIE_DATE);
        coreStorage.setCookie('intentIqId', '', EXPIRED_COOKIE_DATE);
        coreStorage.setCookie('IDP', '', EXPIRED_COOKIE_DATE);
        coreStorage.setCookie('haloId', '', EXPIRED_COOKIE_DATE);
        coreStorage.setCookie('MOCKID', '', EXPIRED_COOKIE_DATE);
        done();
      }, {adUnits});
    });
  });

  describe('callbacks at the end of auction', function () {
    beforeEach(function () {
      sinon.stub(events, 'getEvents').returns([]);
      sinon.stub(utils, 'triggerPixel');
      coreStorage.setCookie('pubcid', '', EXPIRED_COOKIE_DATE);
      coreStorage.setCookie('pubcid_sharedid', '', EXPIRED_COOKIE_DATE);
      coreStorage.setCookie('unifiedid', '', EXPIRED_COOKIE_DATE);
      coreStorage.setCookie('_parrable_eid', '', EXPIRED_COOKIE_DATE);
    });

    afterEach(function () {
      events.getEvents.restore();
      utils.triggerPixel.restore();
      coreStorage.setCookie('pubcid', '', EXPIRED_COOKIE_DATE);
      coreStorage.setCookie('pubcid_sharedid', '', EXPIRED_COOKIE_DATE);
      coreStorage.setCookie('unifiedid', '', EXPIRED_COOKIE_DATE);
      coreStorage.setCookie('_parrable_eid', '', EXPIRED_COOKIE_DATE);
    });

    it('pubcid callback with url', function () {
      let adUnits = [getAdUnitMock()];
      let innerAdUnits;
      let customCfg = getConfigMock(['pubCommonId', 'pubcid', 'cookie']);
      customCfg = addConfig(customCfg, 'params', {pixelUrl: '/any/pubcid/url'});

      setSubmoduleRegistry([pubCommonIdSubmodule, unifiedIdSubmodule]);
      init(config);
      config.setConfig(customCfg);
      requestBidsHook((config) => {
        innerAdUnits = config.adUnits
      }, {adUnits});

      expect(utils.triggerPixel.called).to.be.false;
      events.emit(CONSTANTS.EVENTS.REQUEST_BIDS, {});
      expect(utils.triggerPixel.getCall(0).args[0]).to.include('/any/pubcid/url');
    });

    it('unifiedid callback with url', function () {
      let adUnits = [getAdUnitMock()];
      let innerAdUnits;
      let customCfg = getConfigMock(['unifiedId', 'unifiedid', 'cookie']);
      addConfig(customCfg, 'params', {url: '/any/unifiedid/url'});

      setSubmoduleRegistry([pubCommonIdSubmodule, unifiedIdSubmodule]);
      init(config);
      config.setConfig(customCfg);
      requestBidsHook((config) => {
        innerAdUnits = config.adUnits
      }, {adUnits});

      expect(server.requests).to.be.empty;
      events.emit(CONSTANTS.EVENTS.REQUEST_BIDS, {});
      expect(server.requests[0].url).to.equal('/any/unifiedid/url');
    });

    it('unifiedid callback with partner', function () {
      let adUnits = [getAdUnitMock()];
      let innerAdUnits;
      let customCfg = getConfigMock(['unifiedId', 'unifiedid', 'cookie']);
      addConfig(customCfg, 'params', {partner: 'rubicon'});

      setSubmoduleRegistry([pubCommonIdSubmodule, unifiedIdSubmodule]);
      init(config);
      config.setConfig(customCfg);
      requestBidsHook((config) => {
        innerAdUnits = config.adUnits
      }, {adUnits});

      expect(server.requests).to.be.empty;
      events.emit(CONSTANTS.EVENTS.REQUEST_BIDS, {});
      expect(server.requests[0].url).to.equal('https://match.adsrvr.org/track/rid?ttd_pid=rubicon&fmt=json');
    });

    it('verify sharedid callback via pubcid when enabled', function () {
      let adUnits = [getAdUnitMock()];
      let innerAdUnits;
      let customCfg = getConfigMock(['pubCommonId', 'pubcid', 'cookie']);
      customCfg = addConfig(customCfg, 'params', {pixelUrl: '/any/pubcid/url', enableSharedId: true});

      server.respondWith('https://id.sharedid.org/id', function(xhr) {
        xhr.respond(200, {}, '{"sharedId":"testsharedid"}');
      });
      server.respondImmediately = true;

      setSubmoduleRegistry([pubCommonIdSubmodule]);
      init(config);
      config.setConfig(customCfg);
      requestBidsHook((config) => {
        innerAdUnits = config.adUnits
      }, {adUnits});

      expect(utils.triggerPixel.called).to.be.false;
<<<<<<< HEAD
      events.emit(CONSTANTS.EVENTS.REQUEST_BIDS, {});
=======
      events.emit(CONSTANTS.EVENTS.AUCTION_END, {});
>>>>>>> eea7c792
      expect(utils.triggerPixel.getCall(0).args[0]).to.include('/any/pubcid/url');

      expect(server.requests[0].url).to.equal('https://id.sharedid.org/id');
      expect(coreStorage.getCookie('pubcid_sharedid')).to.equal('testsharedid');
    });

    it('verify no sharedid callback via pubcid when disabled', function () {
      let adUnits = [getAdUnitMock()];
      let innerAdUnits;
      let customCfg = getConfigMock(['pubCommonId', 'pubcid', 'cookie']);
      customCfg = addConfig(customCfg, 'params', {pixelUrl: '/any/pubcid/url'});

      server.respondWith('https://id.sharedid.org/id', function(xhr) {
        xhr.respond(200, {}, '{"sharedId":"testsharedid"}');
      });
      server.respondImmediately = true;

      setSubmoduleRegistry([pubCommonIdSubmodule]);
      init(config);
      config.setConfig(customCfg);
      requestBidsHook((config) => {
        innerAdUnits = config.adUnits
      }, {adUnits});

      expect(utils.triggerPixel.called).to.be.false;
<<<<<<< HEAD
      events.emit(CONSTANTS.EVENTS.REQUEST_BIDS, {});
=======
      events.emit(CONSTANTS.EVENTS.AUCTION_END, {});
>>>>>>> eea7c792
      expect(utils.triggerPixel.getCall(0).args[0]).to.include('/any/pubcid/url');

      expect(server.requests).to.have.lengthOf(0);
      expect(coreStorage.getCookie('pubcid_sharedid')).to.be.null;
    });

    it('verify sharedid optout via pubcid when enabled', function () {
      let adUnits = [getAdUnitMock()];
      let innerAdUnits;
      let customCfg = getConfigMock(['pubCommonId', 'pubcid', 'cookie']);
      customCfg = addConfig(customCfg, 'params', {pixelUrl: '/any/pubcid/url', enableSharedId: true});
      coreStorage.setCookie('pubcid_sharedid', 'testsharedid', (new Date(Date.now() + 5000).toUTCString()));

      server.respondWith('https://id.sharedid.org/id', function(xhr) {
        xhr.respond(200, {}, '{"sharedId":"00000000000000000000000000"}');
      });
      server.respondImmediately = true;

      setSubmoduleRegistry([pubCommonIdSubmodule]);
      init(config);
      config.setConfig(customCfg);
      requestBidsHook((config) => {
        innerAdUnits = config.adUnits
      }, {adUnits});

      expect(utils.triggerPixel.called).to.be.false;
<<<<<<< HEAD
      events.emit(CONSTANTS.EVENTS.REQUEST_BIDS, {});
=======
      events.emit(CONSTANTS.EVENTS.AUCTION_END, {});
>>>>>>> eea7c792
      expect(utils.triggerPixel.getCall(0).args[0]).to.include('/any/pubcid/url');

      expect(server.requests[0].url).to.equal('https://id.sharedid.org/id');
      expect(coreStorage.getCookie('pubcid_sharedid')).to.be.null;
    });
  });

  describe('Set cookie behavior', function () {
    let coreStorageSpy;
    beforeEach(function () {
      coreStorageSpy = sinon.spy(coreStorage, 'setCookie');
      setSubmoduleRegistry([pubCommonIdSubmodule]);
      init(config);
    });
    afterEach(function () {
      coreStorageSpy.restore();
    });
    it('should allow submodules to override the domain', function () {
      const submodule = {
        submodule: {
          domainOverride: function () {
            return 'foo.com'
          }
        },
        config: {
          storage: {
            type: 'cookie'
          }
        }
      }
      setStoredValue(submodule, 'bar');
      expect(coreStorage.setCookie.getCall(0).args[4]).to.equal('foo.com');
    });

    it('should pass null for domain if submodule does not override the domain', function () {
      const submodule = {
        submodule: {},
        config: {
          storage: {
            type: 'cookie'
          }
        }
      }
      setStoredValue(submodule, 'bar');
      expect(coreStorage.setCookie.getCall(0).args[4]).to.equal(null);
    });
  });

  describe('Consent changes determine getId refreshes', function () {
    let expStr;
    let adUnits;

    const mockIdCookieName = 'MOCKID';
    let mockGetId = sinon.stub();
    let mockDecode = sinon.stub();
    let mockExtendId = sinon.stub();
    const mockIdSystem = {
      name: 'mockId',
      getId: mockGetId,
      decode: mockDecode,
      extendId: mockExtendId
    };
    const userIdConfig = {
      userSync: {
        userIds: [{
          name: 'mockId',
          storage: {
            name: 'MOCKID',
            type: 'cookie',
            refreshInSeconds: 30
          }
        }],
        auctionDelay: 5
      }
    };

    let cmpStub;
    let testConsentData;
    const consentConfig = {
      cmpApi: 'iab',
      timeout: 7500,
      allowAuctionWithoutConsent: false
    };

    const sharedBeforeFunction = function () {
      // clear cookies
      expStr = (new Date(Date.now() + 25000).toUTCString());
      coreStorage.setCookie(mockIdCookieName, '', EXPIRED_COOKIE_DATE);
      coreStorage.setCookie(`${mockIdCookieName}_last`, '', EXPIRED_COOKIE_DATE);
      coreStorage.setCookie(CONSENT_LOCAL_STORAGE_NAME, '', EXPIRED_COOKIE_DATE);

      // init
      adUnits = [getAdUnitMock()];
      init(config);

      // init id system
      attachIdSystem(mockIdSystem);
      config.setConfig(userIdConfig);
    }
    const sharedAfterFunction = function () {
      config.resetConfig();
      mockGetId.reset();
      mockDecode.reset();
      mockExtendId.reset();
      cmpStub.restore();
      resetConsentData();
      delete window.__cmp;
      delete window.__tcfapi;
    };

    describe('TCF v1', function () {
      testConsentData = {
        gdprApplies: true,
        consentData: 'xyz',
        apiVersion: 1
      };

      beforeEach(function () {
        sharedBeforeFunction();

        // init v1 consent management
        window.__cmp = function () {
        };
        delete window.__tcfapi;
        cmpStub = sinon.stub(window, '__cmp').callsFake((...args) => {
          args[2](testConsentData);
        });
        setConsentConfig(consentConfig);
      });

      afterEach(function () {
        sharedAfterFunction();
      });

      it('does not call getId if no stored consent data and refresh is not needed', function () {
        coreStorage.setCookie(mockIdCookieName, JSON.stringify({id: '1234'}), expStr);
        coreStorage.setCookie(`${mockIdCookieName}_last`, (new Date(Date.now() - 1 * 1000).toUTCString()), expStr);

        let innerAdUnits;
        consentManagementRequestBidsHook(() => {
        }, {});
        requestBidsHook((config) => {
          innerAdUnits = config.adUnits
        }, {adUnits});

        sinon.assert.notCalled(mockGetId);
        sinon.assert.calledOnce(mockDecode);
        sinon.assert.calledOnce(mockExtendId);
      });

      it('calls getId if no stored consent data but refresh is needed', function () {
        coreStorage.setCookie(mockIdCookieName, JSON.stringify({id: '1234'}), expStr);
        coreStorage.setCookie(`${mockIdCookieName}_last`, (new Date(Date.now() - 60 * 1000).toUTCString()), expStr);

        let innerAdUnits;
        consentManagementRequestBidsHook(() => {
        }, {});
        requestBidsHook((config) => {
          innerAdUnits = config.adUnits
        }, {adUnits});

        sinon.assert.calledOnce(mockGetId);
        sinon.assert.calledOnce(mockDecode);
        sinon.assert.notCalled(mockExtendId);
      });

      it('calls getId if empty stored consent and refresh not needed', function () {
        coreStorage.setCookie(mockIdCookieName, JSON.stringify({id: '1234'}), expStr);
        coreStorage.setCookie(`${mockIdCookieName}_last`, (new Date(Date.now() - 1 * 1000).toUTCString()), expStr);

        setStoredConsentData();

        let innerAdUnits;
        consentManagementRequestBidsHook(() => {
        }, {});
        requestBidsHook((config) => {
          innerAdUnits = config.adUnits
        }, {adUnits});

        sinon.assert.calledOnce(mockGetId);
        sinon.assert.calledOnce(mockDecode);
        sinon.assert.notCalled(mockExtendId);
      });

      it('calls getId if stored consent does not match current consent and refresh not needed', function () {
        coreStorage.setCookie(mockIdCookieName, JSON.stringify({id: '1234'}), expStr);
        coreStorage.setCookie(`${mockIdCookieName}_last`, (new Date(Date.now() - 1 * 1000).toUTCString()), expStr);

        setStoredConsentData({
          gdprApplies: testConsentData.gdprApplies,
          consentString: 'abc',
          apiVersion: testConsentData.apiVersion
        });

        let innerAdUnits;
        consentManagementRequestBidsHook(() => {
        }, {});
        requestBidsHook((config) => {
          innerAdUnits = config.adUnits
        }, {adUnits});

        sinon.assert.calledOnce(mockGetId);
        sinon.assert.calledOnce(mockDecode);
        sinon.assert.notCalled(mockExtendId);
      });

      it('does not call getId if stored consent matches current consent and refresh not needed', function () {
        coreStorage.setCookie(mockIdCookieName, JSON.stringify({id: '1234'}), expStr);
        coreStorage.setCookie(`${mockIdCookieName}_last`, (new Date(Date.now() - 1 * 1000).toUTCString()), expStr);

        setStoredConsentData({
          gdprApplies: testConsentData.gdprApplies,
          consentString: testConsentData.consentData,
          apiVersion: testConsentData.apiVersion
        });

        let innerAdUnits;
        consentManagementRequestBidsHook(() => {
        }, {});
        requestBidsHook((config) => {
          innerAdUnits = config.adUnits
        }, {adUnits});

        sinon.assert.notCalled(mockGetId);
        sinon.assert.calledOnce(mockDecode);
        sinon.assert.calledOnce(mockExtendId);
      });
    });

    describe('findRootDomain', function () {
      let sandbox;

      beforeEach(function () {
        setSubmoduleRegistry([pubCommonIdSubmodule]);
        init(config);
        config.setConfig({
          userSync: {
            syncDelay: 0,
            userIds: [
              {
                name: 'pubCommonId',
                value: { pubcid: '11111' },
              },
            ],
          },
        });
        sandbox = sinon.createSandbox();
        sandbox
          .stub(coreStorage, 'getCookie')
          .onFirstCall()
          .returns(null) // .co.uk
          .onSecondCall()
          .returns('writeable'); // realdomain.co.uk;
      });

      afterEach(function () {
        sandbox.restore();
      });

      it('should just find the root domain', function () {
        var domain = findRootDomain('sub.realdomain.co.uk');
        expect(domain).to.be.eq('realdomain.co.uk');
      });

      it('should find the full domain when no subdomain is present', function () {
        var domain = findRootDomain('realdomain.co.uk');
        expect(domain).to.be.eq('realdomain.co.uk');
      });
    });
  });
});<|MERGE_RESOLUTION|>--- conflicted
+++ resolved
@@ -7,13 +7,9 @@
   setStoredConsentData,
   setStoredValue,
   setSubmoduleRegistry,
-<<<<<<< HEAD
-  syncDelay
-=======
   syncDelay,
   PBJS_USER_ID_OPTOUT_NAME,
   findRootDomain,
->>>>>>> eea7c792
 } from 'modules/userId/index.js';
 import {createEidsArray} from 'modules/userId/eids.js';
 import {config} from 'src/config.js';
@@ -27,10 +23,7 @@
   setConsentConfig
 } from 'modules/consentManagement.js';
 import {server} from 'test/mocks/xhr.js';
-<<<<<<< HEAD
-=======
 import find from 'core-js-pure/features/array/find.js';
->>>>>>> eea7c792
 import {unifiedIdSubmodule} from 'modules/unifiedIdSystem.js';
 import {pubCommonIdSubmodule} from 'modules/pubCommonIdSystem.js';
 import {britepoolIdSubmodule} from 'modules/britepoolIdSystem.js';
@@ -45,10 +38,7 @@
 import {haloIdSubmodule} from 'modules/haloIdSystem.js';
 import {pubProvidedIdSubmodule} from 'modules/pubProvidedIdSystem.js';
 import {criteoIdSubmodule} from 'modules/criteoIdSystem.js';
-<<<<<<< HEAD
-=======
 import {tapadIdSubmodule} from 'modules/tapadIdSystem.js';
->>>>>>> eea7c792
 
 let assert = require('chai').assert;
 let expect = require('chai').expect;
@@ -99,23 +89,13 @@
   }
 
   function findEid(eids, source) {
-<<<<<<< HEAD
-    return eids.find((eid) => {
-=======
     return find(eids, (eid) => {
->>>>>>> eea7c792
       if (eid.source === source) { return true; }
     });
   }
 
   before(function () {
-<<<<<<< HEAD
-    coreStorage.setCookie('_pubcid_optout', '', EXPIRED_COOKIE_DATE);
-    localStorage.removeItem('_pbjs_id_optout');
-    localStorage.removeItem('_pubcid_optout');
-=======
     localStorage.removeItem(PBJS_USER_ID_OPTOUT_NAME);
->>>>>>> eea7c792
   });
 
   beforeEach(function () {
@@ -435,11 +415,7 @@
 
   describe('Opt out', function () {
     before(function () {
-<<<<<<< HEAD
-      coreStorage.setCookie('_pbjs_id_optout', '1', (new Date(Date.now() + 5000).toUTCString()));
-=======
       coreStorage.setCookie(PBJS_USER_ID_OPTOUT_NAME, '1', (new Date(Date.now() + 5000).toUTCString()));
->>>>>>> eea7c792
     });
 
     beforeEach(function () {
@@ -454,13 +430,6 @@
       config.resetConfig();
     });
 
-<<<<<<< HEAD
-    after(function () {
-      coreStorage.setCookie('_pbjs_id_optout', '', EXPIRED_COOKIE_DATE);
-    });
-
-=======
->>>>>>> eea7c792
     it('fails initialization if opt out cookie exists', function () {
       setSubmoduleRegistry([pubCommonIdSubmodule]);
       init(config);
@@ -488,11 +457,7 @@
     });
 
     it('handles config with no usersync object', function () {
-<<<<<<< HEAD
-      setSubmoduleRegistry([pubCommonIdSubmodule, unifiedIdSubmodule, id5IdSubmodule, identityLinkSubmodule, merkleIdSubmodule, netIdSubmodule, sharedIdSubmodule, intentIqIdSubmodule, zeotapIdPlusSubmodule, pubProvidedIdSubmodule, criteoIdSubmodule]);
-=======
       setSubmoduleRegistry([pubCommonIdSubmodule, unifiedIdSubmodule, id5IdSubmodule, identityLinkSubmodule, merkleIdSubmodule, netIdSubmodule, sharedIdSubmodule, intentIqIdSubmodule, zeotapIdPlusSubmodule, pubProvidedIdSubmodule, criteoIdSubmodule, tapadIdSubmodule]);
->>>>>>> eea7c792
       init(config);
       config.setConfig({});
       // usersync is undefined, and no logInfo message for 'User ID - usersync config updated'
@@ -500,22 +465,14 @@
     });
 
     it('handles config with empty usersync object', function () {
-<<<<<<< HEAD
-      setSubmoduleRegistry([pubCommonIdSubmodule, unifiedIdSubmodule, id5IdSubmodule, identityLinkSubmodule, merkleIdSubmodule, netIdSubmodule, sharedIdSubmodule, intentIqIdSubmodule, zeotapIdPlusSubmodule, pubProvidedIdSubmodule, criteoIdSubmodule]);
-=======
       setSubmoduleRegistry([pubCommonIdSubmodule, unifiedIdSubmodule, id5IdSubmodule, identityLinkSubmodule, merkleIdSubmodule, netIdSubmodule, sharedIdSubmodule, intentIqIdSubmodule, zeotapIdPlusSubmodule, pubProvidedIdSubmodule, criteoIdSubmodule, tapadIdSubmodule]);
->>>>>>> eea7c792
       init(config);
       config.setConfig({userSync: {}});
       expect(typeof utils.logInfo.args[0]).to.equal('undefined');
     });
 
     it('handles config with usersync and userIds that are empty objs', function () {
-<<<<<<< HEAD
-      setSubmoduleRegistry([pubCommonIdSubmodule, unifiedIdSubmodule, id5IdSubmodule, identityLinkSubmodule, merkleIdSubmodule, netIdSubmodule, sharedIdSubmodule, intentIqIdSubmodule, zeotapIdPlusSubmodule, pubProvidedIdSubmodule, criteoIdSubmodule]);
-=======
       setSubmoduleRegistry([pubCommonIdSubmodule, unifiedIdSubmodule, id5IdSubmodule, identityLinkSubmodule, merkleIdSubmodule, netIdSubmodule, sharedIdSubmodule, intentIqIdSubmodule, zeotapIdPlusSubmodule, pubProvidedIdSubmodule, criteoIdSubmodule, tapadIdSubmodule]);
->>>>>>> eea7c792
       init(config);
       config.setConfig({
         userSync: {
@@ -526,11 +483,7 @@
     });
 
     it('handles config with usersync and userIds with empty names or that dont match a submodule.name', function () {
-<<<<<<< HEAD
-      setSubmoduleRegistry([pubCommonIdSubmodule, unifiedIdSubmodule, id5IdSubmodule, identityLinkSubmodule, merkleIdSubmodule, netIdSubmodule, sharedIdSubmodule, intentIqIdSubmodule, zeotapIdPlusSubmodule, pubProvidedIdSubmodule, criteoIdSubmodule]);
-=======
       setSubmoduleRegistry([pubCommonIdSubmodule, unifiedIdSubmodule, id5IdSubmodule, identityLinkSubmodule, merkleIdSubmodule, netIdSubmodule, sharedIdSubmodule, intentIqIdSubmodule, zeotapIdPlusSubmodule, pubProvidedIdSubmodule, criteoIdSubmodule, tapadIdSubmodule]);
->>>>>>> eea7c792
       init(config);
       config.setConfig({
         userSync: {
@@ -547,24 +500,15 @@
     });
 
     it('config with 1 configurations should create 1 submodules', function () {
-<<<<<<< HEAD
-      setSubmoduleRegistry([pubCommonIdSubmodule, unifiedIdSubmodule, id5IdSubmodule, identityLinkSubmodule, netIdSubmodule, sharedIdSubmodule, intentIqIdSubmodule, zeotapIdPlusSubmodule, pubProvidedIdSubmodule, criteoIdSubmodule]);
-=======
       setSubmoduleRegistry([pubCommonIdSubmodule, unifiedIdSubmodule, id5IdSubmodule, identityLinkSubmodule, netIdSubmodule, sharedIdSubmodule, intentIqIdSubmodule, zeotapIdPlusSubmodule, pubProvidedIdSubmodule, criteoIdSubmodule, tapadIdSubmodule]);
->>>>>>> eea7c792
       init(config);
       config.setConfig(getConfigMock(['unifiedId', 'unifiedid', 'cookie']));
 
       expect(utils.logInfo.args[0][0]).to.exist.and.to.contain('User ID - usersync config updated for 1 submodules');
     });
 
-<<<<<<< HEAD
-    it('config with 13 configurations should result in 13 submodules add', function () {
-      setSubmoduleRegistry([pubCommonIdSubmodule, unifiedIdSubmodule, id5IdSubmodule, identityLinkSubmodule, liveIntentIdSubmodule, britepoolIdSubmodule, netIdSubmodule, sharedIdSubmodule, intentIqIdSubmodule, zeotapIdPlusSubmodule, haloIdSubmodule, pubProvidedIdSubmodule, criteoIdSubmodule]);
-=======
     it('config with 14 configurations should result in 14 submodules add', function () {
       setSubmoduleRegistry([pubCommonIdSubmodule, unifiedIdSubmodule, id5IdSubmodule, identityLinkSubmodule, liveIntentIdSubmodule, britepoolIdSubmodule, netIdSubmodule, sharedIdSubmodule, intentIqIdSubmodule, zeotapIdPlusSubmodule, haloIdSubmodule, pubProvidedIdSubmodule, criteoIdSubmodule, tapadIdSubmodule]);
->>>>>>> eea7c792
       init(config);
       config.setConfig({
         userSync: {
@@ -604,16 +548,6 @@
             name: 'zeotapIdPlus'
           }, {
             name: 'criteo'
-<<<<<<< HEAD
-          }]
-        }
-      });
-      expect(utils.logInfo.args[0][0]).to.exist.and.to.contain('User ID - usersync config updated for 13 submodules');
-    });
-
-    it('config syncDelay updates module correctly', function () {
-      setSubmoduleRegistry([pubCommonIdSubmodule, unifiedIdSubmodule, id5IdSubmodule, identityLinkSubmodule, netIdSubmodule, sharedIdSubmodule, intentIqIdSubmodule, zeotapIdPlusSubmodule, haloIdSubmodule, pubProvidedIdSubmodule, criteoIdSubmodule]);
-=======
           }, {
             name: 'tapadId',
             storage: {name: 'tapad_id', type: 'cookie'}
@@ -625,7 +559,6 @@
 
     it('config syncDelay updates module correctly', function () {
       setSubmoduleRegistry([pubCommonIdSubmodule, unifiedIdSubmodule, id5IdSubmodule, identityLinkSubmodule, netIdSubmodule, sharedIdSubmodule, intentIqIdSubmodule, zeotapIdPlusSubmodule, haloIdSubmodule, pubProvidedIdSubmodule, criteoIdSubmodule, tapadIdSubmodule]);
->>>>>>> eea7c792
       init(config);
       config.setConfig({
         userSync: {
@@ -640,11 +573,7 @@
     });
 
     it('config auctionDelay updates module correctly', function () {
-<<<<<<< HEAD
-      setSubmoduleRegistry([pubCommonIdSubmodule, unifiedIdSubmodule, id5IdSubmodule, identityLinkSubmodule, netIdSubmodule, sharedIdSubmodule, intentIqIdSubmodule, zeotapIdPlusSubmodule, haloIdSubmodule, pubProvidedIdSubmodule, criteoIdSubmodule]);
-=======
       setSubmoduleRegistry([pubCommonIdSubmodule, unifiedIdSubmodule, id5IdSubmodule, identityLinkSubmodule, netIdSubmodule, sharedIdSubmodule, intentIqIdSubmodule, zeotapIdPlusSubmodule, haloIdSubmodule, pubProvidedIdSubmodule, criteoIdSubmodule, tapadIdSubmodule]);
->>>>>>> eea7c792
       init(config);
       config.setConfig({
         userSync: {
@@ -659,11 +588,7 @@
     });
 
     it('config auctionDelay defaults to 0 if not a number', function () {
-<<<<<<< HEAD
-      setSubmoduleRegistry([pubCommonIdSubmodule, unifiedIdSubmodule, id5IdSubmodule, identityLinkSubmodule, netIdSubmodule, sharedIdSubmodule, intentIqIdSubmodule, zeotapIdPlusSubmodule, haloIdSubmodule, pubProvidedIdSubmodule, criteoIdSubmodule]);
-=======
       setSubmoduleRegistry([pubCommonIdSubmodule, unifiedIdSubmodule, id5IdSubmodule, identityLinkSubmodule, netIdSubmodule, sharedIdSubmodule, intentIqIdSubmodule, zeotapIdPlusSubmodule, haloIdSubmodule, pubProvidedIdSubmodule, criteoIdSubmodule, tapadIdSubmodule]);
->>>>>>> eea7c792
       init(config);
       config.setConfig({
         userSync: {
@@ -1065,8 +990,6 @@
       }, {adUnits});
     });
 
-<<<<<<< HEAD
-=======
     it('test hook from tapadIdModule cookie', function (done) {
       coreStorage.setCookie('tapad_id', 'test-tapad-id', (new Date(Date.now() + 100000).toUTCString()));
 
@@ -1090,7 +1013,6 @@
       }, {adUnits});
     });
 
->>>>>>> eea7c792
     it('test hook from liveIntentId html5', function (done) {
       // simulate existing browser local storage values
       localStorage.setItem('_li_pbid', JSON.stringify({'unifiedId': 'random-ls-identifier'}));
@@ -1588,11 +1510,7 @@
       coreStorage.setCookie('haloId', JSON.stringify({'haloId': 'testHaloId'}), (new Date(Date.now() + 5000).toUTCString()));
       coreStorage.setCookie('storage_criteo', JSON.stringify({'criteoId': 'test_bidid'}), (new Date(Date.now() + 5000).toUTCString()));
 
-<<<<<<< HEAD
-      setSubmoduleRegistry([pubCommonIdSubmodule, unifiedIdSubmodule, id5IdSubmodule, identityLinkSubmodule, britepoolIdSubmodule, netIdSubmodule, sharedIdSubmodule, intentIqIdSubmodule, zeotapIdPlusSubmodule, haloIdSubmodule, criteoIdSubmodule]);
-=======
       setSubmoduleRegistry([pubCommonIdSubmodule, unifiedIdSubmodule, id5IdSubmodule, identityLinkSubmodule, britepoolIdSubmodule, netIdSubmodule, sharedIdSubmodule, intentIqIdSubmodule, zeotapIdPlusSubmodule, haloIdSubmodule, criteoIdSubmodule, tapadIdSubmodule]);
->>>>>>> eea7c792
       init(config);
       config.setConfig(getConfigMock(['pubCommonId', 'pubcid', 'cookie'],
         ['unifiedId', 'unifiedid', 'cookie'],
@@ -1604,12 +1522,8 @@
         ['intentIqId', 'intentIqId', 'cookie'],
         ['zeotapIdPlus', 'IDP', 'cookie'],
         ['haloId', 'haloId', 'cookie'],
-<<<<<<< HEAD
-        ['criteo', 'storage_criteo', 'cookie']));
-=======
         ['criteo', 'storage_criteo', 'cookie'],
         ['tapadId', 'tapad_id', 'cookie']));
->>>>>>> eea7c792
 
       requestBidsHook(function () {
         adUnits.forEach(unit => {
@@ -1702,10 +1616,7 @@
       attachIdSystem(zeotapIdPlusSubmodule);
       attachIdSystem(haloIdSubmodule);
       attachIdSystem(criteoIdSubmodule);
-<<<<<<< HEAD
-=======
       attachIdSystem(tapadIdSubmodule);
->>>>>>> eea7c792
 
       config.setConfig(getConfigMock(['pubCommonId', 'pubcid', 'cookie'],
         ['unifiedId', 'unifiedid', 'cookie'],
@@ -1717,12 +1628,8 @@
         ['intentIqId', 'intentIqId', 'cookie'],
         ['zeotapIdPlus', 'IDP', 'cookie'],
         ['haloId', 'haloId', 'cookie'],
-<<<<<<< HEAD
-        ['criteo', 'storage_criteo', 'cookie']));
-=======
         ['criteo', 'storage_criteo', 'cookie'],
         ['tapadId', 'tapad_id', 'cookie']));
->>>>>>> eea7c792
 
       requestBidsHook(function () {
         adUnits.forEach(unit => {
@@ -2205,11 +2112,7 @@
       }, {adUnits});
 
       expect(utils.triggerPixel.called).to.be.false;
-<<<<<<< HEAD
       events.emit(CONSTANTS.EVENTS.REQUEST_BIDS, {});
-=======
-      events.emit(CONSTANTS.EVENTS.AUCTION_END, {});
->>>>>>> eea7c792
       expect(utils.triggerPixel.getCall(0).args[0]).to.include('/any/pubcid/url');
 
       expect(server.requests[0].url).to.equal('https://id.sharedid.org/id');
@@ -2235,11 +2138,7 @@
       }, {adUnits});
 
       expect(utils.triggerPixel.called).to.be.false;
-<<<<<<< HEAD
       events.emit(CONSTANTS.EVENTS.REQUEST_BIDS, {});
-=======
-      events.emit(CONSTANTS.EVENTS.AUCTION_END, {});
->>>>>>> eea7c792
       expect(utils.triggerPixel.getCall(0).args[0]).to.include('/any/pubcid/url');
 
       expect(server.requests).to.have.lengthOf(0);
@@ -2266,11 +2165,7 @@
       }, {adUnits});
 
       expect(utils.triggerPixel.called).to.be.false;
-<<<<<<< HEAD
       events.emit(CONSTANTS.EVENTS.REQUEST_BIDS, {});
-=======
-      events.emit(CONSTANTS.EVENTS.AUCTION_END, {});
->>>>>>> eea7c792
       expect(utils.triggerPixel.getCall(0).args[0]).to.include('/any/pubcid/url');
 
       expect(server.requests[0].url).to.equal('https://id.sharedid.org/id');
