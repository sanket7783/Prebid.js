import {
  attachIdSystem,
  auctionDelay,
  coreStorage,
  init,
  requestBidsHook,
  setStoredConsentData,
  setStoredValue,
  setSubmoduleRegistry,
  syncDelay,
  PBJS_USER_ID_OPTOUT_NAME,
  findRootDomain,
  getRawPDString,
  updateModuleParams
} from 'modules/userId/index.js';
import {createEidsArray} from 'modules/userId/eids.js';
import {config} from 'src/config.js';
import * as utils from 'src/utils.js';
import events from 'src/events.js';
import CONSTANTS from 'src/constants.json';
import {getGlobal} from 'src/prebidGlobal.js';
import {
  requestBidsHook as consentManagementRequestBidsHook,
  resetConsentData,
  setConsentConfig
} from 'modules/consentManagement.js';
import {server} from 'test/mocks/xhr.js';
import find from 'core-js-pure/features/array/find.js';
import {unifiedIdSubmodule} from 'modules/unifiedIdSystem.js';
import {britepoolIdSubmodule} from 'modules/britepoolIdSystem.js';
import {id5IdSubmodule} from 'modules/id5IdSystem.js';
import {identityLinkSubmodule} from 'modules/identityLinkIdSystem.js';
import {dmdIdSubmodule} from 'modules/dmdIdSystem.js';
import {liveIntentIdSubmodule} from 'modules/liveIntentIdSystem.js';
import {merkleIdSubmodule} from 'modules/merkleIdSystem.js';
import {netIdSubmodule} from 'modules/netIdSystem.js';
import {nextrollIdSubmodule} from 'modules/nextrollIdSystem.js';
import {intentIqIdSubmodule} from 'modules/intentIqIdSystem.js';
import {zeotapIdPlusSubmodule} from 'modules/zeotapIdPlusIdSystem.js';
import {sharedIdSystemSubmodule} from 'modules/sharedIdSystem.js';
import {haloIdSubmodule} from 'modules/haloIdSystem.js';
import {pubProvidedIdSubmodule} from 'modules/pubProvidedIdSystem.js';
import {criteoIdSubmodule} from 'modules/criteoIdSystem.js';
import {mwOpenLinkIdSubModule} from 'modules/mwOpenLinkIdSystem.js';
import {tapadIdSubmodule} from 'modules/tapadIdSystem.js';
import {getPrebidInternal} from 'src/utils.js';
import {uid2IdSubmodule} from 'modules/uid2IdSystem.js';
import {admixerIdSubmodule} from 'modules/admixerIdSystem.js';
import {deepintentDpesSubmodule} from 'modules/deepintentDpesIdSystem.js';
import {flocIdSubmodule} from 'modules/flocIdSystem.js'
import {amxIdSubmodule} from '../../../modules/amxIdSystem.js';
import {akamaiDAPIdSubmodule} from 'modules/akamaiDAPIdSystem.js'
import {kinessoIdSubmodule} from 'modules/kinessoIdSystem.js'

let assert = require('chai').assert;
let expect = require('chai').expect;
const EXPIRED_COOKIE_DATE = 'Thu, 01 Jan 1970 00:00:01 GMT';
const CONSENT_LOCAL_STORAGE_NAME = '_pbjs_userid_consent_data';

describe('User ID', function () {
  function getConfigMock(...configArrays) {
    return {
      userSync: {
        syncDelay: 0,
        userIds: configArrays.map(configArray => (configArray && configArray.length >= 3) ? getStorageMock.apply(null, configArray) : null)
      }
    }
  }

  function getStorageMock(name = 'pubCommonId', key = 'pubcid', type = 'cookie', expires = 30, refreshInSeconds) {
    return {name: name, storage: {name: key, type: type, expires: expires, refreshInSeconds: refreshInSeconds}}
  }

  function getConfigValueMock(name, value) {
    return {
      userSync: {syncDelay: 0, userIds: [{name: name, value: value}]}
    }
  }

  function getAdUnitMock(code = 'adUnit-code') {
    return {
      code,
      mediaTypes: {banner: {}, native: {}},
      sizes: [[300, 200], [300, 600]],
      bids: [{bidder: 'sampleBidder', params: {placementId: 'banner-only-bidder'}}, {bidder: 'anotherSampleBidder', params: {placementId: 'banner-only-bidder'}}]
    };
  }

  function addConfig(cfg, name, value) {
    if (cfg && cfg.userSync && cfg.userSync.userIds) {
      cfg.userSync.userIds.forEach(element => {
        if (element[name] !== undefined) {
          element[name] = Object.assign(element[name], value);
        } else {
          element[name] = value;
        }
      });
    }

    return cfg;
  }

  function findEid(eids, source) {
    return find(eids, (eid) => {
      if (eid.source === source) { return true; }
    });
  }

  before(function () {
    localStorage.removeItem(PBJS_USER_ID_OPTOUT_NAME);
  });

  beforeEach(function () {
    coreStorage.setCookie(CONSENT_LOCAL_STORAGE_NAME, '', EXPIRED_COOKIE_DATE);
  });

  describe('Decorate Ad Units', function () {
    beforeEach(function () {
      coreStorage.setCookie('pubcid', '', EXPIRED_COOKIE_DATE);
      coreStorage.setCookie('pubcid_alt', 'altpubcid200000', (new Date(Date.now() + 5000).toUTCString()));
      sinon.spy(coreStorage, 'setCookie');
    });

    afterEach(function () {
      $$PREBID_GLOBAL$$.requestBids.removeAll();
      config.resetConfig();
      coreStorage.setCookie.restore();
    });

    after(function () {
      coreStorage.setCookie('pubcid', '', EXPIRED_COOKIE_DATE);
      coreStorage.setCookie('pubcid_alt', '', EXPIRED_COOKIE_DATE);
    });

    it('Check same cookie behavior', function () {
      let adUnits1 = [getAdUnitMock()];
      let adUnits2 = [getAdUnitMock()];
      let innerAdUnits1;
      let innerAdUnits2;

      let pubcid = coreStorage.getCookie('pubcid');
      expect(pubcid).to.be.null; // there should be no cookie initially

      setSubmoduleRegistry([sharedIdSystemSubmodule]);
      init(config);
      config.setConfig(getConfigMock(['pubCommonId', 'pubcid', 'cookie']));

      requestBidsHook(config => {
        innerAdUnits1 = config.adUnits
      }, {adUnits: adUnits1});
      pubcid = coreStorage.getCookie('pubcid'); // cookies is created after requestbidHook

      innerAdUnits1.forEach(unit => {
        unit.bids.forEach(bid => {
          expect(bid).to.have.deep.nested.property('userId.pubcid');
          expect(bid.userId.pubcid).to.equal(pubcid);
          expect(bid.userIdAsEids[0]).to.deep.equal({
            source: 'pubcid.org',
            uids: [{id: pubcid, atype: 1}]
          });
        });
      });

      requestBidsHook(config => {
        innerAdUnits2 = config.adUnits
      }, {adUnits: adUnits2});
      assert.deepEqual(innerAdUnits1, innerAdUnits2);
    });

    it('Check different cookies', function () {
      let adUnits1 = [getAdUnitMock()];
      let adUnits2 = [getAdUnitMock()];
      let innerAdUnits1;
      let innerAdUnits2;
      let pubcid1;
      let pubcid2;

      setSubmoduleRegistry([sharedIdSystemSubmodule]);
      init(config);
      config.setConfig(getConfigMock(['pubCommonId', 'pubcid', 'cookie']));
      requestBidsHook((config) => {
        innerAdUnits1 = config.adUnits
      }, {adUnits: adUnits1});
      pubcid1 = coreStorage.getCookie('pubcid'); // get first cookie
      coreStorage.setCookie('pubcid', '', EXPIRED_COOKIE_DATE); // erase cookie

      innerAdUnits1.forEach((unit) => {
        unit.bids.forEach((bid) => {
          expect(bid).to.have.deep.nested.property('userId.pubcid');
          expect(bid.userId.pubcid).to.equal(pubcid1);
          expect(bid.userIdAsEids[0]).to.deep.equal({
            source: 'pubcid.org',
            uids: [{id: pubcid1, atype: 1}]
          });
        });
      });

      setSubmoduleRegistry([sharedIdSystemSubmodule]);
      init(config);
      config.setConfig(getConfigMock(['pubCommonId', 'pubcid', 'cookie']));
      requestBidsHook((config) => {
        innerAdUnits2 = config.adUnits
      }, {adUnits: adUnits2});

      pubcid2 = coreStorage.getCookie('pubcid'); // get second cookie

      innerAdUnits2.forEach((unit) => {
        unit.bids.forEach((bid) => {
          expect(bid).to.have.deep.nested.property('userId.pubcid');
          expect(bid.userId.pubcid).to.equal(pubcid2);
          expect(bid.userIdAsEids[0]).to.deep.equal({
            source: 'pubcid.org',
            uids: [{id: pubcid2, atype: 1}]
          });
        });
      });

      expect(pubcid1).to.not.equal(pubcid2);
    });

    it('Use existing cookie', function () {
      let adUnits = [getAdUnitMock()];
      let innerAdUnits;

      setSubmoduleRegistry([sharedIdSystemSubmodule]);
      init(config);
      config.setConfig(getConfigMock(['pubCommonId', 'pubcid_alt', 'cookie']));
      requestBidsHook((config) => {
        innerAdUnits = config.adUnits
      }, {adUnits});
      innerAdUnits.forEach((unit) => {
        unit.bids.forEach((bid) => {
          expect(bid).to.have.deep.nested.property('userId.pubcid');
          expect(bid.userId.pubcid).to.equal('altpubcid200000');
          expect(bid.userIdAsEids[0]).to.deep.equal({
            source: 'pubcid.org',
            uids: [{id: 'altpubcid200000', atype: 1}]
          });
        });
      });
      // Because the consent cookie doesn't exist yet, we'll have two setCookie calls:
      // 1) for the consent cookie
      // 2) from the getId() call that results in a new call to store the results
      expect(coreStorage.setCookie.callCount).to.equal(2);
    });

    it('Extend cookie', function () {
      let adUnits = [getAdUnitMock()];
      let innerAdUnits;
      let customConfig = getConfigMock(['pubCommonId', 'pubcid_alt', 'cookie']);
      customConfig = addConfig(customConfig, 'params', {extend: true});

      setSubmoduleRegistry([sharedIdSystemSubmodule, unifiedIdSubmodule]);
      init(config);
      config.setConfig(customConfig);
      requestBidsHook((config) => {
        innerAdUnits = config.adUnits
      }, {adUnits});
      innerAdUnits.forEach((unit) => {
        unit.bids.forEach((bid) => {
          expect(bid).to.have.deep.nested.property('userId.pubcid');
          expect(bid.userId.pubcid).to.equal('altpubcid200000');
          expect(bid.userIdAsEids[0]).to.deep.equal({
            source: 'pubcid.org',
            uids: [{id: 'altpubcid200000', atype: 1}]
          });
        });
      });
      // Because extend is true, the cookie will be updated even if it exists already. The second setCookie call
      // is for storing consentData
      expect(coreStorage.setCookie.callCount).to.equal(2);
    });

    it('Disable auto create', function () {
      let adUnits = [getAdUnitMock()];
      let innerAdUnits;
      let customConfig = getConfigMock(['pubCommonId', 'pubcid', 'cookie']);
      customConfig = addConfig(customConfig, 'params', {create: false});

      setSubmoduleRegistry([sharedIdSystemSubmodule, unifiedIdSubmodule]);
      init(config);
      config.setConfig(customConfig);
      requestBidsHook((config) => {
        innerAdUnits = config.adUnits
      }, {adUnits});
      innerAdUnits.forEach((unit) => {
        unit.bids.forEach((bid) => {
          expect(bid).to.not.have.deep.nested.property('userId.pubcid');
          expect(bid).to.not.have.deep.nested.property('userIdAsEids');
        });
      });
      // setCookie is called once in order to store consentData
      expect(coreStorage.setCookie.callCount).to.equal(1);
    });

    it('pbjs.getUserIds', function () {
      setSubmoduleRegistry([sharedIdSystemSubmodule]);
      init(config);
      config.setConfig({
        userSync: {
          syncDelay: 0,
          userIds: [{
            name: 'pubCommonId', value: {'pubcid': '11111'}
          }]
        }
      });
      expect(typeof (getGlobal()).getUserIds).to.equal('function');
      expect((getGlobal()).getUserIds()).to.deep.equal({pubcid: '11111'});
    });

    it('pbjs.getUserIdsAsEids', function () {
      setSubmoduleRegistry([sharedIdSystemSubmodule]);
      init(config);
      config.setConfig({
        userSync: {
          syncDelay: 0,
          userIds: [{
            name: 'pubCommonId', value: {'pubcid': '11111'}
          }]
        }
      });
      expect(typeof (getGlobal()).getUserIdsAsEids).to.equal('function');
      expect((getGlobal()).getUserIdsAsEids()).to.deep.equal(createEidsArray((getGlobal()).getUserIds()));
    });

    it('pbjs.refreshUserIds refreshes', function() {
      let sandbox = sinon.createSandbox();

      let mockIdCallback = sandbox.stub().returns({id: {'MOCKID': '1111'}});

      let mockIdSystem = {
        name: 'mockId',
        decode: function(value) {
          return {
            'mid': value['MOCKID']
          };
        },
        getId: mockIdCallback
      };

      setSubmoduleRegistry([mockIdSystem]);
      init(config);
      config.setConfig({
        userSync: {
          syncDelay: 0,
          userIds: [{
            name: 'mockId',
            value: {id: {mockId: '1111'}}
          }]
        }
      });
      expect(typeof (getGlobal()).refreshUserIds).to.equal('function');

      getGlobal().getUserIds(); // force initialization

      // update config so that getId will be called
      config.setConfig({
        userSync: {
          syncDelay: 0,
          userIds: [{
            name: 'mockId',
            storage: {name: 'mockid', type: 'cookie'},
          }]
        }
      });

      getGlobal().refreshUserIds();
      expect(mockIdCallback.callCount).to.equal(1);
    });

    it('pbjs.refreshUserIds updates submodules', function() {
      let sandbox = sinon.createSandbox();
      let mockIdCallback = sandbox.stub().returns({id: {'MOCKID': '1111'}});
      let mockIdSystem = {
        name: 'mockId',
        decode: function(value) {
          return {
            'mid': value['MOCKID']
          };
        },
        getId: mockIdCallback
      };
      setSubmoduleRegistry([mockIdSystem]);
      init(config);
      config.setConfig({
        userSync: {
          syncDelay: 0,
          userIds: [{
            name: 'mockId',
            value: {id: {mockId: '1111'}}
          }]
        }
      });

      expect(getGlobal().getUserIds().id.mockId).to.equal('1111');

      // update to new config value
      config.setConfig({
        userSync: {
          syncDelay: 0,
          userIds: [{
            name: 'mockId',
            value: {id: {mockId: '1212'}}
          }]
        }
      });
      getGlobal().refreshUserIds({ submoduleNames: ['mockId'] });
      expect(getGlobal().getUserIds().id.mockId).to.equal('1212');
    });

    it('pbjs.refreshUserIds refreshes single', function() {
      coreStorage.setCookie('MOCKID', '', EXPIRED_COOKIE_DATE);
      coreStorage.setCookie('REFRESH', '', EXPIRED_COOKIE_DATE);

      let sandbox = sinon.createSandbox();
      let mockIdCallback = sandbox.stub().returns({id: {'MOCKID': '1111'}});
      let refreshUserIdsCallback = sandbox.stub();

      let mockIdSystem = {
        name: 'mockId',
        decode: function(value) {
          return {
            'mid': value['MOCKID']
          };
        },
        getId: mockIdCallback
      };

      let refreshedIdCallback = sandbox.stub().returns({id: {'REFRESH': '1111'}});

      let refreshedIdSystem = {
        name: 'refreshedId',
        decode: function(value) {
          return {
            'refresh': value['REFRESH']
          };
        },
        getId: refreshedIdCallback
      };

      setSubmoduleRegistry([refreshedIdSystem, mockIdSystem]);
      init(config);
      config.setConfig({
        userSync: {
          syncDelay: 0,
          userIds: [
            {
              name: 'mockId',
              storage: {name: 'MOCKID', type: 'cookie'},
            },
            {
              name: 'refreshedId',
              storage: {name: 'refreshedid', type: 'cookie'},
            }
          ]
        }
      });

      getGlobal().getUserIds(); // force initialization

      getGlobal().refreshUserIds({submoduleNames: 'refreshedId'}, refreshUserIdsCallback);

      expect(refreshedIdCallback.callCount).to.equal(2);
      expect(mockIdCallback.callCount).to.equal(1);
      expect(refreshUserIdsCallback.callCount).to.equal(1);
    });
  });

  describe('Opt out', function () {
    before(function () {
      coreStorage.setCookie(PBJS_USER_ID_OPTOUT_NAME, '1', (new Date(Date.now() + 5000).toUTCString()));
    });

    beforeEach(function () {
      sinon.stub(utils, 'logInfo');
    });

    afterEach(function () {
      // removed cookie
      coreStorage.setCookie(PBJS_USER_ID_OPTOUT_NAME, '', EXPIRED_COOKIE_DATE);
      $$PREBID_GLOBAL$$.requestBids.removeAll();
      utils.logInfo.restore();
      config.resetConfig();
    });

    it('fails initialization if opt out cookie exists', function () {
      setSubmoduleRegistry([sharedIdSystemSubmodule]);
      init(config);
      config.setConfig(getConfigMock(['pubCommonId', 'pubcid', 'cookie']));
      expect(utils.logInfo.args[0][0]).to.exist.and.to.equal('User ID - opt-out cookie found, exit module');
    });

    it('initializes if no opt out cookie exists', function () {
      setSubmoduleRegistry([sharedIdSystemSubmodule]);
      init(config);
      config.setConfig(getConfigMock(['pubCommonId', 'pubcid', 'cookie']));
      expect(utils.logInfo.args[0][0]).to.exist.and.to.contain('User ID - usersync config updated for 1 submodules');
    });
  });

  describe('Handle variations of config values', function () {
    beforeEach(function () {
      sinon.stub(utils, 'logInfo');
    });

    afterEach(function () {
      $$PREBID_GLOBAL$$.requestBids.removeAll();
      utils.logInfo.restore();
      config.resetConfig();
    });

    it('handles config with no usersync object', function () {
      setSubmoduleRegistry([sharedIdSystemSubmodule, unifiedIdSubmodule, id5IdSubmodule, identityLinkSubmodule, merkleIdSubmodule, netIdSubmodule, intentIqIdSubmodule, zeotapIdPlusSubmodule, pubProvidedIdSubmodule, criteoIdSubmodule, mwOpenLinkIdSubModule, tapadIdSubmodule, uid2IdSubmodule, admixerIdSubmodule, deepintentDpesSubmodule, flocIdSubmodule, akamaiDAPIdSubmodule, amxIdSubmodule, kinessoIdSubmodule]);
      init(config);
      config.setConfig({});
      // usersync is undefined, and no logInfo message for 'User ID - usersync config updated'
      expect(typeof utils.logInfo.args[0]).to.equal('undefined');
    });

    it('handles config with empty usersync object', function () {
      setSubmoduleRegistry([sharedIdSystemSubmodule, unifiedIdSubmodule, id5IdSubmodule, identityLinkSubmodule, merkleIdSubmodule, netIdSubmodule, intentIqIdSubmodule, zeotapIdPlusSubmodule, pubProvidedIdSubmodule, criteoIdSubmodule, mwOpenLinkIdSubModule, tapadIdSubmodule, uid2IdSubmodule, admixerIdSubmodule, deepintentDpesSubmodule, flocIdSubmodule, akamaiDAPIdSubmodule, amxIdSubmodule, kinessoIdSubmodule]);
      init(config);
      config.setConfig({userSync: {}});
      expect(typeof utils.logInfo.args[0]).to.equal('undefined');
    });

    it('handles config with usersync and userIds that are empty objs', function () {
      setSubmoduleRegistry([sharedIdSystemSubmodule, unifiedIdSubmodule, id5IdSubmodule, identityLinkSubmodule, merkleIdSubmodule, netIdSubmodule, nextrollIdSubmodule, intentIqIdSubmodule, zeotapIdPlusSubmodule, pubProvidedIdSubmodule, criteoIdSubmodule, mwOpenLinkIdSubModule, tapadIdSubmodule, uid2IdSubmodule, admixerIdSubmodule, deepintentDpesSubmodule, dmdIdSubmodule, flocIdSubmodule, akamaiDAPIdSubmodule, amxIdSubmodule, kinessoIdSubmodule]);
      init(config);
      config.setConfig({
        userSync: {
          userIds: [{}]
        }
      });
      expect(typeof utils.logInfo.args[0]).to.equal('undefined');
    });

    it('handles config with usersync and userIds with empty names or that dont match a submodule.name', function () {
      setSubmoduleRegistry([sharedIdSystemSubmodule, unifiedIdSubmodule, id5IdSubmodule, identityLinkSubmodule, merkleIdSubmodule, netIdSubmodule, nextrollIdSubmodule, intentIqIdSubmodule, zeotapIdPlusSubmodule, pubProvidedIdSubmodule, criteoIdSubmodule, mwOpenLinkIdSubModule, tapadIdSubmodule, uid2IdSubmodule, admixerIdSubmodule, deepintentDpesSubmodule, dmdIdSubmodule, flocIdSubmodule, akamaiDAPIdSubmodule, amxIdSubmodule, kinessoIdSubmodule]);
      init(config);
      config.setConfig({
        userSync: {
          userIds: [{
            name: '',
            value: {test: '1'}
          }, {
            name: 'foo',
            value: {test: '1'}
          }]
        }
      });
      expect(typeof utils.logInfo.args[0]).to.equal('undefined');
    });

    it('config with 1 configurations should create 1 submodules', function () {
      setSubmoduleRegistry([sharedIdSystemSubmodule, unifiedIdSubmodule, id5IdSubmodule, identityLinkSubmodule, netIdSubmodule, nextrollIdSubmodule, intentIqIdSubmodule, zeotapIdPlusSubmodule, pubProvidedIdSubmodule, criteoIdSubmodule, mwOpenLinkIdSubModule, tapadIdSubmodule, uid2IdSubmodule, admixerIdSubmodule, deepintentDpesSubmodule, flocIdSubmodule, akamaiDAPIdSubmodule, amxIdSubmodule, kinessoIdSubmodule]);
      init(config);
      config.setConfig(getConfigMock(['unifiedId', 'unifiedid', 'cookie']));

      expect(utils.logInfo.args[0][0]).to.exist.and.to.contain('User ID - usersync config updated for 1 submodules');
    });

    it('handles config with name in different case', function () {
      setSubmoduleRegistry([criteoIdSubmodule]);
      init(config);
      config.setConfig({
        userSync: {
          userIds: [{
            name: 'Criteo'
          }]
        }
      });

      expect(utils.logInfo.args[0][0]).to.exist.and.to.contain('User ID - usersync config updated for 1 submodules');
    });

    it('config with 23 configurations should result in 23 submodules add', function () {
      setSubmoduleRegistry([sharedIdSystemSubmodule, unifiedIdSubmodule, id5IdSubmodule, identityLinkSubmodule, liveIntentIdSubmodule, britepoolIdSubmodule, netIdSubmodule, nextrollIdSubmodule, intentIqIdSubmodule, zeotapIdPlusSubmodule, haloIdSubmodule, pubProvidedIdSubmodule, criteoIdSubmodule, mwOpenLinkIdSubModule, tapadIdSubmodule, uid2IdSubmodule, admixerIdSubmodule, deepintentDpesSubmodule, dmdIdSubmodule, flocIdSubmodule, akamaiDAPIdSubmodule, amxIdSubmodule, kinessoIdSubmodule]);
      init(config);
      config.setConfig({
        userSync: {
          syncDelay: 0,
          userIds: [{
            name: 'pubProvidedId'
          }, {
            name: 'pubCommonId', value: {'pubcid': '11111'}
          }, {
            name: 'unifiedId',
            storage: {name: 'unifiedid', type: 'cookie'}
          }, {
            name: 'id5Id',
            storage: {name: 'id5id', type: 'cookie'}
          }, {
            name: 'identityLink',
            storage: {name: 'idl_env', type: 'cookie'}
          }, {
            name: 'liveIntentId',
            storage: {name: '_li_pbid', type: 'cookie'}
          }, {
            name: 'britepoolId',
            value: {'primaryBPID': '279c0161-5152-487f-809e-05d7f7e653fd'}
          }, {
            name: 'netId',
            storage: {name: 'netId', type: 'cookie'}
          }, {
            name: 'nextrollId'
          }, {
            name: 'intentIqId',
            storage: {name: 'intentIqId', type: 'cookie'}
          }, {
            name: 'haloId',
            storage: {name: 'haloId', type: 'cookie'}
          }, {
            name: 'zeotapIdPlus'
          }, {
            name: 'criteo'
          }, {
            name: 'mwOpenLinkId'
          }, {
            name: 'tapadId',
            storage: {name: 'tapad_id', type: 'cookie'}
          }, {
            name: 'uid2'
          }, {
            name: 'admixerId',
            storage: {name: 'admixerId', type: 'cookie'}
          }, {
            name: 'deepintentId',
            storage: {name: 'deepintentId', type: 'cookie'}
          }, {
            name: 'flocId'
          }, {
            name: 'akamaiDAPId'
          }, {
            name: 'dmdId',
            storage: {name: 'dmdId', type: 'cookie'}
          }, {
            name: 'amxId',
            storage: {name: 'amxId', type: 'html5'}
          }, {
            name: 'kpuid',
            storage: {name: 'kpuid', type: 'cookie'}
          }]
        }
      });
      expect(utils.logInfo.args[0][0]).to.exist.and.to.contain('User ID - usersync config updated for 23 submodules');
    });

    it('config syncDelay updates module correctly', function () {
      setSubmoduleRegistry([sharedIdSystemSubmodule, unifiedIdSubmodule, id5IdSubmodule, identityLinkSubmodule, netIdSubmodule, nextrollIdSubmodule, intentIqIdSubmodule, zeotapIdPlusSubmodule, haloIdSubmodule, pubProvidedIdSubmodule, criteoIdSubmodule, mwOpenLinkIdSubModule, tapadIdSubmodule, uid2IdSubmodule, admixerIdSubmodule, deepintentDpesSubmodule, dmdIdSubmodule, flocIdSubmodule, akamaiDAPIdSubmodule, amxIdSubmodule, kinessoIdSubmodule]);

      init(config);
      config.setConfig({
        userSync: {
          syncDelay: 99,
          userIds: [{
            name: 'unifiedId',
            storage: {name: 'unifiedid', type: 'cookie'}
          }]
        }
      });
      expect(syncDelay).to.equal(99);
    });

    it('config auctionDelay updates module correctly', function () {
      setSubmoduleRegistry([sharedIdSystemSubmodule, unifiedIdSubmodule, id5IdSubmodule, identityLinkSubmodule, netIdSubmodule, nextrollIdSubmodule, intentIqIdSubmodule, zeotapIdPlusSubmodule, haloIdSubmodule, pubProvidedIdSubmodule, criteoIdSubmodule, mwOpenLinkIdSubModule, tapadIdSubmodule, uid2IdSubmodule, admixerIdSubmodule, deepintentDpesSubmodule, dmdIdSubmodule, flocIdSubmodule, akamaiDAPIdSubmodule, amxIdSubmodule, kinessoIdSubmodule]);
      init(config);
      config.setConfig({
        userSync: {
          auctionDelay: 100,
          userIds: [{
            name: 'unifiedId',
            storage: {name: 'unifiedid', type: 'cookie'}
          }]
        }
      });
      expect(auctionDelay).to.equal(100);
    });

    it('config auctionDelay defaults to 0 if not a number', function () {
      setSubmoduleRegistry([sharedIdSystemSubmodule, unifiedIdSubmodule, id5IdSubmodule, identityLinkSubmodule, netIdSubmodule, nextrollIdSubmodule, intentIqIdSubmodule, zeotapIdPlusSubmodule, haloIdSubmodule, pubProvidedIdSubmodule, criteoIdSubmodule, mwOpenLinkIdSubModule, tapadIdSubmodule, uid2IdSubmodule, admixerIdSubmodule, deepintentDpesSubmodule, dmdIdSubmodule, flocIdSubmodule, akamaiDAPIdSubmodule, amxIdSubmodule, kinessoIdSubmodule]);
      init(config);
      config.setConfig({
        userSync: {
          auctionDelay: '',
          userIds: [{
            name: 'unifiedId',
            storage: {name: 'unifiedid', type: 'cookie'}
          }]
        }
      });
      expect(auctionDelay).to.equal(0);
    });

    describe('auction and user sync delays', function () {
      let sandbox;
      let adUnits;
      let mockIdCallback;
      let auctionSpy;

      beforeEach(function () {
        sandbox = sinon.createSandbox();
        sandbox.stub(global, 'setTimeout').returns(2);
        sandbox.stub(global, 'clearTimeout');
        sandbox.stub(events, 'on');
        sandbox.stub(coreStorage, 'getCookie');

        // remove cookie
        coreStorage.setCookie('MOCKID', '', EXPIRED_COOKIE_DATE);

        adUnits = [getAdUnitMock()];

        auctionSpy = sandbox.spy();
        mockIdCallback = sandbox.stub();
        const mockIdSystem = {
          name: 'mockId',
          decode: function (value) {
            return {
              'mid': value['MOCKID']
            };
          },
          getId: function () {
            const storedId = coreStorage.getCookie('MOCKID');
            if (storedId) {
              return {id: {'MOCKID': storedId}};
            }
            return {callback: mockIdCallback};
          }
        };

        init(config);

        attachIdSystem(mockIdSystem, true);
      });

      afterEach(function () {
        $$PREBID_GLOBAL$$.requestBids.removeAll();
        config.resetConfig();
        sandbox.restore();
      });

      it('delays auction if auctionDelay is set, timing out at auction delay', function () {
        config.setConfig({
          userSync: {
            auctionDelay: 33,
            syncDelay: 77,
            userIds: [{
              name: 'mockId', storage: {name: 'MOCKID', type: 'cookie'}
            }]
          }
        });

        requestBidsHook(auctionSpy, {adUnits});

        // check auction was delayed
        global.clearTimeout.calledOnce.should.equal(false);
        global.setTimeout.calledOnce.should.equal(true);
        global.setTimeout.calledWith(sinon.match.func, 33);
        auctionSpy.calledOnce.should.equal(false);

        // check ids were fetched
        mockIdCallback.calledOnce.should.equal(true);

        // callback to continue auction if timed out
        global.setTimeout.callArg(0);
        auctionSpy.calledOnce.should.equal(true);

        // does not call auction again once ids are synced
        mockIdCallback.callArgWith(0, {'MOCKID': '1234'});
        auctionSpy.calledOnce.should.equal(true);

        // no sync after auction ends
        events.on.called.should.equal(false);
      });

      it('delays auction if auctionDelay is set, continuing auction if ids are fetched before timing out', function (done) {
        config.setConfig({
          userSync: {
            auctionDelay: 33,
            syncDelay: 77,
            userIds: [{
              name: 'mockId', storage: {name: 'MOCKID', type: 'cookie'}
            }]
          }
        });

        requestBidsHook(auctionSpy, {adUnits});

        // check auction was delayed
        // global.setTimeout.calledOnce.should.equal(true);
        global.clearTimeout.calledOnce.should.equal(false);
        global.setTimeout.calledWith(sinon.match.func, 33);
        auctionSpy.calledOnce.should.equal(false);

        // check ids were fetched
        mockIdCallback.calledOnce.should.equal(true);

        // if ids returned, should continue auction
        mockIdCallback.callArgWith(0, {'MOCKID': '1234'});
        auctionSpy.calledOnce.should.equal(true);

        // check ids were copied to bids
        adUnits.forEach(unit => {
          unit.bids.forEach(bid => {
            expect(bid).to.have.deep.nested.property('userId.mid');
            expect(bid.userId.mid).to.equal('1234');
            expect(bid.userIdAsEids.length).to.equal(0);// "mid" is an un-known submodule for USER_IDS_CONFIG in eids.js
          });
          done();
        });

        // no sync after auction ends
        events.on.called.should.equal(false);
      });

      it('does not delay auction if not set, delays id fetch after auction ends with syncDelay', function () {
        config.setConfig({
          userSync: {
            syncDelay: 77,
            userIds: [{
              name: 'mockId', storage: {name: 'MOCKID', type: 'cookie'}
            }]
          }
        });

        // check config has been set correctly
        expect(auctionDelay).to.equal(0);
        expect(syncDelay).to.equal(77);

        requestBidsHook(auctionSpy, {adUnits});

        // should not delay auction
        global.setTimeout.calledOnce.should.equal(false);
        auctionSpy.calledOnce.should.equal(true);

        // check user sync is delayed after auction is ended
        mockIdCallback.calledOnce.should.equal(false);
        events.on.calledOnce.should.equal(true);
        events.on.calledWith(CONSTANTS.EVENTS.AUCTION_END, sinon.match.func);

        // once auction is ended, sync user ids after delay
        events.on.callArg(1);
        global.setTimeout.calledOnce.should.equal(true);
        global.setTimeout.calledWith(sinon.match.func, 77);
        mockIdCallback.calledOnce.should.equal(false);

        // once sync delay is over, ids should be fetched
        global.setTimeout.callArg(0);
        mockIdCallback.calledOnce.should.equal(true);
      });

      it('does not delay user id sync after auction ends if set to 0', function () {
        config.setConfig({
          userSync: {
            syncDelay: 0,
            userIds: [{
              name: 'mockId', storage: {name: 'MOCKID', type: 'cookie'}
            }]
          }
        });

        expect(syncDelay).to.equal(0);

        requestBidsHook(auctionSpy, {adUnits});

        // auction should not be delayed
        global.setTimeout.calledOnce.should.equal(false);
        auctionSpy.calledOnce.should.equal(true);

        // sync delay after auction is ended
        mockIdCallback.calledOnce.should.equal(false);
        events.on.calledOnce.should.equal(true);
        events.on.calledWith(CONSTANTS.EVENTS.AUCTION_END, sinon.match.func);

        // once auction is ended, if no sync delay, fetch ids
        events.on.callArg(1);
        global.setTimeout.calledOnce.should.equal(false);
        mockIdCallback.calledOnce.should.equal(true);
      });

      it('does not delay auction if there are no ids to fetch', function () {
        coreStorage.getCookie.withArgs('MOCKID').returns('123456778');
        config.setConfig({
          userSync: {
            auctionDelay: 33,
            syncDelay: 77,
            userIds: [{
              name: 'mockId', storage: {name: 'MOCKID', type: 'cookie'}
            }]
          }
        });

        requestBidsHook(auctionSpy, {adUnits});

        global.setTimeout.calledOnce.should.equal(false);
        auctionSpy.calledOnce.should.equal(true);
        mockIdCallback.calledOnce.should.equal(false);

        // no sync after auction ends
        events.on.called.should.equal(false);
      });
    });

    describe('Request bids hook appends userId to bid objs in adapters', function () {
      let adUnits;

      beforeEach(function () {
        adUnits = [getAdUnitMock()];
      });

      it('test hook from pubcommonid cookie', function (done) {
        coreStorage.setCookie('pubcid', 'testpubcid', (new Date(Date.now() + 100000).toUTCString()));

        setSubmoduleRegistry([sharedIdSystemSubmodule]);
        init(config);
        config.setConfig(getConfigMock(['pubCommonId', 'pubcid', 'cookie']));

        requestBidsHook(function () {
          adUnits.forEach(unit => {
            unit.bids.forEach(bid => {
              expect(bid).to.have.deep.nested.property('userId.pubcid');
              expect(bid.userId.pubcid).to.equal('testpubcid');
              expect(bid.userIdAsEids[0]).to.deep.equal({
                source: 'pubcid.org',
                uids: [{id: 'testpubcid', atype: 1}]
              });
            });
          });
          coreStorage.setCookie('pubcid', '', EXPIRED_COOKIE_DATE);
          done();
        }, {adUnits});
      });

      it('test hook from pubcommonid html5', function (done) {
        // simulate existing browser local storage values
        localStorage.setItem('pubcid', 'testpubcid');
        localStorage.setItem('pubcid_exp', new Date(Date.now() + 100000).toUTCString());

        setSubmoduleRegistry([sharedIdSystemSubmodule]);
        init(config);
        config.setConfig(getConfigMock(['pubCommonId', 'pubcid', 'html5']));

        requestBidsHook(function () {
          adUnits.forEach(unit => {
            unit.bids.forEach(bid => {
              expect(bid).to.have.deep.nested.property('userId.pubcid');
              expect(bid.userId.pubcid).to.equal('testpubcid');
              expect(bid.userIdAsEids[0]).to.deep.equal({
                source: 'pubcid.org',
                uids: [{id: 'testpubcid', atype: 1}]
              });
            });
          });
          localStorage.removeItem('pubcid');
          localStorage.removeItem('pubcid_exp');
          done();
        }, {adUnits});
      });

      it('test hook from pubcommonid config value object', function (done) {
        setSubmoduleRegistry([sharedIdSystemSubmodule]);
        init(config);
        config.setConfig(getConfigValueMock('pubCommonId', {'pubcidvalue': 'testpubcidvalue'}));

        requestBidsHook(function () {
          adUnits.forEach(unit => {
            unit.bids.forEach(bid => {
              expect(bid).to.have.deep.nested.property('userId.pubcidvalue');
              expect(bid.userId.pubcidvalue).to.equal('testpubcidvalue');
              expect(bid.userIdAsEids.length).to.equal(0);// "pubcidvalue" is an un-known submodule for USER_IDS_CONFIG in eids.js
            });
          });
          done();
        }, {adUnits});
      });

      it('test hook from UnifiedId html5', function (done) {
        // simulate existing browser local storage values
        localStorage.setItem('unifiedid_alt', JSON.stringify({'TDID': 'testunifiedid_alt'}));
        localStorage.setItem('unifiedid_alt_exp', '');

        setSubmoduleRegistry([unifiedIdSubmodule]);
        init(config);
        config.setConfig(getConfigMock(['unifiedId', 'unifiedid_alt', 'html5']));

        requestBidsHook(function () {
          adUnits.forEach(unit => {
            unit.bids.forEach(bid => {
              expect(bid).to.have.deep.nested.property('userId.tdid');
              expect(bid.userId.tdid).to.equal('testunifiedid_alt');
              expect(bid.userIdAsEids[0]).to.deep.equal({
                source: 'adserver.org',
                uids: [{id: 'testunifiedid_alt', atype: 1, ext: {rtiPartner: 'TDID'}}]
              });
            });
          });
          localStorage.removeItem('unifiedid_alt');
          localStorage.removeItem('unifiedid_alt_exp');
          done();
        }, {adUnits});
      });

      it('test hook from amxId html5', (done) => {
        // simulate existing localStorage values
        localStorage.setItem('amxId', 'test_amxid_id');
        localStorage.setItem('amxId_exp', '');

        setSubmoduleRegistry([amxIdSubmodule]);
        init(config);
        config.setConfig(getConfigMock(['amxId', 'amxId', 'html5']));

        requestBidsHook(() => {
          adUnits.forEach((adUnit) => {
            adUnit.bids.forEach((bid) => {
              expect(bid).to.have.deep.nested.property('userId.amxId');
              expect(bid.userId.amxId).to.equal('test_amxid_id');
              expect(bid.userIdAsEids[0]).to.deep.equal({
                source: 'amxrtb.com',
                uids: [{
                  id: 'test_amxid_id',
                  atype: 1,
                }]
              });
            });
          });

          // clear LS
          localStorage.removeItem('amxId');
          localStorage.removeItem('amxId_exp');
          done();
        }, {adUnits});
      });

      it('test hook from identityLink html5', function (done) {
        // simulate existing browser local storage values
        localStorage.setItem('idl_env', 'AiGNC8Z5ONyZKSpIPf');
        localStorage.setItem('idl_env_exp', '');

        setSubmoduleRegistry([identityLinkSubmodule]);
        init(config);
        config.setConfig(getConfigMock(['identityLink', 'idl_env', 'html5']));
        requestBidsHook(function () {
          adUnits.forEach(unit => {
            unit.bids.forEach(bid => {
              expect(bid).to.have.deep.nested.property('userId.idl_env');
              expect(bid.userId.idl_env).to.equal('AiGNC8Z5ONyZKSpIPf');
              expect(bid.userIdAsEids[0]).to.deep.equal({
                source: 'liveramp.com',
                uids: [{id: 'AiGNC8Z5ONyZKSpIPf', atype: 3}]
              });
            });
          });
          localStorage.removeItem('idl_env');
          localStorage.removeItem('idl_env_exp');
          done();
        }, {adUnits});
      });

      it('test hook from identityLink cookie', function (done) {
        coreStorage.setCookie('idl_env', 'AiGNC8Z5ONyZKSpIPf', (new Date(Date.now() + 100000).toUTCString()));

        setSubmoduleRegistry([identityLinkSubmodule]);
        init(config);
        config.setConfig(getConfigMock(['identityLink', 'idl_env', 'cookie']));

        requestBidsHook(function () {
          adUnits.forEach(unit => {
            unit.bids.forEach(bid => {
              expect(bid).to.have.deep.nested.property('userId.idl_env');
              expect(bid.userId.idl_env).to.equal('AiGNC8Z5ONyZKSpIPf');
              expect(bid.userIdAsEids[0]).to.deep.equal({
                source: 'liveramp.com',
                uids: [{id: 'AiGNC8Z5ONyZKSpIPf', atype: 3}]
              });
            });
          });
          coreStorage.setCookie('idl_env', '', EXPIRED_COOKIE_DATE);
          done();
        }, {adUnits});
      });

      it('test hook from criteoIdModule cookie', function (done) {
        coreStorage.setCookie('storage_bidid', JSON.stringify({'criteoId': 'test_bidid'}), (new Date(Date.now() + 100000).toUTCString()));

        setSubmoduleRegistry([criteoIdSubmodule]);
        init(config);
        config.setConfig(getConfigMock(['criteo', 'storage_bidid', 'cookie']));

        requestBidsHook(function () {
          adUnits.forEach(unit => {
            unit.bids.forEach(bid => {
              expect(bid).to.have.deep.nested.property('userId.criteoId');
              expect(bid.userId.criteoId).to.equal('test_bidid');
              expect(bid.userIdAsEids[0]).to.deep.equal({
                source: 'criteo.com',
                uids: [{id: 'test_bidid', atype: 1}]
              });
            });
          });
          coreStorage.setCookie('storage_bidid', '', EXPIRED_COOKIE_DATE);
          done();
        }, {adUnits});
      });

      it('test hook from tapadIdModule cookie', function (done) {
        coreStorage.setCookie('tapad_id', 'test-tapad-id', (new Date(Date.now() + 100000).toUTCString()));

        setSubmoduleRegistry([tapadIdSubmodule]);
        init(config);
        config.setConfig(getConfigMock(['tapadId', 'tapad_id', 'cookie']));

        requestBidsHook(function () {
          adUnits.forEach(unit => {
            unit.bids.forEach(bid => {
              expect(bid).to.have.deep.nested.property('userId.tapadId');
              expect(bid.userId.tapadId).to.equal('test-tapad-id');
              expect(bid.userIdAsEids[0]).to.deep.equal({
                source: 'tapad.com',
                uids: [{id: 'test-tapad-id', atype: 1}]
              });
            });
          })
          coreStorage.setCookie('tapad_id', '', EXPIRED_COOKIE_DATE);
          done();
        }, {adUnits});
      });

      it('test hook from liveIntentId html5', function (done) {
        // simulate existing browser local storage values
        localStorage.setItem('_li_pbid', JSON.stringify({'unifiedId': 'random-ls-identifier'}));
        localStorage.setItem('_li_pbid_exp', '');

        setSubmoduleRegistry([liveIntentIdSubmodule]);
        init(config);
        config.setConfig(getConfigMock(['liveIntentId', '_li_pbid', 'html5']));
        requestBidsHook(function () {
          adUnits.forEach(unit => {
            unit.bids.forEach(bid => {
              expect(bid).to.have.deep.nested.property('userId.lipb');
              expect(bid.userId.lipb.lipbid).to.equal('random-ls-identifier');
              expect(bid.userIdAsEids[0]).to.deep.equal({
                source: 'liveintent.com',
                uids: [{id: 'random-ls-identifier', atype: 3}]
              });
            });
          });
          localStorage.removeItem('_li_pbid');
          localStorage.removeItem('_li_pbid_exp');
          done();
        }, {adUnits});
      });

      it('test hook from Kinesso cookies', function (done) {
        // simulate existing browser local storage values
        coreStorage.setCookie('kpuid', 'KINESSO_ID', (new Date(Date.now() + 5000).toUTCString()));

        setSubmoduleRegistry([kinessoIdSubmodule]);
        init(config);
        config.setConfig(getConfigMock(['kpuid', 'kpuid', 'cookie']));

        requestBidsHook(function () {
          adUnits.forEach(unit => {
            unit.bids.forEach(bid => {
              expect(bid).to.have.deep.nested.property('userId.kpuid');
              expect(bid.userId.kpuid).to.equal('KINESSO_ID');
              expect(bid.userIdAsEids[0]).to.deep.equal({
                source: 'kpuid.com',
                uids: [{id: 'KINESSO_ID', atype: 3}]
              });
            });
          });
          coreStorage.setCookie('kpuid', '', EXPIRED_COOKIE_DATE);
          done();
        }, {adUnits});
      });

      it('test hook from Kinesso html5', function (done) {
        // simulate existing browser local storage values
        localStorage.setItem('kpuid', 'KINESSO_ID');
        localStorage.setItem('kpuid_exp', '');

        setSubmoduleRegistry([kinessoIdSubmodule]);
        init(config);
        config.setConfig(getConfigMock(['kpuid', 'kpuid', 'html5']));

        requestBidsHook(function () {
          adUnits.forEach(unit => {
            unit.bids.forEach(bid => {
              expect(bid).to.have.deep.nested.property('userId.kpuid');
              expect(bid.userId.kpuid).to.equal('KINESSO_ID');
              expect(bid.userIdAsEids[0]).to.deep.equal({
                source: 'kpuid.com',
                uids: [{id: 'KINESSO_ID', atype: 3}]
              });
            });
          });
          localStorage.removeItem('kpuid');
          localStorage.removeItem('kpuid_exp', '');
          done();
        }, {adUnits});
      });

      it('test hook from liveIntentId cookie', function (done) {
        coreStorage.setCookie('_li_pbid', JSON.stringify({'unifiedId': 'random-cookie-identifier'}), (new Date(Date.now() + 100000).toUTCString()));

        setSubmoduleRegistry([liveIntentIdSubmodule]);
        init(config);
        config.setConfig(getConfigMock(['liveIntentId', '_li_pbid', 'cookie']));

        requestBidsHook(function () {
          adUnits.forEach(unit => {
            unit.bids.forEach(bid => {
              expect(bid).to.have.deep.nested.property('userId.lipb');
              expect(bid.userId.lipb.lipbid).to.equal('random-cookie-identifier');
              expect(bid.userIdAsEids[0]).to.deep.equal({
                source: 'liveintent.com',
                uids: [{id: 'random-cookie-identifier', atype: 3}]
              });
            });
          });
          coreStorage.setCookie('_li_pbid', '', EXPIRED_COOKIE_DATE);
          done();
        }, {adUnits});
      });

      it('eidPermissions fun with bidders', function (done) {
        coreStorage.setCookie('pubcid', 'test222', (new Date(Date.now() + 5000).toUTCString()));

        setSubmoduleRegistry([sharedIdSystemSubmodule]);
        let eidPermissions;
        getPrebidInternal().setEidPermissions = function (newEidPermissions) {
          eidPermissions = newEidPermissions;
        }
        init(config);
        config.setConfig({
          userSync: {
            syncDelay: 0,
            userIds: [
              {
                name: 'pubCommonId',
                bidders: [
                  'sampleBidder'
                ],
                storage: {
                  type: 'cookie',
                  name: 'pubcid',
                  expires: 28
                }
              }
            ]
          }
        });

        requestBidsHook(function () {
          expect(eidPermissions).to.deep.equal(
            [
              {
                bidders: [
                  'sampleBidder'
                ],
                source: 'pubcid.org'
              }
            ]
          );
          adUnits.forEach(unit => {
            unit.bids.forEach(bid => {
              if (bid.bidder === 'sampleBidder') {
                expect(bid).to.have.deep.nested.property('userId.pubcid');
                expect(bid.userId.pubcid).to.equal('test222');
                expect(bid.userIdAsEids[0]).to.deep.equal({
                  source: 'pubcid.org',
                  uids: [
                    {
                      id: 'test222',
                      atype: 1
                    }
                  ]
                });
              }
              if (bid.bidder === 'anotherSampleBidder') {
                expect(bid).to.not.have.deep.nested.property('userId.pubcid');
                expect(bid).to.not.have.property('userIdAsEids');
              }
            });
          });
          coreStorage.setCookie('pubcid', '', EXPIRED_COOKIE_DATE);
          getPrebidInternal().setEidPermissions = undefined;
          done();
        }, {adUnits});
      });

      it('eidPermissions fun without bidders', function (done) {
        coreStorage.setCookie('pubcid', 'test222', new Date(Date.now() + 5000).toUTCString());

        setSubmoduleRegistry([sharedIdSystemSubmodule]);
        let eidPermissions;
        getPrebidInternal().setEidPermissions = function (newEidPermissions) {
          eidPermissions = newEidPermissions;
        }
        init(config);
        config.setConfig({
          userSync: {
            syncDelay: 0,
            userIds: [
              {
                name: 'pubCommonId',
                storage: {
                  type: 'cookie',
                  name: 'pubcid',
                  expires: 28
                }
              }
            ]
          }
        });

        requestBidsHook(function () {
          expect(eidPermissions).to.deep.equal(
            []
          );
          adUnits.forEach(unit => {
            unit.bids.forEach(bid => {
              expect(bid).to.have.deep.nested.property('userId.pubcid');
              expect(bid.userId.pubcid).to.equal('test222');
              expect(bid.userIdAsEids[0]).to.deep.equal({
                source: 'pubcid.org',
                uids: [
                  {
                    id: 'test222',
                    atype: 1
                  }]
              });
            });
          });
          getPrebidInternal().setEidPermissions = undefined;
          coreStorage.setCookie('pubcid', '', EXPIRED_COOKIE_DATE);
          done();
        }, {adUnits});
      });

      it('test hook from pubProvidedId config params', function (done) {
        setSubmoduleRegistry([pubProvidedIdSubmodule]);
        init(config);
        config.setConfig({
          userSync: {
            syncDelay: 0,
            userIds: [{
              name: 'pubProvidedId',
              params: {
                eids: [{
                  source: 'example.com',
                  uids: [{
                    id: 'value read from cookie or local storage',
                    ext: {
                      stype: 'ppuid'
                    }
                  }]
                }, {
                  source: 'id-partner.com',
                  uids: [{
                    id: 'value read from cookie or local storage',
                    ext: {
                      stype: 'dmp'
                    }
                  }]
                }],
                eidsFunction: function () {
                  return [{
                    source: 'provider.com',
                    uids: [{
                      id: 'value read from cookie or local storage',
                      ext: {
                        stype: 'sha256email'
                      }
                    }]
                  }]
                }
              }
            }
            ]
          }
        });

        requestBidsHook(function () {
          adUnits.forEach(unit => {
            unit.bids.forEach(bid => {
              expect(bid).to.have.deep.nested.property('userId.pubProvidedId');
              expect(bid.userId.pubProvidedId).to.deep.equal([{
                source: 'example.com',
                uids: [{
                  id: 'value read from cookie or local storage',
                  ext: {
                    stype: 'ppuid'
                  }
                }]
              }, {
                source: 'id-partner.com',
                uids: [{
                  id: 'value read from cookie or local storage',
                  ext: {
                    stype: 'dmp'
                  }
                }]
              }, {
                source: 'provider.com',
                uids: [{
                  id: 'value read from cookie or local storage',
                  ext: {
                    stype: 'sha256email'
                  }
                }]
              }]);

              expect(bid.userIdAsEids[0]).to.deep.equal({
                source: 'example.com',
                uids: [{
                  id: 'value read from cookie or local storage',
                  ext: {
                    stype: 'ppuid'
                  }
                }]
              });
              expect(bid.userIdAsEids[2]).to.deep.equal({
                source: 'provider.com',
                uids: [{
                  id: 'value read from cookie or local storage',
                  ext: {
                    stype: 'sha256email'
                  }
                }]
              });
            });
          });
          done();
        }, {adUnits});
      });

      it('test hook from liveIntentId html5', function (done) {
        // simulate existing browser local storage values
        localStorage.setItem('_li_pbid', JSON.stringify({'unifiedId': 'random-ls-identifier', 'segments': ['123']}));
        localStorage.setItem('_li_pbid_exp', '');

        setSubmoduleRegistry([liveIntentIdSubmodule]);
        init(config);
        config.setConfig(getConfigMock(['liveIntentId', '_li_pbid', 'html5']));
        requestBidsHook(function () {
          adUnits.forEach(unit => {
            unit.bids.forEach(bid => {
              expect(bid).to.have.deep.nested.property('userId.lipb');
              expect(bid.userId.lipb.lipbid).to.equal('random-ls-identifier');
              expect(bid.userId.lipb.segments).to.include('123');
              expect(bid.userIdAsEids[0]).to.deep.equal({
                source: 'liveintent.com',
                uids: [{id: 'random-ls-identifier', atype: 3}],
                ext: {segments: ['123']}
              });
            });
          });
          localStorage.removeItem('_li_pbid');
          localStorage.removeItem('_li_pbid_exp');
          done();
        }, {adUnits});
      });

      it('test hook from liveIntentId cookie', function (done) {
        coreStorage.setCookie('_li_pbid', JSON.stringify({
          'unifiedId': 'random-cookie-identifier',
          'segments': ['123']
        }), (new Date(Date.now() + 100000).toUTCString()));

        setSubmoduleRegistry([liveIntentIdSubmodule]);
        init(config);
        config.setConfig(getConfigMock(['liveIntentId', '_li_pbid', 'cookie']));

        requestBidsHook(function () {
          adUnits.forEach(unit => {
            unit.bids.forEach(bid => {
              expect(bid).to.have.deep.nested.property('userId.lipb');
              expect(bid.userId.lipb.lipbid).to.equal('random-cookie-identifier');
              expect(bid.userId.lipb.segments).to.include('123');
              expect(bid.userIdAsEids[0]).to.deep.equal({
                source: 'liveintent.com',
                uids: [{id: 'random-cookie-identifier', atype: 3}],
                ext: {segments: ['123']}
              });
            });
          });
          coreStorage.setCookie('_li_pbid', '', EXPIRED_COOKIE_DATE);
          done();
        }, {adUnits});
      });

      it('test hook from britepoolid cookies', function (done) {
        // simulate existing browser local storage values
        coreStorage.setCookie('britepoolid', JSON.stringify({'primaryBPID': '279c0161-5152-487f-809e-05d7f7e653fd'}), (new Date(Date.now() + 5000).toUTCString()));

        setSubmoduleRegistry([britepoolIdSubmodule]);
        init(config);
        config.setConfig(getConfigMock(['britepoolId', 'britepoolid', 'cookie']));

        requestBidsHook(function () {
          adUnits.forEach(unit => {
            unit.bids.forEach(bid => {
              expect(bid).to.have.deep.nested.property('userId.britepoolid');
              expect(bid.userId.britepoolid).to.equal('279c0161-5152-487f-809e-05d7f7e653fd');
              expect(bid.userIdAsEids[0]).to.deep.equal({
                source: 'britepool.com',
                uids: [{id: '279c0161-5152-487f-809e-05d7f7e653fd', atype: 3}]
              });
            });
          });
          coreStorage.setCookie('britepoolid', '', EXPIRED_COOKIE_DATE);
          done();
        }, {adUnits});
      });

      it('test hook from dmdId cookies', function (done) {
        // simulate existing browser local storage values
        coreStorage.setCookie('dmdId', 'testdmdId', (new Date(Date.now() + 5000).toUTCString()));

        setSubmoduleRegistry([dmdIdSubmodule]);
        init(config);
        config.setConfig(getConfigMock(['dmdId', 'dmdId', 'cookie']));

        requestBidsHook(function () {
          adUnits.forEach(unit => {
            unit.bids.forEach(bid => {
              expect(bid).to.have.deep.nested.property('userId.dmdId');
              expect(bid.userId.dmdId).to.equal('testdmdId');
              expect(bid.userIdAsEids[0]).to.deep.equal({
                source: 'hcn.health',
                uids: [{id: 'testdmdId', atype: 3}]
              });
            });
          });
          coreStorage.setCookie('dmdId', '', EXPIRED_COOKIE_DATE);
          done();
        }, {adUnits});
      });

      it('test hook from netId cookies', function (done) {
        // simulate existing browser local storage values
        coreStorage.setCookie('netId', JSON.stringify({'netId': 'fH5A3n2O8_CZZyPoJVD-eabc6ECb7jhxCicsds7qSg'}), (new Date(Date.now() + 5000).toUTCString()));

        setSubmoduleRegistry([netIdSubmodule]);
        init(config);
        config.setConfig(getConfigMock(['netId', 'netId', 'cookie']));

        requestBidsHook(function () {
          adUnits.forEach(unit => {
            unit.bids.forEach(bid => {
              expect(bid).to.have.deep.nested.property('userId.netId');
              expect(bid.userId.netId).to.equal('fH5A3n2O8_CZZyPoJVD-eabc6ECb7jhxCicsds7qSg');
              expect(bid.userIdAsEids[0]).to.deep.equal({
                source: 'netid.de',
                uids: [{id: 'fH5A3n2O8_CZZyPoJVD-eabc6ECb7jhxCicsds7qSg', atype: 1}]
              });
            });
          });
          coreStorage.setCookie('netId', '', EXPIRED_COOKIE_DATE);
          done();
        }, {adUnits});
      });

      xit('test hook from intentIqId cookies', function (done) {
        // simulate existing browser local storage values
        coreStorage.setCookie('intentIqId', 'abcdefghijk', (new Date(Date.now() + 5000).toUTCString()));

        setSubmoduleRegistry([intentIqIdSubmodule]);
        init(config);
        config.setConfig(getConfigMock(['intentIqId', 'intentIqId', 'cookie']));

        requestBidsHook(function () {
          adUnits.forEach(unit => {
            unit.bids.forEach(bid => {
              expect(bid).to.have.deep.nested.property('userId.intentIqId');
              expect(bid.userId.intentIqId).to.equal('abcdefghijk');
              expect(bid.userIdAsEids[0]).to.deep.equal({
                source: 'intentiq.com',
                uids: [{id: 'abcdefghijk', atype: 1}]
              });
            });
          });
          coreStorage.setCookie('intentIqId', '', EXPIRED_COOKIE_DATE);
          done();
        }, {adUnits});
      });

      it('test hook from haloId html5', function (done) {
        // simulate existing browser local storage values
        localStorage.setItem('haloId', JSON.stringify({'haloId': 'random-ls-identifier'}));
        localStorage.setItem('haloId_exp', '');

        setSubmoduleRegistry([haloIdSubmodule]);
        init(config);
        config.setConfig(getConfigMock(['haloId', 'haloId', 'html5']));

        requestBidsHook(function () {
          adUnits.forEach(unit => {
            unit.bids.forEach(bid => {
              expect(bid).to.have.deep.nested.property('userId.haloId');
              expect(bid.userId.haloId).to.equal('random-ls-identifier');
              expect(bid.userIdAsEids[0]).to.deep.equal({
                source: 'audigent.com',
                uids: [{id: 'random-ls-identifier', atype: 1}]
              });
            });
          });
          localStorage.removeItem('haloId');
          localStorage.removeItem('haloId_exp', '');
          done();
        }, {adUnits});
      });

      it('test hook from merkleId cookies', function (done) {
        // simulate existing browser local storage values
        coreStorage.setCookie('merkleId', JSON.stringify({'pam_id': {'id': 'testmerkleId', 'keyID': 1}}), (new Date(Date.now() + 5000).toUTCString()));

        setSubmoduleRegistry([merkleIdSubmodule]);
        init(config);
        config.setConfig(getConfigMock(['merkleId', 'merkleId', 'cookie']));

        requestBidsHook(function () {
          adUnits.forEach(unit => {
            unit.bids.forEach(bid => {
              expect(bid).to.have.deep.nested.property('userId.merkleId');
              expect(bid.userId.merkleId).to.deep.equal({'id': 'testmerkleId', 'keyID': 1});
              expect(bid.userIdAsEids[0]).to.deep.equal({
                source: 'merkleinc.com',
                uids: [{id: 'testmerkleId', atype: 3, ext: {keyID: 1}}]
              });
            });
          });
          coreStorage.setCookie('merkleId', '', EXPIRED_COOKIE_DATE);
          done();
        }, {adUnits});
      });

      xit('test hook from zeotapIdPlus cookies', function (done) {
        // simulate existing browser local storage values
        coreStorage.setCookie('IDP', btoa(JSON.stringify('abcdefghijk')), (new Date(Date.now() + 5000).toUTCString()));

        setSubmoduleRegistry([zeotapIdPlusSubmodule]);
        init(config);
        config.setConfig(getConfigMock(['zeotapIdPlus', 'IDP', 'cookie']));

        requestBidsHook(function () {
          adUnits.forEach(unit => {
            unit.bids.forEach(bid => {
              expect(bid).to.have.deep.nested.property('userId.IDP');
              expect(bid.userId.IDP).to.equal('abcdefghijk');
              expect(bid.userIdAsEids[0]).to.deep.equal({
                source: 'zeotap.com',
                uids: [{id: 'abcdefghijk', atype: 1}]
              });
            });
          });
          coreStorage.setCookie('IDP', '', EXPIRED_COOKIE_DATE);
          done();
        }, {adUnits});
      });

      it('test hook from mwOpenLinkId cookies', function (done) {
        // simulate existing browser local storage values
        coreStorage.setCookie('mwol', JSON.stringify({eid: 'XX-YY-ZZ-123'}), (new Date(Date.now() + 5000).toUTCString()));

        setSubmoduleRegistry([mwOpenLinkIdSubModule]);
        init(config);
        config.setConfig(getConfigMock(['mwOpenLinkId', 'mwol', 'cookie']));

        requestBidsHook(function () {
          adUnits.forEach(unit => {
            unit.bids.forEach(bid => {
              expect(bid).to.have.deep.nested.property('userId.mwOpenLinkId');
              expect(bid.userId.mwOpenLinkId).to.equal('XX-YY-ZZ-123');
            });
          });
          coreStorage.setCookie('mwol', '', EXPIRED_COOKIE_DATE);
          done();
        }, {adUnits});
      });

      it('test hook from admixerId html5', function (done) {
        // simulate existing browser local storage values
        localStorage.setItem('admixerId', 'testadmixerId');
        localStorage.setItem('admixerId_exp', '');

        setSubmoduleRegistry([admixerIdSubmodule]);
        init(config);
        config.setConfig(getConfigMock(['admixerId', 'admixerId', 'html5']));
        requestBidsHook(function () {
          adUnits.forEach(unit => {
            unit.bids.forEach(bid => {
              expect(bid).to.have.deep.nested.property('userId.admixerId');
              expect(bid.userId.admixerId).to.equal('testadmixerId');
              expect(bid.userIdAsEids[0]).to.deep.equal({
                source: 'admixer.net',
                uids: [{id: 'testadmixerId', atype: 3}]
              });
            });
          });
          localStorage.removeItem('admixerId');
          done();
        }, {adUnits});
      });

      it('test hook from admixerId cookie', function (done) {
        coreStorage.setCookie('admixerId', 'testadmixerId', (new Date(Date.now() + 100000).toUTCString()));

        setSubmoduleRegistry([admixerIdSubmodule]);
        init(config);
        config.setConfig(getConfigMock(['admixerId', 'admixerId', 'cookie']));

        requestBidsHook(function () {
          adUnits.forEach(unit => {
            unit.bids.forEach(bid => {
              expect(bid).to.have.deep.nested.property('userId.admixerId');
              expect(bid.userId.admixerId).to.equal('testadmixerId');
              expect(bid.userIdAsEids[0]).to.deep.equal({
                source: 'admixer.net',
                uids: [{id: 'testadmixerId', atype: 3}]
              });
            });
          });
          coreStorage.setCookie('admixerId', '', EXPIRED_COOKIE_DATE);
          done();
        }, {adUnits});
      });

      it('test hook from deepintentId cookies', function (done) {
        // simulate existing browser local storage values
        coreStorage.setCookie('deepintentId', 'testdeepintentId', (new Date(Date.now() + 5000).toUTCString()));

        setSubmoduleRegistry([deepintentDpesSubmodule]);
        init(config);
        config.setConfig(getConfigMock(['deepintentId', 'deepintentId', 'cookie']));

        requestBidsHook(function () {
          adUnits.forEach(unit => {
            unit.bids.forEach(bid => {
              expect(bid).to.have.deep.nested.property('userId.deepintentId');
              expect(bid.userId.deepintentId).to.deep.equal('testdeepintentId');
              expect(bid.userIdAsEids[0]).to.deep.equal({
                source: 'deepintent.com',
                uids: [{id: 'testdeepintentId', atype: 3}]
              });
            });
          });
          coreStorage.setCookie('deepintentId', '', EXPIRED_COOKIE_DATE);
          done();
        }, {adUnits});
      });

      it('test hook from deepintentId html5', function (done) {
        // simulate existing browser local storage values
        localStorage.setItem('deepintentId', 'testdeepintentId');
        localStorage.setItem('deepintentId_exp', '');

        setSubmoduleRegistry([deepintentDpesSubmodule]);
        init(config);
        config.setConfig(getConfigMock(['deepintentId', 'deepintentId', 'html5']));
        requestBidsHook(function () {
          adUnits.forEach(unit => {
            unit.bids.forEach(bid => {
              expect(bid).to.have.deep.nested.property('userId.deepintentId');
              expect(bid.userIdAsEids[0]).to.deep.equal({
                source: 'deepintent.com',
                uids: [{id: 'testdeepintentId', atype: 3}]
              });
            });
          });
          localStorage.removeItem('deepintentId');
          done();
        }, {adUnits});
      });

      it('test hook when pubCommonId, unifiedId, id5Id, identityLink, britepoolId, intentIqId, zeotapIdPlus, netId, haloId, Criteo, UID 2.0, admixerId, amxId, dmdId, kpuid and mwOpenLinkId have data to pass', function (done) {
        coreStorage.setCookie('pubcid', 'testpubcid', (new Date(Date.now() + 5000).toUTCString()));
        coreStorage.setCookie('unifiedid', JSON.stringify({'TDID': 'testunifiedid'}), (new Date(Date.now() + 5000).toUTCString()));
        coreStorage.setCookie('id5id', JSON.stringify({'universal_uid': 'testid5id'}), (new Date(Date.now() + 5000).toUTCString()));
        coreStorage.setCookie('idl_env', 'AiGNC8Z5ONyZKSpIPf', (new Date(Date.now() + 5000).toUTCString()));
        coreStorage.setCookie('britepoolid', JSON.stringify({'primaryBPID': 'testbritepoolid'}), (new Date(Date.now() + 5000).toUTCString()));
        coreStorage.setCookie('dmdId', 'testdmdId', (new Date(Date.now() + 5000).toUTCString()));
        coreStorage.setCookie('netId', JSON.stringify({'netId': 'testnetId'}), (new Date(Date.now() + 5000).toUTCString()));
        coreStorage.setCookie('intentIqId', 'testintentIqId', (new Date(Date.now() + 5000).toUTCString()));
        coreStorage.setCookie('IDP', btoa(JSON.stringify('zeotapId')), (new Date(Date.now() + 5000).toUTCString()));
        coreStorage.setCookie('haloId', JSON.stringify({'haloId': 'testHaloId'}), (new Date(Date.now() + 5000).toUTCString()));
        coreStorage.setCookie('storage_criteo', JSON.stringify({'criteoId': 'test_bidid'}), (new Date(Date.now() + 5000).toUTCString()));
        coreStorage.setCookie('mwol', JSON.stringify({eid: 'XX-YY-ZZ-123'}), (new Date(Date.now() + 5000).toUTCString()));
        coreStorage.setCookie('uid2id', 'Sample_AD_Token', (new Date(Date.now() + 5000).toUTCString()));
        coreStorage.setCookie('admixerId', 'testadmixerId', (new Date(Date.now() + 5000).toUTCString()));
        coreStorage.setCookie('deepintentId', 'testdeepintentId', (new Date(Date.now() + 5000).toUTCString()));
        coreStorage.setCookie('kpuid', 'KINESSO_ID', (new Date(Date.now() + 5000).toUTCString()));

        // amxId only supports localStorage
        localStorage.setItem('amxId', 'test_amxid_id');
        localStorage.setItem('amxId_exp', (new Date(Date.now() + 5000)).toUTCString());

        setSubmoduleRegistry([sharedIdSystemSubmodule, unifiedIdSubmodule, id5IdSubmodule, identityLinkSubmodule, britepoolIdSubmodule, netIdSubmodule, intentIqIdSubmodule, zeotapIdPlusSubmodule, haloIdSubmodule, criteoIdSubmodule, mwOpenLinkIdSubModule, tapadIdSubmodule, uid2IdSubmodule, admixerIdSubmodule, deepintentDpesSubmodule, dmdIdSubmodule, amxIdSubmodule, kinessoIdSubmodule]);
        init(config);
        config.setConfig(getConfigMock(['pubCommonId', 'pubcid', 'cookie'],
          ['unifiedId', 'unifiedid', 'cookie'],
          ['id5Id', 'id5id', 'cookie'],
          ['identityLink', 'idl_env', 'cookie'],
          ['britepoolId', 'britepoolid', 'cookie'],
          ['dmdId', 'dmdId', 'cookie'],
          ['netId', 'netId', 'cookie'],
          ['intentIqId', 'intentIqId', 'cookie'],
          ['zeotapIdPlus', 'IDP', 'cookie'],
          ['haloId', 'haloId', 'cookie'],
          ['criteo', 'storage_criteo', 'cookie'],
          ['mwOpenLinkId', 'mwol', 'cookie'],
          ['tapadId', 'tapad_id', 'cookie'],
          ['uid2', 'uid2id', 'cookie'],
          ['admixerId', 'admixerId', 'cookie'],
          ['amxId', 'amxId', 'html5'],
          ['deepintentId', 'deepintentId', 'cookie'],
          ['kpuid', 'kpuid', 'cookie']));

        requestBidsHook(function () {
          adUnits.forEach(unit => {
            unit.bids.forEach(bid => {
              // verify that the PubCommonId id data was copied to bid
              expect(bid).to.have.deep.nested.property('userId.pubcid');
              expect(bid.userId.pubcid).to.equal('testpubcid');
              // also check that UnifiedId id data was copied to bid
              expect(bid).to.have.deep.nested.property('userId.tdid');
              expect(bid.userId.tdid).to.equal('testunifiedid');
              // also check that Id5Id id data was copied to bid
              expect(bid).to.have.deep.nested.property('userId.id5id.uid');
              expect(bid.userId.id5id.uid).to.equal('testid5id');
              // check that identityLink id data was copied to bid
              expect(bid).to.have.deep.nested.property('userId.idl_env');
              expect(bid.userId.idl_env).to.equal('AiGNC8Z5ONyZKSpIPf');
              // also check that britepoolId id data was copied to bid
              expect(bid).to.have.deep.nested.property('userId.britepoolid');
              expect(bid.userId.britepoolid).to.equal('testbritepoolid');
              // also check that dmdID id was copied to bid
              expect(bid).to.have.deep.nested.property('userId.dmdId');
              expect(bid.userId.dmdId).to.equal('testdmdId');
              // also check that netId id data was copied to bid
              expect(bid).to.have.deep.nested.property('userId.netId');
              expect(bid.userId.netId).to.equal('testnetId');
              // also check that intentIqId id data was copied to bid
              expect(bid).to.have.deep.nested.property('userId.intentIqId');
              expect(bid.userId.intentIqId).to.equal('testintentIqId');
              // also check that zeotapIdPlus id data was copied to bid
              expect(bid).to.have.deep.nested.property('userId.IDP');
              expect(bid.userId.IDP).to.equal('zeotapId');
              // also check that haloId id was copied to bid
              expect(bid).to.have.deep.nested.property('userId.haloId');
              expect(bid.userId.haloId).to.equal('testHaloId');
              // also check that criteo id was copied to bid
              expect(bid).to.have.deep.nested.property('userId.criteoId');
              expect(bid.userId.criteoId).to.equal('test_bidid');
              // also check that mwOpenLink id was copied to bid
              expect(bid).to.have.deep.nested.property('userId.mwOpenLinkId');
              expect(bid.userId.mwOpenLinkId).to.equal('XX-YY-ZZ-123');
              expect(bid.userId.uid2).to.deep.equal({
                id: 'Sample_AD_Token'
              });
              expect(bid).to.have.deep.nested.property('userId.amxId');
              expect(bid.userId.amxId).to.equal('test_amxid_id');

              // also check that criteo id was copied to bid
              expect(bid).to.have.deep.nested.property('userId.admixerId');
              expect(bid.userId.admixerId).to.equal('testadmixerId');

              // also check that deepintentId was copied to bid
              expect(bid).to.have.deep.nested.property('userId.deepintentId');
              expect(bid.userId.deepintentId).to.equal('testdeepintentId');

              expect(bid).to.have.deep.nested.property('userId.kpuid');
              expect(bid.userId.kpuid).to.equal('KINESSO_ID');

              expect(bid.userIdAsEids.length).to.equal(15);
            });
          });
          coreStorage.setCookie('pubcid', '', EXPIRED_COOKIE_DATE);
          coreStorage.setCookie('unifiedid', '', EXPIRED_COOKIE_DATE);
          coreStorage.setCookie('id5id', '', EXPIRED_COOKIE_DATE);
          coreStorage.setCookie('idl_env', '', EXPIRED_COOKIE_DATE);
          coreStorage.setCookie('britepoolid', '', EXPIRED_COOKIE_DATE);
          coreStorage.setCookie('dmdId', '', EXPIRED_COOKIE_DATE);
          coreStorage.setCookie('netId', '', EXPIRED_COOKIE_DATE);
          coreStorage.setCookie('intentIqId', '', EXPIRED_COOKIE_DATE);
          coreStorage.setCookie('IDP', '', EXPIRED_COOKIE_DATE);
          coreStorage.setCookie('haloId', '', EXPIRED_COOKIE_DATE);
          coreStorage.setCookie('storage_criteo', '', EXPIRED_COOKIE_DATE);
          coreStorage.setCookie('mwol', '', EXPIRED_COOKIE_DATE);
          coreStorage.setCookie('uid2id', '', EXPIRED_COOKIE_DATE);
          coreStorage.setCookie('admixerId', '', EXPIRED_COOKIE_DATE);
          coreStorage.setCookie('deepintentId', EXPIRED_COOKIE_DATE);
          coreStorage.setCookie('kpuid', EXPIRED_COOKIE_DATE);
          localStorage.removeItem('amxId');
          localStorage.removeItem('amxId_exp');
          done();
        }, {adUnits});
      });

      it('test hook when pubCommonId, unifiedId, id5Id, britepoolId, dmdId, intentIqId, zeotapIdPlus, criteo, netId, haloId, UID 2.0, admixerId, kpuid and mwOpenLinkId have their modules added before and after init', function (done) {
        coreStorage.setCookie('pubcid', 'testpubcid', (new Date(Date.now() + 5000).toUTCString()));
        coreStorage.setCookie('unifiedid', JSON.stringify({'TDID': 'cookie-value-add-module-variations'}), new Date(Date.now() + 5000).toUTCString());
        coreStorage.setCookie('id5id', JSON.stringify({'universal_uid': 'testid5id'}), (new Date(Date.now() + 5000).toUTCString()));
        coreStorage.setCookie('idl_env', 'AiGNC8Z5ONyZKSpIPf', new Date(Date.now() + 5000).toUTCString());
        coreStorage.setCookie('britepoolid', JSON.stringify({'primaryBPID': 'testbritepoolid'}), (new Date(Date.now() + 5000).toUTCString()));
        coreStorage.setCookie('netId', JSON.stringify({'netId': 'testnetId'}), (new Date(Date.now() + 5000).toUTCString()));
        coreStorage.setCookie('intentIqId', 'testintentIqId', (new Date(Date.now() + 5000).toUTCString()));
        coreStorage.setCookie('IDP', btoa(JSON.stringify('zeotapId')), (new Date(Date.now() + 5000).toUTCString()));
        coreStorage.setCookie('haloId', JSON.stringify({'haloId': 'testHaloId'}), (new Date(Date.now() + 5000).toUTCString()));
        coreStorage.setCookie('dmdId', 'testdmdId', (new Date(Date.now() + 5000).toUTCString()));
        coreStorage.setCookie('storage_criteo', JSON.stringify({'criteoId': 'test_bidid'}), (new Date(Date.now() + 5000).toUTCString()));
        coreStorage.setCookie('mwol', JSON.stringify({eid: 'XX-YY-ZZ-123'}), (new Date(Date.now() + 5000).toUTCString()));
        coreStorage.setCookie('uid2id', 'Sample_AD_Token', (new Date(Date.now() + 5000).toUTCString()));
        coreStorage.setCookie('admixerId', 'testadmixerId', (new Date(Date.now() + 5000).toUTCString()));
        coreStorage.setCookie('deepintentId', 'testdeepintentId', (new Date(Date.now() + 5000).toUTCString()));
        coreStorage.setCookie('kpuid', 'KINESSO_ID', (new Date(Date.now() + 5000).toUTCString()));

        setSubmoduleRegistry([]);

        // attaching before init
        attachIdSystem(sharedIdSystemSubmodule);

        init(config);

        // attaching after init
        attachIdSystem(unifiedIdSubmodule);
        attachIdSystem(id5IdSubmodule);
        attachIdSystem(identityLinkSubmodule);
        attachIdSystem(britepoolIdSubmodule);
        attachIdSystem(netIdSubmodule);
        attachIdSystem(intentIqIdSubmodule);
        attachIdSystem(zeotapIdPlusSubmodule);
        attachIdSystem(haloIdSubmodule);
        attachIdSystem(dmdIdSubmodule);
        attachIdSystem(criteoIdSubmodule);
        attachIdSystem(mwOpenLinkIdSubModule);
        attachIdSystem(tapadIdSubmodule);
        attachIdSystem(uid2IdSubmodule);
        attachIdSystem(admixerIdSubmodule);
        attachIdSystem(deepintentDpesSubmodule);
        attachIdSystem(kinessoIdSubmodule);

        config.setConfig(getConfigMock(['pubCommonId', 'pubcid', 'cookie'],
          ['unifiedId', 'unifiedid', 'cookie'],
          ['id5Id', 'id5id', 'cookie'],
          ['identityLink', 'idl_env', 'cookie'],
          ['britepoolId', 'britepoolid', 'cookie'],
          ['netId', 'netId', 'cookie'],
          ['intentIqId', 'intentIqId', 'cookie'],
          ['zeotapIdPlus', 'IDP', 'cookie'],
          ['haloId', 'haloId', 'cookie'],
          ['dmdId', 'dmdId', 'cookie'],
          ['criteo', 'storage_criteo', 'cookie'],
          ['mwOpenLinkId', 'mwol', 'cookie'],
          ['tapadId', 'tapad_id', 'cookie'],
          ['uid2', 'uid2id', 'cookie'],
          ['admixerId', 'admixerId', 'cookie'],
          ['deepintentId', 'deepintentId', 'cookie'],
          ['kpuid', 'kpuid', 'cookie']));

        requestBidsHook(function () {
          adUnits.forEach(unit => {
            unit.bids.forEach(bid => {
              // verify that the PubCommonId id data was copied to bid
              expect(bid).to.have.deep.nested.property('userId.pubcid');
              expect(bid.userId.pubcid).to.equal('testpubcid');
              // also check that UnifiedId id data was copied to bid
              expect(bid).to.have.deep.nested.property('userId.tdid');
              expect(bid.userId.tdid).to.equal('cookie-value-add-module-variations');
              // also check that Id5Id id data was copied to bid
              expect(bid).to.have.deep.nested.property('userId.id5id.uid');
              expect(bid.userId.id5id.uid).to.equal('testid5id');
              // also check that identityLink id data was copied to bid
              expect(bid).to.have.deep.nested.property('userId.idl_env');
              expect(bid.userId.idl_env).to.equal('AiGNC8Z5ONyZKSpIPf');
              // also check that britepoolId id data was copied to bid
              expect(bid).to.have.deep.nested.property('userId.britepoolid');
              expect(bid.userId.britepoolid).to.equal('testbritepoolid');
              // also check that britepoolId id data was copied to bid
              expect(bid).to.have.deep.nested.property('userId.netId');
              expect(bid.userId.netId).to.equal('testnetId');
              // also check that intentIqId id data was copied to bid
              expect(bid).to.have.deep.nested.property('userId.intentIqId');
              expect(bid.userId.intentIqId).to.equal('testintentIqId');

              // also check that zeotapIdPlus id data was copied to bid
              expect(bid).to.have.deep.nested.property('userId.IDP');
              expect(bid.userId.IDP).to.equal('zeotapId');
              // also check that haloId id data was copied to bid
              expect(bid).to.have.deep.nested.property('userId.haloId');
              expect(bid.userId.haloId).to.equal('testHaloId');
              // also check that dmdId id data was copied to bid
              expect(bid).to.have.deep.nested.property('userId.dmdId');
              expect(bid.userId.dmdId).to.equal('testdmdId');

              // also check that criteo id data was copied to bid
              expect(bid).to.have.deep.nested.property('userId.criteoId');
              expect(bid.userId.criteoId).to.equal('test_bidid');

              // also check that mwOpenLink id data was copied to bid
              expect(bid).to.have.deep.nested.property('userId.mwOpenLinkId');
              expect(bid.userId.mwOpenLinkId).to.equal('XX-YY-ZZ-123')
              expect(bid.userId.uid2).to.deep.equal({
                id: 'Sample_AD_Token'
              });

              // also check that admixerId id data was copied to bid
              expect(bid).to.have.deep.nested.property('userId.admixerId');
              expect(bid.userId.admixerId).to.equal('testadmixerId');
              // also check that deepintentId was copied to bid
              expect(bid).to.have.deep.nested.property('userId.deepintentId');
              expect(bid.userId.deepintentId).to.equal('testdeepintentId');
              expect(bid).to.have.deep.nested.property('userId.kpuid');
              expect(bid.userId.kpuid).to.equal('KINESSO_ID');

              expect(bid.userIdAsEids.length).to.equal(14);
            });
          });
          coreStorage.setCookie('pubcid', '', EXPIRED_COOKIE_DATE);
          coreStorage.setCookie('unifiedid', '', EXPIRED_COOKIE_DATE);
          coreStorage.setCookie('id5id', '', EXPIRED_COOKIE_DATE);
          coreStorage.setCookie('idl_env', '', EXPIRED_COOKIE_DATE);
          coreStorage.setCookie('britepoolid', '', EXPIRED_COOKIE_DATE);
          coreStorage.setCookie('netId', '', EXPIRED_COOKIE_DATE);
          coreStorage.setCookie('intentIqId', '', EXPIRED_COOKIE_DATE);
          coreStorage.setCookie('IDP', '', EXPIRED_COOKIE_DATE);
          coreStorage.setCookie('haloId', '', EXPIRED_COOKIE_DATE);
          coreStorage.setCookie('dmdId', '', EXPIRED_COOKIE_DATE);
          coreStorage.setCookie('storage_criteo', '', EXPIRED_COOKIE_DATE);
          coreStorage.setCookie('mwol', '', EXPIRED_COOKIE_DATE);
          coreStorage.setCookie('uid2id', '', EXPIRED_COOKIE_DATE);
          coreStorage.setCookie('admixerId', '', EXPIRED_COOKIE_DATE);
          coreStorage.setCookie('deepintentId', '', EXPIRED_COOKIE_DATE);
          coreStorage.setCookie('kpuid', EXPIRED_COOKIE_DATE);
          done();
        }, {adUnits});
      });

      it('test hook from UID2 cookie', function (done) {
        coreStorage.setCookie('uid2id', 'Sample_AD_Token', (new Date(Date.now() + 5000).toUTCString()));

        setSubmoduleRegistry([uid2IdSubmodule]);
        init(config);
        config.setConfig(getConfigMock(['uid2', 'uid2id', 'cookie']));

        requestBidsHook(function () {
          adUnits.forEach(unit => {
            unit.bids.forEach(bid => {
              expect(bid).to.have.deep.nested.property('userId.uid2');
              expect(bid.userId.uid2).to.have.deep.nested.property('id');
              expect(bid.userId.uid2).to.deep.equal({
                id: 'Sample_AD_Token'
              });
              expect(bid.userIdAsEids[0]).to.deep.equal({
                source: 'uidapi.com',
                uids: [{
                  id: 'Sample_AD_Token',
                  atype: 3,
                }]
              });
            });
          });
          coreStorage.setCookie('uid2id', '', EXPIRED_COOKIE_DATE);
          done();
        }, {adUnits});
      });
      it('should add new id system ', function (done) {
        coreStorage.setCookie('pubcid', 'testpubcid', (new Date(Date.now() + 5000).toUTCString()));
        coreStorage.setCookie('unifiedid', JSON.stringify({'TDID': 'cookie-value-add-module-variations'}), new Date(Date.now() + 5000).toUTCString());
        coreStorage.setCookie('id5id', JSON.stringify({'universal_uid': 'testid5id'}), (new Date(Date.now() + 5000).toUTCString()));
        coreStorage.setCookie('idl_env', 'AiGNC8Z5ONyZKSpIPf', new Date(Date.now() + 5000).toUTCString());
        coreStorage.setCookie('britepoolid', JSON.stringify({'primaryBPID': 'testbritepoolid'}), (new Date(Date.now() + 5000).toUTCString()));
        coreStorage.setCookie('dmdId', 'testdmdId', (new Date(Date.now() + 5000).toUTCString()));
        coreStorage.setCookie('netId', JSON.stringify({'netId': 'testnetId'}), new Date(Date.now() + 5000).toUTCString());
        coreStorage.setCookie('intentIqId', 'testintentIqId', (new Date(Date.now() + 5000).toUTCString()));
        coreStorage.setCookie('IDP', btoa(JSON.stringify('zeotapId')), (new Date(Date.now() + 5000).toUTCString()));
        coreStorage.setCookie('haloId', JSON.stringify({'haloId': 'testHaloId'}), (new Date(Date.now() + 5000).toUTCString()));
        coreStorage.setCookie('admixerId', 'testadmixerId', new Date(Date.now() + 5000).toUTCString());
        coreStorage.setCookie('deepintentId', 'testdeepintentId', new Date(Date.now() + 5000).toUTCString());
        coreStorage.setCookie('MOCKID', JSON.stringify({'MOCKID': '123456778'}), new Date(Date.now() + 5000).toUTCString());
        coreStorage.setCookie('__uid2_advertising_token', 'Sample_AD_Token', (new Date(Date.now() + 5000).toUTCString()));
        localStorage.setItem('amxId', 'test_amxid_id');
        localStorage.setItem('amxId_exp', new Date(Date.now() + 5000).toUTCString())
        coreStorage.setCookie('kpuid', 'KINESSO_ID', (new Date(Date.now() + 5000).toUTCString()));

        setSubmoduleRegistry([sharedIdSystemSubmodule, unifiedIdSubmodule, id5IdSubmodule, identityLinkSubmodule, britepoolIdSubmodule, netIdSubmodule, intentIqIdSubmodule, zeotapIdPlusSubmodule, haloIdSubmodule, uid2IdSubmodule, admixerIdSubmodule, deepintentDpesSubmodule, dmdIdSubmodule, akamaiDAPIdSubmodule, amxIdSubmodule, kinessoIdSubmodule]);
        init(config);

        config.setConfig({
          userSync: {
            syncDelay: 0,
            userIds: [{
              name: 'pubCommonId', storage: {name: 'pubcid', type: 'cookie'}
            }, {
              name: 'unifiedId', storage: {name: 'unifiedid', type: 'cookie'}
            }, {
              name: 'id5Id', storage: {name: 'id5id', type: 'cookie'}
            }, {
              name: 'identityLink', storage: {name: 'idl_env', type: 'cookie'}
            }, {
              name: 'britepoolId', storage: {name: 'britepoolid', type: 'cookie'}
            }, {
              name: 'dmdId', storage: {name: 'dmdId', type: 'cookie'}
            }, {
              name: 'netId', storage: {name: 'netId', type: 'cookie'}
            }, {
              name: 'intentIqId', storage: {name: 'intentIqId', type: 'cookie'}
            }, {
              name: 'zeotapIdPlus'
            }, {
              name: 'haloId', storage: {name: 'haloId', type: 'cookie'}
            }, {
              name: 'admixerId', storage: {name: 'admixerId', type: 'cookie'}
            }, {
              name: 'mockId', storage: {name: 'MOCKID', type: 'cookie'}
            }, {
              name: 'uid2'
            }, {
              name: 'deepintentId', storage: {name: 'deepintentId', type: 'cookie'}
            }, {
              name: 'amxId', storage: {name: 'amxId', type: 'html5'}
            }, {
              name: 'kpuid', storage: {name: 'kpuid', type: 'cookie'}
            }]
          }
        });

        // Add new submodule named 'mockId'
        attachIdSystem({
          name: 'mockId',
          decode: function (value) {
            return {
              'mid': value['MOCKID']
            };
          },
          getId: function (config, storedId) {
            if (storedId) return {};
            return {id: {'MOCKID': '1234'}};
          }
        });

        requestBidsHook(function () {
          adUnits.forEach(unit => {
            unit.bids.forEach(bid => {
              // check PubCommonId id data was copied to bid
              expect(bid).to.have.deep.nested.property('userId.pubcid');
              expect(bid.userId.pubcid).to.equal('testpubcid');
              // check UnifiedId id data was copied to bid
              expect(bid).to.have.deep.nested.property('userId.tdid');
              expect(bid.userId.tdid).to.equal('cookie-value-add-module-variations');
              // also check that Id5Id id data was copied to bid
              expect(bid).to.have.deep.nested.property('userId.id5id.uid');
              expect(bid.userId.id5id.uid).to.equal('testid5id');
              // also check that identityLink id data was copied to bid
              expect(bid).to.have.deep.nested.property('userId.idl_env');
              expect(bid.userId.idl_env).to.equal('AiGNC8Z5ONyZKSpIPf');
              // also check that britepoolId id data was copied to bid
              expect(bid).to.have.deep.nested.property('userId.britepoolid');
              expect(bid.userId.britepoolid).to.equal('testbritepoolid');
              // also check that dmdId id data was copied to bid
              expect(bid).to.have.deep.nested.property('userId.dmdId');
              expect(bid.userId.dmdId).to.equal('testdmdId');
              // check MockId data was copied to bid
              expect(bid).to.have.deep.nested.property('userId.netId');
              expect(bid.userId.netId).to.equal('testnetId');
              // check MockId data was copied to bid
              expect(bid).to.have.deep.nested.property('userId.mid');
              expect(bid.userId.mid).to.equal('1234');
              // also check that intentIqId id data was copied to bid
              expect(bid).to.have.deep.nested.property('userId.intentIqId');
              expect(bid.userId.intentIqId).to.equal('testintentIqId');
              // also check that zeotapIdPlus id data was copied to bid
              expect(bid).to.have.deep.nested.property('userId.IDP');
              expect(bid.userId.IDP).to.equal('zeotapId');
              // also check that haloId id data was copied to bid
              expect(bid).to.have.deep.nested.property('userId.haloId');
              expect(bid.userId.haloId).to.equal('testHaloId');
              expect(bid.userId.uid2).to.deep.equal({
                id: 'Sample_AD_Token'
              });

              expect(bid).to.have.deep.nested.property('userId.amxId');
              expect(bid.userId.amxId).to.equal('test_amxid_id');

              // also check that admixerId id data was copied to bid
              expect(bid).to.have.deep.nested.property('userId.admixerId');
              expect(bid.userId.admixerId).to.equal('testadmixerId');

              // also check that deepintentId was copied to bid
              expect(bid).to.have.deep.nested.property('userId.deepintentId');
              expect(bid.userId.deepintentId).to.equal('testdeepintentId');

              expect(bid).to.have.deep.nested.property('userId.kpuid');
              expect(bid.userId.kpuid).to.equal('KINESSO_ID');
              expect(bid.userIdAsEids.length).to.equal(13);
            });
          });
          coreStorage.setCookie('pubcid', '', EXPIRED_COOKIE_DATE);
          coreStorage.setCookie('unifiedid', '', EXPIRED_COOKIE_DATE);
          coreStorage.setCookie('id5id', '', EXPIRED_COOKIE_DATE);
          coreStorage.setCookie('idl_env', '', EXPIRED_COOKIE_DATE);
          coreStorage.setCookie('britepoolid', '', EXPIRED_COOKIE_DATE);
          coreStorage.setCookie('netId', '', EXPIRED_COOKIE_DATE);
          coreStorage.setCookie('intentIqId', '', EXPIRED_COOKIE_DATE);
          coreStorage.setCookie('IDP', '', EXPIRED_COOKIE_DATE);
          coreStorage.setCookie('haloId', '', EXPIRED_COOKIE_DATE);
          coreStorage.setCookie('dmdId', '', EXPIRED_COOKIE_DATE);
          coreStorage.setCookie('admixerId', '', EXPIRED_COOKIE_DATE);
          coreStorage.setCookie('deepintentId', '', EXPIRED_COOKIE_DATE);
          coreStorage.setCookie('MOCKID', '', EXPIRED_COOKIE_DATE);
          coreStorage.setCookie('mwol', '', EXPIRED_COOKIE_DATE);
          localStorage.removeItem('amxId');
          localStorage.removeItem('amxId_exp');
          coreStorage.setCookie('kpuid', EXPIRED_COOKIE_DATE);
          done();
        }, {adUnits});
      });
    });

    describe('callbacks at the end of auction', function () {
      beforeEach(function () {
        sinon.stub(events, 'getEvents').returns([]);
        sinon.stub(utils, 'triggerPixel');
        coreStorage.setCookie('pubcid', '', EXPIRED_COOKIE_DATE);
        coreStorage.setCookie('unifiedid', '', EXPIRED_COOKIE_DATE);
        coreStorage.setCookie('_parrable_eid', '', EXPIRED_COOKIE_DATE);
      });

      afterEach(function () {
        events.getEvents.restore();
        utils.triggerPixel.restore();
        coreStorage.setCookie('pubcid', '', EXPIRED_COOKIE_DATE);
        coreStorage.setCookie('unifiedid', '', EXPIRED_COOKIE_DATE);
        coreStorage.setCookie('_parrable_eid', '', EXPIRED_COOKIE_DATE);
        resetConsentData();
        delete window.__tcfapi;
      });

      xit('pubcid callback with url', function () {
        let adUnits = [getAdUnitMock()];
        let innerAdUnits;
        let customCfg = getConfigMock(['pubCommonId', 'pubcid', 'cookie']);
        customCfg = addConfig(customCfg, 'params', {pixelUrl: '/any/pubcid/url'});

        setSubmoduleRegistry([sharedIdSystemSubmodule, unifiedIdSubmodule]);
        init(config);
        config.setConfig(customCfg);
        requestBidsHook((config) => {
          innerAdUnits = config.adUnits
        }, {adUnits});

        expect(utils.triggerPixel.called).to.be.false;
        events.emit(CONSTANTS.EVENTS.AUCTION_END, {});
        expect(utils.triggerPixel.getCall(0).args[0]).to.include('/any/pubcid/url');
      });

      xit('unifiedid callback with url', function () {
        let adUnits = [getAdUnitMock()];
        let innerAdUnits;
        let customCfg = getConfigMock(['unifiedId', 'unifiedid', 'cookie']);
        addConfig(customCfg, 'params', {url: '/any/unifiedid/url'});

        setSubmoduleRegistry([sharedIdSystemSubmodule, unifiedIdSubmodule]);
        init(config);
        config.setConfig(customCfg);
        requestBidsHook((config) => {
          innerAdUnits = config.adUnits
        }, {adUnits});

        expect(server.requests).to.be.empty;
        events.emit(CONSTANTS.EVENTS.AUCTION_END, {});
        expect(server.requests[0].url).to.equal('/any/unifiedid/url');
      });

      xit('unifiedid callback with partner', function () {
        let adUnits = [getAdUnitMock()];
        let innerAdUnits;
        let customCfg = getConfigMock(['unifiedId', 'unifiedid', 'cookie']);
        addConfig(customCfg, 'params', {partner: 'rubicon'});

        setSubmoduleRegistry([sharedIdSystemSubmodule, unifiedIdSubmodule]);
        init(config);
        config.setConfig(customCfg);
        requestBidsHook((config) => {
          innerAdUnits = config.adUnits
        }, {adUnits});

        expect(server.requests).to.be.empty;
        events.emit(CONSTANTS.EVENTS.AUCTION_END, {});
        expect(server.requests[0].url).to.equal('https://match.adsrvr.org/track/rid?ttd_pid=rubicon&fmt=json');
      });
    });

    describe('Set cookie behavior', function () {
      let coreStorageSpy;
      beforeEach(function () {
        coreStorageSpy = sinon.spy(coreStorage, 'setCookie');
        setSubmoduleRegistry([sharedIdSystemSubmodule]);
        init(config);
      });
      afterEach(function () {
        coreStorageSpy.restore();
      });
      it('should allow submodules to override the domain', function () {
        const submodule = {
          submodule: {
            domainOverride: function () {
              return 'foo.com'
            }
          },
          config: {
            storage: {
              type: 'cookie'
            }
          }
        }
        setStoredValue(submodule, 'bar');
        expect(coreStorage.setCookie.getCall(0).args[4]).to.equal('foo.com');
      });

      it('should pass null for domain if submodule does not override the domain', function () {
        const submodule = {
          submodule: {},
          config: {
            storage: {
              type: 'cookie'
            }
          }
        }
        setStoredValue(submodule, 'bar');
        expect(coreStorage.setCookie.getCall(0).args[4]).to.equal(null);
      });
    });

    describe('Consent changes determine getId refreshes', function () {
      let expStr;
      let adUnits;

      const mockIdCookieName = 'MOCKID';
      let mockGetId = sinon.stub();
      let mockDecode = sinon.stub();
      let mockExtendId = sinon.stub();
      const mockIdSystem = {
        name: 'mockId',
        getId: mockGetId,
        decode: mockDecode,
        extendId: mockExtendId
      };
      const userIdConfig = {
        userSync: {
          userIds: [{
            name: 'mockId',
            storage: {
              name: 'MOCKID',
              type: 'cookie',
              refreshInSeconds: 30
            }
          }],
          auctionDelay: 5
        }
      };

      let cmpStub;
      let testConsentData;
      const consentConfig = {
        cmpApi: 'iab',
        timeout: 7500,
        allowAuctionWithoutConsent: false
      };

      const sharedBeforeFunction = function () {
        // clear cookies
        expStr = (new Date(Date.now() + 25000).toUTCString());
        coreStorage.setCookie(mockIdCookieName, '', EXPIRED_COOKIE_DATE);
        coreStorage.setCookie(`${mockIdCookieName}_last`, '', EXPIRED_COOKIE_DATE);
        coreStorage.setCookie(CONSENT_LOCAL_STORAGE_NAME, '', EXPIRED_COOKIE_DATE);

        // init
        adUnits = [getAdUnitMock()];
        init(config);

        // init id system
        attachIdSystem(mockIdSystem);
        config.setConfig(userIdConfig);
      }
      const sharedAfterFunction = function () {
        config.resetConfig();
        mockGetId.reset();
        mockDecode.reset();
        mockExtendId.reset();
        cmpStub.restore();
        resetConsentData();
        delete window.__cmp;
        delete window.__tcfapi;
      };

      describe('TCF v1', function () {
        testConsentData = {
          gdprApplies: true,
          consentData: 'xyz',
          apiVersion: 1
        };

        beforeEach(function () {
          sharedBeforeFunction();

          // init v1 consent management
          window.__cmp = function () {
          };
          delete window.__tcfapi;
          cmpStub = sinon.stub(window, '__cmp').callsFake((...args) => {
            args[2](testConsentData);
          });
          setConsentConfig(consentConfig);
        });

        afterEach(function () {
          sharedAfterFunction();
        });

        it('calls getId if no stored consent data and refresh is not needed', function () {
          coreStorage.setCookie(mockIdCookieName, JSON.stringify({id: '1234'}), expStr);
          coreStorage.setCookie(`${mockIdCookieName}_last`, (new Date(Date.now() - 1 * 1000).toUTCString()), expStr);

          let innerAdUnits;
          consentManagementRequestBidsHook(() => {
          }, {});
          requestBidsHook((config) => {
            innerAdUnits = config.adUnits
          }, {adUnits});

          sinon.assert.calledOnce(mockGetId);
          sinon.assert.calledOnce(mockDecode);
          sinon.assert.notCalled(mockExtendId);
        });

        it('calls getId if no stored consent data but refresh is needed', function () {
          coreStorage.setCookie(mockIdCookieName, JSON.stringify({id: '1234'}), expStr);
          coreStorage.setCookie(`${mockIdCookieName}_last`, (new Date(Date.now() - 60 * 1000).toUTCString()), expStr);

          let innerAdUnits;
          consentManagementRequestBidsHook(() => {
          }, {});
          requestBidsHook((config) => {
            innerAdUnits = config.adUnits
          }, {adUnits});

          sinon.assert.calledOnce(mockGetId);
          sinon.assert.calledOnce(mockDecode);
          sinon.assert.notCalled(mockExtendId);
        });

        it('calls getId if empty stored consent and refresh not needed', function () {
          coreStorage.setCookie(mockIdCookieName, JSON.stringify({id: '1234'}), expStr);
          coreStorage.setCookie(`${mockIdCookieName}_last`, (new Date(Date.now() - 1 * 1000).toUTCString()), expStr);

          setStoredConsentData();

          let innerAdUnits;
          consentManagementRequestBidsHook(() => {
          }, {});
          requestBidsHook((config) => {
            innerAdUnits = config.adUnits
          }, {adUnits});

          sinon.assert.calledOnce(mockGetId);
          sinon.assert.calledOnce(mockDecode);
          sinon.assert.notCalled(mockExtendId);
        });

        it('calls getId if stored consent does not match current consent and refresh not needed', function () {
          coreStorage.setCookie(mockIdCookieName, JSON.stringify({id: '1234'}), expStr);
          coreStorage.setCookie(`${mockIdCookieName}_last`, (new Date(Date.now() - 1 * 1000).toUTCString()), expStr);

          setStoredConsentData({
            gdprApplies: testConsentData.gdprApplies,
            consentString: 'abc',
            apiVersion: testConsentData.apiVersion
          });

          let innerAdUnits;
          consentManagementRequestBidsHook(() => {
          }, {});
          requestBidsHook((config) => {
            innerAdUnits = config.adUnits
          }, {adUnits});

          sinon.assert.calledOnce(mockGetId);
          sinon.assert.calledOnce(mockDecode);
          sinon.assert.notCalled(mockExtendId);
        });

        it('does not call getId if stored consent matches current consent and refresh not needed', function () {
          coreStorage.setCookie(mockIdCookieName, JSON.stringify({id: '1234'}), expStr);
          coreStorage.setCookie(`${mockIdCookieName}_last`, (new Date(Date.now() - 1 * 1000).toUTCString()), expStr);

          setStoredConsentData({
            gdprApplies: testConsentData.gdprApplies,
            consentString: testConsentData.consentData,
            apiVersion: testConsentData.apiVersion
          });

          let innerAdUnits;
          consentManagementRequestBidsHook(() => {
          }, {});
          requestBidsHook((config) => {
            innerAdUnits = config.adUnits
          }, {adUnits});

          sinon.assert.notCalled(mockGetId);
          sinon.assert.calledOnce(mockDecode);
          sinon.assert.calledOnce(mockExtendId);
        });
      });

      describe('findRootDomain', function () {
        let sandbox;

        beforeEach(function () {
          setSubmoduleRegistry([sharedIdSystemSubmodule]);
          init(config);
          config.setConfig({
            userSync: {
              syncDelay: 0,
              userIds: [
                {
                  name: 'pubCommonId',
                  value: { pubcid: '11111' },
                },
              ],
            },
          });
          sandbox = sinon.createSandbox();
          sandbox
            .stub(coreStorage, 'getCookie')
            .onFirstCall()
            .returns(null) // .co.uk
            .onSecondCall()
            .returns('writeable'); // realdomain.co.uk;
        });

        afterEach(function () {
          sandbox.restore();
        });

        it('should just find the root domain', function () {
          var domain = findRootDomain('sub.realdomain.co.uk');
          expect(domain).to.be.eq('realdomain.co.uk');
        });

        it('should find the full domain when no subdomain is present', function () {
          var domain = findRootDomain('realdomain.co.uk');
          expect(domain).to.be.eq('realdomain.co.uk');
        });
      });
    });
  });

  describe('Handle SSO Login', function() {
    var dummyGoogleUserObject = { 'getBasicProfile': getBasicProfile };
    let sandbox;
    let auctionSpy;
    let adUnits;

    function getEmail() {
      return 'abc@def.com';
    }
    function getBasicProfile() {
      return { 'getEmail': getEmail }
    }
    beforeEach(function () {
      (getGlobal()).setUserIdentities({});
      window.PWT = window.PWT || {};
      // sinon.stub($$PREBID_GLOBAL$$, 'refreshUserIds');
      window.PWT.ssoEnabled = true;
      sandbox = sinon.createSandbox();
      adUnits = [getAdUnitMock()];
      auctionSpy = sandbox.spy();
    });

    afterEach(function() {
      // $$PREBID_GLOBAL$$.refreshUserIds.restore();
      // $$PREBID_GLOBAL$$.requestBids.removeAll();
      config.resetConfig();
    });

<<<<<<< HEAD
    it('Email hashes are not stored in userIdentities Object on SSO login if ssoEnabled is false', function () {
=======
    xit('Email hashes are not stored in userIdentities Object on SSO login if ssoEnabled is false', function () {
>>>>>>> 193d5e1d
      window.PWT.ssoEnabled = false;

      expect(typeof (getGlobal()).onSSOLogin).to.equal('function');
      getGlobal().onSSOLogin({'provider': 'google', 'googleUserObject': dummyGoogleUserObject});
      expect((getGlobal()).getUserIdentities().emailHash).to.not.exist;
    });

<<<<<<< HEAD
    it('Email hashes are stored in userIdentities Object on SSO login if ssoEnabled is true', function () {
=======
    xit('Email hashes are stored in userIdentities Object on SSO login if ssoEnabled is true', function () {
>>>>>>> 193d5e1d
      expect(typeof (getGlobal()).onSSOLogin).to.equal('function');
      getGlobal().onSSOLogin({'provider': 'google', 'googleUserObject': dummyGoogleUserObject});
      expect((getGlobal()).getUserIdentities().emailHash).to.exist;
    });

<<<<<<< HEAD
    it('Publisher provided emails are stored in userIdentities.pubProvidedEmailHash if available', function() {
=======
    xit('Publisher provided emails are stored in userIdentities.pubProvidedEmailHash if available', function() {
>>>>>>> 193d5e1d
      getGlobal().setUserIdentities({'pubProvidedEmail': 'abc@xyz.com'});
      expect(getGlobal().getUserIdentities().pubProvidedEmailHash).to.exist;
    });

<<<<<<< HEAD
    it('should return encoded string with email hash and userid in id5 format', function() {
=======
    xit('should return encoded string with email hash and userid in id5 format', function() {
>>>>>>> 193d5e1d
      var emailHashes = {
        'MD5': '1edeb32aa0ab4b329a41b431050dcf26',
        'SHA1': '5acb6964c743eff1d4f51b8d57abddc11438e8eb',
        'SHA256': '722b8c12e7991f0ebbcc2d7caebe8e12479d26d5dd9cb37f442a55ddc190817a'
      };
      var outputString = 'MT03MjJiOGMxMmU3OTkxZjBlYmJjYzJkN2NhZWJlOGUxMjQ3OWQyNmQ1ZGQ5Y2IzN2Y0NDJhNTVkZGMxOTA4MTdhJjU9WVdKalpERXlNelE9';
      var encodedString = getRawPDString(emailHashes, 'abcd1234');
      expect(encodedString).to.equal(outputString);
    });

<<<<<<< HEAD
    it('should return encoded string with only email hash if userID is not available', function() {
=======
    xit('should return encoded string with only email hash if userID is not available', function() {
>>>>>>> 193d5e1d
      var emailHashes = {
        'MD5': '1edeb32aa0ab4b329a41b431050dcf26',
        'SHA1': '5acb6964c743eff1d4f51b8d57abddc11438e8eb',
        'SHA256': '722b8c12e7991f0ebbcc2d7caebe8e12479d26d5dd9cb37f442a55ddc190817a'
      };
      var outputString = 'MT03MjJiOGMxMmU3OTkxZjBlYmJjYzJkN2NhZWJlOGUxMjQ3OWQyNmQ1ZGQ5Y2IzN2Y0NDJhNTVkZGMxOTA4MTdh';
      var encodedString = getRawPDString(emailHashes, undefined);
      expect(encodedString).to.equal(outputString);
    });

<<<<<<< HEAD
    it('should set the pd param for id5id if id5id module is configured and pd string is available', function() {
=======
    xit('should set the pd param for id5id if id5id module is configured and pd string is available', function() {
>>>>>>> 193d5e1d
      var pdString = 'MT03MjJiOGMxMmU3OTkxZjBlYmJjYzJkN2NhZWJlOGUxMjQ3OWQyNmQ1ZGQ5Y2IzN2Y0NDJhNTVkZGMxOTA4MTdh';
      var moduleToUpdate = {
        'name': 'id5Id',
        'params':
        {
          'partner': 173,
          'provider': 'pubmatic-identity-hub'
        },
        'storage':
        {
          'type': 'cookie',
          'name': '_myUnifiedId',
          'expires': '1825'
        }
      };
      getGlobal().setUserIdentities(
        {
          'emailHash': {
            'MD5': '1edeb32aa0ab4b329a41b431050dcf26',
            'SHA1': '5acb6964c743eff1d4f51b8d57abddc11438e8eb',
            'SHA256': '722b8c12e7991f0ebbcc2d7caebe8e12479d26d5dd9cb37f442a55ddc190817a'
          }
        }
      );
      updateModuleParams(moduleToUpdate);
      expect(moduleToUpdate.params.pd).to.exist;
      expect(moduleToUpdate.params.pd).to.equal(pdString);
    });
<<<<<<< HEAD

    it('should set the e param for publink if publink module is configured and email hashes are available', function() {
      var emailHash = '1edeb32aa0ab4b329a41b431050dcf26';
      var moduleToUpdate = {
        name: 'publinkId',
        storage: {
          name: 'pbjs_publink',
          type: 'cookie',
          expires: 30
        },
        params: {
          site_id: '214393',
          api_key: '061065f4-4835-40f4-936e-74e0f3af59b5'
        }
      };

      getGlobal().setUserIdentities(
        {
          'emailHash': {
            'MD5': '1edeb32aa0ab4b329a41b431050dcf26',
            'SHA256': '722b8c12e7991f0ebbcc2d7caebe8e12479d26d5dd9cb37f442a55ddc190817a'
          }
        }
      );
      updateModuleParams(moduleToUpdate);
      expect(moduleToUpdate.params.e).to.exist;
      expect(moduleToUpdate.params.e).to.equal(emailHash);
    });
=======
>>>>>>> 193d5e1d
  });
});<|MERGE_RESOLUTION|>--- conflicted
+++ resolved
@@ -2585,11 +2585,7 @@
       config.resetConfig();
     });
 
-<<<<<<< HEAD
-    it('Email hashes are not stored in userIdentities Object on SSO login if ssoEnabled is false', function () {
-=======
     xit('Email hashes are not stored in userIdentities Object on SSO login if ssoEnabled is false', function () {
->>>>>>> 193d5e1d
       window.PWT.ssoEnabled = false;
 
       expect(typeof (getGlobal()).onSSOLogin).to.equal('function');
@@ -2597,30 +2593,18 @@
       expect((getGlobal()).getUserIdentities().emailHash).to.not.exist;
     });
 
-<<<<<<< HEAD
-    it('Email hashes are stored in userIdentities Object on SSO login if ssoEnabled is true', function () {
-=======
     xit('Email hashes are stored in userIdentities Object on SSO login if ssoEnabled is true', function () {
->>>>>>> 193d5e1d
       expect(typeof (getGlobal()).onSSOLogin).to.equal('function');
       getGlobal().onSSOLogin({'provider': 'google', 'googleUserObject': dummyGoogleUserObject});
       expect((getGlobal()).getUserIdentities().emailHash).to.exist;
     });
 
-<<<<<<< HEAD
-    it('Publisher provided emails are stored in userIdentities.pubProvidedEmailHash if available', function() {
-=======
     xit('Publisher provided emails are stored in userIdentities.pubProvidedEmailHash if available', function() {
->>>>>>> 193d5e1d
       getGlobal().setUserIdentities({'pubProvidedEmail': 'abc@xyz.com'});
       expect(getGlobal().getUserIdentities().pubProvidedEmailHash).to.exist;
     });
 
-<<<<<<< HEAD
-    it('should return encoded string with email hash and userid in id5 format', function() {
-=======
     xit('should return encoded string with email hash and userid in id5 format', function() {
->>>>>>> 193d5e1d
       var emailHashes = {
         'MD5': '1edeb32aa0ab4b329a41b431050dcf26',
         'SHA1': '5acb6964c743eff1d4f51b8d57abddc11438e8eb',
@@ -2631,11 +2615,7 @@
       expect(encodedString).to.equal(outputString);
     });
 
-<<<<<<< HEAD
-    it('should return encoded string with only email hash if userID is not available', function() {
-=======
     xit('should return encoded string with only email hash if userID is not available', function() {
->>>>>>> 193d5e1d
       var emailHashes = {
         'MD5': '1edeb32aa0ab4b329a41b431050dcf26',
         'SHA1': '5acb6964c743eff1d4f51b8d57abddc11438e8eb',
@@ -2646,11 +2626,7 @@
       expect(encodedString).to.equal(outputString);
     });
 
-<<<<<<< HEAD
-    it('should set the pd param for id5id if id5id module is configured and pd string is available', function() {
-=======
     xit('should set the pd param for id5id if id5id module is configured and pd string is available', function() {
->>>>>>> 193d5e1d
       var pdString = 'MT03MjJiOGMxMmU3OTkxZjBlYmJjYzJkN2NhZWJlOGUxMjQ3OWQyNmQ1ZGQ5Y2IzN2Y0NDJhNTVkZGMxOTA4MTdh';
       var moduleToUpdate = {
         'name': 'id5Id',
@@ -2679,7 +2655,6 @@
       expect(moduleToUpdate.params.pd).to.exist;
       expect(moduleToUpdate.params.pd).to.equal(pdString);
     });
-<<<<<<< HEAD
 
     it('should set the e param for publink if publink module is configured and email hashes are available', function() {
       var emailHash = '1edeb32aa0ab4b329a41b431050dcf26';
@@ -2708,7 +2683,5 @@
       expect(moduleToUpdate.params.e).to.exist;
       expect(moduleToUpdate.params.e).to.equal(emailHash);
     });
-=======
->>>>>>> 193d5e1d
   });
 });