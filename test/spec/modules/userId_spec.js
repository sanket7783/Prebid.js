--- conflicted
+++ resolved
@@ -46,12 +46,9 @@
 import {admixerIdSubmodule} from 'modules/admixerIdSystem.js';
 import {deepintentDpesSubmodule} from 'modules/deepintentDpesIdSystem.js';
 import {flocIdSubmodule} from 'modules/flocIdSystem.js'
-<<<<<<< HEAD
-=======
 import {amxIdSubmodule} from '../../../modules/amxIdSystem.js';
 import {akamaiDAPIdSubmodule} from 'modules/akamaiDAPIdSystem.js'
 import {kinessoIdSubmodule} from 'modules/kinessoIdSystem.js'
->>>>>>> 2d82104b
 
 let assert = require('chai').assert;
 let expect = require('chai').expect;
@@ -511,11 +508,7 @@
     });
 
     it('handles config with no usersync object', function () {
-<<<<<<< HEAD
-      setSubmoduleRegistry([pubCommonIdSubmodule, unifiedIdSubmodule, id5IdSubmodule, identityLinkSubmodule, merkleIdSubmodule, netIdSubmodule, sharedIdSubmodule, intentIqIdSubmodule, zeotapIdPlusSubmodule, pubProvidedIdSubmodule, criteoIdSubmodule, mwOpenLinkIdSubModule, tapadIdSubmodule, uid2IdSubmodule, admixerIdSubmodule, deepintentDpesSubmodule, flocIdSubmodule]);
-=======
       setSubmoduleRegistry([sharedIdSystemSubmodule, unifiedIdSubmodule, id5IdSubmodule, identityLinkSubmodule, merkleIdSubmodule, netIdSubmodule, intentIqIdSubmodule, zeotapIdPlusSubmodule, pubProvidedIdSubmodule, criteoIdSubmodule, mwOpenLinkIdSubModule, tapadIdSubmodule, uid2IdSubmodule, admixerIdSubmodule, deepintentDpesSubmodule, flocIdSubmodule, akamaiDAPIdSubmodule, amxIdSubmodule, kinessoIdSubmodule]);
->>>>>>> 2d82104b
       init(config);
       config.setConfig({});
       // usersync is undefined, and no logInfo message for 'User ID - usersync config updated'
@@ -523,22 +516,14 @@
     });
 
     it('handles config with empty usersync object', function () {
-<<<<<<< HEAD
-      setSubmoduleRegistry([pubCommonIdSubmodule, unifiedIdSubmodule, id5IdSubmodule, identityLinkSubmodule, merkleIdSubmodule, netIdSubmodule, sharedIdSubmodule, intentIqIdSubmodule, zeotapIdPlusSubmodule, pubProvidedIdSubmodule, criteoIdSubmodule, mwOpenLinkIdSubModule, tapadIdSubmodule, uid2IdSubmodule, admixerIdSubmodule, deepintentDpesSubmodule, flocIdSubmodule]);
-=======
       setSubmoduleRegistry([sharedIdSystemSubmodule, unifiedIdSubmodule, id5IdSubmodule, identityLinkSubmodule, merkleIdSubmodule, netIdSubmodule, intentIqIdSubmodule, zeotapIdPlusSubmodule, pubProvidedIdSubmodule, criteoIdSubmodule, mwOpenLinkIdSubModule, tapadIdSubmodule, uid2IdSubmodule, admixerIdSubmodule, deepintentDpesSubmodule, flocIdSubmodule, akamaiDAPIdSubmodule, amxIdSubmodule, kinessoIdSubmodule]);
->>>>>>> 2d82104b
       init(config);
       config.setConfig({userSync: {}});
       expect(typeof utils.logInfo.args[0]).to.equal('undefined');
     });
 
     it('handles config with usersync and userIds that are empty objs', function () {
-<<<<<<< HEAD
-      setSubmoduleRegistry([pubCommonIdSubmodule, unifiedIdSubmodule, id5IdSubmodule, identityLinkSubmodule, merkleIdSubmodule, netIdSubmodule, nextrollIdSubmodule, sharedIdSubmodule, intentIqIdSubmodule, zeotapIdPlusSubmodule, pubProvidedIdSubmodule, criteoIdSubmodule, mwOpenLinkIdSubModule, tapadIdSubmodule, uid2IdSubmodule, admixerIdSubmodule, deepintentDpesSubmodule, dmdIdSubmodule, flocIdSubmodule]);
-=======
       setSubmoduleRegistry([sharedIdSystemSubmodule, unifiedIdSubmodule, id5IdSubmodule, identityLinkSubmodule, merkleIdSubmodule, netIdSubmodule, nextrollIdSubmodule, intentIqIdSubmodule, zeotapIdPlusSubmodule, pubProvidedIdSubmodule, criteoIdSubmodule, mwOpenLinkIdSubModule, tapadIdSubmodule, uid2IdSubmodule, admixerIdSubmodule, deepintentDpesSubmodule, dmdIdSubmodule, flocIdSubmodule, akamaiDAPIdSubmodule, amxIdSubmodule, kinessoIdSubmodule]);
->>>>>>> 2d82104b
       init(config);
       config.setConfig({
         userSync: {
@@ -549,11 +534,7 @@
     });
 
     it('handles config with usersync and userIds with empty names or that dont match a submodule.name', function () {
-<<<<<<< HEAD
-      setSubmoduleRegistry([pubCommonIdSubmodule, unifiedIdSubmodule, id5IdSubmodule, identityLinkSubmodule, merkleIdSubmodule, netIdSubmodule, nextrollIdSubmodule, sharedIdSubmodule, intentIqIdSubmodule, zeotapIdPlusSubmodule, pubProvidedIdSubmodule, criteoIdSubmodule, mwOpenLinkIdSubModule, tapadIdSubmodule, uid2IdSubmodule, admixerIdSubmodule, deepintentDpesSubmodule, dmdIdSubmodule, flocIdSubmodule]);
-=======
       setSubmoduleRegistry([sharedIdSystemSubmodule, unifiedIdSubmodule, id5IdSubmodule, identityLinkSubmodule, merkleIdSubmodule, netIdSubmodule, nextrollIdSubmodule, intentIqIdSubmodule, zeotapIdPlusSubmodule, pubProvidedIdSubmodule, criteoIdSubmodule, mwOpenLinkIdSubModule, tapadIdSubmodule, uid2IdSubmodule, admixerIdSubmodule, deepintentDpesSubmodule, dmdIdSubmodule, flocIdSubmodule, akamaiDAPIdSubmodule, amxIdSubmodule, kinessoIdSubmodule]);
->>>>>>> 2d82104b
       init(config);
       config.setConfig({
         userSync: {
@@ -570,11 +551,7 @@
     });
 
     it('config with 1 configurations should create 1 submodules', function () {
-<<<<<<< HEAD
-      setSubmoduleRegistry([pubCommonIdSubmodule, unifiedIdSubmodule, id5IdSubmodule, identityLinkSubmodule, netIdSubmodule, nextrollIdSubmodule, sharedIdSubmodule, intentIqIdSubmodule, zeotapIdPlusSubmodule, pubProvidedIdSubmodule, criteoIdSubmodule, mwOpenLinkIdSubModule, tapadIdSubmodule, uid2IdSubmodule, admixerIdSubmodule, deepintentDpesSubmodule, flocIdSubmodule]);
-=======
       setSubmoduleRegistry([sharedIdSystemSubmodule, unifiedIdSubmodule, id5IdSubmodule, identityLinkSubmodule, netIdSubmodule, nextrollIdSubmodule, intentIqIdSubmodule, zeotapIdPlusSubmodule, pubProvidedIdSubmodule, criteoIdSubmodule, mwOpenLinkIdSubModule, tapadIdSubmodule, uid2IdSubmodule, admixerIdSubmodule, deepintentDpesSubmodule, flocIdSubmodule, akamaiDAPIdSubmodule, amxIdSubmodule, kinessoIdSubmodule]);
->>>>>>> 2d82104b
       init(config);
       config.setConfig(getConfigMock(['unifiedId', 'unifiedid', 'cookie']));
 
@@ -595,13 +572,8 @@
       expect(utils.logInfo.args[0][0]).to.exist.and.to.contain('User ID - usersync config updated for 1 submodules');
     });
 
-<<<<<<< HEAD
-    it('config with 21 configurations should result in 21 submodules add', function () {
-      setSubmoduleRegistry([pubCommonIdSubmodule, unifiedIdSubmodule, id5IdSubmodule, identityLinkSubmodule, liveIntentIdSubmodule, britepoolIdSubmodule, netIdSubmodule, nextrollIdSubmodule, sharedIdSubmodule, intentIqIdSubmodule, zeotapIdPlusSubmodule, haloIdSubmodule, pubProvidedIdSubmodule, criteoIdSubmodule, mwOpenLinkIdSubModule, tapadIdSubmodule, uid2IdSubmodule, admixerIdSubmodule, deepintentDpesSubmodule, dmdIdSubmodule, flocIdSubmodule]);
-=======
     it('config with 23 configurations should result in 23 submodules add', function () {
       setSubmoduleRegistry([sharedIdSystemSubmodule, unifiedIdSubmodule, id5IdSubmodule, identityLinkSubmodule, liveIntentIdSubmodule, britepoolIdSubmodule, netIdSubmodule, nextrollIdSubmodule, intentIqIdSubmodule, zeotapIdPlusSubmodule, haloIdSubmodule, pubProvidedIdSubmodule, criteoIdSubmodule, mwOpenLinkIdSubModule, tapadIdSubmodule, uid2IdSubmodule, admixerIdSubmodule, deepintentDpesSubmodule, dmdIdSubmodule, flocIdSubmodule, akamaiDAPIdSubmodule, amxIdSubmodule, kinessoIdSubmodule]);
->>>>>>> 2d82104b
       init(config);
       config.setConfig({
         userSync: {
@@ -656,18 +628,6 @@
           }, {
             name: 'flocId'
           }, {
-<<<<<<< HEAD
-            name: 'dmdId',
-            storage: {name: 'dmdId', type: 'cookie'}
-          }]
-        }
-      });
-      expect(utils.logInfo.args[0][0]).to.exist.and.to.contain('User ID - usersync config updated for 21 submodules');
-    });
-
-    it('config syncDelay updates module correctly', function () {
-      setSubmoduleRegistry([pubCommonIdSubmodule, unifiedIdSubmodule, id5IdSubmodule, identityLinkSubmodule, netIdSubmodule, nextrollIdSubmodule, sharedIdSubmodule, intentIqIdSubmodule, zeotapIdPlusSubmodule, haloIdSubmodule, pubProvidedIdSubmodule, criteoIdSubmodule, mwOpenLinkIdSubModule, tapadIdSubmodule, uid2IdSubmodule, admixerIdSubmodule, deepintentDpesSubmodule, dmdIdSubmodule, flocIdSubmodule]);
-=======
             name: 'akamaiDAPId'
           }, {
             name: 'dmdId',
@@ -686,7 +646,6 @@
 
     it('config syncDelay updates module correctly', function () {
       setSubmoduleRegistry([sharedIdSystemSubmodule, unifiedIdSubmodule, id5IdSubmodule, identityLinkSubmodule, netIdSubmodule, nextrollIdSubmodule, intentIqIdSubmodule, zeotapIdPlusSubmodule, haloIdSubmodule, pubProvidedIdSubmodule, criteoIdSubmodule, mwOpenLinkIdSubModule, tapadIdSubmodule, uid2IdSubmodule, admixerIdSubmodule, deepintentDpesSubmodule, dmdIdSubmodule, flocIdSubmodule, akamaiDAPIdSubmodule, amxIdSubmodule, kinessoIdSubmodule]);
->>>>>>> 2d82104b
 
       init(config);
       config.setConfig({
@@ -702,11 +661,7 @@
     });
 
     it('config auctionDelay updates module correctly', function () {
-<<<<<<< HEAD
-      setSubmoduleRegistry([pubCommonIdSubmodule, unifiedIdSubmodule, id5IdSubmodule, identityLinkSubmodule, netIdSubmodule, nextrollIdSubmodule, sharedIdSubmodule, intentIqIdSubmodule, zeotapIdPlusSubmodule, haloIdSubmodule, pubProvidedIdSubmodule, criteoIdSubmodule, mwOpenLinkIdSubModule, tapadIdSubmodule, uid2IdSubmodule, admixerIdSubmodule, deepintentDpesSubmodule, dmdIdSubmodule, flocIdSubmodule]);
-=======
       setSubmoduleRegistry([sharedIdSystemSubmodule, unifiedIdSubmodule, id5IdSubmodule, identityLinkSubmodule, netIdSubmodule, nextrollIdSubmodule, intentIqIdSubmodule, zeotapIdPlusSubmodule, haloIdSubmodule, pubProvidedIdSubmodule, criteoIdSubmodule, mwOpenLinkIdSubModule, tapadIdSubmodule, uid2IdSubmodule, admixerIdSubmodule, deepintentDpesSubmodule, dmdIdSubmodule, flocIdSubmodule, akamaiDAPIdSubmodule, amxIdSubmodule, kinessoIdSubmodule]);
->>>>>>> 2d82104b
       init(config);
       config.setConfig({
         userSync: {
@@ -721,11 +676,7 @@
     });
 
     it('config auctionDelay defaults to 0 if not a number', function () {
-<<<<<<< HEAD
-      setSubmoduleRegistry([pubCommonIdSubmodule, unifiedIdSubmodule, id5IdSubmodule, identityLinkSubmodule, netIdSubmodule, nextrollIdSubmodule, sharedIdSubmodule, intentIqIdSubmodule, zeotapIdPlusSubmodule, haloIdSubmodule, pubProvidedIdSubmodule, criteoIdSubmodule, mwOpenLinkIdSubModule, tapadIdSubmodule, uid2IdSubmodule, admixerIdSubmodule, deepintentDpesSubmodule, dmdIdSubmodule, flocIdSubmodule]);
-=======
       setSubmoduleRegistry([sharedIdSystemSubmodule, unifiedIdSubmodule, id5IdSubmodule, identityLinkSubmodule, netIdSubmodule, nextrollIdSubmodule, intentIqIdSubmodule, zeotapIdPlusSubmodule, haloIdSubmodule, pubProvidedIdSubmodule, criteoIdSubmodule, mwOpenLinkIdSubModule, tapadIdSubmodule, uid2IdSubmodule, admixerIdSubmodule, deepintentDpesSubmodule, dmdIdSubmodule, flocIdSubmodule, akamaiDAPIdSubmodule, amxIdSubmodule, kinessoIdSubmodule]);
->>>>>>> 2d82104b
       init(config);
       config.setConfig({
         userSync: {
@@ -876,16 +827,9 @@
 
         requestBidsHook(auctionSpy, {adUnits});
 
-<<<<<<< HEAD
-      // check user sync is delayed after auction is ended
-      mockIdCallback.calledOnce.should.equal(false);
-      events.on.calledOnce.should.equal(true);
-      events.on.calledWith(CONSTANTS.EVENTS.REQUEST_BIDS, sinon.match.func);
-=======
         // should not delay auction
         global.setTimeout.calledOnce.should.equal(false);
         auctionSpy.calledOnce.should.equal(true);
->>>>>>> 2d82104b
 
         // check user sync is delayed after auction is ended
         mockIdCallback.calledOnce.should.equal(false);
@@ -917,16 +861,9 @@
 
         requestBidsHook(auctionSpy, {adUnits});
 
-<<<<<<< HEAD
-      // sync delay after auction is ended
-      mockIdCallback.calledOnce.should.equal(false);
-      events.on.calledOnce.should.equal(true);
-      events.on.calledWith(CONSTANTS.EVENTS.REQUEST_BIDS, sinon.match.func);
-=======
         // auction should not be delayed
         global.setTimeout.calledOnce.should.equal(false);
         auctionSpy.calledOnce.should.equal(true);
->>>>>>> 2d82104b
 
         // sync delay after auction is ended
         mockIdCallback.calledOnce.should.equal(false);
@@ -1575,39 +1512,9 @@
         }, {adUnits});
       });
 
-<<<<<<< HEAD
-    it('test hook from dmdId cookies', function (done) {
-      // simulate existing browser local storage values
-      coreStorage.setCookie('dmdId', 'testdmdId', (new Date(Date.now() + 5000).toUTCString()));
-
-      setSubmoduleRegistry([dmdIdSubmodule]);
-      init(config);
-      config.setConfig(getConfigMock(['dmdId', 'dmdId', 'cookie']));
-
-      requestBidsHook(function () {
-        adUnits.forEach(unit => {
-          unit.bids.forEach(bid => {
-            expect(bid).to.have.deep.nested.property('userId.dmdId');
-            expect(bid.userId.dmdId).to.equal('testdmdId');
-            expect(bid.userIdAsEids[0]).to.deep.equal({
-              source: 'hcn.health',
-              uids: [{id: 'testdmdId', atype: 3}]
-            });
-          });
-        });
-        coreStorage.setCookie('dmdId', '', EXPIRED_COOKIE_DATE);
-        done();
-      }, {adUnits});
-    });
-
-    it('test hook from netId cookies', function (done) {
-      // simulate existing browser local storage values
-      coreStorage.setCookie('netId', JSON.stringify({'netId': 'fH5A3n2O8_CZZyPoJVD-eabc6ECb7jhxCicsds7qSg'}), (new Date(Date.now() + 5000).toUTCString()));
-=======
       it('test hook from dmdId cookies', function (done) {
         // simulate existing browser local storage values
         coreStorage.setCookie('dmdId', 'testdmdId', (new Date(Date.now() + 5000).toUTCString()));
->>>>>>> 2d82104b
 
         setSubmoduleRegistry([dmdIdSubmodule]);
         init(config);
@@ -1629,30 +1536,14 @@
         }, {adUnits});
       });
 
-<<<<<<< HEAD
-    it('test hook from merkleId cookies', function (done) {
-      // simulate existing browser local storage values
-      coreStorage.setCookie('merkleId', JSON.stringify({'pam_id': {'id': 'testmerkleId', 'keyID': 1}}), (new Date(Date.now() + 5000).toUTCString()));
-=======
       it('test hook from netId cookies', function (done) {
         // simulate existing browser local storage values
         coreStorage.setCookie('netId', JSON.stringify({'netId': 'fH5A3n2O8_CZZyPoJVD-eabc6ECb7jhxCicsds7qSg'}), (new Date(Date.now() + 5000).toUTCString()));
->>>>>>> 2d82104b
 
         setSubmoduleRegistry([netIdSubmodule]);
         init(config);
         config.setConfig(getConfigMock(['netId', 'netId', 'cookie']));
 
-<<<<<<< HEAD
-      requestBidsHook(function () {
-        adUnits.forEach(unit => {
-          unit.bids.forEach(bid => {
-            expect(bid).to.have.deep.nested.property('userId.merkleId');
-            expect(bid.userId.merkleId).to.deep.equal({'id': 'testmerkleId', 'keyID': 1});
-            expect(bid.userIdAsEids[0]).to.deep.equal({
-              source: 'merkleinc.com',
-              uids: [{id: 'testmerkleId', atype: 3, ext: {keyID: 1}}]
-=======
         requestBidsHook(function () {
           adUnits.forEach(unit => {
             unit.bids.forEach(bid => {
@@ -1662,7 +1553,6 @@
                 source: 'netid.de',
                 uids: [{id: 'fH5A3n2O8_CZZyPoJVD-eabc6ECb7jhxCicsds7qSg', atype: 1}]
               });
->>>>>>> 2d82104b
             });
           });
           coreStorage.setCookie('netId', '', EXPIRED_COOKIE_DATE);
@@ -1703,246 +1593,6 @@
         init(config);
         config.setConfig(getConfigMock(['haloId', 'haloId', 'html5']));
 
-<<<<<<< HEAD
-    it('test hook from admixerId html5', function (done) {
-      // simulate existing browser local storage values
-      localStorage.setItem('admixerId', 'testadmixerId');
-      localStorage.setItem('admixerId_exp', '');
-
-      setSubmoduleRegistry([admixerIdSubmodule]);
-      init(config);
-      config.setConfig(getConfigMock(['admixerId', 'admixerId', 'html5']));
-      requestBidsHook(function () {
-        adUnits.forEach(unit => {
-          unit.bids.forEach(bid => {
-            expect(bid).to.have.deep.nested.property('userId.admixerId');
-            expect(bid.userId.admixerId).to.equal('testadmixerId');
-            expect(bid.userIdAsEids[0]).to.deep.equal({
-              source: 'admixer.net',
-              uids: [{id: 'testadmixerId', atype: 3}]
-            });
-          });
-        });
-        localStorage.removeItem('admixerId');
-        done();
-      }, {adUnits});
-    });
-
-    it('test hook from admixerId cookie', function (done) {
-      coreStorage.setCookie('admixerId', 'testadmixerId', (new Date(Date.now() + 100000).toUTCString()));
-
-      setSubmoduleRegistry([admixerIdSubmodule]);
-      init(config);
-      config.setConfig(getConfigMock(['admixerId', 'admixerId', 'cookie']));
-
-      requestBidsHook(function () {
-        adUnits.forEach(unit => {
-          unit.bids.forEach(bid => {
-            expect(bid).to.have.deep.nested.property('userId.admixerId');
-            expect(bid.userId.admixerId).to.equal('testadmixerId');
-            expect(bid.userIdAsEids[0]).to.deep.equal({
-              source: 'admixer.net',
-              uids: [{id: 'testadmixerId', atype: 3}]
-            });
-          });
-        });
-        coreStorage.setCookie('admixerId', '', EXPIRED_COOKIE_DATE);
-        done();
-      }, {adUnits});
-    });
-
-    it('test hook from deepintentId cookies', function (done) {
-      // simulate existing browser local storage values
-      coreStorage.setCookie('deepintentId', 'testdeepintentId', (new Date(Date.now() + 5000).toUTCString()));
-
-      setSubmoduleRegistry([deepintentDpesSubmodule]);
-      init(config);
-      config.setConfig(getConfigMock(['deepintentId', 'deepintentId', 'cookie']));
-
-      requestBidsHook(function () {
-        adUnits.forEach(unit => {
-          unit.bids.forEach(bid => {
-            expect(bid).to.have.deep.nested.property('userId.deepintentId');
-            expect(bid.userId.deepintentId).to.deep.equal('testdeepintentId');
-            expect(bid.userIdAsEids[0]).to.deep.equal({
-              source: 'deepintent.com',
-              uids: [{id: 'testdeepintentId', atype: 3}]
-            });
-          });
-        });
-        coreStorage.setCookie('deepintentId', '', EXPIRED_COOKIE_DATE);
-        done();
-      }, {adUnits});
-    });
-
-    it('test hook from deepintentId html5', function (done) {
-      // simulate existing browser local storage values
-      localStorage.setItem('deepintentId', 'testdeepintentId');
-      localStorage.setItem('deepintentId_exp', '');
-
-      setSubmoduleRegistry([deepintentDpesSubmodule]);
-      init(config);
-      config.setConfig(getConfigMock(['deepintentId', 'deepintentId', 'html5']));
-      requestBidsHook(function () {
-        adUnits.forEach(unit => {
-          unit.bids.forEach(bid => {
-            expect(bid).to.have.deep.nested.property('userId.deepintentId');
-            expect(bid.userIdAsEids[0]).to.deep.equal({
-              source: 'deepintent.com',
-              uids: [{id: 'testdeepintentId', atype: 3}]
-            });
-          });
-        });
-        localStorage.removeItem('deepintentId');
-        done();
-      }, {adUnits});
-    });
-
-    it('test hook when pubCommonId, unifiedId, id5Id, identityLink, britepoolId, intentIqId, zeotapIdPlus, sharedId, netId, haloId, Criteo, UID 2.0, admixerId, dmdId and mwOpenLinkId have data to pass', function (done) {
-      coreStorage.setCookie('pubcid', 'testpubcid', (new Date(Date.now() + 5000).toUTCString()));
-      coreStorage.setCookie('unifiedid', JSON.stringify({'TDID': 'testunifiedid'}), (new Date(Date.now() + 5000).toUTCString()));
-      coreStorage.setCookie('id5id', JSON.stringify({'universal_uid': 'testid5id'}), (new Date(Date.now() + 5000).toUTCString()));
-      coreStorage.setCookie('idl_env', 'AiGNC8Z5ONyZKSpIPf', (new Date(Date.now() + 5000).toUTCString()));
-      coreStorage.setCookie('britepoolid', JSON.stringify({'primaryBPID': 'testbritepoolid'}), (new Date(Date.now() + 5000).toUTCString()));
-      coreStorage.setCookie('dmdId', 'testdmdId', (new Date(Date.now() + 5000).toUTCString()));
-      coreStorage.setCookie('netId', JSON.stringify({'netId': 'testnetId'}), (new Date(Date.now() + 5000).toUTCString()));
-      coreStorage.setCookie('intentIqId', 'testintentIqId', (new Date(Date.now() + 5000).toUTCString()));
-      coreStorage.setCookie('IDP', btoa(JSON.stringify('zeotapId')), (new Date(Date.now() + 5000).toUTCString()));
-      coreStorage.setCookie('sharedid', JSON.stringify({
-        'id': 'test_sharedId',
-        'ts': 1590525289611
-      }), (new Date(Date.now() + 5000).toUTCString()));
-      coreStorage.setCookie('haloId', JSON.stringify({'haloId': 'testHaloId'}), (new Date(Date.now() + 5000).toUTCString()));
-      coreStorage.setCookie('storage_criteo', JSON.stringify({'criteoId': 'test_bidid'}), (new Date(Date.now() + 5000).toUTCString()));
-      coreStorage.setCookie('mwol', JSON.stringify({eid: 'XX-YY-ZZ-123'}), (new Date(Date.now() + 5000).toUTCString()));
-      coreStorage.setCookie('uid2id', 'Sample_AD_Token', (new Date(Date.now() + 5000).toUTCString()));
-      coreStorage.setCookie('admixerId', 'testadmixerId', (new Date(Date.now() + 5000).toUTCString()));
-      coreStorage.setCookie('deepintentId', 'testdeepintentId', (new Date(Date.now() + 5000).toUTCString()));
-
-      setSubmoduleRegistry([pubCommonIdSubmodule, unifiedIdSubmodule, id5IdSubmodule, identityLinkSubmodule, britepoolIdSubmodule, netIdSubmodule, sharedIdSubmodule, intentIqIdSubmodule, zeotapIdPlusSubmodule, haloIdSubmodule, criteoIdSubmodule, mwOpenLinkIdSubModule, tapadIdSubmodule, uid2IdSubmodule, admixerIdSubmodule, deepintentDpesSubmodule, dmdIdSubmodule]);
-      init(config);
-      config.setConfig(getConfigMock(['pubCommonId', 'pubcid', 'cookie'],
-        ['unifiedId', 'unifiedid', 'cookie'],
-        ['id5Id', 'id5id', 'cookie'],
-        ['identityLink', 'idl_env', 'cookie'],
-        ['britepoolId', 'britepoolid', 'cookie'],
-        ['dmdId', 'dmdId', 'cookie'],
-        ['netId', 'netId', 'cookie'],
-        ['sharedId', 'sharedid', 'cookie'],
-        ['intentIqId', 'intentIqId', 'cookie'],
-        ['zeotapIdPlus', 'IDP', 'cookie'],
-        ['haloId', 'haloId', 'cookie'],
-        ['criteo', 'storage_criteo', 'cookie'],
-        ['mwOpenLinkId', 'mwol', 'cookie'],
-        ['tapadId', 'tapad_id', 'cookie'],
-        ['uid2', 'uid2id', 'cookie'],
-        ['admixerId', 'admixerId', 'cookie'],
-        ['deepintentId', 'deepintentId', 'cookie']));
-
-      requestBidsHook(function () {
-        adUnits.forEach(unit => {
-          unit.bids.forEach(bid => {
-            // verify that the PubCommonId id data was copied to bid
-            expect(bid).to.have.deep.nested.property('userId.pubcid');
-            expect(bid.userId.pubcid).to.equal('testpubcid');
-            // also check that UnifiedId id data was copied to bid
-            expect(bid).to.have.deep.nested.property('userId.tdid');
-            expect(bid.userId.tdid).to.equal('testunifiedid');
-            // also check that Id5Id id data was copied to bid
-            expect(bid).to.have.deep.nested.property('userId.id5id.uid');
-            expect(bid.userId.id5id.uid).to.equal('testid5id');
-            // check that identityLink id data was copied to bid
-            expect(bid).to.have.deep.nested.property('userId.idl_env');
-            expect(bid.userId.idl_env).to.equal('AiGNC8Z5ONyZKSpIPf');
-            // also check that britepoolId id data was copied to bid
-            expect(bid).to.have.deep.nested.property('userId.britepoolid');
-            expect(bid.userId.britepoolid).to.equal('testbritepoolid');
-            // also check that dmdID id was copied to bid
-            expect(bid).to.have.deep.nested.property('userId.dmdId');
-            expect(bid.userId.dmdId).to.equal('testdmdId');
-            // also check that netId id data was copied to bid
-            expect(bid).to.have.deep.nested.property('userId.netId');
-            expect(bid.userId.netId).to.equal('testnetId');
-            expect(bid).to.have.deep.nested.property('userId.sharedid');
-            expect(bid.userId.sharedid).to.deep.equal({
-              id: 'test_sharedId',
-              third: 'test_sharedId'
-            });
-            // also check that intentIqId id data was copied to bid
-            expect(bid).to.have.deep.nested.property('userId.intentIqId');
-            expect(bid.userId.intentIqId).to.equal('testintentIqId');
-            // also check that zeotapIdPlus id data was copied to bid
-            expect(bid).to.have.deep.nested.property('userId.IDP');
-            expect(bid.userId.IDP).to.equal('zeotapId');
-            // also check that haloId id was copied to bid
-            expect(bid).to.have.deep.nested.property('userId.haloId');
-            expect(bid.userId.haloId).to.equal('testHaloId');
-            // also check that criteo id was copied to bid
-            expect(bid).to.have.deep.nested.property('userId.criteoId');
-            expect(bid.userId.criteoId).to.equal('test_bidid');
-            // also check that mwOpenLink id was copied to bid
-            expect(bid).to.have.deep.nested.property('userId.mwOpenLinkId');
-            expect(bid.userId.mwOpenLinkId).to.equal('XX-YY-ZZ-123');
-            expect(bid.userId.uid2).to.deep.equal({
-              id: 'Sample_AD_Token'
-            });
-            // also check that criteo id was copied to bid
-            expect(bid).to.have.deep.nested.property('userId.admixerId');
-            expect(bid.userId.admixerId).to.equal('testadmixerId');
-
-            // also check that deepintentId was copied to bid
-            expect(bid).to.have.deep.nested.property('userId.deepintentId');
-            expect(bid.userId.deepintentId).to.equal('testdeepintentId');
-
-            expect(bid.userIdAsEids.length).to.equal(16);
-          });
-        });
-        coreStorage.setCookie('pubcid', '', EXPIRED_COOKIE_DATE);
-        coreStorage.setCookie('unifiedid', '', EXPIRED_COOKIE_DATE);
-        coreStorage.setCookie('id5id', '', EXPIRED_COOKIE_DATE);
-        coreStorage.setCookie('idl_env', '', EXPIRED_COOKIE_DATE);
-        coreStorage.setCookie('britepoolid', '', EXPIRED_COOKIE_DATE);
-        coreStorage.setCookie('dmdId', '', EXPIRED_COOKIE_DATE);
-        coreStorage.setCookie('netId', '', EXPIRED_COOKIE_DATE);
-        coreStorage.setCookie('sharedid', '', EXPIRED_COOKIE_DATE);
-        coreStorage.setCookie('intentIqId', '', EXPIRED_COOKIE_DATE);
-        coreStorage.setCookie('IDP', '', EXPIRED_COOKIE_DATE);
-        coreStorage.setCookie('haloId', '', EXPIRED_COOKIE_DATE);
-        coreStorage.setCookie('storage_criteo', '', EXPIRED_COOKIE_DATE);
-        coreStorage.setCookie('mwol', '', EXPIRED_COOKIE_DATE);
-        coreStorage.setCookie('uid2id', '', EXPIRED_COOKIE_DATE);
-        coreStorage.setCookie('admixerId', '', EXPIRED_COOKIE_DATE);
-        coreStorage.setCookie('deepintentId', EXPIRED_COOKIE_DATE);
-        done();
-      }, {adUnits});
-    });
-
-    it('test hook when pubCommonId, unifiedId, id5Id, britepoolId, dmdId, intentIqId, zeotapIdPlus, sharedId, criteo, netId, haloId, UID 2.0, admixerId and mwOpenLinkId have their modules added before and after init', function (done) {
-      coreStorage.setCookie('pubcid', 'testpubcid', (new Date(Date.now() + 5000).toUTCString()));
-      coreStorage.setCookie('unifiedid', JSON.stringify({'TDID': 'cookie-value-add-module-variations'}), new Date(Date.now() + 5000).toUTCString());
-      coreStorage.setCookie('id5id', JSON.stringify({'universal_uid': 'testid5id'}), (new Date(Date.now() + 5000).toUTCString()));
-      coreStorage.setCookie('idl_env', 'AiGNC8Z5ONyZKSpIPf', new Date(Date.now() + 5000).toUTCString());
-      coreStorage.setCookie('britepoolid', JSON.stringify({'primaryBPID': 'testbritepoolid'}), (new Date(Date.now() + 5000).toUTCString()));
-      coreStorage.setCookie('netId', JSON.stringify({'netId': 'testnetId'}), (new Date(Date.now() + 5000).toUTCString()));
-      coreStorage.setCookie('sharedid', JSON.stringify({
-        'id': 'test_sharedId',
-        'ts': 1590525289611
-      }), (new Date(Date.now() + 5000).toUTCString()));
-      coreStorage.setCookie('intentIqId', 'testintentIqId', (new Date(Date.now() + 5000).toUTCString()));
-      coreStorage.setCookie('IDP', btoa(JSON.stringify('zeotapId')), (new Date(Date.now() + 5000).toUTCString()));
-      coreStorage.setCookie('haloId', JSON.stringify({'haloId': 'testHaloId'}), (new Date(Date.now() + 5000).toUTCString()));
-      coreStorage.setCookie('dmdId', 'testdmdId', (new Date(Date.now() + 5000).toUTCString()));
-      coreStorage.setCookie('storage_criteo', JSON.stringify({'criteoId': 'test_bidid'}), (new Date(Date.now() + 5000).toUTCString()));
-      coreStorage.setCookie('mwol', JSON.stringify({eid: 'XX-YY-ZZ-123'}), (new Date(Date.now() + 5000).toUTCString()));
-      coreStorage.setCookie('uid2id', 'Sample_AD_Token', (new Date(Date.now() + 5000).toUTCString()));
-      coreStorage.setCookie('admixerId', 'testadmixerId', (new Date(Date.now() + 5000).toUTCString()));
-      coreStorage.setCookie('deepintentId', 'testdeepintentId', (new Date(Date.now() + 5000).toUTCString()));
-
-      setSubmoduleRegistry([]);
-
-      // attaching before init
-      attachIdSystem(pubCommonIdSubmodule);
-=======
         requestBidsHook(function () {
           adUnits.forEach(unit => {
             unit.bids.forEach(bid => {
@@ -1963,340 +1613,11 @@
       it('test hook from merkleId cookies', function (done) {
         // simulate existing browser local storage values
         coreStorage.setCookie('merkleId', JSON.stringify({'pam_id': {'id': 'testmerkleId', 'keyID': 1}}), (new Date(Date.now() + 5000).toUTCString()));
->>>>>>> 2d82104b
 
         setSubmoduleRegistry([merkleIdSubmodule]);
         init(config);
         config.setConfig(getConfigMock(['merkleId', 'merkleId', 'cookie']));
 
-<<<<<<< HEAD
-      // attaching after init
-      attachIdSystem(unifiedIdSubmodule);
-      attachIdSystem(id5IdSubmodule);
-      attachIdSystem(identityLinkSubmodule);
-      attachIdSystem(britepoolIdSubmodule);
-      attachIdSystem(netIdSubmodule);
-      attachIdSystem(sharedIdSubmodule);
-      attachIdSystem(intentIqIdSubmodule);
-      attachIdSystem(zeotapIdPlusSubmodule);
-      attachIdSystem(haloIdSubmodule);
-      attachIdSystem(dmdIdSubmodule);
-      attachIdSystem(criteoIdSubmodule);
-      attachIdSystem(mwOpenLinkIdSubModule);
-      attachIdSystem(tapadIdSubmodule);
-      attachIdSystem(uid2IdSubmodule);
-      attachIdSystem(admixerIdSubmodule);
-      attachIdSystem(deepintentDpesSubmodule);
-
-      config.setConfig(getConfigMock(['pubCommonId', 'pubcid', 'cookie'],
-        ['unifiedId', 'unifiedid', 'cookie'],
-        ['id5Id', 'id5id', 'cookie'],
-        ['identityLink', 'idl_env', 'cookie'],
-        ['britepoolId', 'britepoolid', 'cookie'],
-        ['netId', 'netId', 'cookie'],
-        ['sharedId', 'sharedid', 'cookie'],
-        ['intentIqId', 'intentIqId', 'cookie'],
-        ['zeotapIdPlus', 'IDP', 'cookie'],
-        ['haloId', 'haloId', 'cookie'],
-        ['dmdId', 'dmdId', 'cookie'],
-        ['criteo', 'storage_criteo', 'cookie'],
-        ['mwOpenLinkId', 'mwol', 'cookie'],
-        ['tapadId', 'tapad_id', 'cookie'],
-        ['uid2', 'uid2id', 'cookie'],
-        ['admixerId', 'admixerId', 'cookie'],
-        ['deepintentId', 'deepintentId', 'cookie']));
-
-      requestBidsHook(function () {
-        adUnits.forEach(unit => {
-          unit.bids.forEach(bid => {
-            // verify that the PubCommonId id data was copied to bid
-            expect(bid).to.have.deep.nested.property('userId.pubcid');
-            expect(bid.userId.pubcid).to.equal('testpubcid');
-            // also check that UnifiedId id data was copied to bid
-            expect(bid).to.have.deep.nested.property('userId.tdid');
-            expect(bid.userId.tdid).to.equal('cookie-value-add-module-variations');
-            // also check that Id5Id id data was copied to bid
-            expect(bid).to.have.deep.nested.property('userId.id5id.uid');
-            expect(bid.userId.id5id.uid).to.equal('testid5id');
-            // also check that identityLink id data was copied to bid
-            expect(bid).to.have.deep.nested.property('userId.idl_env');
-            expect(bid.userId.idl_env).to.equal('AiGNC8Z5ONyZKSpIPf');
-            // also check that britepoolId id data was copied to bid
-            expect(bid).to.have.deep.nested.property('userId.britepoolid');
-            expect(bid.userId.britepoolid).to.equal('testbritepoolid');
-            // also check that britepoolId id data was copied to bid
-            expect(bid).to.have.deep.nested.property('userId.netId');
-            expect(bid.userId.netId).to.equal('testnetId');
-            expect(bid).to.have.deep.nested.property('userId.sharedid');
-            expect(bid.userId.sharedid).to.deep.equal({
-              id: 'test_sharedId',
-              third: 'test_sharedId'
-            });
-            // also check that intentIqId id data was copied to bid
-            expect(bid).to.have.deep.nested.property('userId.intentIqId');
-            expect(bid.userId.intentIqId).to.equal('testintentIqId');
-
-            // also check that zeotapIdPlus id data was copied to bid
-            expect(bid).to.have.deep.nested.property('userId.IDP');
-            expect(bid.userId.IDP).to.equal('zeotapId');
-            // also check that haloId id data was copied to bid
-            expect(bid).to.have.deep.nested.property('userId.haloId');
-            expect(bid.userId.haloId).to.equal('testHaloId');
-            // also check that dmdId id data was copied to bid
-            expect(bid).to.have.deep.nested.property('userId.dmdId');
-            expect(bid.userId.dmdId).to.equal('testdmdId');
-
-            // also check that criteo id data was copied to bid
-            expect(bid).to.have.deep.nested.property('userId.criteoId');
-            expect(bid.userId.criteoId).to.equal('test_bidid');
-
-            // also check that mwOpenLink id data was copied to bid
-            expect(bid).to.have.deep.nested.property('userId.mwOpenLinkId');
-            expect(bid.userId.mwOpenLinkId).to.equal('XX-YY-ZZ-123')
-            expect(bid.userId.uid2).to.deep.equal({
-              id: 'Sample_AD_Token'
-            });
-
-            // also check that admixerId id data was copied to bid
-            expect(bid).to.have.deep.nested.property('userId.admixerId');
-            expect(bid.userId.admixerId).to.equal('testadmixerId');
-            // also check that deepintentId was copied to bid
-            expect(bid).to.have.deep.nested.property('userId.deepintentId');
-            expect(bid.userId.deepintentId).to.equal('testdeepintentId');
-
-            expect(bid.userIdAsEids.length).to.equal(16);
-          });
-        });
-        coreStorage.setCookie('pubcid', '', EXPIRED_COOKIE_DATE);
-        coreStorage.setCookie('unifiedid', '', EXPIRED_COOKIE_DATE);
-        coreStorage.setCookie('id5id', '', EXPIRED_COOKIE_DATE);
-        coreStorage.setCookie('idl_env', '', EXPIRED_COOKIE_DATE);
-        coreStorage.setCookie('britepoolid', '', EXPIRED_COOKIE_DATE);
-        coreStorage.setCookie('netId', '', EXPIRED_COOKIE_DATE);
-        coreStorage.setCookie('sharedid', '', EXPIRED_COOKIE_DATE);
-        coreStorage.setCookie('intentIqId', '', EXPIRED_COOKIE_DATE);
-        coreStorage.setCookie('IDP', '', EXPIRED_COOKIE_DATE);
-        coreStorage.setCookie('haloId', '', EXPIRED_COOKIE_DATE);
-        coreStorage.setCookie('dmdId', '', EXPIRED_COOKIE_DATE);
-        coreStorage.setCookie('storage_criteo', '', EXPIRED_COOKIE_DATE);
-        coreStorage.setCookie('mwol', '', EXPIRED_COOKIE_DATE);
-        coreStorage.setCookie('uid2id', '', EXPIRED_COOKIE_DATE);
-        coreStorage.setCookie('admixerId', '', EXPIRED_COOKIE_DATE);
-        coreStorage.setCookie('deepintentId', '', EXPIRED_COOKIE_DATE);
-        done();
-      }, {adUnits});
-    });
-
-    it('test hook when sharedId(opted out) have their modules added before and after init', function (done) {
-      coreStorage.setCookie('sharedid', JSON.stringify({
-        'id': '00000000000000000000000000',
-        'ts': 1590525289611
-      }), (new Date(Date.now() + 5000).toUTCString()));
-
-      setSubmoduleRegistry([]);
-      init(config);
-
-      attachIdSystem(sharedIdSubmodule);
-
-      config.setConfig(getConfigMock(['sharedId', 'sharedid', 'cookie']));
-
-      requestBidsHook(function () {
-        adUnits.forEach(unit => {
-          unit.bids.forEach(bid => {
-            expect(bid.userIdAsEids).to.be.undefined;
-          });
-        });
-        coreStorage.setCookie('sharedid', '', EXPIRED_COOKIE_DATE);
-        done();
-      }, {adUnits});
-    });
-
-    it('test sharedid enabled via pubcid cookie', function (done) {
-      coreStorage.setCookie('pubcid', 'testpubcid', (new Date(Date.now() + 5000).toUTCString()));
-      coreStorage.setCookie('pubcid_sharedid', 'testsharedid', (new Date(Date.now() + 5000).toUTCString()));
-
-      setSubmoduleRegistry([pubCommonIdSubmodule]);
-      init(config);
-
-      const customCfg = getConfigMock(['pubCommonId', 'pubcid', 'cookie']);
-      addConfig(customCfg, 'params', {enableSharedId: true});
-      config.setConfig(customCfg);
-
-      requestBidsHook(function () {
-        adUnits.forEach(unit => {
-          unit.bids.forEach(bid => {
-            // verify that the PubCommonId id data was copied to bid
-            expect(bid).to.have.deep.nested.property('userId.pubcid');
-            expect(bid.userId.pubcid).to.equal('testpubcid');
-            expect(findEid(bid.userIdAsEids, 'pubcid.org')).to.deep.equal(
-              {'source': 'pubcid.org', 'uids': [{'id': 'testpubcid', 'atype': 1}]}
-            );
-            // verify that the sharedid was also copied to bid
-            expect(bid).to.have.deep.nested.property('userId.sharedid');
-            expect(bid.userId.sharedid).to.deep.equal({id: 'testsharedid'});
-            expect(findEid(bid.userIdAsEids, 'sharedid.org')).to.deep.equal(
-              {'source': 'sharedid.org', 'uids': [{'id': 'testsharedid', 'atype': 1}]}
-            );
-          });
-        });
-        coreStorage.setCookie('pubcid', '', EXPIRED_COOKIE_DATE);
-        coreStorage.setCookie('pubcid_sharedid', '', EXPIRED_COOKIE_DATE);
-
-        done();
-      }, {adUnits});
-    });
-
-    it('test sharedid disabled via pubcid cookie', function (done) {
-      coreStorage.setCookie('pubcid', 'testpubcid', (new Date(Date.now() + 5000).toUTCString()));
-      coreStorage.setCookie('pubcid_sharedid', 'testsharedid', (new Date(Date.now() + 5000).toUTCString()));
-
-      setSubmoduleRegistry([pubCommonIdSubmodule]);
-      init(config);
-
-      // pubCommonId's support for sharedId is off by default
-      config.setConfig(getConfigMock(['pubCommonId', 'pubcid', 'cookie']));
-
-      requestBidsHook(function () {
-        adUnits.forEach(unit => {
-          unit.bids.forEach(bid => {
-            // verify that the PubCommonId id data was copied to bid
-            expect(bid).to.have.deep.nested.property('userId.pubcid');
-            expect(bid.userId.pubcid).to.equal('testpubcid');
-            expect(findEid(bid.userIdAsEids, 'pubcid.org')).to.deep.equal(
-              {'source': 'pubcid.org', 'uids': [{'id': 'testpubcid', 'atype': 1}]}
-            );
-            // verify that the sharedid was not added to bid
-            expect(bid.userId).to.not.have.property('sharedid');
-            expect(findEid(bid.userIdAsEids, 'sharedid.org')).to.be.undefined;
-          });
-        });
-        coreStorage.setCookie('pubcid', '', EXPIRED_COOKIE_DATE);
-        coreStorage.setCookie('pubcid_sharedid', '', EXPIRED_COOKIE_DATE);
-
-        done();
-      }, {adUnits});
-    });
-
-    it('test sharedid enabled via pubcid html5', function (done) {
-      coreStorage.setDataInLocalStorage('pubcid', 'testpubcid');
-      coreStorage.setDataInLocalStorage('pubcid_exp', new Date(Date.now() + 5000).toUTCString());
-      coreStorage.setDataInLocalStorage('pubcid_sharedid', 'testsharedid');
-      coreStorage.setDataInLocalStorage('pubcid_sharedid_exp', new Date(Date.now() + 5000).toUTCString());
-
-      setSubmoduleRegistry([pubCommonIdSubmodule]);
-      init(config);
-
-      const customCfg = getConfigMock(['pubCommonId', 'pubcid', 'html5']);
-      addConfig(customCfg, 'params', {enableSharedId: true});
-      config.setConfig(customCfg);
-
-      requestBidsHook(function () {
-        adUnits.forEach(unit => {
-          unit.bids.forEach(bid => {
-            // verify that the PubCommonId id data was copied to bid
-            expect(bid).to.have.deep.nested.property('userId.pubcid');
-            expect(bid.userId.pubcid).to.equal('testpubcid');
-            expect(findEid(bid.userIdAsEids, 'pubcid.org')).to.deep.equal(
-              {'source': 'pubcid.org', 'uids': [{'id': 'testpubcid', 'atype': 1}]}
-            );
-            // verify that the sharedid was also copied to bid
-            expect(bid).to.have.deep.nested.property('userId.sharedid');
-            expect(bid.userId.sharedid).to.deep.equal({id: 'testsharedid'});
-            expect(findEid(bid.userIdAsEids, 'sharedid.org')).to.deep.equal(
-              {'source': 'sharedid.org', 'uids': [{'id': 'testsharedid', 'atype': 1}]}
-            );
-          });
-        });
-        coreStorage.setCookie('pubcid', '', EXPIRED_COOKIE_DATE);
-        coreStorage.setCookie('pubcid_sharedid', '', EXPIRED_COOKIE_DATE);
-
-        coreStorage.removeDataFromLocalStorage('pubcid');
-        coreStorage.removeDataFromLocalStorage('pubcid_exp');
-        coreStorage.removeDataFromLocalStorage('pubcid_sharedid');
-        coreStorage.removeDataFromLocalStorage('pubcid_sharedid_exp');
-        done();
-      }, {adUnits});
-    });
-
-    it('test expired sharedid via pubcid html5', function (done) {
-      coreStorage.setDataInLocalStorage('pubcid', 'testpubcid');
-      coreStorage.setDataInLocalStorage('pubcid_exp', new Date(Date.now() + 5000).toUTCString());
-
-      // set sharedid to expired already
-      coreStorage.setDataInLocalStorage('pubcid_sharedid', 'testsharedid');
-      coreStorage.setDataInLocalStorage('pubcid_sharedid_exp', new Date(Date.now() - 100).toUTCString());
-
-      setSubmoduleRegistry([pubCommonIdSubmodule]);
-      init(config);
-
-      const customCfg = getConfigMock(['pubCommonId', 'pubcid', 'html5']);
-      addConfig(customCfg, 'params', {enableSharedId: true});
-      config.setConfig(customCfg);
-
-      requestBidsHook(function () {
-        adUnits.forEach(unit => {
-          unit.bids.forEach(bid => {
-            // verify that the PubCommonId id data was copied to bid
-            expect(bid).to.have.deep.nested.property('userId.pubcid');
-            expect(bid.userId.pubcid).to.equal('testpubcid');
-            expect(findEid(bid.userIdAsEids, 'pubcid.org')).to.deep.equal(
-              {'source': 'pubcid.org', 'uids': [{'id': 'testpubcid', 'atype': 1}]}
-            );
-            // verify that the sharedid was not added
-            expect(bid.userId).to.not.have.property('sharedid');
-            expect(findEid(bid.userIdAsEids, 'sharedid.org')).to.be.undefined;
-          });
-        });
-
-        coreStorage.removeDataFromLocalStorage('pubcid');
-        coreStorage.removeDataFromLocalStorage('pubcid_exp');
-        coreStorage.removeDataFromLocalStorage('pubcid_sharedid');
-        coreStorage.removeDataFromLocalStorage('pubcid_sharedid_exp');
-        done();
-      }, {adUnits});
-    });
-
-    it('test pubcid coexisting with sharedid', function (done) {
-      coreStorage.setCookie('pubcid', 'testpubcid', (new Date(Date.now() + 5000).toUTCString()));
-      coreStorage.setCookie('pubcid_sharedid', 'test111', (new Date(Date.now() + 5000).toUTCString()));
-      coreStorage.setCookie('sharedid', JSON.stringify({
-        'id': 'test222',
-        'ts': 1590525289611
-      }), (new Date(Date.now() + 5000).toUTCString()));
-
-      // When both pubcommon and sharedid are configured, pubcommon are invoked first due to
-      // module loading order.  This mean the output from the primary sharedid module will overwrite
-      // the one in pubcommon.
-
-      setSubmoduleRegistry([pubCommonIdSubmodule, sharedIdSubmodule]);
-      init(config);
-      config.setConfig(getConfigMock(['pubCommonId', 'pubcid', 'cookie'],
-        ['sharedId', 'sharedid', 'cookie'],
-      ));
-
-      requestBidsHook(function () {
-        adUnits.forEach(unit => {
-          unit.bids.forEach(bid => {
-            // verify that the PubCommonId id data was copied to bid
-            expect(bid).to.have.deep.nested.property('userId.pubcid');
-            expect(bid.userId.pubcid).to.equal('testpubcid');
-            expect(findEid(bid.userIdAsEids, 'pubcid.org')).to.deep.equal(
-              {'source': 'pubcid.org', 'uids': [{'id': 'testpubcid', 'atype': 1}]}
-            );
-            // verify that the sharedid was also copied to bid
-            expect(bid).to.have.deep.nested.property('userId.sharedid');
-            expect(bid.userId.sharedid.id).to.equal('test222');
-            expect(findEid(bid.userIdAsEids, 'sharedid.org').uids[0].id).to.equal('test222');
-          });
-        });
-        coreStorage.setCookie('pubcid', '', EXPIRED_COOKIE_DATE);
-        coreStorage.setCookie('pubcid_sharedid', '', EXPIRED_COOKIE_DATE);
-        coreStorage.setCookie('sharedid', '', EXPIRED_COOKIE_DATE);
-
-        done();
-      }, {adUnits});
-    });
-=======
         requestBidsHook(function () {
           adUnits.forEach(unit => {
             unit.bids.forEach(bid => {
@@ -2312,7 +1633,6 @@
           done();
         }, {adUnits});
       });
->>>>>>> 2d82104b
 
       it('test hook from zeotapIdPlus cookies', function (done) {
         // simulate existing browser local storage values
@@ -2333,238 +1653,6 @@
               });
             });
           });
-<<<<<<< HEAD
-        });
-        coreStorage.setCookie('uid2id', '', EXPIRED_COOKIE_DATE);
-        done();
-      }, {adUnits});
-    });
-    it('should add new id system ', function (done) {
-      coreStorage.setCookie('pubcid', 'testpubcid', (new Date(Date.now() + 5000).toUTCString()));
-      coreStorage.setCookie('unifiedid', JSON.stringify({'TDID': 'cookie-value-add-module-variations'}), new Date(Date.now() + 5000).toUTCString());
-      coreStorage.setCookie('id5id', JSON.stringify({'universal_uid': 'testid5id'}), (new Date(Date.now() + 5000).toUTCString()));
-      coreStorage.setCookie('idl_env', 'AiGNC8Z5ONyZKSpIPf', new Date(Date.now() + 5000).toUTCString());
-      coreStorage.setCookie('britepoolid', JSON.stringify({'primaryBPID': 'testbritepoolid'}), (new Date(Date.now() + 5000).toUTCString()));
-      coreStorage.setCookie('dmdId', 'testdmdId', (new Date(Date.now() + 5000).toUTCString()));
-      coreStorage.setCookie('netId', JSON.stringify({'netId': 'testnetId'}), new Date(Date.now() + 5000).toUTCString());
-      coreStorage.setCookie('sharedid', JSON.stringify({
-        'id': 'test_sharedId',
-        'ts': 1590525289611
-      }), new Date(Date.now() + 5000).toUTCString());
-      coreStorage.setCookie('intentIqId', 'testintentIqId', (new Date(Date.now() + 5000).toUTCString()));
-      coreStorage.setCookie('IDP', btoa(JSON.stringify('zeotapId')), (new Date(Date.now() + 5000).toUTCString()));
-      coreStorage.setCookie('haloId', JSON.stringify({'haloId': 'testHaloId'}), (new Date(Date.now() + 5000).toUTCString()));
-      coreStorage.setCookie('admixerId', 'testadmixerId', new Date(Date.now() + 5000).toUTCString());
-      coreStorage.setCookie('deepintentId', 'testdeepintentId', new Date(Date.now() + 5000).toUTCString());
-      coreStorage.setCookie('MOCKID', JSON.stringify({'MOCKID': '123456778'}), new Date(Date.now() + 5000).toUTCString());
-      coreStorage.setCookie('__uid2_advertising_token', 'Sample_AD_Token', (new Date(Date.now() + 5000).toUTCString()));
-
-      setSubmoduleRegistry([pubCommonIdSubmodule, unifiedIdSubmodule, id5IdSubmodule, identityLinkSubmodule, britepoolIdSubmodule, netIdSubmodule, sharedIdSubmodule, intentIqIdSubmodule, zeotapIdPlusSubmodule, haloIdSubmodule, uid2IdSubmodule, admixerIdSubmodule, deepintentDpesSubmodule, dmdIdSubmodule]);
-      init(config);
-
-      config.setConfig({
-        userSync: {
-          syncDelay: 0,
-          userIds: [{
-            name: 'pubCommonId', storage: {name: 'pubcid', type: 'cookie'}
-          }, {
-            name: 'unifiedId', storage: {name: 'unifiedid', type: 'cookie'}
-          }, {
-            name: 'id5Id', storage: {name: 'id5id', type: 'cookie'}
-          }, {
-            name: 'identityLink', storage: {name: 'idl_env', type: 'cookie'}
-          }, {
-            name: 'britepoolId', storage: {name: 'britepoolid', type: 'cookie'}
-          }, {
-            name: 'dmdId', storage: {name: 'dmdId', type: 'cookie'}
-          }, {
-            name: 'netId', storage: {name: 'netId', type: 'cookie'}
-          }, {
-            name: 'sharedId', storage: {name: 'sharedid', type: 'cookie'}
-          }, {
-            name: 'intentIqId', storage: {name: 'intentIqId', type: 'cookie'}
-          }, {
-            name: 'zeotapIdPlus'
-          }, {
-            name: 'haloId', storage: {name: 'haloId', type: 'cookie'}
-          }, {
-            name: 'admixerId', storage: {name: 'admixerId', type: 'cookie'}
-          }, {
-            name: 'mockId', storage: {name: 'MOCKID', type: 'cookie'}
-          }, {
-            name: 'uid2'
-          }, {
-            name: 'deepintentId', storage: {name: 'deepintentId', type: 'cookie'}
-          }]
-        }
-      });
-
-      // Add new submodule named 'mockId'
-      attachIdSystem({
-        name: 'mockId',
-        decode: function (value) {
-          return {
-            'mid': value['MOCKID']
-          };
-        },
-        getId: function (config, storedId) {
-          if (storedId) return {};
-          return {id: {'MOCKID': '1234'}};
-        }
-      });
-
-      requestBidsHook(function () {
-        adUnits.forEach(unit => {
-          unit.bids.forEach(bid => {
-            // check PubCommonId id data was copied to bid
-            expect(bid).to.have.deep.nested.property('userId.pubcid');
-            expect(bid.userId.pubcid).to.equal('testpubcid');
-            // check UnifiedId id data was copied to bid
-            expect(bid).to.have.deep.nested.property('userId.tdid');
-            expect(bid.userId.tdid).to.equal('cookie-value-add-module-variations');
-            // also check that Id5Id id data was copied to bid
-            expect(bid).to.have.deep.nested.property('userId.id5id.uid');
-            expect(bid.userId.id5id.uid).to.equal('testid5id');
-            // also check that identityLink id data was copied to bid
-            expect(bid).to.have.deep.nested.property('userId.idl_env');
-            expect(bid.userId.idl_env).to.equal('AiGNC8Z5ONyZKSpIPf');
-            // also check that britepoolId id data was copied to bid
-            expect(bid).to.have.deep.nested.property('userId.britepoolid');
-            expect(bid.userId.britepoolid).to.equal('testbritepoolid');
-            // also check that dmdId id data was copied to bid
-            expect(bid).to.have.deep.nested.property('userId.dmdId');
-            expect(bid.userId.dmdId).to.equal('testdmdId');
-            // check MockId data was copied to bid
-            expect(bid).to.have.deep.nested.property('userId.netId');
-            expect(bid.userId.netId).to.equal('testnetId');
-            // also check that sharedId id data was copied to bid
-            expect(bid).to.have.deep.nested.property('userId.sharedid');
-            expect(bid.userId.sharedid).to.deep.equal({
-              id: 'test_sharedId',
-              third: 'test_sharedId'
-            });
-            // check MockId data was copied to bid
-            expect(bid).to.have.deep.nested.property('userId.mid');
-            expect(bid.userId.mid).to.equal('1234');
-            // also check that intentIqId id data was copied to bid
-            expect(bid).to.have.deep.nested.property('userId.intentIqId');
-            expect(bid.userId.intentIqId).to.equal('testintentIqId');
-            // also check that zeotapIdPlus id data was copied to bid
-            expect(bid).to.have.deep.nested.property('userId.IDP');
-            expect(bid.userId.IDP).to.equal('zeotapId');
-            // also check that haloId id data was copied to bid
-            expect(bid).to.have.deep.nested.property('userId.haloId');
-            expect(bid.userId.haloId).to.equal('testHaloId');
-            expect(bid.userId.uid2).to.deep.equal({
-              id: 'Sample_AD_Token'
-            });
-
-            // also check that admixerId id data was copied to bid
-            expect(bid).to.have.deep.nested.property('userId.admixerId');
-            expect(bid.userId.admixerId).to.equal('testadmixerId');
-
-            // also check that deepintentId was copied to bid
-            expect(bid).to.have.deep.nested.property('userId.deepintentId');
-            expect(bid.userId.deepintentId).to.equal('testdeepintentId');
-
-            expect(bid.userIdAsEids.length).to.equal(14);
-          });
-        });
-        coreStorage.setCookie('pubcid', '', EXPIRED_COOKIE_DATE);
-        coreStorage.setCookie('unifiedid', '', EXPIRED_COOKIE_DATE);
-        coreStorage.setCookie('id5id', '', EXPIRED_COOKIE_DATE);
-        coreStorage.setCookie('idl_env', '', EXPIRED_COOKIE_DATE);
-        coreStorage.setCookie('britepoolid', '', EXPIRED_COOKIE_DATE);
-        coreStorage.setCookie('netId', '', EXPIRED_COOKIE_DATE);
-        coreStorage.setCookie('sharedid', '', EXPIRED_COOKIE_DATE);
-        coreStorage.setCookie('intentIqId', '', EXPIRED_COOKIE_DATE);
-        coreStorage.setCookie('IDP', '', EXPIRED_COOKIE_DATE);
-        coreStorage.setCookie('haloId', '', EXPIRED_COOKIE_DATE);
-        coreStorage.setCookie('dmdId', '', EXPIRED_COOKIE_DATE);
-        coreStorage.setCookie('admixerId', '', EXPIRED_COOKIE_DATE);
-        coreStorage.setCookie('deepintentId', '', EXPIRED_COOKIE_DATE);
-        coreStorage.setCookie('MOCKID', '', EXPIRED_COOKIE_DATE);
-        coreStorage.setCookie('mwol', '', EXPIRED_COOKIE_DATE);
-        done();
-      }, {adUnits});
-    });
-  });
-
-  describe('callbacks at the end of auction', function () {
-    beforeEach(function () {
-      sinon.stub(events, 'getEvents').returns([]);
-      sinon.stub(utils, 'triggerPixel');
-      coreStorage.setCookie('pubcid', '', EXPIRED_COOKIE_DATE);
-      coreStorage.setCookie('pubcid_sharedid', '', EXPIRED_COOKIE_DATE);
-      coreStorage.setCookie('unifiedid', '', EXPIRED_COOKIE_DATE);
-      coreStorage.setCookie('_parrable_eid', '', EXPIRED_COOKIE_DATE);
-    });
-
-    afterEach(function () {
-      events.getEvents.restore();
-      utils.triggerPixel.restore();
-      coreStorage.setCookie('pubcid', '', EXPIRED_COOKIE_DATE);
-      coreStorage.setCookie('pubcid_sharedid', '', EXPIRED_COOKIE_DATE);
-      coreStorage.setCookie('unifiedid', '', EXPIRED_COOKIE_DATE);
-      coreStorage.setCookie('_parrable_eid', '', EXPIRED_COOKIE_DATE);
-      resetConsentData();
-      delete window.__tcfapi;
-    });
-
-    it('pubcid callback with url', function () {
-      let adUnits = [getAdUnitMock()];
-      let innerAdUnits;
-      let customCfg = getConfigMock(['pubCommonId', 'pubcid', 'cookie']);
-      customCfg = addConfig(customCfg, 'params', {pixelUrl: '/any/pubcid/url'});
-
-      setSubmoduleRegistry([pubCommonIdSubmodule, unifiedIdSubmodule]);
-      init(config);
-      config.setConfig(customCfg);
-      requestBidsHook((config) => {
-        innerAdUnits = config.adUnits
-      }, {adUnits});
-
-      expect(utils.triggerPixel.called).to.be.false;
-      events.emit(CONSTANTS.EVENTS.REQUEST_BIDS, {});
-      expect(utils.triggerPixel.getCall(0).args[0]).to.include('/any/pubcid/url');
-    });
-
-    it('unifiedid callback with url', function () {
-      let adUnits = [getAdUnitMock()];
-      let innerAdUnits;
-      let customCfg = getConfigMock(['unifiedId', 'unifiedid', 'cookie']);
-      addConfig(customCfg, 'params', {url: '/any/unifiedid/url'});
-
-      setSubmoduleRegistry([pubCommonIdSubmodule, unifiedIdSubmodule]);
-      init(config);
-      config.setConfig(customCfg);
-      requestBidsHook((config) => {
-        innerAdUnits = config.adUnits
-      }, {adUnits});
-
-      expect(server.requests).to.be.empty;
-      events.emit(CONSTANTS.EVENTS.REQUEST_BIDS, {});
-      expect(server.requests[0].url).to.equal('/any/unifiedid/url');
-    });
-
-    it('unifiedid callback with partner', function () {
-      let adUnits = [getAdUnitMock()];
-      let innerAdUnits;
-      let customCfg = getConfigMock(['unifiedId', 'unifiedid', 'cookie']);
-      addConfig(customCfg, 'params', {partner: 'rubicon'});
-
-      setSubmoduleRegistry([pubCommonIdSubmodule, unifiedIdSubmodule]);
-      init(config);
-      config.setConfig(customCfg);
-      requestBidsHook((config) => {
-        innerAdUnits = config.adUnits
-      }, {adUnits});
-
-      expect(server.requests).to.be.empty;
-      events.emit(CONSTANTS.EVENTS.REQUEST_BIDS, {});
-      expect(server.requests[0].url).to.equal('https://match.adsrvr.org/track/rid?ttd_pid=rubicon&fmt=json');
-    });
-=======
           coreStorage.setCookie('IDP', '', EXPIRED_COOKIE_DATE);
           done();
         }, {adUnits});
@@ -2573,7 +1661,6 @@
       it('test hook from mwOpenLinkId cookies', function (done) {
         // simulate existing browser local storage values
         coreStorage.setCookie('mwol', JSON.stringify({eid: 'XX-YY-ZZ-123'}), (new Date(Date.now() + 5000).toUTCString()));
->>>>>>> 2d82104b
 
         setSubmoduleRegistry([mwOpenLinkIdSubModule]);
         init(config);
@@ -3148,15 +2235,8 @@
         delete window.__tcfapi;
       });
 
-<<<<<<< HEAD
-      it('calls getId if no stored consent data and refresh is not needed', function () {
-        coreStorage.setCookie(mockIdCookieName, JSON.stringify({id: '1234'}), expStr);
-        coreStorage.setCookie(`${mockIdCookieName}_last`, (new Date(Date.now() - 1 * 1000).toUTCString()), expStr);
-
-=======
       it('pubcid callback with url', function () {
         let adUnits = [getAdUnitMock()];
->>>>>>> 2d82104b
         let innerAdUnits;
         let customCfg = getConfigMock(['pubCommonId', 'pubcid', 'cookie']);
         customCfg = addConfig(customCfg, 'params', {pixelUrl: '/any/pubcid/url'});
@@ -3168,15 +2248,9 @@
           innerAdUnits = config.adUnits
         }, {adUnits});
 
-<<<<<<< HEAD
-        sinon.assert.calledOnce(mockGetId);
-        sinon.assert.calledOnce(mockDecode);
-        sinon.assert.notCalled(mockExtendId);
-=======
         expect(utils.triggerPixel.called).to.be.false;
         events.emit(CONSTANTS.EVENTS.AUCTION_END, {});
         expect(utils.triggerPixel.getCall(0).args[0]).to.include('/any/pubcid/url');
->>>>>>> 2d82104b
       });
 
       it('unifiedid callback with url', function () {
