import { assert, expect } from 'chai';
import { BANNER } from 'src/mediaTypes.js';
import {config} from 'src/config.js';
import { spec } from 'modules/synacormediaBidAdapter.js';

describe('synacormediaBidAdapter ', function () {
  describe('isBidRequestValid', function () {
    let bid;
    beforeEach(function () {
      bid = {
        sizes: [300, 250],
        params: {
          seatId: 'prebid',
          tagId: '1234'
        }
      };
    });

    it('should return true when params placementId and seatId are truthy', function () {
      bid.params.placementId = bid.params.tagId;
      delete bid.params.tagId;
      assert(spec.isBidRequestValid(bid));
    });

    it('should return true when params tagId and seatId are truthy', function () {
      delete bid.params.placementId;
      assert(spec.isBidRequestValid(bid));
    });

    it('should return false when sizes are missing', function () {
      delete bid.sizes;
      assert.isFalse(spec.isBidRequestValid(bid));
    });

    it('should return false when the only size is unwanted', function () {
      bid.sizes = [[1, 1]];
      assert.isFalse(spec.isBidRequestValid(bid));
    });

    it('should return false when seatId param is missing', function () {
      delete bid.params.seatId;
      assert.isFalse(spec.isBidRequestValid(bid));
    });

    it('should return false when both placementId param and tagId param are missing', function () {
      delete bid.params.placementId;
      delete bid.params.tagId;
      assert.isFalse(spec.isBidRequestValid(bid));
    });

    it('should return false when params is missing or null', function () {
      assert.isFalse(spec.isBidRequestValid({ params: null }));
      assert.isFalse(spec.isBidRequestValid({}));
      assert.isFalse(spec.isBidRequestValid(null));
    });
  });

  describe('impression type', function() {
    let nonVideoReq = {
      bidId: '9876abcd',
      sizes: [[300, 250], [300, 600]],
      params: {
        seatId: 'prebid',
        tagId: '1234',
        bidfloor: '0.50'
      }
    };

    let bannerReq = {
      bidId: '9876abcd',
      sizes: [[300, 250], [300, 600]],
      params: {
        seatId: 'prebid',
        tagId: '1234',
        bidfloor: '0.50'
      },
      mediaTypes: {
        banner: {
          format: [
            {
              w: 300,
              h: 600
            }
          ],
          pos: 0
        }
      },
    };

    let videoReq = {
      bidId: '9876abcd',
      sizes: [[640, 480]],
      params: {
        seatId: 'prebid',
        tagId: '1234',
        bidfloor: '0.50'
      },
      mediaTypes: {
        video: {
          context: 'instream',
          playerSize: [
            [
              640,
              480
            ]
          ]
        }
      },
    };
    it('should return correct impression type video/banner', function() {
      assert.isFalse(spec.isVideoBid(nonVideoReq));
      assert.isFalse(spec.isVideoBid(bannerReq));
      assert.isTrue(spec.isVideoBid(videoReq));
    });
  });
  describe('buildRequests', function () {
    let validBidRequestVideo = {
      bidder: 'synacormedia',
      params: {
        seatId: 'prebid',
        tagId: '1234',
        video: {
          minduration: 30
        }
      },
      mediaTypes: {
        video: {
          context: 'instream',
          playerSize: [[ 640, 480 ]]
        }
      },
      adUnitCode: 'video1',
      transactionId: '93e5def8-29aa-4fe8-bd3a-0298c39f189a',
      sizes: [[ 640, 480 ]],
      bidId: '2624fabbb078e8',
      bidderRequestId: '117954d20d7c9c',
      auctionId: 'defd525f-4f1e-4416-a4cb-ae53be90e706',
      src: 'client',
      bidRequestsCount: 1
    };

    let bidderRequestVideo = {
      bidderCode: 'synacormedia',
      auctionId: 'VideoAuctionId124',
      bidderRequestId: '117954d20d7c9c',
      auctionStart: 1553624929697,
      timeout: 700,
      refererInfo: {
        referer: 'https://localhost:9999/test/pages/video.html?pbjs_debug=true',
        reachedTop: true,
        numIframes: 0,
        stack: [ 'https://localhost:9999/test/pages/video.html?pbjs_debug=true' ]
      },
      start: 1553624929700
    };

    bidderRequestVideo.bids = validBidRequestVideo;
    let expectedDataVideo1 = {
      id: 'v2624fabbb078e8-640x480',
      tagid: '1234',
      video: {
        w: 640,
        h: 480,
        pos: 0,
        minduration: 30
      }
    };

    let validBidRequest = {
      bidId: '9876abcd',
      sizes: [[300, 250], [300, 600]],
      params: {
        seatId: 'prebid',
        tagId: '1234',
        bidfloor: '0.50'
      }
    };

    let bidderRequest = {
      auctionId: 'xyz123',
      refererInfo: {
        referer: 'https://test.com/foo/bar'
      }
    };

<<<<<<< HEAD
=======
    let bidderRequestWithCCPA = {
      auctionId: 'xyz123',
      refererInfo: {
        referer: 'https://test.com/foo/bar'
      },
      uspConsent: '1YYY'
    };

>>>>>>> e5ade754
    let expectedDataImp1 = {
      banner: {
        format: [
          {
            h: 250,
            w: 300
          },
          {
            h: 600,
            w: 300
          }
        ],
        pos: 0
      },
      id: 'b9876abcd',
      tagid: '1234',
      bidfloor: 0.5
    };

    it('should return valid request when valid bids are used', function () {
      // banner test
      let req = spec.buildRequests([validBidRequest], bidderRequest);
      expect(req).be.an('object');
      expect(req).to.have.property('method', 'POST');
      expect(req).to.have.property('url');
      expect(req.url).to.contain('https://prebid.technoratimedia.com/openrtb/bids/prebid?');
      expect(req.data).to.exist.and.to.be.an('object');
      expect(req.data.id).to.equal('xyz123');
      expect(req.data.imp).to.eql([expectedDataImp1]);

      // video test
      let reqVideo = spec.buildRequests([validBidRequestVideo], bidderRequestVideo);
      expect(reqVideo).be.an('object');
      expect(reqVideo).to.have.property('method', 'POST');
      expect(reqVideo).to.have.property('url');
      expect(reqVideo.url).to.contain('https://prebid.technoratimedia.com/openrtb/bids/prebid?');
      expect(reqVideo.data).to.exist.and.to.be.an('object');
      expect(reqVideo.data.id).to.equal('VideoAuctionId124');
      expect(reqVideo.data.imp).to.eql([expectedDataVideo1]);
    });

    it('should return multiple bids when multiple valid requests with the same seatId are used', function () {
      let secondBidRequest = {
        bidId: 'foobar',
        sizes: [[300, 600]],
        params: {
          seatId: validBidRequest.params.seatId,
          tagId: '5678',
          bidfloor: '0.50'
        }
      };
      let req = spec.buildRequests([validBidRequest, secondBidRequest], bidderRequest);
      expect(req).to.exist.and.be.an('object');
      expect(req).to.have.property('method', 'POST');
      expect(req).to.have.property('url');
      expect(req.url).to.contain('https://prebid.technoratimedia.com/openrtb/bids/prebid?');
      expect(req.data.id).to.equal('xyz123');
      expect(req.data.imp).to.eql([expectedDataImp1, {
        banner: {
          format: [
            {
              h: 600,
              w: 300
            }
          ],
          pos: 0
        },
        id: 'bfoobar',
        tagid: '5678',
        bidfloor: 0.5
      }]);
    });

    it('should return only first bid when different seatIds are used', function () {
      let mismatchedSeatBidRequest = {
        bidId: 'foobar',
        sizes: [[300, 250]],
        params: {
          seatId: 'somethingelse',
          tagId: '5678',
          bidfloor: '0.50'
        }
      };
      let req = spec.buildRequests([mismatchedSeatBidRequest, validBidRequest], bidderRequest);
      expect(req).to.have.property('method', 'POST');
      expect(req).to.have.property('url');
      expect(req.url).to.contain('https://somethingelse.technoratimedia.com/openrtb/bids/somethingelse?');
      expect(req.data.id).to.equal('xyz123');
      expect(req.data.imp).to.eql([
        {
          banner: {
            format: [
              {
                h: 250,
                w: 300
              }
            ],
            pos: 0
          },
          id: 'bfoobar',
          tagid: '5678',
          bidfloor: 0.5
        }
      ]);
    });

    it('should not use bidfloor when the value is not a number', function () {
      let badFloorBidRequest = {
        bidId: '9876abcd',
        sizes: [[300, 250]],
        params: {
          seatId: 'prebid',
          tagId: '1234',
          bidfloor: 'abcd'
        }
      };
      let req = spec.buildRequests([badFloorBidRequest], bidderRequest);
      expect(req).to.have.property('method', 'POST');
      expect(req).to.have.property('url');
      expect(req.url).to.contain('https://prebid.technoratimedia.com/openrtb/bids/prebid?src=$$REPO_AND_VERSION$$');
      expect(req.data.id).to.equal('xyz123');
      expect(req.data.imp).to.eql([
        {
          banner: {
            format: [
              {
                h: 250,
                w: 300
              }
            ],
            pos: 0
          },
          id: 'b9876abcd',
          tagid: '1234',
        }
      ]);
    });

    it('should not use bidfloor when there is no value', function () {
      let badFloorBidRequest = {
        bidId: '9876abcd',
        sizes: [[300, 250]],
        params: {
          seatId: 'prebid',
          tagId: '1234'
        }
      };
      let req = spec.buildRequests([badFloorBidRequest], bidderRequest);
      expect(req).to.have.property('method', 'POST');
      expect(req).to.have.property('url');
      expect(req.url).to.contain('https://prebid.technoratimedia.com/openrtb/bids/prebid?src=$$REPO_AND_VERSION$$');
      expect(req.data.id).to.equal('xyz123');
      expect(req.data.imp).to.eql([
        {
          banner: {
            format: [
              {
                h: 250,
                w: 300
              }
            ],
            pos: 0
          },
          id: 'b9876abcd',
          tagid: '1234',
        }
      ]);
    });

    it('should use the pos given by the bid request', function () {
      let newPosBidRequest = {
        bidId: '9876abcd',
        sizes: [[300, 250]],
        params: {
          seatId: 'prebid',
          tagId: '1234',
          pos: 1
        }
      };
      let req = spec.buildRequests([newPosBidRequest], bidderRequest);
      expect(req).to.have.property('method', 'POST');
      expect(req).to.have.property('url');
      expect(req.url).to.contain('https://prebid.technoratimedia.com/openrtb/bids/prebid?src=$$REPO_AND_VERSION$$');
      expect(req.data.id).to.equal('xyz123');
      expect(req.data.imp).to.eql([
        {
          banner: {
            format: [
              {
                h: 250,
                w: 300
              }
            ],
            pos: 1
          },
          id: 'b9876abcd',
          tagid: '1234'
        }
      ]);
    });

    it('should use the default pos if none in bid request', function () {
      let newPosBidRequest = {
        bidId: '9876abcd',
        sizes: [[300, 250]],
        params: {
          seatId: 'prebid',
          tagId: '1234',
        }
      };
      let req = spec.buildRequests([newPosBidRequest], bidderRequest);
      expect(req).to.have.property('method', 'POST');
      expect(req).to.have.property('url');
      expect(req.url).to.contain('https://prebid.technoratimedia.com/openrtb/bids/prebid?src=$$REPO_AND_VERSION$$');
      expect(req.data.id).to.equal('xyz123');
      expect(req.data.imp).to.eql([
        {
          banner: {
            format: [
              {
                h: 250,
                w: 300
              }
            ],
            pos: 0
          },
          id: 'b9876abcd',
          tagid: '1234'
        }
      ]);
    });
    it('should not return a request when no valid bid request used', function () {
      expect(spec.buildRequests([], bidderRequest)).to.be.undefined;
      expect(spec.buildRequests([validBidRequest], null)).to.be.undefined;
    });

    it('should return empty impression when there is no valid sizes in bidrequest', function() {
      let validBidReqWithoutSize = {
        bidId: '9876abcd',
        sizes: [],
        params: {
          seatId: 'prebid',
          tagId: '1234',
          bidfloor: '0.50'
        }
      };

      let validBidReqInvalidSize = {
        bidId: '9876abcd',
        sizes: [[300]],
        params: {
          seatId: 'prebid',
          tagId: '1234',
          bidfloor: '0.50'
        }
      };

      let bidderRequest = {
        auctionId: 'xyz123',
        refererInfo: {
          referer: 'https://test.com/foo/bar'
        }
      };

      let req = spec.buildRequests([validBidReqWithoutSize], bidderRequest);
      assert.isUndefined(req);
      req = spec.buildRequests([validBidReqInvalidSize], bidderRequest);
      assert.isUndefined(req);
    });
    it('should use all the video params in the impression request', function () {
      let validBidRequestVideo = {
        bidder: 'synacormedia',
        params: {
          seatId: 'prebid',
          tagId: '1234',
          video: {
            minduration: 30,
            maxduration: 45,
            startdelay: 1,
            linearity: 1,
            placement: 1,
            mimes: ['video/mp4'],
            protocols: [1],
            api: 1
          }
        },
        mediaTypes: {
          video: {
            context: 'instream',
            playerSize: [[ 640, 480 ]]
          }
        },
        adUnitCode: 'video1',
        transactionId: '93e5def8-29aa-4fe8-bd3a-0298c39f189a',
        sizes: [[ 640, 480 ]],
        bidId: '2624fabbb078e8',
        bidderRequestId: '117954d20d7c9c',
        auctionId: 'defd525f-4f1e-4416-a4cb-ae53be90e706',
        src: 'client',
        bidRequestsCount: 1
      };

      let req = spec.buildRequests([validBidRequestVideo], bidderRequest);
      expect(req).to.have.property('method', 'POST');
      expect(req).to.have.property('url');
      expect(req.url).to.contain('https://prebid.technoratimedia.com/openrtb/bids/prebid?src=$$REPO_AND_VERSION$$');
      expect(req.data.id).to.equal('xyz123');
      expect(req.data.imp).to.eql([
        {
          video: {
            h: 480,
            pos: 0,
            w: 640,
            minduration: 30,
            maxduration: 45,
            startdelay: 1,
            linearity: 1,
            placement: 1,
            mimes: ['video/mp4'],
            protocols: [1],
            api: 1
          },
          id: 'v2624fabbb078e8-640x480',
          tagid: '1234',
        }
      ]);
    });
    it('should move any video params in the mediaTypes object to params.video object', function () {
      let validBidRequestVideo = {
        bidder: 'synacormedia',
        params: {
          seatId: 'prebid',
          tagId: '1234',
          video: {
            minduration: 30,
            maxduration: 45,
            protocols: [1],
            api: 1
          }
        },
        mediaTypes: {
          video: {
            context: 'instream',
            playerSize: [[ 640, 480 ]],
            startdelay: 1,
            linearity: 1,
            placement: 1,
            mimes: ['video/mp4']
          }
        },
        adUnitCode: 'video1',
        transactionId: '93e5def8-29aa-4fe8-bd3a-0298c39f189a',
        sizes: [[ 640, 480 ]],
        bidId: '2624fabbb078e8',
        bidderRequestId: '117954d20d7c9c',
        auctionId: 'defd525f-4f1e-4416-a4cb-ae53be90e706',
        src: 'client',
        bidRequestsCount: 1
      };

      let req = spec.buildRequests([validBidRequestVideo], bidderRequest);
      expect(req).to.have.property('method', 'POST');
      expect(req).to.have.property('url');
      expect(req.url).to.contain('https://prebid.technoratimedia.com/openrtb/bids/prebid?src=$$REPO_AND_VERSION$$');
      expect(req.data.id).to.equal('xyz123');
      expect(req.data.imp).to.eql([
        {
          video: {
            h: 480,
            pos: 0,
            w: 640,
            minduration: 30,
            maxduration: 45,
            startdelay: 1,
            linearity: 1,
            placement: 1,
            mimes: ['video/mp4'],
            protocols: [1],
            api: 1
          },
          id: 'v2624fabbb078e8-640x480',
          tagid: '1234',
        }
      ]);
    });
    it('should contain the CCPA privacy string when UspConsent is in bidder request', function() {
      // banner test
      let req = spec.buildRequests([validBidRequest], bidderRequestWithCCPA);
      expect(req).be.an('object');
      expect(req).to.have.property('method', 'POST');
      expect(req).to.have.property('url');
      expect(req.url).to.contain('https://prebid.technoratimedia.com/openrtb/bids/prebid?');
      expect(req.data).to.exist.and.to.be.an('object');
      expect(req.data.id).to.equal('xyz123');
      expect(req.data.regs.ext.us_privacy).to.equal('1YYY');
      expect(req.data.imp).to.eql([expectedDataImp1]);
    })
  });

  describe('Bid Requests with placementId should be backward compatible ', function () {
    let validVideoBidReq = {
      bidder: 'synacormedia',
      params: {
        seatId: 'prebid',
        placementId: 'demo1',
        pos: 1,
        video: {}
      },
      renderer: {
        url: '../syncOutstreamPlayer.js'
      },
      mediaTypes: {
        video: {
          playerSize: [[300, 250]],
          context: 'outstream'
        }
      },
      adUnitCode: 'div-1',
      transactionId: '0869f34e-090b-4b20-84ee-46ff41405a39',
      sizes: [[300, 250]],
      bidId: '22b3a2268d9f0e',
      bidderRequestId: '1d195910597e13',
      auctionId: '3375d336-2aea-4ee7-804c-6d26b621ad20',
      src: 'client',
      bidRequestsCount: 1,
      bidderRequestsCount: 1,
      bidderWinsCount: 0
    };

    let validBannerBidRequest = {
      bidId: '9876abcd',
      sizes: [[300, 250]],
      params: {
        seatId: 'prebid',
        placementId: '1234',
      }
    };

    let bidderRequest = {
      refererInfo: {
        referer: 'http://localhost:9999/'
      },
      bidderCode: 'synacormedia',
      auctionId: 'f8a75621-d672-4cbb-9275-3db7d74fb110'
    };

    it('should return valid bid request for banner impression', function () {
      let req = spec.buildRequests([validBannerBidRequest], bidderRequest);
      expect(req).to.have.property('method', 'POST');
      expect(req).to.have.property('url');
      expect(req.url).to.contain('//prebid.technoratimedia.com/openrtb/bids/prebid?src=$$REPO_AND_VERSION$$');
    });

    it('should return valid bid request for video impression', function () {
      let req = spec.buildRequests([validVideoBidReq], bidderRequest);
      expect(req).to.have.property('method', 'POST');
      expect(req).to.have.property('url');
      expect(req.url).to.contain('//prebid.technoratimedia.com/openrtb/bids/prebid?src=$$REPO_AND_VERSION$$');
    });
  });

  describe('Bid Requests with schain object ', function() {
    let validBidReq = {
      bidder: 'synacormedia',
      params: {
        seatId: 'prebid',
        tagId: 'demo1',
        pos: 1,
        video: {}
      },
      renderer: {
        url: '../syncOutstreamPlayer.js'
      },
      mediaTypes: {
        video: {
          playerSize: [[300, 250]],
          context: 'outstream'
        }
      },
      adUnitCode: 'div-1',
      transactionId: '0869f34e-090b-4b20-84ee-46ff41405a39',
      sizes: [[300, 250]],
      bidId: '22b3a2268d9f0e',
      bidderRequestId: '1d195910597e13',
      auctionId: '3375d336-2aea-4ee7-804c-6d26b621ad20',
      src: 'client',
      bidRequestsCount: 1,
      bidderRequestsCount: 1,
      bidderWinsCount: 0,
      schain: {
        ver: '1.0',
        complete: 1,
        nodes: [
          {
            asi: 'indirectseller.com',
            sid: '00001',
            hp: 1
          }
        ]
      }
    };
    let bidderRequest = {
      refererInfo: {
        referer: 'http://localhost:9999/'
      },
      bidderCode: 'synacormedia',
      auctionId: 'f8a75621-d672-4cbb-9275-3db7d74fb110',
      bidderRequestId: '16d438671bfbec',
      bids: [
        {
          bidder: 'synacormedia',
          params: {
            seatId: 'prebid',
            tagId: 'demo1',
            pos: 1,
            video: {}
          },
          renderer: {
            url: '../syncOutstreamPlayer.js'
          },
          mediaTypes: {
            video: {
              playerSize: [[300, 250]],
              context: 'outstream'
            }
          },
          adUnitCode: 'div-1',
          sizes: [[300, 250]],
          bidId: '211c0236bb8f4e',
          bidderRequestId: '16d438671bfbec',
          auctionId: 'f8a75621-d672-4cbb-9275-3db7d74fb110',
          src: 'client',
          bidRequestsCount: 1,
          bidderRequestsCount: 1,
          bidderWinsCount: 0,
          schain: {
            ver: '1.0',
            complete: 1,
            nodes: [
              {
                asi: 'indirectseller.com',
                sid: '00001',
                hp: 1
              }
            ]
          }
        }
      ],
      auctionStart: 1580310345205,
      timeout: 1000,
      start: 1580310345211
    };

    it('should return valid bid request with schain object', function () {
      let req = spec.buildRequests([validBidReq], bidderRequest);
      expect(req).to.have.property('method', 'POST');
      expect(req).to.have.property('url');
      expect(req.url).to.contain('//prebid.technoratimedia.com/openrtb/bids/prebid?src=$$REPO_AND_VERSION$$');
      expect(req.data).to.have.property('source');
      expect(req.data.source).to.have.property('ext');
      expect(req.data.source.ext).to.have.property('schain');
    });
  });

  describe('interpretResponse', function () {
    let bidResponse = {
      id: '10865933907263896~9998~0',
      impid: 'b9876abcd',
      price: 0.13,
      crid: '1022-250',
      adm: '<script src=\"//uat-net.technoratimedia.com/openrtb/tags?ID=k5JkFVQ1RJT05fSU1QX0lEPXYyZjczN&AUCTION_PRICE=${AUCTION_PRICE}\"></script>',
      nurl: 'https://uat-net.technoratimedia.com/openrtb/tags?ID=k5JkFVQ1RJT05fSU1QX0lEPXYyZjczN&AUCTION_PRICE=${AUCTION_PRICE}',
      w: 300,
      h: 250
    };
    let bidResponse2 = {
      id: '10865933907263800~9999~0',
      impid: 'b9876abcd',
      price: 1.99,
      crid: '9993-013',
      adm: '<script src=\"//uat-net.technoratimedia.com/openrtb/tags?ID=OTk5OX4wJkFVQ1RJT05fU0VBVF9JR&AUCTION_PRICE=${AUCTION_PRICE}\"></script>',
      nurl: 'https://uat-net.technoratimedia.com/openrtb/tags?ID=OTk5OX4wJkFVQ1RJT05fU0VBVF9JR&AUCTION_PRICE=${AUCTION_PRICE}',
      w: 300,
      h: 600
    };

    let bidRequest = {
      data: {
        id: '',
        imp: [
          {
            id: 'abc123',
            banner: {
              format: [
                {
                  w: 400,
                  h: 350
                }
              ],
              pos: 1
            }
          }
        ],
      },
      method: 'POST',
      options: {
        contentType: 'application/json',
        withCredentials: true
      },
      url: 'https://prebid.technoratimedia.com/openrtb/bids/prebid?src=prebid_prebid_3.27.0-pre'
    };
    let serverResponse;
    beforeEach(function() {
      serverResponse = {
        body: {
          id: 'abc123',
          seatbid: [{
            seat: '9998',
            bid: [],
          }]
        }
      };
    });

    it('should return 1 video bid when 1 bid is in the video response', function () {
      bidRequest = {
        data: {
          id: 'abcd1234',
          imp: [
            {
              video: {
                w: 640,
                h: 480
              },
              id: 'v2da7322b2df61f'
            }
          ]
        },
        method: 'POST',
        options: {
          contentType: 'application/json',
          withCredentials: true
        },
        url: 'https://prebid.technoratimedia.com/openrtb/bids/prebid?src=prebid_prebid_3.27.0-pre'
      };
      let serverRespVideo = {
        body: {
          id: 'abcd1234',
          seatbid: [
            {
              bid: [
                {
                  id: '11339128001692337~9999~0',
                  impid: 'v2da7322b2df61f',
                  price: 0.45,
                  nurl: 'https://uat-net.technoratimedia.com/openrtb/tags?ID=QVVDVElPTl9JRD1lOTBhYWU1My1hZDkwLTRkNDEtYTQxMC1lZDY1MjIxMDc0ZGMmQVVDVElPTl9CSURfSUQ9MTEzMzkxMjgwMDE2OTIzMzd-OTk5OX4wJkFVQ1RJT05fU0VBVF9JRD05OTk5JkFVQ1RJT05fSU1QX0lEPXYyZGE3MzIyYjJkZjYxZi02NDB4NDgwJkFDVE9SX1JFRj1ha2thLnRjcDovL2F3cy1lYXN0MUBhZHMxMy5jYXAtdXNlMS5zeW5hY29yLmNvbToyNTUxL3VzZXIvJGNMYmZiIy0xOTk4NTIzNTk3JlNFQVRfSUQ9cHJlYmlk&AUCTION_PRICE=${AUCTION_PRICE}',
                  adm: '<?xml version="1.0" encoding="UTF-8"?>\n<VAST version="3.0">\n<Ad id="11339128001692337~9999~0">\n<Wrapper>\n<AdSystem>Synacor Media Ad Server - 9999</AdSystem>\n<VASTAdTagURI>https://uat-net.technoratimedia.com/openrtb/tags?ID=QVVDVElPTl9JRD1lOTBhYWU1My1hZDkwLTRkNDEtYTQxMC1lZDY1MjIxMDc0ZGMmQVVDVElPTl9CSURfSUQ9MTEzMzkxMjgwMDE2OTIzMzd-OTk5OX4wJkFVQ1RJT05fU0VBVF9JRD05OTk5JkFVQ1RJT05fSU1QX0lEPXYyZGE3MzIyYjJkZjYxZi02NDB4NDgwJkFDVE9SX1JFRj1ha2thLnRjcDovL2F3cy1lYXN0MUBhZHMxMy5jYXAtdXNlMS5zeW5hY29yLmNvbToyNTUxL3VzZXIvJGNMYmZiIy0xOTk4NTIzNTk3JlNFQVRfSUQ9cHJlYmlk&AUCTION_PRICE=${AUCTION_PRICE}</VASTAdTagURI>\n</Wrapper>\n</Ad>\n</VAST>',
                  adomain: [ 'psacentral.org' ],
                  cid: 'bidder-crid',
                  crid: 'bidder-cid',
                  cat: [],
                  w: 640,
                  h: 480
                }
              ],
              seat: '9999'
            }
          ]
        }
      };

      // serverResponse.body.seatbid[0].bid.push(bidResponse);
      let resp = spec.interpretResponse(serverRespVideo, bidRequest);
      expect(resp).to.be.an('array').to.have.lengthOf(1);
      expect(resp[0]).to.eql({
        requestId: '2da7322b2df61f',
        adId: '11339128001692337-9999-0',
        cpm: 0.45,
        width: 640,
        height: 480,
        creativeId: '9999_bidder-cid',
        currency: 'USD',
        netRevenue: true,
        mediaType: 'video',
        ad: '<?xml version="1.0" encoding="UTF-8"?>\n<VAST version="3.0">\n<Ad id="11339128001692337~9999~0">\n<Wrapper>\n<AdSystem>Synacor Media Ad Server - 9999</AdSystem>\n<VASTAdTagURI>https://uat-net.technoratimedia.com/openrtb/tags?ID=QVVDVElPTl9JRD1lOTBhYWU1My1hZDkwLTRkNDEtYTQxMC1lZDY1MjIxMDc0ZGMmQVVDVElPTl9CSURfSUQ9MTEzMzkxMjgwMDE2OTIzMzd-OTk5OX4wJkFVQ1RJT05fU0VBVF9JRD05OTk5JkFVQ1RJT05fSU1QX0lEPXYyZGE3MzIyYjJkZjYxZi02NDB4NDgwJkFDVE9SX1JFRj1ha2thLnRjcDovL2F3cy1lYXN0MUBhZHMxMy5jYXAtdXNlMS5zeW5hY29yLmNvbToyNTUxL3VzZXIvJGNMYmZiIy0xOTk4NTIzNTk3JlNFQVRfSUQ9cHJlYmlk&AUCTION_PRICE=0.45</VASTAdTagURI>\n</Wrapper>\n</Ad>\n</VAST>',
        ttl: 60,
        videoCacheKey: 'QVVDVElPTl9JRD1lOTBhYWU1My1hZDkwLTRkNDEtYTQxMC1lZDY1MjIxMDc0ZGMmQVVDVElPTl9CSURfSUQ9MTEzMzkxMjgwMDE2OTIzMzd-OTk5OX4wJkFVQ1RJT05fU0VBVF9JRD05OTk5JkFVQ1RJT05fSU1QX0lEPXYyZGE3MzIyYjJkZjYxZi02NDB4NDgwJkFDVE9SX1JFRj1ha2thLnRjcDovL2F3cy1lYXN0MUBhZHMxMy5jYXAtdXNlMS5zeW5hY29yLmNvbToyNTUxL3VzZXIvJGNMYmZiIy0xOTk4NTIzNTk3JlNFQVRfSUQ9cHJlYmlk',
        vastUrl: 'https://uat-net.technoratimedia.com/openrtb/tags?ID=QVVDVElPTl9JRD1lOTBhYWU1My1hZDkwLTRkNDEtYTQxMC1lZDY1MjIxMDc0ZGMmQVVDVElPTl9CSURfSUQ9MTEzMzkxMjgwMDE2OTIzMzd-OTk5OX4wJkFVQ1RJT05fU0VBVF9JRD05OTk5JkFVQ1RJT05fSU1QX0lEPXYyZGE3MzIyYjJkZjYxZi02NDB4NDgwJkFDVE9SX1JFRj1ha2thLnRjcDovL2F3cy1lYXN0MUBhZHMxMy5jYXAtdXNlMS5zeW5hY29yLmNvbToyNTUxL3VzZXIvJGNMYmZiIy0xOTk4NTIzNTk3JlNFQVRfSUQ9cHJlYmlk&AUCTION_PRICE=0.45'
      });
    });

    it('should return 1 bid when 1 bid is in the response', function () {
      serverResponse.body.seatbid[0].bid.push(bidResponse);
      let resp = spec.interpretResponse(serverResponse, bidRequest);
      expect(resp).to.be.an('array').to.have.lengthOf(1);
      expect(resp[0]).to.eql({
        requestId: '9876abcd',
        adId: '10865933907263896-9998-0',
        cpm: 0.13,
        width: 300,
        height: 250,
        creativeId: '9998_1022-250',
        currency: 'USD',
        netRevenue: true,
        mediaType: BANNER,
        ad: '<script src=\"//uat-net.technoratimedia.com/openrtb/tags?ID=k5JkFVQ1RJT05fSU1QX0lEPXYyZjczN&AUCTION_PRICE=0.13\"></script>',
        ttl: 60
      });
    });

    it('should return 2 bids when 2 bids are in the response', function () {
      serverResponse.body.seatbid[0].bid.push(bidResponse);
      serverResponse.body.seatbid.push({
        seat: '9999',
        bid: [bidResponse2],
      });
      let resp = spec.interpretResponse(serverResponse, bidRequest);
      expect(resp).to.be.an('array').to.have.lengthOf(2);
      expect(resp[0]).to.eql({
        requestId: '9876abcd',
        adId: '10865933907263896-9998-0',
        cpm: 0.13,
        width: 300,
        height: 250,
        creativeId: '9998_1022-250',
        currency: 'USD',
        netRevenue: true,
        mediaType: BANNER,
        ad: '<script src=\"//uat-net.technoratimedia.com/openrtb/tags?ID=k5JkFVQ1RJT05fSU1QX0lEPXYyZjczN&AUCTION_PRICE=0.13\"></script>',
        ttl: 60
      });

      expect(resp[1]).to.eql({
        requestId: '9876abcd',
        adId: '10865933907263800-9999-0',
        cpm: 1.99,
        width: 300,
        height: 600,
        creativeId: '9999_9993-013',
        currency: 'USD',
        netRevenue: true,
        mediaType: BANNER,
        ad: '<script src=\"//uat-net.technoratimedia.com/openrtb/tags?ID=OTk5OX4wJkFVQ1RJT05fU0VBVF9JR&AUCTION_PRICE=1.99\"></script>',
        ttl: 60
      });
    });

    it('should not return a bid when no bid is in the response', function () {
      let resp = spec.interpretResponse(serverResponse, bidRequest);
      expect(resp).to.be.an('array').that.is.empty;
    });

    it('should not return a bid when there is no response body', function () {
      expect(spec.interpretResponse({ body: null })).to.not.exist;
      expect(spec.interpretResponse({ body: 'some error text' })).to.not.exist;
    });

    it('should not include videoCacheKey property on the returned response when cache url is present in the config', function () {
      let sandbox = sinon.sandbox.create();
      let serverRespVideo = {
        body: {
          id: 'abcd1234',
          seatbid: [
            {
              bid: [
                {
                  id: '11339128001692337~9999~0',
<<<<<<< HEAD
                  impid: 'v2da7322b2df61f-640x480',
=======
                  impid: 'v2da7322b2df61f',
>>>>>>> e5ade754
                  price: 0.45,
                  nurl: 'https://uat-net.technoratimedia.com/openrtb/tags?ID=QVVDVElPTl9JRD1lOTBhYWU1My1hZDkwLTRkNDEtYTQxMC1lZDY1MjIxMDc0ZGMmQVVDVElPTl9CSURfSUQ9MTEzMzkxMjgwMDE2OTIzMzd-OTk5OX4wJkFVQ1RJT05fU0VBVF9JRD05OTk5JkFVQ1RJT05fSU1QX0lEPXYyZGE3MzIyYjJkZjYxZi02NDB4NDgwJkFDVE9SX1JFRj1ha2thLnRjcDovL2F3cy1lYXN0MUBhZHMxMy5jYXAtdXNlMS5zeW5hY29yLmNvbToyNTUxL3VzZXIvJGNMYmZiIy0xOTk4NTIzNTk3JlNFQVRfSUQ9cHJlYmlk&AUCTION_PRICE=${AUCTION_PRICE}',
                  adm: '<?xml version="1.0" encoding="UTF-8"?>\n<VAST version="3.0">\n<Ad id="11339128001692337~9999~0">\n<Wrapper>\n<AdSystem>Synacor Media Ad Server - 9999</AdSystem>\n<VASTAdTagURI>https://uat-net.technoratimedia.com/openrtb/tags?ID=QVVDVElPTl9JRD1lOTBhYWU1My1hZDkwLTRkNDEtYTQxMC1lZDY1MjIxMDc0ZGMmQVVDVElPTl9CSURfSUQ9MTEzMzkxMjgwMDE2OTIzMzd-OTk5OX4wJkFVQ1RJT05fU0VBVF9JRD05OTk5JkFVQ1RJT05fSU1QX0lEPXYyZGE3MzIyYjJkZjYxZi02NDB4NDgwJkFDVE9SX1JFRj1ha2thLnRjcDovL2F3cy1lYXN0MUBhZHMxMy5jYXAtdXNlMS5zeW5hY29yLmNvbToyNTUxL3VzZXIvJGNMYmZiIy0xOTk4NTIzNTk3JlNFQVRfSUQ9cHJlYmlk&AUCTION_PRICE=${AUCTION_PRICE}</VASTAdTagURI>\n</Wrapper>\n</Ad>\n</VAST>',
                  adomain: [ 'psacentral.org' ],
                  cid: 'bidder-crid',
                  crid: 'bidder-cid',
<<<<<<< HEAD
                  cat: []
=======
                  cat: [],
                  w: 640,
                  h: 480
>>>>>>> e5ade754
                }
              ],
              seat: '9999'
            }
          ]
        }
      };

      sandbox.stub(config, 'getConfig').callsFake(key => {
        const config = {
          'cache.url': 'faKeCacheUrl'
        };
        return config[key];
      });

<<<<<<< HEAD
      let resp = spec.interpretResponse(serverRespVideo);
	  sandbox.restore();
	  expect(resp[0].videoCacheKey).to.not.exist;
=======
      let resp = spec.interpretResponse(serverRespVideo, bidRequest);
	    sandbox.restore();
	    expect(resp[0].videoCacheKey).to.not.exist;
    });

    it('should use video bid request height and width if not present in response', function () {
      bidRequest = {
        data: {
          id: 'abcd1234',
          imp: [
            {
              video: {
                w: 300,
                h: 250
              },
              id: 'v2da7322b2df61f'
            }
          ]
        },
        method: 'POST',
        options: {
          contentType: 'application/json',
          withCredentials: true
        },
        url: 'https://prebid.technoratimedia.com/openrtb/bids/prebid?src=prebid_prebid_3.27.0-pre'
      };

      let serverRespVideo = {
        body: {
          id: 'abcd1234',
          seatbid: [
            {
              bid: [
                {
                  id: '11339128001692337~9999~0',
                  impid: 'v2da7322b2df61f',
                  price: 0.45,
                  nurl: 'https://uat-net.technoratimedia.com/openrtb/tags?ID=QVVDVElPTl9JRD1lOTBhYWU1My1hZDkwLTRkNDEtYTQxMC1lZDY1MjIxMDc0ZGMmQVVDVElPTl9CSURfSUQ9MTEzMzkxMjgwMDE2OTIzMzd-OTk5OX4wJkFVQ1RJT05fU0VBVF9JRD05OTk5JkFVQ1RJT05fSU1QX0lEPXYyZGE3MzIyYjJkZjYxZi02NDB4NDgwJkFDVE9SX1JFRj1ha2thLnRjcDovL2F3cy1lYXN0MUBhZHMxMy5jYXAtdXNlMS5zeW5hY29yLmNvbToyNTUxL3VzZXIvJGNMYmZiIy0xOTk4NTIzNTk3JlNFQVRfSUQ9cHJlYmlk&AUCTION_PRICE=${AUCTION_PRICE}',
                  adm: '<?xml version="1.0" encoding="UTF-8"?>\n<VAST version="3.0">\n<Ad id="11339128001692337~9999~0">\n<Wrapper>\n<AdSystem>Synacor Media Ad Server - 9999</AdSystem>\n<VASTAdTagURI>https://uat-net.technoratimedia.com/openrtb/tags?ID=QVVDVElPTl9JRD1lOTBhYWU1My1hZDkwLTRkNDEtYTQxMC1lZDY1MjIxMDc0ZGMmQVVDVElPTl9CSURfSUQ9MTEzMzkxMjgwMDE2OTIzMzd-OTk5OX4wJkFVQ1RJT05fU0VBVF9JRD05OTk5JkFVQ1RJT05fSU1QX0lEPXYyZGE3MzIyYjJkZjYxZi02NDB4NDgwJkFDVE9SX1JFRj1ha2thLnRjcDovL2F3cy1lYXN0MUBhZHMxMy5jYXAtdXNlMS5zeW5hY29yLmNvbToyNTUxL3VzZXIvJGNMYmZiIy0xOTk4NTIzNTk3JlNFQVRfSUQ9cHJlYmlk&AUCTION_PRICE=${AUCTION_PRICE}</VASTAdTagURI>\n</Wrapper>\n</Ad>\n</VAST>',
                  adomain: [ 'psacentral.org' ],
                  cid: 'bidder-crid',
                  crid: 'bidder-cid',
                  cat: []
                }
              ],
              seat: '9999'
            }
          ]
        }
      };
      let resp = spec.interpretResponse(serverRespVideo, bidRequest);
      expect(resp).to.be.an('array').to.have.lengthOf(1);
      expect(resp[0]).to.eql({
        requestId: '2da7322b2df61f',
        adId: '11339128001692337-9999-0',
        cpm: 0.45,
        width: 300,
        height: 250,
        creativeId: '9999_bidder-cid',
        currency: 'USD',
        netRevenue: true,
        mediaType: 'video',
        ad: '<?xml version="1.0" encoding="UTF-8"?>\n<VAST version="3.0">\n<Ad id="11339128001692337~9999~0">\n<Wrapper>\n<AdSystem>Synacor Media Ad Server - 9999</AdSystem>\n<VASTAdTagURI>https://uat-net.technoratimedia.com/openrtb/tags?ID=QVVDVElPTl9JRD1lOTBhYWU1My1hZDkwLTRkNDEtYTQxMC1lZDY1MjIxMDc0ZGMmQVVDVElPTl9CSURfSUQ9MTEzMzkxMjgwMDE2OTIzMzd-OTk5OX4wJkFVQ1RJT05fU0VBVF9JRD05OTk5JkFVQ1RJT05fSU1QX0lEPXYyZGE3MzIyYjJkZjYxZi02NDB4NDgwJkFDVE9SX1JFRj1ha2thLnRjcDovL2F3cy1lYXN0MUBhZHMxMy5jYXAtdXNlMS5zeW5hY29yLmNvbToyNTUxL3VzZXIvJGNMYmZiIy0xOTk4NTIzNTk3JlNFQVRfSUQ9cHJlYmlk&AUCTION_PRICE=0.45</VASTAdTagURI>\n</Wrapper>\n</Ad>\n</VAST>',
        ttl: 60,
        videoCacheKey: 'QVVDVElPTl9JRD1lOTBhYWU1My1hZDkwLTRkNDEtYTQxMC1lZDY1MjIxMDc0ZGMmQVVDVElPTl9CSURfSUQ9MTEzMzkxMjgwMDE2OTIzMzd-OTk5OX4wJkFVQ1RJT05fU0VBVF9JRD05OTk5JkFVQ1RJT05fSU1QX0lEPXYyZGE3MzIyYjJkZjYxZi02NDB4NDgwJkFDVE9SX1JFRj1ha2thLnRjcDovL2F3cy1lYXN0MUBhZHMxMy5jYXAtdXNlMS5zeW5hY29yLmNvbToyNTUxL3VzZXIvJGNMYmZiIy0xOTk4NTIzNTk3JlNFQVRfSUQ9cHJlYmlk',
        vastUrl: 'https://uat-net.technoratimedia.com/openrtb/tags?ID=QVVDVElPTl9JRD1lOTBhYWU1My1hZDkwLTRkNDEtYTQxMC1lZDY1MjIxMDc0ZGMmQVVDVElPTl9CSURfSUQ9MTEzMzkxMjgwMDE2OTIzMzd-OTk5OX4wJkFVQ1RJT05fU0VBVF9JRD05OTk5JkFVQ1RJT05fSU1QX0lEPXYyZGE3MzIyYjJkZjYxZi02NDB4NDgwJkFDVE9SX1JFRj1ha2thLnRjcDovL2F3cy1lYXN0MUBhZHMxMy5jYXAtdXNlMS5zeW5hY29yLmNvbToyNTUxL3VzZXIvJGNMYmZiIy0xOTk4NTIzNTk3JlNFQVRfSUQ9cHJlYmlk&AUCTION_PRICE=0.45'
      });
    });

    it('should use banner bid request height and width if not present in response', function () {
      bidRequest = {
        data: {
          id: 'abc123',
          imp: [
            {
              banner: {
                format: [{
                  w: 400,
                  h: 350
                }]
              },
              id: 'babc123'
            }
          ]
        },
        method: 'POST',
        options: {
          contentType: 'application/json',
          withCredentials: true
        },
        url: 'https://prebid.technoratimedia.com/openrtb/bids/prebid?src=prebid_prebid_3.27.0-pre'
      };

      bidResponse = {
        id: '10865933907263896~9998~0',
        impid: 'babc123',
        price: 0.13,
        crid: '1022-250',
        adm: '<script src=\"//uat-net.technoratimedia.com/openrtb/tags?ID=k5JkFVQ1RJT05fSU1QX0lEPXYyZjczN&AUCTION_PRICE=${AUCTION_PRICE}\"></script>',
        nurl: 'https://uat-net.technoratimedia.com/openrtb/tags?ID=k5JkFVQ1RJT05fSU1QX0lEPXYyZjczN&AUCTION_PRICE=${AUCTION_PRICE}',
      };

      serverResponse.body.seatbid[0].bid.push(bidResponse);
      let resp = spec.interpretResponse(serverResponse, bidRequest);
      expect(resp).to.be.an('array').to.have.lengthOf(1);
      expect(resp[0]).to.eql({
        requestId: 'abc123',
        adId: '10865933907263896-9998-0',
        cpm: 0.13,
        width: 400,
        height: 350,
        creativeId: '9998_1022-250',
        currency: 'USD',
        netRevenue: true,
        mediaType: BANNER,
        ad: '<script src=\"//uat-net.technoratimedia.com/openrtb/tags?ID=k5JkFVQ1RJT05fSU1QX0lEPXYyZjczN&AUCTION_PRICE=0.13\"></script>',
        ttl: 60
      });
>>>>>>> e5ade754
    });
  });
  describe('getUserSyncs', function () {
    it('should return a usersync when iframes is enabled', function () {
      let usersyncs = spec.getUserSyncs({
        iframeEnabled: true
      }, null);
      expect(usersyncs).to.be.an('array').that.is.not.empty;
      expect(usersyncs[0]).to.have.property('type', 'iframe');
      expect(usersyncs[0]).to.have.property('url');
      expect(usersyncs[0].url).to.contain('https://ad-cdn.technoratimedia.com/html/usersync.html');
    });

    it('should not return a usersync when iframes are not enabled', function () {
      let usersyncs = spec.getUserSyncs({
        pixelEnabled: true
      }, null);
      expect(usersyncs).to.be.an('array').that.is.empty;
    });
  });
});<|MERGE_RESOLUTION|>--- conflicted
+++ resolved
@@ -183,8 +183,6 @@
       }
     };
 
-<<<<<<< HEAD
-=======
     let bidderRequestWithCCPA = {
       auctionId: 'xyz123',
       refererInfo: {
@@ -193,7 +191,6 @@
       uspConsent: '1YYY'
     };
 
->>>>>>> e5ade754
     let expectedDataImp1 = {
       banner: {
         format: [
@@ -961,24 +958,16 @@
               bid: [
                 {
                   id: '11339128001692337~9999~0',
-<<<<<<< HEAD
-                  impid: 'v2da7322b2df61f-640x480',
-=======
                   impid: 'v2da7322b2df61f',
->>>>>>> e5ade754
                   price: 0.45,
                   nurl: 'https://uat-net.technoratimedia.com/openrtb/tags?ID=QVVDVElPTl9JRD1lOTBhYWU1My1hZDkwLTRkNDEtYTQxMC1lZDY1MjIxMDc0ZGMmQVVDVElPTl9CSURfSUQ9MTEzMzkxMjgwMDE2OTIzMzd-OTk5OX4wJkFVQ1RJT05fU0VBVF9JRD05OTk5JkFVQ1RJT05fSU1QX0lEPXYyZGE3MzIyYjJkZjYxZi02NDB4NDgwJkFDVE9SX1JFRj1ha2thLnRjcDovL2F3cy1lYXN0MUBhZHMxMy5jYXAtdXNlMS5zeW5hY29yLmNvbToyNTUxL3VzZXIvJGNMYmZiIy0xOTk4NTIzNTk3JlNFQVRfSUQ9cHJlYmlk&AUCTION_PRICE=${AUCTION_PRICE}',
                   adm: '<?xml version="1.0" encoding="UTF-8"?>\n<VAST version="3.0">\n<Ad id="11339128001692337~9999~0">\n<Wrapper>\n<AdSystem>Synacor Media Ad Server - 9999</AdSystem>\n<VASTAdTagURI>https://uat-net.technoratimedia.com/openrtb/tags?ID=QVVDVElPTl9JRD1lOTBhYWU1My1hZDkwLTRkNDEtYTQxMC1lZDY1MjIxMDc0ZGMmQVVDVElPTl9CSURfSUQ9MTEzMzkxMjgwMDE2OTIzMzd-OTk5OX4wJkFVQ1RJT05fU0VBVF9JRD05OTk5JkFVQ1RJT05fSU1QX0lEPXYyZGE3MzIyYjJkZjYxZi02NDB4NDgwJkFDVE9SX1JFRj1ha2thLnRjcDovL2F3cy1lYXN0MUBhZHMxMy5jYXAtdXNlMS5zeW5hY29yLmNvbToyNTUxL3VzZXIvJGNMYmZiIy0xOTk4NTIzNTk3JlNFQVRfSUQ9cHJlYmlk&AUCTION_PRICE=${AUCTION_PRICE}</VASTAdTagURI>\n</Wrapper>\n</Ad>\n</VAST>',
                   adomain: [ 'psacentral.org' ],
                   cid: 'bidder-crid',
                   crid: 'bidder-cid',
-<<<<<<< HEAD
-                  cat: []
-=======
                   cat: [],
                   w: 640,
                   h: 480
->>>>>>> e5ade754
                 }
               ],
               seat: '9999'
@@ -994,11 +983,6 @@
         return config[key];
       });
 
-<<<<<<< HEAD
-      let resp = spec.interpretResponse(serverRespVideo);
-	  sandbox.restore();
-	  expect(resp[0].videoCacheKey).to.not.exist;
-=======
       let resp = spec.interpretResponse(serverRespVideo, bidRequest);
 	    sandbox.restore();
 	    expect(resp[0].videoCacheKey).to.not.exist;
@@ -1117,7 +1101,6 @@
         ad: '<script src=\"//uat-net.technoratimedia.com/openrtb/tags?ID=k5JkFVQ1RJT05fSU1QX0lEPXYyZjczN&AUCTION_PRICE=0.13\"></script>',
         ttl: 60
       });
->>>>>>> e5ade754
     });
   });
   describe('getUserSyncs', function () {
