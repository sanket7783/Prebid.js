import {expect} from 'chai';
import {LogError, spec} from 'modules/sovrnBidAdapter.js';
import {newBidder} from 'src/adapters/bidderFactory.js';

const ENDPOINT = `https://ap.lijit.com/rtb/bid?src=$$REPO_AND_VERSION$$`;

const adUnitBidRequest = {
  'bidder': 'sovrn',
  'params': {
    'tagid': '403370'
  },
  'adUnitCode': 'adunit-code',
  'sizes': [
    [300, 250],
    [300, 600]
  ],
  'bidId': '30b31c1838de1e',
  'bidderRequestId': '22edbae2733bf6',
  'auctionId': '1d1a030790a475',
}

describe('sovrnBidAdapter', function() {
  const adapter = newBidder(spec);

  describe('isBidRequestValid', function () {
    const bid = {
      'bidder': 'sovrn',
      'params': {
        'tagid': '403370'
      },
      'adUnitCode': 'adunit-code',
      'sizes': [
        [300, 250],
        [300, 600]
      ],
      'bidId': '30b31c1838de1e',
      'bidderRequestId': '22edbae2733bf6',
      'auctionId': '1d1a030790a475',
    };

    it('should return true when required params found', function () {
      expect(spec.isBidRequestValid(bid)).to.equal(true);
    });

    it('should return false when tagid not passed correctly', function () {
      bid.params.tagid = 'ABCD';
      expect(spec.isBidRequestValid(bid)).to.equal(false);
    });

    it('should return false when require params are not passed', function () {
      let bid = Object.assign({}, bid);
      bid.params = {};
      expect(spec.isBidRequestValid(bid)).to.equal(false);
    });
  });

  describe('buildRequests', function () {
    const bidRequests = [{
      'bidder': 'sovrn',
      'params': {
        'tagid': '403370'
      },
      'adUnitCode': 'adunit-code',
      'sizes': [
        [300, 250],
        [300, 600]
      ],
      'bidId': '30b31c1838de1e',
      'bidderRequestId': '22edbae2733bf6',
      'auctionId': '1d1a030790a475'
    }];
    const bidderRequest = {
      refererInfo: {
        referer: 'http://example.com/page.html',
      }
    };
    const request = spec.buildRequests(bidRequests, bidderRequest);

    it('sends bid request to our endpoint via POST', function () {
      expect(request.method).to.equal('POST');
    });

    it('attaches source and version to endpoint URL as query params', function () {
      expect(request.url).to.equal(ENDPOINT)
    });

    it('sets the proper banner object', function() {
      const payload = JSON.parse(request.data)
      expect(payload.imp[0].banner.format).to.deep.equal([{w: 300, h: 250}, {w: 300, h: 600}])
      expect(payload.imp[0].banner.w).to.equal(1)
      expect(payload.imp[0].banner.h).to.equal(1)
    })

    it('includes the ad unit code int the request', function() {
      const payload = JSON.parse(request.data);
      expect(payload.imp[0].adunitcode).to.equal('adunit-code')
    })

    it('accepts a single array as a size', function() {
      const singleSize = [{
        'bidder': 'sovrn',
        'params': {
          'tagid': '403370',
          'iv': 'vet'
        },
        'adUnitCode': 'adunit-code',
        'sizes': [300, 250],
        'bidId': '30b31c1838de1e',
        'bidderRequestId': '22edbae2733bf6',
        'auctionId': '1d1a030790a475'
      }]
      const bidderRequest = {
        refererInfo: {
          referer: 'http://example.com/page.html',
        }
      }
      const request = spec.buildRequests(singleSize, bidderRequest)
      const payload = JSON.parse(request.data)
      expect(payload.imp[0].banner.format).to.deep.equal([{w: 300, h: 250}])
      expect(payload.imp[0].banner.w).to.equal(1)
      expect(payload.imp[0].banner.h).to.equal(1)
    })

    it('sends \'iv\' as query param if present', function () {
      const ivBidRequests = [{
        'bidder': 'sovrn',
        'params': {
          'tagid': '403370',
          'iv': 'vet'
        },
        'adUnitCode': 'adunit-code',
        'sizes': [
          [300, 250],
          [300, 600]
        ],
        'bidId': '30b31c1838de1e',
        'bidderRequestId': '22edbae2733bf6',
        'auctionId': '1d1a030790a475'
      }];
      const bidderRequest = {
        refererInfo: {
          referer: 'http://example.com/page.html',
        }
      };
      const request = spec.buildRequests(ivBidRequests, bidderRequest);

      expect(request.url).to.contain('iv=vet')
    });

    it('sends gdpr info if exists', function () {
      let consentString = 'BOJ8RZsOJ8RZsABAB8AAAAAZ+A==';
      let bidderRequest = {
        'bidderCode': 'sovrn',
        'auctionId': '1d1a030790a475',
        'bidderRequestId': '22edbae2733bf6',
        'timeout': 3000,
        gdprConsent: {
          consentString: consentString,
          gdprApplies: true
        },
        refererInfo: {
          referer: 'http://example.com/page.html',
        }
      };
      bidderRequest.bids = bidRequests;

      const data = JSON.parse(spec.buildRequests(bidRequests, bidderRequest).data);

      expect(data.regs.ext.gdpr).to.exist.and.to.be.a('number');
      expect(data.regs.ext.gdpr).to.equal(1);
      expect(data.user.ext.consent).to.exist.and.to.be.a('string');
      expect(data.user.ext.consent).to.equal(consentString);
    });

    it('should send us_privacy if bidderRequest has a value for uspConsent', function () {
      let uspString = '1NYN';
      let bidderRequest = {
        'bidderCode': 'sovrn',
        'auctionId': '1d1a030790a475',
        'bidderRequestId': '22edbae2733bf6',
        'timeout': 3000,
        uspConsent: uspString,
        refererInfo: {
          referer: 'http://example.com/page.html',
        }
      };
      bidderRequest.bids = bidRequests;

      const data = JSON.parse(spec.buildRequests(bidRequests, bidderRequest).data);

      expect(data.regs.ext['us_privacy']).to.equal(uspString);
    });

    it('converts tagid to string', function () {
      const ivBidRequests = [{
        'bidder': 'sovrn',
        'params': {
          'tagid': 403370,
          'iv': 'vet'
        },
        'adUnitCode': 'adunit-code',
        'sizes': [
          [300, 250],
          [300, 600]
        ],
        'bidId': '30b31c1838de1e',
        'bidderRequestId': '22edbae2733bf6',
        'auctionId': '1d1a030790a475'
      }];
      const bidderRequest = {
        refererInfo: {
          referer: 'http://example.com/page.html',
        }
      };
      const request = spec.buildRequests(ivBidRequests, bidderRequest);

      expect(request.data).to.contain('"tagid":"403370"')
    });

    it('should add schain if present', function() {
      const schainRequests = [{
        'bidder': 'sovrn',
        'params': {
          'tagid': 403370
        },
        'adUnitCode': 'adunit-code',
        'sizes': [
          [300, 250],
          [300, 600]
        ],
        'bidId': '30b31c1838de1e',
        'bidderRequestId': '22edbae2733bf6',
        'auctionId': '1d1a030790a475',
        'schain': {
          'ver': '1.0',
          'complete': 1,
          'nodes': [
            {
              'asi': 'directseller.com',
              'sid': '00001',
              'rid': 'BidRequest1',
              'hp': 1
            }
          ]
        }
      }].concat(bidRequests);
      const bidderRequest = {
        refererInfo: {
          referer: 'http://example.com/page.html',
        }
      };
      const data = JSON.parse(spec.buildRequests(schainRequests, bidderRequest).data);

      expect(data.source.ext.schain.nodes.length).to.equal(1)
    });

    it('should add ids to the bid request', function() {
      const criteoIdRequest = [{
        'bidder': 'sovrn',
        'params': {
          'tagid': 403370
        },
        'adUnitCode': 'adunit-code',
        'sizes': [
          [300, 250],
          [300, 600]
        ],
        'bidId': '30b31c1838de1e',
        'bidderRequestId': '22edbae2733bf6',
        'auctionId': '1d1a030790a475',
        'userId': {
          'criteoId': 'A_CRITEO_ID',
          'tdid': 'SOMESORTOFID',
        }
      }].concat(bidRequests);
      const bidderRequest = {
        refererInfo: {
          referer: 'http://example.com/page.html',
        }
      };

      const data = JSON.parse(spec.buildRequests(criteoIdRequest, bidderRequest).data);
      expect(data.user.ext.eids[0].source).to.equal('criteo.com')
      expect(data.user.ext.eids[0].uids[0].id).to.equal('A_CRITEO_ID')
      expect(data.user.ext.eids[0].uids[0].atype).to.equal(1)
      expect(data.user.ext.eids[1].source).to.equal('adserver.org')
      expect(data.user.ext.eids[1].uids[0].id).to.equal('SOMESORTOFID')
      expect(data.user.ext.eids[1].uids[0].ext.rtiPartner).to.equal('TDID')
      expect(data.user.ext.eids[1].uids[0].atype).to.equal(1)
      expect(data.user.ext.tpid[0].source).to.equal('criteo.com')
      expect(data.user.ext.tpid[0].uid).to.equal('A_CRITEO_ID')
      expect(data.user.ext.prebid_criteoid).to.equal('A_CRITEO_ID')
    });
<<<<<<< HEAD
=======

    it('should ignore empty segments', function() {
      const payload = JSON.parse(request.data)
      expect(payload.imp[0].ext).to.be.undefined
    })

    it('should pass the segments param value as trimmed deal ids array', function() {
      const segmentsRequests = [{
        'bidder': 'sovrn',
        'params': {
          'segments': ' test1,test2 '
        },
        'adUnitCode': 'adunit-code',
        'sizes': [
          [300, 250],
          [300, 600]
        ],
        'bidId': '30b31c1838de1e',
        'bidderRequestId': '22edbae2733bf6',
        'auctionId': '1d1a030790a475'
      }]
      const request = spec.buildRequests(segmentsRequests, bidderRequest)
      const payload = JSON.parse(request.data)
      expect(payload.imp[0].ext.deals[0]).to.equal('test1')
      expect(payload.imp[0].ext.deals[1]).to.equal('test2')
    })
    it('should use the floor provided from the floor module if present', function() {
      const floorBid = {...adUnitBidRequest, getFloor: () => ({currency: 'USD', floor: 1.10})}
      floorBid.params = {
        tagid: 1234,
        bidfloor: 2.00
      }
      const request = spec.buildRequests([floorBid], bidderRequest)
      const payload = JSON.parse(request.data)
      expect(payload.imp[0].bidfloor).to.equal(1.10)
    })
    it('should use the floor from the param if there is no floor from the floor module', function() {
      const floorBid = {...adUnitBidRequest, getFloor: () => ({})}
      floorBid.params = {
        tagid: 1234,
        bidfloor: 2.00
      }
      const request = spec.buildRequests([floorBid], bidderRequest)
      const payload = JSON.parse(request.data)
      expect(payload.imp[0].bidfloor).to.equal(2.00)
    })
>>>>>>> eea7c792
  });

  describe('interpretResponse', function () {
    let response;
    beforeEach(function () {
      response = {
        body: {
          'id': '37386aade21a71',
          'seatbid': [{
            'bid': [{
              'id': 'a_403370_332fdb9b064040ddbec05891bd13ab28',
              'crid': 'creativelycreatedcreativecreative',
              'impid': '263c448586f5a1',
              'price': 0.45882675,
              'nurl': '<!-- NURL -->',
              'adm': '<!-- Creative -->',
              'h': 90,
              'w': 728
            }]
          }]
        }
      };
    });

    it('should get the correct bid response', function () {
      let expectedResponse = [{
        'requestId': '263c448586f5a1',
        'cpm': 0.45882675,
        'width': 728,
        'height': 90,
        'creativeId': 'creativelycreatedcreativecreative',
        'dealId': null,
        'currency': 'USD',
        'netRevenue': true,
        'mediaType': 'banner',
        'ad': decodeURIComponent(`<!-- Creative --><img src=<!-- NURL -->>`),
        'ttl': 60000
      }];

      let result = spec.interpretResponse(response);
      expect(Object.keys(result[0])).to.deep.equal(Object.keys(expectedResponse[0]));
    });

    it('crid should default to the bid id if not on the response', function () {
      delete response.body.seatbid[0].bid[0].crid;
      let expectedResponse = [{
        'requestId': '263c448586f5a1',
        'cpm': 0.45882675,
        'width': 728,
        'height': 90,
        'creativeId': response.body.seatbid[0].bid[0].id,
        'dealId': null,
        'currency': 'USD',
        'netRevenue': true,
        'mediaType': 'banner',
        'ad': decodeURIComponent(`<!-- Creative --><img src="<!-- NURL -->">`),
        'ttl': 90
      }];

      let result = spec.interpretResponse(response);
      expect(result[0]).to.deep.equal(expectedResponse[0]);
    });

    it('should get correct bid response when dealId is passed', function () {
      response.body.seatbid[0].bid[0].dealid = 'baking';

      let expectedResponse = [{
        'requestId': '263c448586f5a1',
        'cpm': 0.45882675,
        'width': 728,
        'height': 90,
        'creativeId': 'creativelycreatedcreativecreative',
        'dealId': 'baking',
        'currency': 'USD',
        'netRevenue': true,
        'mediaType': 'banner',
        'ad': decodeURIComponent(`<!-- Creative --><img src="<!-- NURL -->">`),
        'ttl': 90
      }];

      let result = spec.interpretResponse(response);
      expect(result[0]).to.deep.equal(expectedResponse[0]);
    });

    it('should get correct bid response when ttl is set', function () {
<<<<<<< HEAD
      response.body.seatbid[0].bid[0].ttl = 480;
=======
      response.body.seatbid[0].bid[0].ext = { 'ttl': 480 };
>>>>>>> eea7c792

      let expectedResponse = [{
        'requestId': '263c448586f5a1',
        'cpm': 0.45882675,
        'width': 728,
        'height': 90,
        'creativeId': 'creativelycreatedcreativecreative',
        'dealId': null,
        'currency': 'USD',
        'netRevenue': true,
        'mediaType': 'banner',
        'ad': decodeURIComponent(`<!-- Creative --><img src="<!-- NURL -->">`),
        'ttl': 480
      }];

      let result = spec.interpretResponse(response);
      expect(result[0]).to.deep.equal(expectedResponse[0]);
    });

    it('handles empty bid response', function () {
      let response = {
        body: {
          'id': '37386aade21a71',
          'seatbid': []
        }
      };
      let result = spec.interpretResponse(response);
      expect(result.length).to.equal(0);
    });
  });

  describe('getUserSyncs ', function() {
    let syncOptions = { iframeEnabled: true, pixelEnabled: false };
    let iframeDisabledSyncOptions = { iframeEnabled: false, pixelEnabled: false };
    let serverResponse = [
      {
        'body': {
          'id': '546956d68c757f',
          'seatbid': [
            {
              'bid': [
                {
                  'id': 'a_448326_16c2ada014224bee815a90d2248322f5',
                  'impid': '2a3826aae345f4',
                  'price': 1.0099999904632568,
                  'nurl': 'http://localhost/rtb/impression?bannerid=220958&campaignid=3890&rtb_tid=15588614-75d2-40ab-b27e-13d2127b3c2e&rpid=1295&seatid=seat1&zoneid=448326&cb=26900712&tid=a_448326_16c2ada014224bee815a90d2248322f5',
                  'adm': 'yo a creative',
                  'crid': 'cridprebidrtb',
                  'w': 160,
                  'h': 600
                },
                {
                  'id': 'a_430392_beac4c1515da4576acf6cb9c5340b40c',
                  'impid': '3cf96fd26ed4c5',
                  'price': 1.0099999904632568,
                  'nurl': 'http://localhost/rtb/impression?bannerid=220957&campaignid=3890&rtb_tid=5bc0e68b-3492-448d-a6f9-26fa3fd0b646&rpid=1295&seatid=seat1&zoneid=430392&cb=62735099&tid=a_430392_beac4c1515da4576acf6cb9c5340b40c',
                  'adm': 'yo a creative',
                  'crid': 'cridprebidrtb',
                  'w': 300,
                  'h': 250
                },
              ]
            }
          ],
          'ext': {
            'iid': 13487408,
            sync: {
              pixels: [
                {
                  url: 'http://idprovider1.com'
                },
                {
                  url: 'http://idprovider2.com'
                }
              ]
            }
          }
        },
        'headers': {}
      }
    ];

    it('should return if iid present on server response & iframe syncs enabled', function() {
      const expectedReturnStatement = [
        {
          'type': 'iframe',
          'url': 'https://ap.lijit.com/beacon?informer=13487408',
        }
      ];
      const returnStatement = spec.getUserSyncs(syncOptions, serverResponse);
      expect(returnStatement[0]).to.deep.equal(expectedReturnStatement[0]);
    });

    it('should include gdpr consent string if present', function() {
      const gdprConsent = {
        gdprApplies: 1,
        consentString: 'BOJ8RZsOJ8RZsABAB8AAAAAZ+A=='
      }
      const expectedReturnStatement = [
        {
          'type': 'iframe',
          'url': `https://ap.lijit.com/beacon?gdpr_consent=${gdprConsent.consentString}&informer=13487408`,
        }
      ];
      const returnStatement = spec.getUserSyncs(syncOptions, serverResponse, gdprConsent, '');
      expect(returnStatement[0]).to.deep.equal(expectedReturnStatement[0]);
    });

    it('should include us privacy string if present', function() {
      const uspString = '1NYN';
      const expectedReturnStatement = [
        {
          'type': 'iframe',
          'url': `https://ap.lijit.com/beacon?us_privacy=${uspString}&informer=13487408`,
        }
      ];
      const returnStatement = spec.getUserSyncs(syncOptions, serverResponse, null, uspString);
      expect(returnStatement[0]).to.deep.equal(expectedReturnStatement[0]);
    });

    it('should include all privacy strings if present', function() {
      const gdprConsent = {
        gdprApplies: 1,
        consentString: 'BOJ8RZsOJ8RZsABAB8AAAAAZ+A=='
      }
      const uspString = '1NYN';
      const expectedReturnStatement = [
        {
          'type': 'iframe',
          'url': `https://ap.lijit.com/beacon?gdpr_consent=${gdprConsent.consentString}&us_privacy=${uspString}&informer=13487408`,
        }
      ];
      const returnStatement = spec.getUserSyncs(syncOptions, serverResponse, gdprConsent, uspString);
      expect(returnStatement[0]).to.deep.equal(expectedReturnStatement[0]);
    });

    it('should not return if iid missing on server response', function() {
      const returnStatement = spec.getUserSyncs(syncOptions, []);
      expect(returnStatement).to.be.empty;
    });

    it('should not return if iframe syncs disabled', function() {
      const returnStatement = spec.getUserSyncs(iframeDisabledSyncOptions, serverResponse);
      expect(returnStatement).to.be.empty;
    });

    it('should include pixel syncs', function() {
      let pixelEnabledOptions = { iframeEnabled: false, pixelEnabled: true };
      const resp2 = {
        'body': {
          'id': '546956d68c757f-2',
          'seatbid': [
            {
              'bid': [
                {
                  'id': 'a_448326_16c2ada014224bee815a90d2248322f5-2',
                  'impid': '2a3826aae345f4',
                  'price': 1.0099999904632568,
                  'nurl': 'http://localhost/rtb/impression?bannerid=220958&campaignid=3890&rtb_tid=15588614-75d2-40ab-b27e-13d2127b3c2e&rpid=1295&seatid=seat1&zoneid=448326&cb=26900712&tid=a_448326_16c2ada014224bee815a90d2248322f5',
                  'adm': 'yo a creative',
                  'crid': 'cridprebidrtb',
                  'w': 160,
                  'h': 600
                },
                {
                  'id': 'a_430392_beac4c1515da4576acf6cb9c5340b40c-2',
                  'impid': '3cf96fd26ed4c5',
                  'price': 1.0099999904632568,
                  'nurl': 'http://localhost/rtb/impression?bannerid=220957&campaignid=3890&rtb_tid=5bc0e68b-3492-448d-a6f9-26fa3fd0b646&rpid=1295&seatid=seat1&zoneid=430392&cb=62735099&tid=a_430392_beac4c1515da4576acf6cb9c5340b40c',
                  'adm': 'yo a creative',
                  'crid': 'cridprebidrtb',
                  'w': 300,
                  'h': 250
                },
              ]
            }
          ],
          'ext': {
            'iid': 13487408,
            sync: {
              pixels: [
                {
                  url: 'http://idprovider3.com'
                },
                {
                  url: 'http://idprovider4.com'
                }
              ]
            }
          }
        },
        'headers': {}
      }
      const returnStatement = spec.getUserSyncs(pixelEnabledOptions, [...serverResponse, resp2]);
      expect(returnStatement.length).to.equal(4);
      expect(returnStatement).to.deep.include.members([
        { type: 'image', url: 'http://idprovider1.com' },
        { type: 'image', url: 'http://idprovider2.com' },
        { type: 'image', url: 'http://idprovider3.com' },
        { type: 'image', url: 'http://idprovider4.com' }
      ]);
    });
  });

  describe('prebid 3 upgrade', function() {
    const bidRequests = [{
      'bidder': 'sovrn',
      'params': {
        'tagid': '403370'
      },
      'adUnitCode': 'adunit-code',
      mediaTypes: {
        banner: {
          sizes: [
            [300, 250],
            [300, 600]
          ]
        }
      },
      'bidId': '30b31c1838de1e',
      'bidderRequestId': '22edbae2733bf6',
      'auctionId': '1d1a030790a475'
    }];
    const bidderRequest = {
      refererInfo: {
        referer: 'http://example.com/page.html',
      }
    };
    const request = spec.buildRequests(bidRequests, bidderRequest);
    const payload = JSON.parse(request.data);

    it('gets sizes from mediaTypes.banner', function() {
      expect(payload.imp[0].banner.format).to.deep.equal([{w: 300, h: 250}, {w: 300, h: 600}])
      expect(payload.imp[0].banner.w).to.equal(1)
      expect(payload.imp[0].banner.h).to.equal(1)
    })

    it('gets correct site info', function() {
      expect(payload.site.page).to.equal('http://example.com/page.html');
      expect(payload.site.domain).to.equal('example.com');
    })
  })
})<|MERGE_RESOLUTION|>--- conflicted
+++ resolved
@@ -291,8 +291,6 @@
       expect(data.user.ext.tpid[0].uid).to.equal('A_CRITEO_ID')
       expect(data.user.ext.prebid_criteoid).to.equal('A_CRITEO_ID')
     });
-<<<<<<< HEAD
-=======
 
     it('should ignore empty segments', function() {
       const payload = JSON.parse(request.data)
@@ -339,7 +337,6 @@
       const payload = JSON.parse(request.data)
       expect(payload.imp[0].bidfloor).to.equal(2.00)
     })
->>>>>>> eea7c792
   });
 
   describe('interpretResponse', function () {
@@ -425,11 +422,7 @@
     });
 
     it('should get correct bid response when ttl is set', function () {
-<<<<<<< HEAD
-      response.body.seatbid[0].bid[0].ttl = 480;
-=======
       response.body.seatbid[0].bid[0].ext = { 'ttl': 480 };
->>>>>>> eea7c792
 
       let expectedResponse = [{
         'requestId': '263c448586f5a1',
