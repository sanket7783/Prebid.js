import { expect } from 'chai';
import { spec, getWidthAndHeightFromVideoObject, playerSizeIsNestedArray, defaultSize } from 'modules/ozoneBidAdapter.js';
import { config } from 'src/config.js';
import {Renderer} from '../../../src/Renderer.js';
import {getGranularityKeyName, getGranularityObject} from '../../../modules/ozoneBidAdapter.js';
import * as utils from '../../../src/utils.js';
const OZONEURI = 'https://elb.the-ozone-project.com/openrtb2/auction';
const BIDDER_CODE = 'ozone';

/*

NOTE - use firefox console to deep copy the objects to use here

 */
var originalPropertyBag = {'pageId': null};
var validBidRequests = [
  {
    adUnitCode: 'div-gpt-ad-1460505748561-0',
    auctionId: '27dcb421-95c6-4024-a624-3c03816c5f99',
    bidId: '2899ec066a91ff8',
    bidRequestsCount: 1,
    bidder: 'ozone',
    bidderRequestId: '1c1586b27a1b5c8',
    crumbs: {pubcid: '203a0692-f728-4856-87f6-9a25a6b63715'},
    params: { publisherId: '9876abcd12-3', customData: [{'settings': {}, 'targeting': {'gender': 'bart', 'age': 'low'}}], placementId: '1310000099', siteId: '1234567890', id: 'fea37168-78f1-4a23-a40e-88437a99377e', auctionId: '27dcb421-95c6-4024-a624-3c03816c5f99', imp: [ { id: '2899ec066a91ff8', tagid: 'undefined', secure: 1, banner: { format: [{ w: 300, h: 250 }, { w: 300, h: 600 }], h: 250, topframe: 1, w: 300 } } ] },
    sizes: [[300, 250], [300, 600]],
    transactionId: '2e63c0ed-b10c-4008-aed5-84582cecfe87'
  }
];
var validBidRequestsMulti = [
  {
    testId: 1,
    adUnitCode: 'div-gpt-ad-1460505748561-0',
    auctionId: '27dcb421-95c6-4024-a624-3c03816c5f99',
    bidId: '2899ec066a91ff8',
    bidRequestsCount: 1,
    bidder: 'ozone',
    bidderRequestId: '1c1586b27a1b5c8',
    crumbs: {pubcid: '203a0692-f728-4856-87f6-9a25a6b63715'},
    params: { publisherId: '9876abcd12-3', customData: [{'settings': {}, 'targeting': {'gender': 'bart', 'age': 'low'}}], placementId: '1310000099', siteId: '1234567890', id: 'fea37168-78f1-4a23-a40e-88437a99377e', auctionId: '27dcb421-95c6-4024-a624-3c03816c5f99', imp: [ { id: '2899ec066a91ff8', tagid: 'undefined', secure: 1, banner: { format: [{ w: 300, h: 250 }, { w: 300, h: 600 }], h: 250, topframe: 1, w: 300 } } ] },
    sizes: [[300, 250], [300, 600]],
    transactionId: '2e63c0ed-b10c-4008-aed5-84582cecfe87'
  },
  {
    testId: 2,
    adUnitCode: 'div-gpt-ad-1460505748561-0',
    auctionId: '27dcb421-95c6-4024-a624-3c03816c5f99',
    bidId: '2899ec066a91ff0',
    bidRequestsCount: 1,
    bidder: 'ozone',
    bidderRequestId: '1c1586b27a1b5c0',
    crumbs: {pubcid: '203a0692-f728-4856-87f6-9a25a6b63715'},
    params: { publisherId: '9876abcd12-3', customData: [{'settings': {}, 'targeting': {'gender': 'bart', 'age': 'low'}}], placementId: '1310000099', siteId: '1234567890', id: 'fea37168-78f1-4a23-a40e-88437a99377e', auctionId: '27dcb421-95c6-4024-a624-3c03816c5f99', imp: [ { id: '2899ec066a91ff8', tagid: 'undefined', secure: 1, banner: { format: [{ w: 300, h: 250 }, { w: 300, h: 600 }], h: 250, topframe: 1, w: 300 } } ] },
    sizes: [[300, 250], [300, 600]],
    transactionId: '2e63c0ed-b10c-4008-aed5-84582cecfe87'
  }
];
// use 'pubcid', 'tdid', 'id5id', 'parrableId', 'idl_env', 'criteoId', 'criteortus'
// NOTE THAT criteortus is no longer referenced anywhere - should be removed asap
// see http://prebid.org/dev-docs/modules/userId.html
var validBidRequestsWithUserIdData = [
  {
    adUnitCode: 'div-gpt-ad-1460505748561-0',
    auctionId: '27dcb421-95c6-4024-a624-3c03816c5f99',
    bidId: '2899ec066a91ff8',
    bidRequestsCount: 1,
    bidder: 'ozone',
    bidderRequestId: '1c1586b27a1b5c8',
    crumbs: {pubcid: '203a0692-f728-4856-87f6-9a25a6b63715'},
    params: { publisherId: '9876abcd12-3', customData: [{'settings': {}, 'targeting': {'gender': 'bart', 'age': 'low'}}], placementId: '1310000099', siteId: '1234567890', id: 'fea37168-78f1-4a23-a40e-88437a99377e', auctionId: '27dcb421-95c6-4024-a624-3c03816c5f99', imp: [ { id: '2899ec066a91ff8', tagid: 'undefined', secure: 1, banner: { format: [{ w: 300, h: 250 }, { w: 300, h: 600 }], h: 250, topframe: 1, w: 300 } } ] },
    sizes: [[300, 250], [300, 600]],
    transactionId: '2e63c0ed-b10c-4008-aed5-84582cecfe87',
<<<<<<< HEAD
    userId: {'pubcid': '12345678', 'id5id': { 'uid': 'ID5-someId' }, 'criteortus': {'ozone': {'userid': 'critId123'}}, 'idl_env': 'liverampId', 'lipb': {'lipbid': 'lipbidId123'}, 'parrableId': {eid: 'parrableid123'}}
=======
    userId: {
      'pubcid': '12345678',
      'tdid': '1111tdid',
      'id5id': 'ID5-someId',
      'criteortus': {'ozone': {'userid': 'critId123'}},
      'criteoId': '1111criteoId',
      'idl_env': 'liverampId',
      'lipb': {'lipbid': 'lipbidId123'},
      'parrableId': {'eid': '01.5678.parrableid'}
    },
    userIdAsEids: [
      {
        'source': 'pubcid.org',
        'uids': [
          {
            'id': '12345678',
            'atype': 1
          }
        ]
      },
      {
        'source': 'adserver.org',
        'uids': [{
          'id': '1111tdid',
          'atype': 1,
          'ext': {
            'rtiPartner': 'TDID'
          }
        }]
      },
      {
        'source': 'id5-sync.com',
        'uids': [{
          'id': 'ID5-someId',
          'atype': 1,
        }]
      },
      {
        'source': 'criteortus',
        'uids': [{
          'id': {'ozone': {'userid': 'critId123'}},
          'atype': 1,
        }]
      },
      {
        'source': 'criteoId',
        'uids': [{
          'id': '1111criteoId',
          'atype': 1,
        }]
      },
      {
        'source': 'idl_env',
        'uids': [{
          'id': 'liverampId',
          'atype': 1,
        }]
      },
      {
        'source': 'lipb',
        'uids': [{
          'id': {'lipbid': 'lipbidId123'},
          'atype': 1,
        }]
      },
      {
        'source': 'parrableId',
        'uids': [{
          'id': {'eid': '01.5678.parrableid'},
          'atype': 1,
        }]
      }
    ]

>>>>>>> e3313698
  }
];
var validBidRequestsMinimal = [
  {
    adUnitCode: 'div-gpt-ad-1460505748561-0',
    auctionId: '27dcb421-95c6-4024-a624-3c03816c5f99',
    bidId: '2899ec066a91ff8',
    bidRequestsCount: 1,
    bidder: 'ozone',
    bidderRequestId: '1c1586b27a1b5c8',
    params: { publisherId: '9876abcd12-3', placementId: '1310000099', siteId: '1234567890', id: 'fea37168-78f1-4a23-a40e-88437a99377e', auctionId: '27dcb421-95c6-4024-a624-3c03816c5f99', imp: [ { id: '2899ec066a91ff8', tagid: 'undefined', secure: 1, banner: { format: [{ w: 300, h: 250 }, { w: 300, h: 600 }], h: 250, topframe: 1, w: 300 } } ] },
    sizes: [[300, 250], [300, 600]],
    transactionId: '2e63c0ed-b10c-4008-aed5-84582cecfe87'
  }
];
var validBidRequestsNoSizes = [
  {
    adUnitCode: 'div-gpt-ad-1460505748561-0',
    auctionId: '27dcb421-95c6-4024-a624-3c03816c5f99',
    bidId: '2899ec066a91ff8',
    bidRequestsCount: 1,
    bidder: 'ozone',
    bidderRequestId: '1c1586b27a1b5c8',
    crumbs: {pubcid: '203a0692-f728-4856-87f6-9a25a6b63715'},
    params: { publisherId: '9876abcd12-3', customData: [{'settings': {}, 'targeting': {'gender': 'bart', 'age': 'low'}}], placementId: '1310000099', siteId: '1234567890', id: 'fea37168-78f1-4a23-a40e-88437a99377e', auctionId: '27dcb421-95c6-4024-a624-3c03816c5f99', imp: [ { id: '2899ec066a91ff8', tagid: 'undefined', secure: 1, banner: { format: [{ w: 300, h: 250 }, { w: 300, h: 600 }], h: 250, topframe: 1, w: 300 } } ] },
    transactionId: '2e63c0ed-b10c-4008-aed5-84582cecfe87'
  }
];

var validBidRequestsWithBannerMediaType = [
  {
    adUnitCode: 'div-gpt-ad-1460505748561-0',
    auctionId: '27dcb421-95c6-4024-a624-3c03816c5f99',
    bidId: '2899ec066a91ff8',
    bidRequestsCount: 1,
    bidder: 'ozone',
    bidderRequestId: '1c1586b27a1b5c8',
    crumbs: {pubcid: '203a0692-f728-4856-87f6-9a25a6b63715'},
    params: { publisherId: '9876abcd12-3', customData: [{'settings': {}, 'targeting': {'gender': 'bart', 'age': 'low'}}], placementId: '1310000099', siteId: '1234567890', id: 'fea37168-78f1-4a23-a40e-88437a99377e', auctionId: '27dcb421-95c6-4024-a624-3c03816c5f99', imp: [ { id: '2899ec066a91ff8', tagid: 'undefined', secure: 1, banner: { format: [{ w: 300, h: 250 }, { w: 300, h: 600 }], h: 250, topframe: 1, w: 300 } } ] },
    mediaTypes: {banner: {sizes: [[300, 250], [300, 600]]}},
    transactionId: '2e63c0ed-b10c-4008-aed5-84582cecfe87'
  }
];
var validBidRequestsWithNonBannerMediaTypesAndValidOutstreamVideo = [
  {
    adUnitCode: 'div-gpt-ad-1460505748561-0',
    auctionId: '27dcb421-95c6-4024-a624-3c03816c5f99',
    bidId: '2899ec066a91ff8',
    bidRequestsCount: 1,
    bidder: 'ozone',
    bidderRequestId: '1c1586b27a1b5c8',
    crumbs: {pubcid: '203a0692-f728-4856-87f6-9a25a6b63715'},
    params: { publisherId: '9876abcd12-3', customData: [{'settings': {}, 'targeting': {'gender': 'bart', 'age': 'low'}}], placementId: '1310000099', siteId: '1234567890', id: 'fea37168-78f1-4a23-a40e-88437a99377e', auctionId: '27dcb421-95c6-4024-a624-3c03816c5f99', imp: [ { id: '2899ec066a91ff8', tagid: 'undefined', secure: 1, video: {skippable: true, playback_method: ['auto_play_sound_off'], targetDiv: 'some-different-div-id-to-my-adunitcode'} } ] },
    mediaTypes: {video: {mimes: ['video/mp4'], 'context': 'outstream', 'sizes': [640, 480], playerSize: [640, 480]}, native: {info: 'dummy data'}},
    transactionId: '2e63c0ed-b10c-4008-aed5-84582cecfe87'
  }
];

var validBidRequests1OutstreamVideo2020 = [
  {
    'bidder': 'ozone',
    'testname': 'validBidRequests1OutstreamVideo2020',
    'params': {
      'publisherId': 'OZONERUP0001',
      'placementId': '8000000009',
      'siteId': '4204204201',
      'video': {
        'skippable': true,
        'playback_method': [
          'auto_play_sound_off'
        ]
      },
      'customData': [
        {
          'settings': {},
          'targeting': {
            'sens': 'f',
            'pt1': '/uk',
            'pt2': 'uk',
            'pt3': 'network-front',
            'pt4': 'ng',
            'pt5': [
              'uk'
            ],
            'pt7': 'desktop',
            'pt8': [
              'tfmqxwj7q',
              'penl4dfdk',
              'sek9ghqwi'
            ],
            'pt9': '|k0xw2vqzp33kklb3j5w4|||'
          }
        }
      ],
      'userId': {
        'pubcid': '2ada6ae6-aeca-4e07-8922-a99b3aaf8a56'
      },
      'userIdAsEids': [
        {
          'source': 'pubcid.org',
          'uids': [
            {
              'id': '2ada6ae6-aeca-4e07-8922-a99b3aaf8a56',
              'atype': 1
            }
          ]
        }
      ]
    },
    'mediaTypes': {
      'video': {
        'playerSize': [
          [
            640,
            480
          ]
        ],
        'mimes': [
          'video/mp4'
        ],
        'context': 'outstream'
      }
    },
    'adUnitCode': 'video-ad',
    'transactionId': '02c1ea7d-0bf2-451b-a122-1420040d1cf8',
    'sizes': [
      [
        640,
        480
      ]
    ],
    'bidId': '2899ec066a91ff8',
    'bidderRequestId': '1c1586b27a1b5c8',
    'auctionId': '0456c9b7-5ab2-4fec-9e10-f418d3d1f04c',
    'src': 'client',
    'bidRequestsCount': 1,
    'bidderRequestsCount': 1,
    'bidderWinsCount': 0
  }
];

// WHEN sent as bidderRequest to buildRequests you should send the child: .bidderRequest
var validBidderRequest1OutstreamVideo2020 = {
  bidderRequest: {
    auctionId: '27dcb421-95c6-4024-a624-3c03816c5f99',
    auctionStart: 1536838908986,
    bidderCode: 'ozone',
    bidderRequestId: '1c1586b27a1b5c8',
    bids: [
      {
        'bidder': 'ozone',
        'params': {
          'publisherId': 'OZONERUP0001',
          'placementId': '8000000009',
          'siteId': '4204204201',
          'video': {
            'skippable': true,
            'playback_method': [
              'auto_play_sound_off'
            ]
          },
          'customData': [
            {
              'settings': {},
              'targeting': {
                'sens': 'f',
                'pt1': '/uk',
                'pt2': 'uk',
                'pt3': 'network-front',
                'pt4': 'ng',
                'pt5': [
                  'uk'
                ],
                'pt7': 'desktop',
                'pt8': [
                  'tfmqxwj7q',
                  'penl4dfdk',
                  'uayf5jmv3',
                  'sek9ghqwi'
                ],
                'pt9': '|k0xw2vqzp33kklb3j5w4|||'
              }
            }
          ]
        },
        'userId': {
          'id5id': { uid: 'ID5-ZHMOpSv9CkZNiNd1oR4zc62AzCgSS73fPjmQ6Od7OA' },
          'pubcid': '2ada6ae6-aeca-4e07-8922-a99b3aaf8a56'
        },
        'userIdAsEids': [
          {
            'source': 'id5-sync.com',
            'uids': [
              {
                'id': 'ID5-ZHMOpSv9CkZNiNd1oR4zc62AzCgSS73fPjmQ6Od7OA',
                'atype': 1
              }
            ]
          },
          {
            'source': 'pubcid.org',
            'uids': [
              {
                'id': '2ada6ae6-aeca-4e07-8922-a99b3aaf8a56',
                'atype': 1
              }
            ]
          }
        ],
        'mediaTypes': {
          'video': {
            'playerSize': [
              [
                640,
                480
              ]
            ],
            'mimes': [
              'video/mp4'
            ],
            'context': 'outstream'
          }
        },
        'adUnitCode': 'video-ad',
        'transactionId': 'ec20cc65-de38-4410-b5b3-50de5b7df66a',
        'sizes': [
          [
            640,
            480
          ]
        ],
        'bidId': '2899ec066a91ff8',
        'bidderRequestId': '1c1586b27a1b5c8',
        'auctionId': '0456c9b7-5ab2-4fec-9e10-f418d3d1f04c',
        'src': 'client',
        'bidRequestsCount': 1,
        'bidderRequestsCount': 1,
        'bidderWinsCount': 0
      }],
    doneCbCallCount: 1,
    start: 1536838908987,
    timeout: 3000
  }
};
// WHEN sent as bidderRequest to buildRequests you should send the child: .bidderRequest
var validBidderRequest = {
  bidderRequest: {
    auctionId: '27dcb421-95c6-4024-a624-3c03816c5f99',
    auctionStart: 1536838908986,
    bidderCode: 'ozone',
    bidderRequestId: '1c1586b27a1b5c8',
    bids: [{
      adUnitCode: 'div-gpt-ad-1460505748561-0',
      auctionId: '27dcb421-95c6-4024-a624-3c03816c5f99',
      bidId: '2899ec066a91ff8',
      bidRequestsCount: 1,
      bidder: 'ozone',
      bidderRequestId: '1c1586b27a1b5c8',
      crumbs: {pubcid: '203a0692-f728-4856-87f6-9a25a6b63715'},
      params: { publisherId: '9876abcd12-3', customData: [{'settings': {}, 'targeting': {'gender': 'bart', 'age': 'low'}}], placementId: '1310000099', siteId: '1234567890', id: 'fea37168-78f1-4a23-a40e-88437a99377e', auctionId: '27dcb421-95c6-4024-a624-3c03816c5f99', imp: [ { banner: { topframe: 1, w: 300, h: 250, format: [{ w: 300, h: 250 }, { w: 300, h: 600 }] }, id: '2899ec066a91ff8', secure: 1, tagid: 'undefined' } ] },
      sizes: [[300, 250], [300, 600]],
      transactionId: '2e63c0ed-b10c-4008-aed5-84582cecfe87'
    }],
    doneCbCallCount: 1,
    start: 1536838908987,
    timeout: 3000
  }
};

// bidder request with GDPR - change the values for testing:
// gdprConsent.gdprApplies (true/false)
// gdprConsent.vendorData.purposeConsents (make empty, make null, remove it)
// gdprConsent.vendorData.vendorConsents (remove 524, remove all, make the element null, remove it)
// WHEN sent as bidderRequest to buildRequests you should send the child: .bidderRequest
var bidderRequestWithFullGdpr = {
  bidderRequest: {
    auctionId: '27dcb421-95c6-4024-a624-3c03816c5f99',
    auctionStart: 1536838908986,
    bidderCode: 'ozone',
    bidderRequestId: '1c1586b27a1b5c8',
    bids: [{
      adUnitCode: 'div-gpt-ad-1460505748561-0',
      auctionId: '27dcb421-95c6-4024-a624-3c03816c5f99',
      bidId: '2899ec066a91ff8',
      bidRequestsCount: 1,
      bidder: 'ozone',
      bidderRequestId: '1c1586b27a1b5c8',
      crumbs: {pubcid: '203a0692-f728-4856-87f6-9a25a6b63715'},
      params: { publisherId: '9876abcd12-3', customData: [{'settings': {}, 'targeting': {'gender': 'bart', 'age': 'low'}}], placementId: '1310000099', siteId: '1234567890', id: 'fea37168-78f1-4a23-a40e-88437a99377e', auctionId: '27dcb421-95c6-4024-a624-3c03816c5f99', imp: [ { banner: { topframe: 1, w: 300, h: 250, format: [{ w: 300, h: 250 }, { w: 300, h: 600 }] }, id: '2899ec066a91ff8', secure: 1, tagid: 'undefined' } ] },
      sizes: [[300, 250], [300, 600]],
      transactionId: '2e63c0ed-b10c-4008-aed5-84582cecfe87'
    }],
    doneCbCallCount: 1,
    start: 1536838908987,
    timeout: 3000,
    gdprConsent: {
      'consentString': 'BOh7mtYOh7mtYAcABBENCU-AAAAncgPIXJiiAoao0PxBFkgCAC8ACIAAQAQQAAIAAAIAAAhBGAAAQAQAEQgAAAAAAABAAAAAAAAAAAAAAACAAAAAAAACgAAAAABAAAAQAAAAAAA',
      'vendorData': {
        'metadata': 'BOh7mtYOh7mtYAcABBENCU-AAAAncgPIXJiiAoao0PxBFkgCAC8ACIAAQAQQAAIAAAIAAAhBGAAAQAQAEQgAAAAAAABAAAAAAAAAAAAAAACAAAAAAAACgAAAAABAAAAQAAAAAAA',
        'gdprApplies': true,
        'hasGlobalScope': false,
        'cookieVersion': '1',
        'created': '2019-05-31T12:46:48.825',
        'lastUpdated': '2019-05-31T12:46:48.825',
        'cmpId': '28',
        'cmpVersion': '1',
        'consentLanguage': 'en',
        'consentScreen': '1',
        'vendorListVersion': 148,
        'maxVendorId': 631,
        'purposeConsents': {
          '1': true,
          '2': true,
          '3': true,
          '4': true,
          '5': true
        },
        'vendorConsents': {
          '468': true,
          '522': true,
          '524': true, /* 524 is ozone */
          '565': true,
          '591': true
        }
      },
      'gdprApplies': true
    }, }
};

var gdpr1 = {
  'consentString': 'BOh7mtYOh7mtYAcABBENCU-AAAAncgPIXJiiAoao0PxBFkgCAC8ACIAAQAQQAAIAAAIAAAhBGAAAQAQAEQgAAAAAAABAAAAAAAAAAAAAAACAAAAAAAACgAAAAABAAAAQAAAAAAA',
  'vendorData': {
    'metadata': 'BOh7mtYOh7mtYAcABBENCU-AAAAncgPIXJiiAoao0PxBFkgCAC8ACIAAQAQQAAIAAAIAAAhBGAAAQAQAEQgAAAAAAABAAAAAAAAAAAAAAACAAAAAAAACgAAAAABAAAAQAAAAAAA',
    'gdprApplies': true,
    'hasGlobalScope': false,
    'cookieVersion': '1',
    'created': '2019-05-31T12:46:48.825',
    'lastUpdated': '2019-05-31T12:46:48.825',
    'cmpId': '28',
    'cmpVersion': '1',
    'consentLanguage': 'en',
    'consentScreen': '1',
    'vendorListVersion': 148,
    'maxVendorId': 631,
    'purposeConsents': {
      '1': true,
      '2': true,
      '3': true,
      '4': true,
      '5': true
    },
    'vendorConsents': {
      '468': true,
      '522': true,
      '524': true, /* 524 is ozone */
      '565': true,
      '591': true
    }
  },
  'gdprApplies': true
};

// simulating the Mirror
var bidderRequestWithPartialGdpr = {
  bidderRequest: {
    auctionId: '27dcb421-95c6-4024-a624-3c03816c5f99',
    auctionStart: 1536838908986,
    bidderCode: 'ozone',
    bidderRequestId: '1c1586b27a1b5c8',
    bids: [{
      adUnitCode: 'div-gpt-ad-1460505748561-0',
      auctionId: '27dcb421-95c6-4024-a624-3c03816c5f99',
      bidId: '2899ec066a91ff8',
      bidRequestsCount: 1,
      bidder: 'ozone',
      bidderRequestId: '1c1586b27a1b5c8',
      crumbs: {pubcid: '203a0692-f728-4856-87f6-9a25a6b63715'},
      params: {
        publisherId: '9876abcd12-3',
        customData: [{'settings': {}, 'targeting': {'gender': 'bart', 'age': 'low'}}],
        placementId: '1310000099',
        siteId: '1234567890',
        id: 'fea37168-78f1-4a23-a40e-88437a99377e',
        auctionId: '27dcb421-95c6-4024-a624-3c03816c5f99',
        imp: [{
          banner: {topframe: 1, w: 300, h: 250, format: [{w: 300, h: 250}, {w: 300, h: 600}]},
          id: '2899ec066a91ff8',
          secure: 1,
          tagid: 'undefined'
        }]
      },
      sizes: [[300, 250], [300, 600]],
      transactionId: '2e63c0ed-b10c-4008-aed5-84582cecfe87'
    }],
    doneCbCallCount: 1,
    start: 1536838908987,
    timeout: 3000,
    gdprConsent: {
      'consentString': 'BOh7mtYOh7mtYAcABBENCU-AAAAncgPIXJiiAoao0PxBFkgCAC8ACIAAQAQQAAIAAAIAAAhBGAAAQAQAEQgAAAAAAABAAAAAAAAAAAAAAACAAAAAAAACgAAAAABAAAAQAAAAAAA',
      'gdprApplies': true,
      'vendorData': {
        'metadata': 'BOh7mtYOh7mtYAcABBENCU-AAAAncgPIXJiiAoao0PxBFkgCAC8ACIAAQAQQAAIAAAIAAAhBGAAAQAQAEQgAAAAAAABAAAAAAAAAAAAAAACAAAAAAAACgAAAAABAAAAQAAAAAAA',
        'gdprApplies': true
      }
    }
  }
};

// make sure the impid matches the request bidId
var validResponse = {
  'body': {
    'id': 'd6198807-7a53-4141-b2db-d2cb754d68ba',
    'seatbid': [
      {
        'bid': [
          {
            'id': '677903815252395017',
            'impid': '2899ec066a91ff8',
            'price': 0.5,
            'adm': '<script src="https://fra1-ib.adnxs.com/ab?e=wqT_3QLXB6DXAwAAAwDWAAUBCNDh6dwFENjt4vTs9Y6bWhjxtI3siuOTmREqNgkAAAECCOA_EQEHNAAA4D8ZAAAAgOtR4D8hERIAKREJADERG6gwsqKiBjjtSEDtSEgCUI3J-y5YnPFbYABotc95eMuOBYABAYoBA1VTRJIBAQbwUpgBrAKgAdgEqAEBsAEAuAECwAEDyAEC0AEA2AEA4AEA8AEAigI7dWYoJ2EnLCAyNTI5ODg1LCAxNTM2ODQ4MDgwKTt1ZigncicsIDk4NDkzNTgxNh4A8JySAv0BIWJ6YWpPQWl1c0s0S0VJM0oteTRZQUNDYzhWc3dBRGdBUUFSSTdVaFFzcUtpQmxnQVlQX19fXzhQYUFCd0FYZ0JnQUVCaUFFQmtBRUJtQUVCb0FFQnFBRURzQUVBdVFFcGk0aURBQURnUDhFQktZdUlnd0FBNERfSkFUMDR0TTFxYXZFXzJRRUFBQUFBQUFEd1AtQUJBUFVCBQ8oSmdDQUtBQ0FMVUMFEARMMAkI8FBNQUNBY2dDQWRBQ0FkZ0NBZUFDQU9nQ0FQZ0NBSUFEQVpBREFKZ0RBYWdEcnJDdUNyb0RDVVpTUVRFNk16WTROT0FER2cuLpoCPSFLQXVvRkE2AAFwblBGYklBUW9BRG9KUmxKQk1Ub3pOamcwUUJwSkENAfBAOEQ4LsICL2h0dHA6Ly9wcmViaWQub3JnL2Rldi1kb2NzL2dldHRpbmctc3RhcnRlZC5odG1s2AIA4AKtmEjqAiINOthkZW1vLnRoZS1vem9uZS1wcm9qZWN0LmNvbS_yAhMKD0NVU1RPTV9NT0RFTF9JRBIA8gIaChZDLhYAIExFQUZfTkFNRQEdCB4KGjIzAPCHTEFTVF9NT0RJRklFRBIAgAMAiAMBkAMAmAMUoAMBqgMAwAOsAsgDANgDAOADAOgDAPgDA4AEAJIECS9vcGVucnRiMpgEAKIECTEyNy4wLjAuMagEALIEDAgAEAAYACAAMAA4ALgEAMAEAMgEANIEDjkzMjUjRlJBMTozNjg02gQCCAHgBADwBEHvIIgFAZgFAKAF_xEBsAGqBSRkNjE5ODgwNy03YTUzLTQxNDEtYjJkYi1kMmNiNzU0ZDY4YmHABQDJBWlQFPA_0gUJCQkMpAAA2AUB4AUB8AWZ9CH6BQQIABAAkAYAmAYAuAYAwQYAAAAAAAAAAMgGAA..&s=ab84b182eef7d9b4e58c74fe8987705c25ed803c&referrer=http%3A%2F%2Fdemo.the-ozone-project.com%2F&pp=${AUCTION_PRICE}"></script>',
            'adid': '98493581',
            'adomain': [
              'http://prebid.org'
            ],
            'iurl': 'https://fra1-ib.adnxs.com/cr?id=98493581',
            'cid': '9325',
            'crid': '98493581',
            'cat': [
              'IAB3-1'
            ],
            'w': 300,
            'h': 600,
            'ext': {
              'prebid': {
                'type': 'banner'
              },
              'bidder': {
                'appnexus': {
                  'brand_id': 555545,
                  'auction_id': 6500448734132353000,
                  'bidder_id': 2,
                  'bid_ad_type': 0
                }
              }
            }
          }
        ],
        'seat': 'appnexus'
      }
    ],
    'cur': 'GBP', /* NOTE - this is where cur is, not in the seatbids. */
    'ext': {
      'responsetimemillis': {
        'appnexus': 47,
        'openx': 30
      }
    },
    'timing': {
      'start': 1536848078.089177,
      'end': 1536848078.142203,
      'TimeTaken': 0.05302619934082031
    }
  },
  'headers': {}
};

var validResponse2Bids = {
  'body': {
    'id': 'd6198807-7a53-4141-b2db-d2cb754d68ba',
    'seatbid': [
      {
        'bid': [
          {
            'id': '677903815252395017',
            'impid': '2899ec066a91ff8',
            'price': 0.5,
            'adm': '<script src="https://fra1-ib.adnxs.com/ab?e=wqT_3QLXB6DXAwAAAwDWAAUBCNDh6dwFENjt4vTs9Y6bWhjxtI3siuOTmREqNgkAAAECCOA_EQEHNAAA4D8ZAAAAgOtR4D8hERIAKREJADERG6gwsqKiBjjtSEDtSEgCUI3J-y5YnPFbYABotc95eMuOBYABAYoBA1VTRJIBAQbwUpgBrAKgAdgEqAEBsAEAuAECwAEDyAEC0AEA2AEA4AEA8AEAigI7dWYoJ2EnLCAyNTI5ODg1LCAxNTM2ODQ4MDgwKTt1ZigncicsIDk4NDkzNTgxNh4A8JySAv0BIWJ6YWpPQWl1c0s0S0VJM0oteTRZQUNDYzhWc3dBRGdBUUFSSTdVaFFzcUtpQmxnQVlQX19fXzhQYUFCd0FYZ0JnQUVCaUFFQmtBRUJtQUVCb0FFQnFBRURzQUVBdVFFcGk0aURBQURnUDhFQktZdUlnd0FBNERfSkFUMDR0TTFxYXZFXzJRRUFBQUFBQUFEd1AtQUJBUFVCBQ8oSmdDQUtBQ0FMVUMFEARMMAkI8FBNQUNBY2dDQWRBQ0FkZ0NBZUFDQU9nQ0FQZ0NBSUFEQVpBREFKZ0RBYWdEcnJDdUNyb0RDVVpTUVRFNk16WTROT0FER2cuLpoCPSFLQXVvRkE2AAFwblBGYklBUW9BRG9KUmxKQk1Ub3pOamcwUUJwSkENAfBAOEQ4LsICL2h0dHA6Ly9wcmViaWQub3JnL2Rldi1kb2NzL2dldHRpbmctc3RhcnRlZC5odG1s2AIA4AKtmEjqAiINOthkZW1vLnRoZS1vem9uZS1wcm9qZWN0LmNvbS_yAhMKD0NVU1RPTV9NT0RFTF9JRBIA8gIaChZDLhYAIExFQUZfTkFNRQEdCB4KGjIzAPCHTEFTVF9NT0RJRklFRBIAgAMAiAMBkAMAmAMUoAMBqgMAwAOsAsgDANgDAOADAOgDAPgDA4AEAJIECS9vcGVucnRiMpgEAKIECTEyNy4wLjAuMagEALIEDAgAEAAYACAAMAA4ALgEAMAEAMgEANIEDjkzMjUjRlJBMTozNjg02gQCCAHgBADwBEHvIIgFAZgFAKAF_xEBsAGqBSRkNjE5ODgwNy03YTUzLTQxNDEtYjJkYi1kMmNiNzU0ZDY4YmHABQDJBWlQFPA_0gUJCQkMpAAA2AUB4AUB8AWZ9CH6BQQIABAAkAYAmAYAuAYAwQYAAAAAAAAAAMgGAA..&s=ab84b182eef7d9b4e58c74fe8987705c25ed803c&referrer=http%3A%2F%2Fdemo.the-ozone-project.com%2F&pp=${AUCTION_PRICE}"></script>',
            'adid': '98493581',
            'adomain': [
              'http://prebid.org'
            ],
            'iurl': 'https://fra1-ib.adnxs.com/cr?id=98493581',
            'cid': '9325',
            'crid': '98493581',
            'cat': [
              'IAB3-1'
            ],
            'w': 300,
            'h': 600,
            'ext': {
              'prebid': {
                'type': 'banner'
              },
              'bidder': {
                'appnexus': {
                  'brand_id': 555545,
                  'auction_id': 6500448734132353000,
                  'bidder_id': 2,
                  'bid_ad_type': 0
                }
              }
            }
          },
          {
            'id': '677903815252395010',
            'impid': '2899ec066a91ff0',
            'price': 0.9,
            'adm': '<script src="test"></script>',
            'adid': '98493580',
            'adomain': [
              'http://prebid.org'
            ],
            'iurl': 'https://fra1-ib.adnxs.com/cr?id=98493581',
            'cid': '9320',
            'crid': '98493580',
            'cat': [
              'IAB3-1'
            ],
            'w': 300,
            'h': 600,
            'ext': {
              'prebid': {
                'type': 'banner'
              },
              'bidder': {
                'appnexus': {
                  'brand_id': 555540,
                  'auction_id': 6500448734132353000,
                  'bidder_id': 2,
                  'bid_ad_type': 0
                }
              }
            }
          } ],
        'seat': 'appnexus'
      }
    ],
    'cur': 'GBP', /* NOTE - this is where cur is, not in the seatbids. */
    'ext': {
      'responsetimemillis': {
        'appnexus': 47,
        'openx': 30
      }
    },
    'timing': {
      'start': 1536848078.089177,
      'end': 1536848078.142203,
      'TimeTaken': 0.05302619934082031
    }
  },
  'headers': {}
};
/*
A bidder returns a bid for both sizes in an adunit
 */
var validResponse2BidsSameAdunit = {
  'body': {
    'id': 'd6198807-7a53-4141-b2db-d2cb754d68ba',
    'seatbid': [
      {
        'bid': [
          {
            'id': '677903815252395017',
            'impid': '2899ec066a91ff8',
            'price': 0.5,
            'adm': '<script src="src-1"></script>',
            'adid': '98493581',
            'adomain': [
              'http://prebid.org'
            ],
            'iurl': 'https://fra1-ib.adnxs.com/cr?id=98493581',
            'cid': '9325',
            'crid': '98493581',
            'cat': [
              'IAB3-1'
            ],
            'w': 300,
            'h': 600,
            'ext': {
              'prebid': {
                'type': 'banner'
              },
              'bidder': {
                'appnexus': {
                  'brand_id': 555545,
                  'auction_id': 6500448734132353000,
                  'bidder_id': 2,
                  'bid_ad_type': 0
                }
              }
            }
          },
          {
            'id': '677903815252395010',
            'impid': '2899ec066a91ff8',
            'price': 0.9,
            'adm': '<script src="src-2"></script>',
            'adid': '98493580',
            'adomain': [
              'http://prebid.org'
            ],
            'iurl': 'https://fra1-ib.adnxs.com/cr?id=98493581',
            'cid': '9320',
            'crid': '98493580',
            'cat': [
              'IAB3-1'
            ],
            'w': 300,
            'h': 250,
            'ext': {
              'prebid': {
                'type': 'banner'
              },
              'bidder': {
                'appnexus': {
                  'brand_id': 555540,
                  'auction_id': 6500448734132353000,
                  'bidder_id': 2,
                  'bid_ad_type': 0
                }
              }
            }
          } ],
        'seat': 'ozappnexus'
      }
    ],
    'cur': 'GBP', /* NOTE - this is where cur is, not in the seatbids. */
    'ext': {
      'responsetimemillis': {
        'appnexus': 47,
        'openx': 30
      }
    },
    'timing': {
      'start': 1536848078.089177,
      'end': 1536848078.142203,
      'TimeTaken': 0.05302619934082031
    }
  },
  'headers': {}
};
/*

SPECIAL CONSIDERATION FOR VIDEO TESTS:

DO NOT USE _validVideoResponse directly - the interpretResponse function will modify it (adding a renderer!!!) so all
subsequent calls will already have a renderer attached!!!

*/
function getCleanValidVideoResponse() {
  return JSON.parse(JSON.stringify(_validVideoResponse));
}
var _validVideoResponse = {
  'body': {
    'id': 'd6198807-7a53-4141-b2db-d2cb754d68ba',
    'seatbid': [
      {
        'bid': [
          {
            'id': '2899ec066a91ff8',
            'impid': '2899ec066a91ff8',
            'price': 31.7,
            'adm': '<VAST ...></VAST>',
            'adomain': [
              'sarr.properties'
            ],
            'crid': 'ozone-655',
            'cat': [
              'IAB21'
            ],
            'w': 640,
            'h': 360,
            'ext': {
              'prebid': {
                'type': 'video'
              }
            },
            'adId': '2899ec066a91ff8-2',
            'cpm': 31.7,
            'bidId': '2899ec066a91ff8',
            'requestId': '2899ec066a91ff8',
            'width': 640,
            'height': 360,
            'ad': '<VAST  ...></VAST>',
            'netRevenue': true,
            'creativeId': 'ozone-655',
            'currency': 'USD',
            'ttl': 300,
            'adserverTargeting': {
              'oz_ozbeeswax': 'ozbeeswax',
              'oz_ozbeeswax_pb': '31.7',
              'oz_ozbeeswax_crid': 'ozone-655',
              'oz_ozbeeswax_adv': 'sarr.properties',
              'oz_ozbeeswax_imp_id': '49d16ccc28663a8',
              'oz_ozbeeswax_adId': '49d16ccc28663a8-2',
              'oz_ozbeeswax_pb_r': '20.00',
              'oz_ozbeeswax_omp': '1',
              'oz_ozbeeswax_vid': 'outstream',
              'oz_auc_id': 'efa7fea0-7e87-4811-be86-fefb38c35fbb',
              'oz_winner': 'ozbeeswax',
              'oz_response_id': 'efa7fea0-7e87-4811-be86-fefb38c35fbb',
              'oz_winner_auc_id': '49d16ccc28663a8',
              'oz_winner_imp_id': '49d16ccc28663a8',
              'oz_pb_v': '2.4.0',
              'hb_bidder': 'ozone',
              'hb_adid': '49d16ccc28663a8-2',
              'hb_pb': '20.00',
              'hb_size': '640x360',
              'hb_source': 'client',
              'hb_format': 'banner'
            },
            'originalCpm': 31.7,
            'originalCurrency': 'USD'
          }
        ],
        'seat': 'ozbeeswax'
      }
    ],
    'ext': {
      'responsetimemillis': {
        'beeswax': 9,
        'openx': 43,
        'ozappnexus': 31,
        'ozbeeswax': 7
      }
    },
    'timing': {
      'start': 1536848078.089177,
      'end': 1536848078.142203,
      'TimeTaken': 0.05302619934082031
    }
  },
  'headers': {}
};

var validBidResponse1adWith2Bidders = {
  'body': {
    'id': '91221f96-b931-4acc-8f05-c2a1186fa5ac',
    'seatbid': [
      {
        'bid': [
          {
            'id': 'd6198807-7a53-4141-b2db-d2cb754d68ba',
            'impid': '2899ec066a91ff8',
            'price': 0.36754,
            'adm': '<script>removed</script>',
            'adid': '134928661',
            'adomain': [
              'somecompany.com'
            ],
            'iurl': 'https:\/\/ams1-ib.adnxs.com\/cr?id=134928661',
            'cid': '8825',
            'crid': '134928661',
            'cat': [
              'IAB8-15',
              'IAB8-16',
              'IAB8-4',
              'IAB8-1',
              'IAB8-14',
              'IAB8-6',
              'IAB8-13',
              'IAB8-3',
              'IAB8-17',
              'IAB8-12',
              'IAB8-8',
              'IAB8-7',
              'IAB8-2',
              'IAB8-9',
              'IAB8',
              'IAB8-11'
            ],
            'w': 300,
            'h': 250,
            'ext': {
              'prebid': {
                'type': 'banner'
              },
              'bidder': {
                'appnexus': {
                  'brand_id': 14640,
                  'auction_id': 1.8369641905139e+18,
                  'bidder_id': 2,
                  'bid_ad_type': 0
                }
              }
            }
          }
        ],
        'seat': 'appnexus'
      },
      {
        'bid': [
          {
            'id': '75665207-a1ca-49db-ba0e-a5e9c7d26f32',
            'impid': '37fff511779365a',
            'price': 1.046,
            'adm': '<div>removed</div>',
            'adomain': [
              'kx.com'
            ],
            'crid': '13005',
            'w': 300,
            'h': 250,
            'ext': {
              'prebid': {
                'type': 'banner'
              }
            }
          }
        ],
        'seat': 'openx'
      }
    ],
    'ext': {
      'responsetimemillis': {
        'appnexus': 91,
        'openx': 109,
        'ozappnexus': 46,
        'ozbeeswax': 2,
        'pangaea': 91
      }
    }
  },
  'headers': {}
};

/*
testing 2 ads, 2 bidders, one bidder bids for both slots in one adunit
 */

var multiRequest1 = [
  {
    'bidder': 'ozone',
    'params': {
      'publisherId': 'OZONERUP0001',
      'siteId': '4204204201',
      'placementId': '0420420421',
      'customData': [
        {
          'settings': {},
          'targeting': {
            'sens': 'f',
            'pt1': '/uk',
            'pt2': 'uk',
            'pt3': 'network-front',
            'pt4': 'ng',
            'pt5': [
              'uk'
            ],
            'pt7': 'desktop',
            'pt8': [
              'tfmqxwj7q',
              'penl4dfdk',
              'uayf5jmv3',
              't8nyiude5',
              'sek9ghqwi'
            ],
            'pt9': '|k0xw2vqzp33kklb3j5w4|||'
          }
        }
      ]
    },
    'mediaTypes': {
      'banner': {
        'sizes': [
          [
            300,
            250
          ],
          [
            300,
            600
          ]
        ]
      }
    },
    'adUnitCode': 'mpu',
    'transactionId': '6480bac7-31b5-4723-9145-ad8966660651',
    'sizes': [
      [
        300,
        250
      ],
      [
        300,
        600
      ]
    ],
    'bidId': '2d30e86db743a8',
    'bidderRequestId': '1d03a1dfc563fc',
    'auctionId': '592ee33b-fb2e-4c00-b2d5-383e99cac57f',
    'src': 'client',
    'bidRequestsCount': 1,
    'bidderRequestsCount': 1,
    'bidderWinsCount': 0
  },
  {
    'bidder': 'ozone',
    'params': {
      'publisherId': 'OZONERUP0001',
      'siteId': '4204204201',
      'placementId': '0420420421',
      'customData': [
        {
          'settings': {},
          'targeting': {
            'sens': 'f',
            'pt1': '/uk',
            'pt2': 'uk',
            'pt3': 'network-front',
            'pt4': 'ng',
            'pt5': [
              'uk'
            ],
            'pt7': 'desktop',
            'pt8': [
              'tfmqxwj7q',
              'penl4dfdk',
              't8nxz6qzd',
              't8nyiude5',
              'sek9ghqwi'
            ],
            'pt9': '|k0xw2vqzp33kklb3j5w4|||'
          }
        }
      ]
    },
    'mediaTypes': {
      'banner': {
        'sizes': [
          [
            728,
            90
          ],
          [
            970,
            250
          ]
        ]
      }
    },
    'adUnitCode': 'leaderboard',
    'transactionId': 'a49988e6-ae7c-46c4-9598-f18db49892a0',
    'sizes': [
      [
        728,
        90
      ],
      [
        970,
        250
      ]
    ],
    'bidId': '3025f169863b7f8',
    'bidderRequestId': '1d03a1dfc563fc',
    'auctionId': '592ee33b-fb2e-4c00-b2d5-383e99cac57f',
    'src': 'client',
    'bidRequestsCount': 1,
    'bidderRequestsCount': 1,
    'bidderWinsCount': 0
  }
];

// WHEN sent as bidderRequest to buildRequests you should send the child: .bidderRequest
var multiBidderRequest1 = {
  bidderRequest: {
    'bidderCode': 'ozone',
    'auctionId': '592ee33b-fb2e-4c00-b2d5-383e99cac57f',
    'bidderRequestId': '1d03a1dfc563fc',
    'bids': [
      {
        'bidder': 'ozone',
        'params': {
          'publisherId': 'OZONERUP0001',
          'siteId': '4204204201',
          'placementId': '0420420421',
          'customData': [
            {
              'settings': {},
              'targeting': {
                'sens': 'f',
                'pt1': '/uk',
                'pt2': 'uk',
                'pt3': 'network-front',
                'pt4': 'ng',
                'pt5': [
                  'uk'
                ],
                'pt7': 'desktop',
                'pt8': [
                  'tfmqxwj7q',
                  'txeh7uyo0',
                  't8nxz6qzd',
                  't8nyiude5',
                  'sek9ghqwi'
                ],
                'pt9': '|k0xw2vqzp33kklb3j5w4|||'
              }
            }
          ]
        },
        'mediaTypes': {
          'banner': {
            'sizes': [
              [
                300,
                250
              ],
              [
                300,
                600
              ]
            ]
          }
        },
        'adUnitCode': 'mpu',
        'transactionId': '6480bac7-31b5-4723-9145-ad8966660651',
        'sizes': [
          [
            300,
            250
          ],
          [
            300,
            600
          ]
        ],
        'bidId': '2d30e86db743a8',
        'bidderRequestId': '1d03a1dfc563fc',
        'auctionId': '592ee33b-fb2e-4c00-b2d5-383e99cac57f',
        'src': 'client',
        'bidRequestsCount': 1,
        'bidderRequestsCount': 1,
        'bidderWinsCount': 0
      },
      {
        'bidder': 'ozone',
        'params': {
          'publisherId': 'OZONERUP0001',
          'siteId': '4204204201',
          'placementId': '0420420421',
          'customData': [
            {
              'settings': {},
              'targeting': {
                'sens': 'f',
                'pt1': '/uk',
                'pt2': 'uk',
                'pt3': 'network-front',
                'pt4': 'ng',
                'pt5': [
                  'uk'
                ],
                'pt7': 'desktop',
                'pt8': [
                  'tfmqxwj7q',
                  'penl4dfdk',
                  't8nxz6qzd',
                  't8nyiude5',
                  'sek9ghqwi'
                ],
                'pt9': '|k0xw2vqzp33kklb3j5w4|||'
              }
            }
          ]
        },
        'mediaTypes': {
          'banner': {
            'sizes': [
              [
                728,
                90
              ],
              [
                970,
                250
              ]
            ]
          }
        },
        'adUnitCode': 'leaderboard',
        'transactionId': 'a49988e6-ae7c-46c4-9598-f18db49892a0',
        'sizes': [
          [
            728,
            90
          ],
          [
            970,
            250
          ]
        ],
        'bidId': '3025f169863b7f8',
        'bidderRequestId': '1d03a1dfc563fc',
        'auctionId': '592ee33b-fb2e-4c00-b2d5-383e99cac57f',
        'src': 'client',
        'bidRequestsCount': 1,
        'bidderRequestsCount': 1,
        'bidderWinsCount': 0
      }
    ],
    'auctionStart': 1592918645574,
    'timeout': 3000,
    'refererInfo': {
      'referer': 'http://ozone.ardm.io/adapter/2.4.0/620x350-switch.html?guardian=true&pbjs_debug=true',
      'reachedTop': true,
      'numIframes': 0,
      'stack': [
        'http://ozone.ardm.io/adapter/2.4.0/620x350-switch.html?guardian=true&pbjs_debug=true'
      ]
    },
    'gdprConsent': {
      'consentString': 'BOvy5sFO1dBa2AKAiBENDP-AAAAwVrv7_77-_9f-_f__9uj3Gr_v_f__32ccL5tv3h_7v-_7fi_-0nV4u_1tft9ydk1-5ctDztp507iakiPHmqNeb9n_mz1eZpRP58E09j53z7Ew_v8_v-b7BCPN_Y3v-8K96kA',
      'vendorData': {
        'metadata': 'BOvy5sFO1dBa2AKAiBENDPA',
        'gdprApplies': true,
        'hasGlobalConsent': false,
        'hasGlobalScope': false,
        'purposeConsents': {
          '1': true,
          '2': true,
          '3': true,
          '4': true,
          '5': true
        },
        'vendorConsents': {
          '1': true,
          '2': true,
          '3': false,
          '4': true,
          '5': true
        }
      },
      'gdprApplies': true
    },
    'start': 1592918645578
  }
};

var multiResponse1 = {
  'body': {
    'id': '592ee33b-fb2e-4c00-b2d5-383e99cac57f',
    'seatbid': [
      {
        'bid': [
          {
            'id': '4419718600113204943',
            'impid': '2d30e86db743a8',
            'price': 0.2484,
            'adm': '<scr .. .iv>',
            'adid': '119683582',
            'adomain': [
              'https://ozoneproject.com'
            ],
            'iurl': 'https://ams1-ib.adnxs.com/cr?id=119683582',
            'cid': '9979',
            'crid': '119683582',
            'cat': [
              'IAB3'
            ],
            'w': 300,
            'h': 250,
            'ext': {
              'prebid': {
                'type': 'banner'
              },
              'bidder': {
                'ozone': {},
                'appnexus': {
                  'brand_id': 734921,
                  'auction_id': 2995348111857539600,
                  'bidder_id': 2,
                  'bid_ad_type': 0
                }
              }
            },
            'cpm': 0.2484,
            'bidId': '2d30e86db743a8',
            'requestId': '2d30e86db743a8',
            'width': 300,
            'height': 250,
            'ad': '<scr...iv>',
            'netRevenue': true,
            'creativeId': '119683582',
            'currency': 'USD',
            'ttl': 300,
            'originalCpm': 0.2484,
            'originalCurrency': 'USD'
          },
          {
            'id': '18552976939844681',
            'impid': '3025f169863b7f8',
            'price': 0.0621,
            'adm': '<sc..this ad will lose to the next one.div>',
            'adid': '120179216',
            'adomain': [
              'appnexus.com'
            ],
            'iurl': 'https://ams1-ib.adnxs.com/cr?id=120179216',
            'cid': '9979',
            'crid': '120179216',
            'w': 970,
            'h': 250,
            'ext': {
              'prebid': {
                'type': 'banner'
              },
              'bidder': {
                'ozone': {},
                'appnexus': {
                  'brand_id': 1,
                  'auction_id': 3449036134472542700,
                  'bidder_id': 2,
                  'bid_ad_type': 0
                }
              }
            },
            'cpm': 0.0621,
            'bidId': '3025f169863b7f8',
            'requestId': '3025f169863b7f8',
            'width': 970,
            'height': 250,
            'ad': '<scr...iv>',
            'netRevenue': true,
            'creativeId': '120179216',
            'currency': 'USD',
            'ttl': 300,
            'originalCpm': 0.0621,
            'originalCurrency': 'USD'
          },
          {
            'id': '18552976939844999',
            'impid': '3025f169863b7f8',
            'price': 0.521,
            'adm': '<sc. second bid for bidId 3025f169863b7f8 ..div>',
            'adid': '120179216',
            'adomain': [
              'appnexus.com'
            ],
            'iurl': 'https://ams1-ib.adnxs.com/cr?id=120179216',
            'cid': '9999',
            'crid': '120179299',
            'w': 728,
            'h': 90,
            'ext': {
              'prebid': {
                'type': 'banner'
              },
              'bidder': {
                'ozone': {},
                'appnexus': {
                  'brand_id': 1,
                  'auction_id': 3449036134472542700,
                  'bidder_id': 2,
                  'bid_ad_type': 0
                }
              }
            },
            'cpm': 0.521,
            'bidId': '3025f169863b7f8',
            'requestId': '3025f169863b7f8',
            'width': 728,
            'height': 90,
            'ad': '<scr...iv>',
            'netRevenue': true,
            'creativeId': '120179299',
            'currency': 'USD',
            'ttl': 300,
            'originalCpm': 0.0621,
            'originalCurrency': 'USD'
          }
        ],
        'seat': 'ozappnexus'
      },
      {
        'bid': [
          {
            'id': '1c605e8a-4992-4ec6-8a5c-f82e2938c2db',
            'impid': '2d30e86db743a8',
            'price': 0.01,
            'adm': '<div  ... div>',
            'crid': '540463358',
            'w': 300,
            'h': 250,
            'ext': {
              'prebid': {
                'type': 'banner'
              },
              'bidder': {
                'ozone': {}
              }
            },
            'cpm': 0.01,
            'bidId': '2d30e86db743a8',
            'requestId': '2d30e86db743a8',
            'width': 300,
            'height': 250,
            'ad': '<div ...div>',
            'netRevenue': true,
            'creativeId': '540463358',
            'currency': 'USD',
            'ttl': 300,
            'originalCpm': 0.01,
            'originalCurrency': 'USD'
          },
          {
            'id': '3edeb4f7-d91d-44e2-8aeb-4a2f6d295ce5',
            'impid': '3025f169863b7f8',
            'price': 0.01,
            'adm': '<div ... div>',
            'crid': '540221061',
            'w': 970,
            'h': 250,
            'ext': {
              'prebid': {
                'type': 'banner'
              },
              'bidder': {
                'ozone': {}
              }
            },
            'cpm': 0.01,
            'bidId': '3025f169863b7f8',
            'requestId': '3025f169863b7f8',
            'width': 970,
            'height': 250,
            'ad': '<div ... div>',
            'netRevenue': true,
            'creativeId': '540221061',
            'currency': 'USD',
            'ttl': 300,
            'originalCpm': 0.01,
            'originalCurrency': 'USD'
          }
        ],
        'seat': 'openx'
      }
    ],
    'ext': {
      'debug': {},
      'responsetimemillis': {
        'beeswax': 6,
        'openx': 91,
        'ozappnexus': 40,
        'ozbeeswax': 6
      }
    }
  },
  'headers': {}
};

/*
--------------------end of 2 slots, 2 ----------------------------
 */

describe('ozone Adapter', function () {
  describe('isBidRequestValid', function () {
    // A test ad unit that will consistently return test creatives
    let validBidReq = {
      bidder: BIDDER_CODE,
      params: {
        placementId: '1310000099',
        publisherId: '9876abcd12-3',
        siteId: '1234567890'
      }
    };

    it('should return true when required params found', function () {
      expect(spec.isBidRequestValid(validBidReq)).to.equal(true);
    });

    var validBidReq2 = {

      bidder: BIDDER_CODE,
      params: {
        placementId: '1310000099',
        publisherId: '9876abcd12-3',
        siteId: '1234567890',
        customData: [{'settings': {}, 'targeting': {'gender': 'bart', 'age': 'low'}}]
      },
      siteId: 1234567890
    }

    it('should return true when required params found and all optional params are valid', function () {
      expect(spec.isBidRequestValid(validBidReq2)).to.equal(true);
    });

    var xEmptyPlacement = {
      bidder: BIDDER_CODE,
      params: {
        placementId: '',
        publisherId: '9876abcd12-3',
        siteId: '1234567890'
      }
    };

    it('should not validate empty placementId', function () {
      expect(spec.isBidRequestValid(xEmptyPlacement)).to.equal(false);
    });

    var xMissingPlacement = {
      bidder: BIDDER_CODE,
      params: {
        publisherId: '9876abcd12-3',
        siteId: '1234567890'
      }
    };

    it('should not validate missing placementId', function () {
      expect(spec.isBidRequestValid(xMissingPlacement)).to.equal(false);
    });

    var xBadPlacement = {
      bidder: BIDDER_CODE,
      params: {
        placementId: '123X45',
        publisherId: '9876abcd12-3',
        siteId: '1234567890'
      }
    };

    it('should not validate placementId with a non-numeric value', function () {
      expect(spec.isBidRequestValid(xBadPlacement)).to.equal(false);
    });

    var xBadPlacementTooShort = {
      bidder: BIDDER_CODE,
      params: {
        placementId: 123456789, /* should be exactly 10 chars */
        publisherId: '9876abcd12-3',
        siteId: '1234567890'
      }
    };

    it('should not validate placementId with a numeric value of wrong length', function () {
      expect(spec.isBidRequestValid(xBadPlacementTooShort)).to.equal(false);
    });

    var xBadPlacementTooLong = {
      bidder: BIDDER_CODE,
      params: {
        placementId: 12345678901, /* should be exactly 10 chars */
        publisherId: '9876abcd12-3',
        siteId: '1234567890'
      }
    };

    it('should not validate placementId with a numeric value of wrong length', function () {
      expect(spec.isBidRequestValid(xBadPlacementTooLong)).to.equal(false);
    });

    var xMissingPublisher = {
      bidder: BIDDER_CODE,
      params: {
        placementId: '1234567890',
        siteId: '1234567890'
      }
    };

    it('should not validate missing publisherId', function () {
      expect(spec.isBidRequestValid(xMissingPublisher)).to.equal(false);
    });

    var xMissingSiteId = {
      bidder: BIDDER_CODE,
      params: {
        publisherId: '9876abcd12-3',
        placementId: '1234567890',
      }
    };

    it('should not validate missing sitetId', function () {
      expect(spec.isBidRequestValid(xMissingSiteId)).to.equal(false);
    });

    var xBadPublisherTooShort = {
      bidder: BIDDER_CODE,
      params: {
        placementId: '1234567890',
        publisherId: '9876abcd12a',
        siteId: '1234567890'
      }
    };

    it('should not validate publisherId being too short', function () {
      expect(spec.isBidRequestValid(xBadPublisherTooShort)).to.equal(false);
    });

    var xBadPublisherTooLong = {
      bidder: BIDDER_CODE,
      params: {
        placementId: '1234567890',
        publisherId: '9876abcd12abc',
        siteId: '1234567890'
      }
    };

    it('should not validate publisherId being too long', function () {
      expect(spec.isBidRequestValid(xBadPublisherTooLong)).to.equal(false);
    });

    var publisherNumericOk = {
      bidder: BIDDER_CODE,
      params: {
        placementId: '1234567890',
        publisherId: 123456789012,
        siteId: '1234567890'
      }
    };

    it('should validate publisherId being 12 digits', function () {
      expect(spec.isBidRequestValid(publisherNumericOk)).to.equal(true);
    });

    var xEmptyPublisher = {
      bidder: BIDDER_CODE,
      params: {
        placementId: '1234567890',
        publisherId: '',
        siteId: '1234567890'
      }
    };

    it('should not validate empty publisherId', function () {
      expect(spec.isBidRequestValid(xEmptyPublisher)).to.equal(false);
    });

    var xBadSite = {
      bidder: BIDDER_CODE,
      params: {
        placementId: '1234567890',
        publisherId: '9876abcd12-3',
        siteId: '12345Z'
      }
    };

    it('should not validate bad siteId', function () {
      expect(spec.isBidRequestValid(xBadSite)).to.equal(false);
    });

    var xBadSiteTooLong = {
      bidder: BIDDER_CODE,
      params: {
        placementId: '1234567890',
        publisherId: '9876abcd12-3',
        siteId: '12345678901'
      }
    };

    it('should not validate siteId too long', function () {
      expect(spec.isBidRequestValid(xBadSite)).to.equal(false);
    });

    var xBadSiteTooShort = {
      bidder: BIDDER_CODE,
      params: {
        placementId: '1234567890',
        publisherId: '9876abcd12-3',
        siteId: '123456789'
      }
    };

    it('should not validate siteId too short', function () {
      expect(spec.isBidRequestValid(xBadSite)).to.equal(false);
    });

    var allNonStrings = {
      bidder: BIDDER_CODE,
      params: {
        placementId: 1234567890,
        publisherId: '9876abcd12-3',
        siteId: 1234567890
      }
    };

    it('should validate all numeric values being sent as non-string numbers', function () {
      expect(spec.isBidRequestValid(allNonStrings)).to.equal(true);
    });

    var emptySiteId = {
      bidder: BIDDER_CODE,
      params: {
        placementId: 1234567890,
        publisherId: '9876abcd12-3',
        siteId: ''
      }
    };

    it('should not validate siteId being empty string (it is required now)', function () {
      expect(spec.isBidRequestValid(emptySiteId)).to.equal(false);
    });

    var xBadCustomData = {
      bidder: BIDDER_CODE,
      params: {
        'placementId': '1234567890',
        'publisherId': '9876abcd12-3',
        'siteId': '1234567890',
        'customData': 'this aint gonna work'
      }
    };

    it('should not validate customData not being an array', function () {
      expect(spec.isBidRequestValid(xBadCustomData)).to.equal(false);
    });

    var xBadCustomData_OLD_CUSTOMDATA_VALUE = {
      bidder: BIDDER_CODE,
      params: {
        'placementId': '1234567890',
        'publisherId': '9876abcd12-3',
        'siteId': '1234567890',
        'customData': {'gender': 'bart', 'age': 'low'}
      }
    };

    it('should not validate customData being an object, not an array', function () {
      expect(spec.isBidRequestValid(xBadCustomData_OLD_CUSTOMDATA_VALUE)).to.equal(false);
    });

    var xBadCustomData_zerocd = {
      bidder: BIDDER_CODE,
      params: {
        'placementId': '1111111110',
        'publisherId': '9876abcd12-3',
        'siteId': '1234567890',
        'customData': []
      }
    };

    it('should not validate customData array having no elements', function () {
      expect(spec.isBidRequestValid(xBadCustomData_zerocd)).to.equal(false);
    });

    var xBadCustomData_notargeting = {
      bidder: BIDDER_CODE,
      params: {
        'placementId': '1234567890',
        'publisherId': '9876abcd12-3',
        'customData': [{'settings': {}, 'xx': {'gender': 'bart', 'age': 'low'}}],
        siteId: '1234567890'
      }
    };
    it('should not validate customData[] having no "targeting"', function () {
      expect(spec.isBidRequestValid(xBadCustomData_notargeting)).to.equal(false);
    });

    var xBadCustomData_tgt_not_obj = {
      bidder: BIDDER_CODE,
      params: {
        'placementId': '1234567890',
        'publisherId': '9876abcd12-3',
        'customData': [{'settings': {}, 'targeting': 'this should be an object'}],
        siteId: '1234567890'
      }
    };
    it('should not validate customData[0].targeting not being an object', function () {
      expect(spec.isBidRequestValid(xBadCustomData_tgt_not_obj)).to.equal(false);
    });

    var xBadCustomParams = {
      bidder: BIDDER_CODE,
      params: {
        'placementId': '1234567890',
        'publisherId': '9876abcd12-3',
        'siteId': '1234567890',
        'customParams': 'this key is no longer valid'
      }
    };
    it('should not validate customParams - this is a renamed key', function () {
      expect(spec.isBidRequestValid(xBadCustomParams)).to.equal(false);
    });
    var xBadVideoContext2 = {
      bidder: BIDDER_CODE,
      params: {
        'placementId': '1234567890',
        'publisherId': '9876abcd12-3',
        siteId: '1234567890'
      },
      mediaTypes: {
        video: {
          mimes: ['video/mp4']}
      }
    };

    it('should not validate video without context attribute', function () {
      expect(spec.isBidRequestValid(xBadVideoContext2)).to.equal(false);
    });

    let validVideoBidReq = {
      bidder: BIDDER_CODE,
      params: {
        placementId: '1310000099',
        publisherId: '9876abcd12-3',
        siteId: '1234567890'
      },
      mediaTypes: {
        video: {
          mimes: ['video/mp4'],
          'context': 'outstream'},
      }
    };

    it('should validate video outstream being sent', function () {
      expect(spec.isBidRequestValid(validVideoBidReq)).to.equal(true);
    });
    it('should validate video instream being sent even though its not properly supported yet', function () {
      let instreamVid = JSON.parse(JSON.stringify(validVideoBidReq));
      instreamVid.mediaTypes.video.context = 'instream';
      expect(spec.isBidRequestValid(instreamVid)).to.equal(true);
    });
  });

  describe('buildRequests', function () {
    it('sends bid request to OZONEURI via POST', function () {
      const request = spec.buildRequests(validBidRequests, validBidderRequest.bidderRequest);
      expect(request.url).to.equal(OZONEURI);
      expect(request.method).to.equal('POST');
    });

    it('sends data as a string', function () {
      const request = spec.buildRequests(validBidRequests, validBidderRequest.bidderRequest);
      expect(request.data).to.be.a('string');
    });

    it('sends all bid parameters', function () {
      const request = spec.buildRequests(validBidRequests, validBidderRequest.bidderRequest);
      expect(request).to.have.all.keys(['bidderRequest', 'data', 'method', 'url']);
    });

    it('adds all parameters inside the ext object only', function () {
      const request = spec.buildRequests(validBidRequests, validBidderRequest.bidderRequest);
      expect(request.data).to.be.a('string');
      var data = JSON.parse(request.data);
      expect(data.imp[0].ext.ozone.customData).to.be.an('array');
      expect(request).not.to.have.key('lotameData');
      expect(request).not.to.have.key('customData');
    });

    it('adds all parameters inside the ext object only - lightning', function () {
      let localBidReq = JSON.parse(JSON.stringify(validBidRequests));
      const request = spec.buildRequests(localBidReq, validBidderRequest.bidderRequest);
      expect(request.data).to.be.a('string');
      var data = JSON.parse(request.data);
      expect(data.imp[0].ext.ozone.customData).to.be.an('array');
      expect(request).not.to.have.key('lotameData');
      expect(request).not.to.have.key('customData');
    });

    it('ignores ozoneData in & after version 2.1.1', function () {
      let validBidRequestsWithOzoneData = JSON.parse(JSON.stringify(validBidRequests));
      validBidRequestsWithOzoneData[0].params.ozoneData = {'networkID': '3048', 'dfpSiteID': 'd.thesun', 'sectionID': 'homepage', 'path': '/', 'sec_id': 'null', 'sec': 'sec', 'topics': 'null', 'kw': 'null', 'aid': 'null', 'search': 'null', 'article_type': 'null', 'hide_ads': '', 'article_slug': 'null'};
      const request = spec.buildRequests(validBidRequestsWithOzoneData, validBidderRequest.bidderRequest);
      expect(request.data).to.be.a('string');
      var data = JSON.parse(request.data);
      expect(data.imp[0].ext.ozone.customData).to.be.an('array');
      expect(data.imp[0].ext.ozone.ozoneData).to.be.undefined;
      expect(request).not.to.have.key('lotameData');
      expect(request).not.to.have.key('customData');
    });

    it('has correct bidder', function () {
      const request = spec.buildRequests(validBidRequests, validBidderRequest.bidderRequest);
      expect(request.bidderRequest.bids[0].bidder).to.equal(BIDDER_CODE);
    });

    it('handles mediaTypes element correctly', function () {
      const request = spec.buildRequests(validBidRequestsWithBannerMediaType, validBidderRequest.bidderRequest);
      expect(request).to.have.all.keys(['bidderRequest', 'data', 'method', 'url']);
    });

    it('handles no ozone or custom data', function () {
      const request = spec.buildRequests(validBidRequestsMinimal, validBidderRequest.bidderRequest);
      expect(request).to.have.all.keys(['bidderRequest', 'data', 'method', 'url']);
    });

    it('handles video mediaType element correctly, with outstream video', function () {
      const request = spec.buildRequests(validBidRequests1OutstreamVideo2020, validBidderRequest.bidderRequest);
      expect(request).to.have.all.keys(['bidderRequest', 'data', 'method', 'url']);
    });

    it('should not crash when there is no sizes element at all', function () {
      const request = spec.buildRequests(validBidRequestsNoSizes, validBidderRequest.bidderRequest);
      expect(request).to.have.all.keys(['bidderRequest', 'data', 'method', 'url']);
    });

    it('should be able to handle non-single requests', function () {
      config.setConfig({'ozone': {'singleRequest': false}});
      const request = spec.buildRequests(validBidRequestsNoSizes, validBidderRequest.bidderRequest);
      expect(request).to.be.a('array');
      expect(request[0]).to.have.all.keys(['bidderRequest', 'data', 'method', 'url']);
      // need to reset the singleRequest config flag:
      config.setConfig({'ozone': {'singleRequest': true}});
    });

    it('should add gdpr consent information to the request when ozone is true', function () {
      let consentString = 'BOcocyaOcocyaAfEYDENCD-AAAAjx7_______9______9uz_Ov_v_f__33e8__9v_l_7_-___u_-33d4-_1vf99yfm1-7ftr3tp_87ues2_Xur__59__3z3_NphLgA==';
      let bidderRequest = validBidderRequest.bidderRequest;
      bidderRequest.gdprConsent = {
        consentString: consentString,
        gdprApplies: true,
        vendorData: {
          metadata: consentString,
          gdprApplies: true,
          vendorConsents: {524: true},
          purposeConsents: {1: true, 2: true, 3: true, 4: true, 5: true}
        }
      }

      const request = spec.buildRequests(validBidRequestsNoSizes, bidderRequest);
      const payload = JSON.parse(request.data);
      expect(payload.regs.ext.gdpr).to.equal(1);
      expect(payload.user.ext.consent).to.equal(consentString);
    });

    // mirror
    it('should add gdpr consent information to the request when vendorData is missing vendorConsents (Mirror)', function () {
      let consentString = 'BOcocyaOcocyaAfEYDENCD-AAAAjx7_______9______9uz_Ov_v_f__33e8__9v_l_7_-___u_-33d4-_1vf99yfm1-7ftr3tp_87ues2_Xur__59__3z3_NphLgA==';
      let bidderRequest = validBidderRequest.bidderRequest;
      bidderRequest.gdprConsent = {
        consentString: consentString,
        gdprApplies: true,
        vendorData: {
          metadata: consentString,
          gdprApplies: true
        }
      }

      const request = spec.buildRequests(validBidRequestsNoSizes, bidderRequest);
      const payload = JSON.parse(request.data);
      expect(payload.regs.ext.gdpr).to.equal(1);
      expect(payload.user.ext.consent).to.equal(consentString);
    });

    it('should set regs.ext.gdpr flag to 0 when gdprApplies is false', function () {
      let consentString = 'BOcocyaOcocyaAfEYDENCD-AAAAjx7_______9______9uz_Ov_v_f__33e8__9v_l_7_-___u_-33d4-_1vf99yfm1-7ftr3tp_87ues2_Xur__59__3z3_NphLgA==';
      let bidderRequest = validBidderRequest.bidderRequest;
      bidderRequest.gdprConsent = {
        consentString: consentString,
        gdprApplies: false,
        vendorData: {
          metadata: consentString,
          gdprApplies: true,
          vendorConsents: {}, /* 524 is not present */
          purposeConsents: {1: true, 2: true, 3: true, 4: true, 5: true}
        }
      };

      const request = spec.buildRequests(validBidRequestsNoSizes, bidderRequest);
      const payload = JSON.parse(request.data);
      expect(payload.regs.ext.gdpr).to.equal(0);
    });

    it('should not have imp[N].ext.ozone.userId', function () {
      let consentString = 'BOcocyaOcocyaAfEYDENCD-AAAAjx7_______9______9uz_Ov_v_f__33e8__9v_l_7_-___u_-33d4-_1vf99yfm1-7ftr3tp_87ues2_Xur__59__3z3_NphLgA==';
      let bidderRequest = validBidderRequest.bidderRequest;
      bidderRequest.gdprConsent = {
        consentString: consentString,
        gdprApplies: false,
        vendorData: {
          metadata: consentString,
          gdprApplies: true,
          vendorConsents: {524: true},
          purposeConsents: {1: true, 2: true, 3: true, 4: true, 5: true}
        }
      };

      let bidRequests = validBidRequests;
      // values from http://prebid.org/dev-docs/modules/userId.html#pubcommon-id
      bidRequests[0]['userId'] = {
        'criteortus': '1111',
        'digitrustid': {data: {id: 'DTID', keyv: 4, privacy: {optout: false}, producer: 'ABC', version: 2}},
        'id5id': {'uid': '2222'},
        'idl_env': '3333',
        'lipb': {'lipbid': '4444'},
        'parrableid': 'eidVersion.encryptionKeyReference.encryptedValue',
        'pubcid': '5555',
        'tdid': '6666'
      };
      bidRequests[0]['userIdAsEids'] = validBidRequestsWithUserIdData[0]['userIdAsEids'];
      const request = spec.buildRequests(bidRequests, bidderRequest);
      const payload = JSON.parse(request.data);
      let firstBid = payload.imp[0].ext.ozone;
      expect(firstBid).to.not.have.property('userId');
      delete validBidRequests[0].userId; // tidy up now, else it will screw with other tests
    });

    it('should pick up the value of pubcid when built using the pubCommonId module (not userId)', function () {
      let bidRequests = validBidRequests;
      // values from http://prebid.org/dev-docs/modules/userId.html#pubcommon-id
      bidRequests[0]['userId'] = {
        'criteortus': '1111',
        'digitrustid': {data: {id: 'DTID', keyv: 4, privacy: {optout: false}, producer: 'ABC', version: 2}},
        'id5id': {'uid': '2222'},
        'idl_env': '3333',
        'lipb': {'lipbid': '4444'},
        'parrableid': 'eidVersion.encryptionKeyReference.encryptedValue',
        // 'pubcid': '5555', // remove pubcid from here to emulate the OLD module & cause the failover code to kick in
        'tdid': '6666'
      };
      bidRequests[0]['userIdAsEids'] = validBidRequestsWithUserIdData[0]['userIdAsEids'];
      const request = spec.buildRequests(bidRequests, validBidderRequest.bidderRequest);
      const payload = JSON.parse(request.data);
      expect(payload.ext.ozone.pubcid).to.equal(bidRequests[0]['crumbs']['pubcid']);
      delete validBidRequests[0].userId; // tidy up now, else it will screw with other tests
    });

    it('should add a user.ext.eids object to contain user ID data in the new location (Nov 2019) Updated Aug 2020', function() {
      const request = spec.buildRequests(validBidRequestsWithUserIdData, validBidderRequest.bidderRequest);
      /*
      'pubcid': '12345678',
      'tdid': '1111tdid',
      'id5id': 'ID5-someId',
      'criteortus': {'ozone': {'userid': 'critId123'}},
      'criteoId': '1111criteoId',
      'idl_env': 'liverampId',
      'lipb': {'lipbid': 'lipbidId123'},
      'parrableId': {'eid': '01.5678.parrableid'}
       */

      const payload = JSON.parse(request.data);
      expect(payload.user).to.exist;
      expect(payload.user.ext).to.exist;
      expect(payload.user.ext.eids).to.exist;
      expect(payload.user.ext.eids[0]['source']).to.equal('pubcid.org');
      expect(payload.user.ext.eids[0]['uids'][0]['id']).to.equal('12345678');
      expect(payload.user.ext.eids[1]['source']).to.equal('adserver.org');
      expect(payload.user.ext.eids[1]['uids'][0]['id']).to.equal('1111tdid');
      expect(payload.user.ext.eids[2]['source']).to.equal('id5-sync.com');
      expect(payload.user.ext.eids[2]['uids'][0]['id']).to.equal('ID5-someId');
      expect(payload.user.ext.eids[3]['source']).to.equal('criteortus'); // this is deprecated
      expect(payload.user.ext.eids[3]['uids'][0]['id']['ozone']['userid']).to.equal('critId123');
      expect(payload.user.ext.eids[4]['source']).to.equal('criteoId');
      expect(payload.user.ext.eids[4]['uids'][0]['id']).to.equal('1111criteoId');
      expect(payload.user.ext.eids[5]['source']).to.equal('idl_env');
      expect(payload.user.ext.eids[5]['uids'][0]['id']).to.equal('liverampId');
      expect(payload.user.ext.eids[6]['source']).to.equal('lipb');
      expect(payload.user.ext.eids[6]['uids'][0]['id']['lipbid']).to.equal('lipbidId123');
      expect(payload.user.ext.eids[7]['source']).to.equal('parrableId');
      expect(payload.user.ext.eids[7]['uids'][0]['id']['eid']).to.equal('01.5678.parrableid');
    });

    it('replaces the auction url for a config override', function () {
      spec.propertyBag.whitelabel = null;
      let fakeOrigin = 'http://sometestendpoint';
      config.setConfig({'ozone': {'endpointOverride': {'origin': fakeOrigin}}});
      const request = spec.buildRequests(validBidRequests, validBidderRequest.bidderRequest);
      expect(request.url).to.equal(fakeOrigin + '/openrtb2/auction');
      expect(request.method).to.equal('POST');
      config.setConfig({'ozone': {'kvpPrefix': null, 'endpointOverride': null}});
      spec.propertyBag.whitelabel = null;
    });

    it('replaces the renderer url for a config override', function () {
      spec.propertyBag.whitelabel = null;
      let fakeUrl = 'http://renderer.com';
      config.setConfig({'ozone': {'endpointOverride': {'rendererUrl': fakeUrl}}});
      const request = spec.buildRequests(validBidRequests1OutstreamVideo2020, validBidderRequest1OutstreamVideo2020.bidderRequest);
      const result = spec.interpretResponse(getCleanValidVideoResponse(), validBidderRequest1OutstreamVideo2020);
      const bid = result[0];
      expect(bid.renderer).to.be.an.instanceOf(Renderer);
      expect(bid.renderer.url).to.equal(fakeUrl);
      config.setConfig({'ozone': {'kvpPrefix': null, 'endpointOverride': null}});
      spec.propertyBag.whitelabel = null;
    });

    it('replaces the kvp prefix ', function () {
      spec.propertyBag.whitelabel = null;
      config.setConfig({'ozone': {'kvpPrefix': 'test'}});
      const request = spec.buildRequests(validBidRequests, validBidderRequest.bidderRequest);
      const data = JSON.parse(request.data);
      expect(data.ext.ozone).to.haveOwnProperty('test_rw');
      config.setConfig({'ozone': {'kvpPrefix': null}});
      spec.propertyBag.whitelabel = null;
    });

    it('handles an alias ', function () {
      spec.propertyBag.whitelabel = null;
      config.setConfig({'lmc': {'kvpPrefix': 'test'}});
      let br = JSON.parse(JSON.stringify(validBidRequests));
      br[0]['bidder'] = 'lmc';
      const request = spec.buildRequests(br, validBidderRequest.bidderRequest);
      const data = JSON.parse(request.data);
      expect(data.ext.lmc).to.haveOwnProperty('test_rw');
      config.setConfig({'lmc': {'kvpPrefix': null}}); // I cant remove the key so set the value to null
      spec.propertyBag.whitelabel = null;
    });
    var specMock = utils.deepClone(spec);
    it('should use oztestmode GET value if set', function() {
      // mock the getGetParametersAsObject function to simulate GET parameters for oztestmode:
      specMock.getGetParametersAsObject = function() {
        return {'oztestmode': 'mytestvalue_123'};
      };
      const request = specMock.buildRequests(validBidRequests, validBidderRequest.bidderRequest);
      const data = JSON.parse(request.data);
      expect(data.imp[0].ext.ozone.customData).to.be.an('array');
      expect(data.imp[0].ext.ozone.customData[0].targeting.oztestmode).to.equal('mytestvalue_123');
    });
    it('should use oztestmode GET value if set, even if there is no customdata in config', function() {
      // mock the getGetParametersAsObject function to simulate GET parameters for oztestmode:
      specMock.getGetParametersAsObject = function() {
        return {'oztestmode': 'mytestvalue_123'};
      };
      const request = specMock.buildRequests(validBidRequestsMinimal, validBidderRequest.bidderRequest);
      const data = JSON.parse(request.data);
      expect(data.imp[0].ext.ozone.customData).to.be.an('array');
      expect(data.imp[0].ext.ozone.customData[0].targeting.oztestmode).to.equal('mytestvalue_123');
    });
    it('should use a valid ozstoredrequest GET value if set to override the placementId values, and set oz_rw if we find it', function() {
      // mock the getGetParametersAsObject function to simulate GET parameters for ozstoredrequest:
      specMock.getGetParametersAsObject = function() {
        return {'ozstoredrequest': '1122334455'}; // 10 digits are valid
      };
      const request = specMock.buildRequests(validBidRequestsMinimal, validBidderRequest.bidderRequest);
      const data = JSON.parse(request.data);
      expect(data.ext.ozone.oz_rw).to.equal(1);
      expect(data.imp[0].ext.prebid.storedrequest.id).to.equal('1122334455');
    });
    it('should NOT use an invalid ozstoredrequest GET value if set to override the placementId values, and set oz_rw to 0', function() {
      // mock the getGetParametersAsObject function to simulate GET parameters for ozstoredrequest:
      specMock.getGetParametersAsObject = function() {
        return {'ozstoredrequest': 'BADVAL'}; // 10 digits are valid
      };
      const request = specMock.buildRequests(validBidRequestsMinimal, validBidderRequest.bidderRequest);
      const data = JSON.parse(request.data);
      expect(data.ext.ozone.oz_rw).to.equal(0);
      expect(data.imp[0].ext.prebid.storedrequest.id).to.equal('1310000099');
    });

    it('should pick up the config value of coppa & set it in the request', function () {
      config.setConfig({'coppa': true});
      const request = spec.buildRequests(validBidRequestsNoSizes, validBidderRequest.bidderRequest);
      const payload = JSON.parse(request.data);
      expect(payload.regs).to.include.keys('coppa');
      expect(payload.regs.coppa).to.equal(1);
      config.resetConfig();
    });
    it('should pick up the config value of coppa & only set it in the request if its true', function () {
      config.setConfig({'coppa': false});
      const request = spec.buildRequests(validBidRequestsNoSizes, validBidderRequest.bidderRequest);
      const payload = JSON.parse(request.data);
      expect(utils.deepAccess(payload, 'regs.coppa')).to.be.undefined;
      config.resetConfig();
    });
    it('should handle oz_omp_floor correctly', function () {
      config.setConfig({'ozone': {'oz_omp_floor': 1.56}});
      const request = spec.buildRequests(validBidRequestsNoSizes, validBidderRequest.bidderRequest);
      const payload = JSON.parse(request.data);
      expect(utils.deepAccess(payload, 'ext.ozone.oz_omp_floor')).to.equal(1.56);
      config.resetConfig();
    });
    it('should ignore invalid oz_omp_floor values', function () {
      config.setConfig({'ozone': {'oz_omp_floor': '1.56'}});
      const request = spec.buildRequests(validBidRequestsNoSizes, validBidderRequest.bidderRequest);
      const payload = JSON.parse(request.data);
      expect(utils.deepAccess(payload, 'ext.ozone.oz_omp_floor')).to.be.undefined;
      config.resetConfig();
    });
    it('should should contain a unique page view id in the auction request which persists across calls', function () {
      let request = spec.buildRequests(validBidRequests, validBidderRequest.bidderRequest);
      let payload = JSON.parse(request.data);
      expect(utils.deepAccess(payload, 'ext.ozone.pv')).to.be.a('string');
      request = spec.buildRequests(validBidRequests1OutstreamVideo2020, validBidderRequest.bidderRequest);
      let payload2 = JSON.parse(request.data);
      expect(utils.deepAccess(payload2, 'ext.ozone.pv')).to.be.a('string');
      expect(utils.deepAccess(payload2, 'ext.ozone.pv')).to.equal(utils.deepAccess(payload, 'ext.ozone.pv'));
    });
    it('should indicate that the whitelist was used when it contains valid data', function () {
      config.setConfig({'ozone': {'oz_whitelist_adserver_keys': ['oz_ozappnexus_pb', 'oz_ozappnexus_imp_id']}});
      const request = spec.buildRequests(validBidRequests, validBidderRequest.bidderRequest);
      const payload = JSON.parse(request.data);
      expect(payload.ext.ozone.oz_kvp_rw).to.equal(1);
      config.resetConfig();
    });
    it('should indicate that the whitelist was not used when it contains no data', function () {
      config.setConfig({'ozone': {'oz_whitelist_adserver_keys': []}});
      const request = spec.buildRequests(validBidRequests, validBidderRequest.bidderRequest);
      const payload = JSON.parse(request.data);
      expect(payload.ext.ozone.oz_kvp_rw).to.equal(0);
      config.resetConfig();
    });
    it('should indicate that the whitelist was not used when it is not set in the config', function () {
      const request = spec.buildRequests(validBidRequests, validBidderRequest.bidderRequest);
      const payload = JSON.parse(request.data);
      expect(payload.ext.ozone.oz_kvp_rw).to.equal(0);
    });
    it('should have openrtb video params', function() {
      let allowed = ['mimes', 'minduration', 'maxduration', 'protocols', 'w', 'h', 'startdelay', 'placement', 'linearity', 'skip', 'skipmin', 'skipafter', 'sequence', 'battr', 'maxextended', 'minbitrate', 'maxbitrate', 'boxingallowed', 'playbackmethod', 'playbackend', 'delivery', 'pos', 'companionad', 'api', 'companiontype', 'ext'];
      const request = spec.buildRequests(validBidRequests1OutstreamVideo2020, validBidderRequest.bidderRequest);
      const payload = JSON.parse(request.data);
      const vid = (payload.imp[0].video);
      const keys = Object.keys(vid);
      for (let i = 0; i < keys.length; i++) {
        expect(allowed).to.include(keys[i]);
      }
      expect(payload.imp[0].video.ext).to.include({'context': 'outstream'});
    });
  });

  describe('interpretResponse', function () {
    it('should build bid array', function () {
      const request = spec.buildRequests(validBidRequests, validBidderRequest.bidderRequest);
      const result = spec.interpretResponse(validResponse, request);
      expect(result.length).to.equal(1);
    });

    it('should have all relevant fields', function () {
      const request = spec.buildRequests(validBidRequests, validBidderRequest.bidderRequest);
      const result = spec.interpretResponse(validResponse, request);
      const bid = result[0];
      expect(bid.cpm).to.equal(validResponse.body.seatbid[0].bid[0].cpm);
      expect(bid.width).to.equal(validResponse.body.seatbid[0].bid[0].width);
      expect(bid.height).to.equal(validResponse.body.seatbid[0].bid[0].height);
    });

    it('should build bid array with gdpr', function () {
      let validBR = JSON.parse(JSON.stringify(bidderRequestWithFullGdpr.bidderRequest));
      validBR.gdprConsent = {'gdprApplies': 1, 'consentString': 'This is the gdpr consent string'};
      const request = spec.buildRequests(validBidRequests, validBR); // works the old way, with GDPR not enforced by default
      const result = spec.interpretResponse(validResponse, request);
      expect(result.length).to.equal(1);
    });

    it('should build bid array with only partial gdpr', function () {
      var validBidderRequestWithGdpr = bidderRequestWithPartialGdpr.bidderRequest;
      validBidderRequestWithGdpr.gdprConsent = {'gdprApplies': 1, 'consentString': 'This is the gdpr consent string'};
      const request = spec.buildRequests(validBidRequests, validBidderRequestWithGdpr);
    });

    it('should fail ok if no seatbid in server response', function () {
      const result = spec.interpretResponse({}, {});
      expect(result).to.be.an('array');
      expect(result).to.be.empty;
    });

    it('should fail ok if seatbid is not an array', function () {
      const result = spec.interpretResponse({'body': {'seatbid': 'nothing_here'}}, {});
      expect(result).to.be.an('array');
      expect(result).to.be.empty;
    });

    it('should have video renderer for outstream video', function () {
      const request = spec.buildRequests(validBidRequests1OutstreamVideo2020, validBidderRequest1OutstreamVideo2020.bidderRequest);
      const result = spec.interpretResponse(getCleanValidVideoResponse(), validBidderRequest1OutstreamVideo2020);
      const bid = result[0];
      expect(bid.renderer).to.be.an.instanceOf(Renderer);
    });

    it('should have NO video renderer for instream video', function () {
      let instreamRequestsObj = JSON.parse(JSON.stringify(validBidRequests1OutstreamVideo2020));
      instreamRequestsObj[0].mediaTypes.video.context = 'instream';
      let instreamBidderReq = JSON.parse(JSON.stringify(validBidderRequest1OutstreamVideo2020));
      instreamBidderReq.bidderRequest.bids[0].mediaTypes.video.context = 'instream';
      const request = spec.buildRequests(instreamRequestsObj, validBidderRequest1OutstreamVideo2020.bidderRequest);
      const result = spec.interpretResponse(getCleanValidVideoResponse(), instreamBidderReq);
      const bid = result[0];
      expect(bid.hasOwnProperty('renderer')).to.be.false;
    });

    it('should correctly parse response where there are more bidders than ad slots', function () {
      const request = spec.buildRequests(validBidRequests, validBidderRequest.bidderRequest);
      const result = spec.interpretResponse(validBidResponse1adWith2Bidders, request);
      expect(result.length).to.equal(2);
    });

    it('should have a ttl of 600', function () {
      const request = spec.buildRequests(validBidRequests, validBidderRequest.bidderRequest);
      const result = spec.interpretResponse(validResponse, request);
      expect(result[0].ttl).to.equal(300);
    });

    it('should handle oz_omp_floor_dollars correctly, inserting 1 as necessary', function () {
      config.setConfig({'ozone': {'oz_omp_floor': 0.01}});
      const request = spec.buildRequests(validBidRequests, validBidderRequest.bidderRequest);
      const result = spec.interpretResponse(validResponse, request);
      expect(utils.deepAccess(result[0].adserverTargeting, 'oz_appnexus_omp')).to.equal('1');
      config.resetConfig();
    });
    it('should handle oz_omp_floor_dollars correctly, inserting 0 as necessary', function () {
      config.setConfig({'ozone': {'oz_omp_floor': 2.50}});
      const request = spec.buildRequests(validBidRequests, validBidderRequest.bidderRequest);
      const result = spec.interpretResponse(validResponse, request);
      expect(utils.deepAccess(result[0].adserverTargeting, 'oz_appnexus_omp')).to.equal('0');
      config.resetConfig();
    });
    it('should handle missing oz_omp_floor_dollars correctly, inserting nothing', function () {
      const request = spec.buildRequests(validBidRequests, validBidderRequest.bidderRequest);
      const result = spec.interpretResponse(validResponse, request);
      expect(utils.deepAccess(result[0].adserverTargeting, 'oz_appnexus_omp')).to.be.undefined;
    });
    it('should handle ext.bidder.ozone.floor correctly, setting flr & rid as necessary', function () {
      const request = spec.buildRequests(validBidRequests, validBidderRequest.bidderRequest);
      let vres = JSON.parse(JSON.stringify(validResponse));
      vres.body.seatbid[0].bid[0].ext.bidder.ozone = {floor: 1, ruleId: 'ZjbsYE1q'};
      const result = spec.interpretResponse(vres, request);
      expect(utils.deepAccess(result[0].adserverTargeting, 'oz_appnexus_flr')).to.equal(1);
      expect(utils.deepAccess(result[0].adserverTargeting, 'oz_appnexus_rid')).to.equal('ZjbsYE1q');
      config.resetConfig();
    });
    it('should handle ext.bidder.ozone.floor correctly, inserting 0 as necessary', function () {
      const request = spec.buildRequests(validBidRequests, validBidderRequest.bidderRequest);
      let vres = JSON.parse(JSON.stringify(validResponse));
      vres.body.seatbid[0].bid[0].ext.bidder.ozone = {floor: 0, ruleId: 'ZjbXXE1q'};
      const result = spec.interpretResponse(vres, request);
      expect(utils.deepAccess(result[0].adserverTargeting, 'oz_appnexus_flr')).to.equal(0);
      expect(utils.deepAccess(result[0].adserverTargeting, 'oz_appnexus_rid')).to.equal('ZjbXXE1q');
      config.resetConfig();
    });
    it('should handle ext.bidder.ozone.floor correctly, inserting nothing as necessary', function () {
      const request = spec.buildRequests(validBidRequests, validBidderRequest.bidderRequest);
      let vres = JSON.parse(JSON.stringify(validResponse));
      vres.body.seatbid[0].bid[0].ext.bidder.ozone = {};
      const result = spec.interpretResponse(vres, request);
      expect(utils.deepAccess(result[0].adserverTargeting, 'oz_appnexus_flr', null)).to.equal(null);
      expect(utils.deepAccess(result[0].adserverTargeting, 'oz_appnexus_rid', null)).to.equal(null);
      config.resetConfig();
    });
    it('should handle ext.bidder.ozone.floor correctly, when bidder.ozone is not there', function () {
      const request = spec.buildRequests(validBidRequests, validBidderRequest.bidderRequest);
      let vres = JSON.parse(JSON.stringify(validResponse));
      const result = spec.interpretResponse(vres, request);
      expect(utils.deepAccess(result[0].adserverTargeting, 'oz_appnexus_flr', null)).to.equal(null);
      expect(utils.deepAccess(result[0].adserverTargeting, 'oz_appnexus_rid', null)).to.equal(null);
      config.resetConfig();
    });
    it('should handle a valid whitelist, removing items not on the list & leaving others', function () {
      config.setConfig({'ozone': {'oz_whitelist_adserver_keys': ['oz_appnexus_crid', 'oz_appnexus_adId']}});
      const request = spec.buildRequests(validBidRequests, validBidderRequest.bidderRequest);
      const result = spec.interpretResponse(validResponse, request);
      expect(utils.deepAccess(result[0].adserverTargeting, 'oz_appnexus_adv')).to.be.undefined;
      expect(utils.deepAccess(result[0].adserverTargeting, 'oz_appnexus_adId')).to.equal('2899ec066a91ff8-0-0');
      config.resetConfig();
    });
    it('should ignore a whitelist if enhancedAdserverTargeting is false', function () {
      config.setConfig({'ozone': {'oz_whitelist_adserver_keys': ['oz_appnexus_crid', 'oz_appnexus_imp_id'], 'enhancedAdserverTargeting': false}});
      const request = spec.buildRequests(validBidRequests, validBidderRequest.bidderRequest);
      const result = spec.interpretResponse(validResponse, request);
      expect(utils.deepAccess(result[0].adserverTargeting, 'oz_appnexus_adv')).to.be.undefined;
      expect(utils.deepAccess(result[0].adserverTargeting, 'oz_appnexus_imp_id')).to.be.undefined;
      config.resetConfig();
    });
    it('should correctly handle enhancedAdserverTargeting being false', function () {
      config.setConfig({'ozone': {'enhancedAdserverTargeting': false}});
      const request = spec.buildRequests(validBidRequests, validBidderRequest.bidderRequest);
      const result = spec.interpretResponse(validResponse, request);
      expect(utils.deepAccess(result[0].adserverTargeting, 'oz_appnexus_adv')).to.be.undefined;
      expect(utils.deepAccess(result[0].adserverTargeting, 'oz_appnexus_imp_id')).to.be.undefined;
      config.resetConfig();
    });
    it('should add flr into ads request if floor exists in the auction response', function () {
      const request = spec.buildRequests(validBidRequestsMulti, validBidderRequest.bidderRequest);
      let validres = JSON.parse(JSON.stringify(validResponse2Bids));
      validres.body.seatbid[0].bid[0].ext.bidder.ozone = {'floor': 1};
      const result = spec.interpretResponse(validres, request);
      expect(utils.deepAccess(result[0].adserverTargeting, 'oz_appnexus_flr')).to.equal(1);
      expect(utils.deepAccess(result[1].adserverTargeting, 'oz_appnexus_flr', '')).to.equal('');
    });
    it('should add rid into ads request if ruleId exists in the auction response', function () {
      const request = spec.buildRequests(validBidRequestsMulti, validBidderRequest.bidderRequest);
      let validres = JSON.parse(JSON.stringify(validResponse2Bids));
      validres.body.seatbid[0].bid[0].ext.bidder.ozone = {'ruleId': 123};
      const result = spec.interpretResponse(validres, request);
      expect(utils.deepAccess(result[0].adserverTargeting, 'oz_appnexus_rid')).to.equal(123);
      expect(utils.deepAccess(result[1].adserverTargeting, 'oz_appnexus_rid', '')).to.equal('');
    });
    it('should add oz_ozappnexus_sid (cid value) for all appnexus bids', function () {
      const request = spec.buildRequests(validBidRequestsMulti, validBidderRequest.bidderRequest);
      let validres = JSON.parse(JSON.stringify(validResponse2BidsSameAdunit));
      const result = spec.interpretResponse(validres, request);
      expect(utils.deepAccess(result[0].adserverTargeting, 'oz_ozappnexus_sid')).to.equal(result[0].cid);
    });
    it('should add unique adId values to each bid', function() {
      const request = spec.buildRequests(validBidRequests, validBidderRequest.bidderRequest);
      let validres = JSON.parse(JSON.stringify(validResponse2BidsSameAdunit));
      const result = spec.interpretResponse(validres, request);
      expect(result.length).to.equal(1);
      expect(result[0]['price']).to.equal(0.9);
      expect(result[0]['adserverTargeting']['oz_ozappnexus_adId']).to.equal('2899ec066a91ff8-0-1');
    });
    it('should correctly process an auction with 2 adunits & multiple bidders one of which bids for both adslots', function() {
      let validres = JSON.parse(JSON.stringify(multiResponse1));
      let request = spec.buildRequests(multiRequest1, multiBidderRequest1.bidderRequest);
      let result = spec.interpretResponse(validres, request);
      expect(result.length).to.equal(4); // one of the 5 bids will have been removed
      expect(result[1]['price']).to.equal(0.521);
      expect(result[1]['impid']).to.equal('3025f169863b7f8');
      expect(result[1]['id']).to.equal('18552976939844999');
      expect(result[1]['adserverTargeting']['oz_ozappnexus_adId']).to.equal('3025f169863b7f8-0-2');
      // change the bid values so a different second bid for an impid by the same bidder gets dropped
      validres = JSON.parse(JSON.stringify(multiResponse1));
      validres.body.seatbid[0].bid[1].price = 1.1;
      validres.body.seatbid[0].bid[1].cpm = 1.1;
      request = spec.buildRequests(multiRequest1, multiBidderRequest1.bidderRequest);
      result = spec.interpretResponse(validres, request);
      expect(result[1]['price']).to.equal(1.1);
      expect(result[1]['impid']).to.equal('3025f169863b7f8');
      expect(result[1]['id']).to.equal('18552976939844681');
      expect(result[1]['adserverTargeting']['oz_ozappnexus_adId']).to.equal('3025f169863b7f8-0-1');
    });
  });

  describe('userSyncs', function () {
    it('should fail gracefully if no server response', function () {
      const result = spec.getUserSyncs('bad', false, gdpr1);
      expect(result).to.be.empty;
    });
    it('should fail gracefully if server response is empty', function () {
      const result = spec.getUserSyncs('bad', [], gdpr1);
      expect(result).to.be.empty;
    });
    it('should append the various values if they exist', function() {
      // get the cookie bag populated
      spec.buildRequests(validBidRequests, validBidderRequest.bidderRequest);
      const result = spec.getUserSyncs({iframeEnabled: true}, 'good server response', gdpr1);
      expect(result).to.be.an('array');
      expect(result[0].url).to.include('publisherId=9876abcd12-3');
      expect(result[0].url).to.include('siteId=1234567890');
      expect(result[0].url).to.include('gdpr=1');
      expect(result[0].url).to.include('gdpr_consent=BOh7mtYOh7mtYAcABBENCU-AAAAncgPIXJiiAoao0PxBFkgCAC8ACIAAQAQQAAIAAAIAAAhBGAAAQAQAEQgAAAAAAABAAAAAAAAAAAAAAACAAAAAAAACgAAAAABAAAAQAAAAAAA');
    });
  });

  describe('video object utils', function () {
    it('should find width & height from video object', function () {
      let obj = {'playerSize': [640, 480], 'mimes': ['video/mp4'], 'context': 'outstream'};
      const result = getWidthAndHeightFromVideoObject(obj);
      expect(result.w).to.equal(640);
      expect(result.h).to.equal(480);
    });
    it('should find null from bad video object', function () {
      let obj = {'playerSize': [], 'mimes': ['video/mp4'], 'context': 'outstream'};
      const result = getWidthAndHeightFromVideoObject(obj);
      expect(result).to.be.null;
    });
    it('should find null from bad video object2', function () {
      let obj = {'mimes': ['video/mp4'], 'context': 'outstream'};
      const result = getWidthAndHeightFromVideoObject(obj);
      expect(result).to.be.null;
    });
    it('should find null from bad video object3', function () {
      let obj = {'playerSize': 'should be an array', 'mimes': ['video/mp4'], 'context': 'outstream'};
      const result = getWidthAndHeightFromVideoObject(obj);
      expect(result).to.be.null;
    });
    it('should find that player size is nested', function () {
      let obj = {'playerSize': [[640, 480]], 'mimes': ['video/mp4'], 'context': 'outstream'};
      const result = getWidthAndHeightFromVideoObject(obj);
      expect(result.w).to.equal(640);
      expect(result.h).to.equal(480);
    });
    it('should fail if player size is 2 x nested', function () {
      let obj = {'playerSize': [[[640, 480]]], 'mimes': ['video/mp4'], 'context': 'outstream'};
      const result = getWidthAndHeightFromVideoObject(obj);
      expect(result).to.be.null;
    });
    it('should find that player size is nested', function () {
      let obj = {'playerSize': [[640, 480]], 'mimes': ['video/mp4'], 'context': 'outstream'};
      const result = playerSizeIsNestedArray(obj);
      expect(result).to.be.true;
    });
    it('should find null from bad video object', function () {
      let obj = {'playerSize': [], 'mimes': ['video/mp4'], 'context': 'outstream'};
      const result = playerSizeIsNestedArray(obj);
      expect(result).to.be.null;
    });
    it('should find null from bad video object2', function () {
      let obj = {'mimes': ['video/mp4'], 'context': 'outstream'};
      const result = playerSizeIsNestedArray(obj);
      expect(result).to.be.null;
    });
    it('should find null from bad video object3', function () {
      let obj = {'playerSize': 'should be an array', 'mimes': ['video/mp4'], 'context': 'outstream'};
      const result = playerSizeIsNestedArray(obj);
      expect(result).to.be.null;
    });
    it('should add oz_appnexus_dealid into ads request if dealid exists in the auction response', function () {
      const request = spec.buildRequests(validBidRequestsMulti, validBidderRequest.bidderRequest);
      let validres = JSON.parse(JSON.stringify(validResponse2Bids));
      validres.body.seatbid[0].bid[0].dealid = '1234';
      const result = spec.interpretResponse(validres, request);
      expect(utils.deepAccess(result[0].adserverTargeting, 'oz_appnexus_dealid')).to.equal('1234');
      expect(utils.deepAccess(result[1].adserverTargeting, 'oz_appnexus_dealid', '')).to.equal('');
    });
  });

  describe('default size', function () {
    it('should should return default sizes if no obj is sent', function () {
      let obj = '';
      const result = defaultSize(obj);
      expect(result.defaultHeight).to.equal(250);
      expect(result.defaultWidth).to.equal(300);
    });
  });

  describe('getGranularityKeyName', function() {
    it('should return a string granularity as-is', function() {
      const result = getGranularityKeyName('', 'this is it', '');
      expect(result).to.equal('this is it');
    });
    it('should return "custom" for a mediaTypeGranularity object', function() {
      const result = getGranularityKeyName('', {}, '');
      expect(result).to.equal('custom');
    });
    it('should return "custom" for a mediaTypeGranularity object', function() {
      const result = getGranularityKeyName('', false, 'string buckets');
      expect(result).to.equal('string buckets');
    });
  });

  describe('getGranularityObject', function() {
    it('should return an object as-is', function() {
      const result = getGranularityObject('', {'name': 'mark'}, '', '');
      expect(result.name).to.equal('mark');
    });
    it('should return an object as-is', function() {
      const result = getGranularityObject('', false, 'custom', {'name': 'rupert'});
      expect(result.name).to.equal('rupert');
    });
  });

  describe('blockTheRequest', function() {
    it('should return true if oz_request is false', function() {
      config.setConfig({'ozone': {'oz_request': false}});
      let result = spec.blockTheRequest(bidderRequestWithFullGdpr);
      expect(result).to.be.true;
      config.resetConfig();
    });
    it('should return false if oz_request is true', function() {
      config.setConfig({'ozone': {'oz_request': true}});
      let result = spec.blockTheRequest(bidderRequestWithFullGdpr);
      expect(result).to.be.false;
      config.resetConfig();
    });
  });
  describe('getPageId', function() {
    it('should return the same Page ID for multiple calls', function () {
      let result = spec.getPageId();
      expect(result).to.be.a('string');
      let result2 = spec.getPageId();
      expect(result2).to.equal(result);
    });
  });
  describe('getBidRequestForBidId', function() {
    it('should locate a bid inside a bid array', function () {
      let result = spec.getBidRequestForBidId('2899ec066a91ff8', validBidRequestsMulti);
      expect(result.testId).to.equal(1);
      result = spec.getBidRequestForBidId('2899ec066a91ff0', validBidRequestsMulti);
      expect(result.testId).to.equal(2);
    });
  });
  describe('getVideoContextForBidId', function() {
    it('should locate the video context inside a bid', function () {
      let result = spec.getVideoContextForBidId('2899ec066a91ff8', validBidRequestsWithNonBannerMediaTypesAndValidOutstreamVideo);
      expect(result).to.equal('outstream');
    });
  });
  describe('unpackVideoConfigIntoIABformat', function() {
    it('should correctly unpack a usual video config', function () {
      let mediaTypes = {
        playerSize: [640, 480],
        mimes: ['video/mp4'],
        context: 'outstream',
        testKey: 'parent value'
      };
      let bid_params_video = {
        skippable: true,
        playback_method: ['auto_play_sound_off'],
        playbackmethod: 2, /* start on load, no sound */
        minduration: 5,
        maxduration: 60,
        skipmin: 5,
        skipafter: 5,
        testKey: 'child value'
      };
      let result = spec.unpackVideoConfigIntoIABformat(mediaTypes, bid_params_video);
      expect(result.mimes).to.be.an('array').that.includes('video/mp4');
      expect(result.ext.context).to.equal('outstream');
      expect(result.ext.skippable).to.be.true; // note - we add skip in a different step: addVideoDefaults
      expect(result.ext.testKey).to.equal('child value');
    });
  });
  describe('addVideoDefaults', function() {
    it('should correctly add video defaults', function () {
      let mediaTypes = {
        playerSize: [640, 480],
        mimes: ['video/mp4'],
        context: 'outstream',
      };
      let bid_params_video = {
        skippable: true,
        playback_method: ['auto_play_sound_off'],
        playbackmethod: 2, /* start on load, no sound */
        minduration: 5,
        maxduration: 60,
        skipmin: 5,
        skipafter: 5,
        testKey: 'child value'
      };
      let result = spec.addVideoDefaults({}, mediaTypes, mediaTypes);
      expect(result.placement).to.equal(3);
      expect(result.skip).to.equal(0);
      result = spec.addVideoDefaults({}, mediaTypes, bid_params_video);
      expect(result.skip).to.equal(1);
    });
    it('should correctly add video defaults including skippable in parent', function () {
      let mediaTypes = {
        playerSize: [640, 480],
        mimes: ['video/mp4'],
        context: 'outstream',
        skippable: true
      };
      let bid_params_video = {
        playback_method: ['auto_play_sound_off'],
        playbackmethod: 2, /* start on load, no sound */
        minduration: 5,
        maxduration: 60,
        skipmin: 5,
        skipafter: 5,
        testKey: 'child value'
      };
      let result = spec.addVideoDefaults({}, mediaTypes, bid_params_video);
      expect(result.placement).to.equal(3);
      expect(result.skip).to.equal(1);
    });
  });
  describe('removeSingleBidderMultipleBids', function() {
    it('should remove the multi bid by ozappnexus for adslot 2d30e86db743a8', function() {
      let validres = JSON.parse(JSON.stringify(multiResponse1));
      expect(validres.body.seatbid[0].bid.length).to.equal(3);
      expect(validres.body.seatbid[0].seat).to.equal('ozappnexus');
      let response = spec.removeSingleBidderMultipleBids(validres.body.seatbid);
      expect(response.length).to.equal(2);
      expect(response[0].bid.length).to.equal(2);
      expect(response[0].seat).to.equal('ozappnexus');
      expect(response[1].bid.length).to.equal(2);
    });
  });
});<|MERGE_RESOLUTION|>--- conflicted
+++ resolved
@@ -70,9 +70,6 @@
     params: { publisherId: '9876abcd12-3', customData: [{'settings': {}, 'targeting': {'gender': 'bart', 'age': 'low'}}], placementId: '1310000099', siteId: '1234567890', id: 'fea37168-78f1-4a23-a40e-88437a99377e', auctionId: '27dcb421-95c6-4024-a624-3c03816c5f99', imp: [ { id: '2899ec066a91ff8', tagid: 'undefined', secure: 1, banner: { format: [{ w: 300, h: 250 }, { w: 300, h: 600 }], h: 250, topframe: 1, w: 300 } } ] },
     sizes: [[300, 250], [300, 600]],
     transactionId: '2e63c0ed-b10c-4008-aed5-84582cecfe87',
-<<<<<<< HEAD
-    userId: {'pubcid': '12345678', 'id5id': { 'uid': 'ID5-someId' }, 'criteortus': {'ozone': {'userid': 'critId123'}}, 'idl_env': 'liverampId', 'lipb': {'lipbid': 'lipbidId123'}, 'parrableId': {eid: 'parrableid123'}}
-=======
     userId: {
       'pubcid': '12345678',
       'tdid': '1111tdid',
@@ -147,7 +144,6 @@
       }
     ]
 
->>>>>>> e3313698
   }
 ];
 var validBidRequestsMinimal = [
