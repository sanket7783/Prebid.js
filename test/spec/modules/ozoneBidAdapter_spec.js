--- conflicted
+++ resolved
@@ -12,11 +12,7 @@
 NOTE - use firefox console to deep copy the objects to use here
 
  */
-<<<<<<< HEAD
-var originalPropertyBag = {'lotameWasOverridden': 0, 'pageId': null};
-=======
 var originalPropertyBag = {'pageId': null};
->>>>>>> e5ade754
 var validBidRequests = [
   {
     adUnitCode: 'div-gpt-ad-1460505748561-0',
@@ -26,39 +22,7 @@
     bidder: 'ozone',
     bidderRequestId: '1c1586b27a1b5c8',
     crumbs: {pubcid: '203a0692-f728-4856-87f6-9a25a6b63715'},
-<<<<<<< HEAD
-    params: { publisherId: '9876abcd12-3', customData: [{'settings': {}, 'targeting': {'gender': 'bart', 'age': 'low'}}], lotameData: {'Profile': {'tpid': 'c8ef27a0d4ba771a81159f0d2e792db4', 'Audiences': {'Audience': [{'id': '99999', 'abbr': 'sports'}, {'id': '88888', 'abbr': 'movie'}, {'id': '77777', 'abbr': 'blogger'}]}}}, placementId: '1310000099', siteId: '1234567890', id: 'fea37168-78f1-4a23-a40e-88437a99377e', auctionId: '27dcb421-95c6-4024-a624-3c03816c5f99', imp: [ { id: '2899ec066a91ff8', tagid: 'undefined', secure: 1, banner: { format: [{ w: 300, h: 250 }, { w: 300, h: 600 }], h: 250, topframe: 1, w: 300 } } ] },
-    sizes: [[300, 250], [300, 600]],
-    transactionId: '2e63c0ed-b10c-4008-aed5-84582cecfe87'
-  }
-];
-var validBidRequestsMulti = [
-  {
-    testId: 1,
-    adUnitCode: 'div-gpt-ad-1460505748561-0',
-    auctionId: '27dcb421-95c6-4024-a624-3c03816c5f99',
-    bidId: '2899ec066a91ff8',
-    bidRequestsCount: 1,
-    bidder: 'ozone',
-    bidderRequestId: '1c1586b27a1b5c8',
-    crumbs: {pubcid: '203a0692-f728-4856-87f6-9a25a6b63715'},
-    params: { publisherId: '9876abcd12-3', customData: [{'settings': {}, 'targeting': {'gender': 'bart', 'age': 'low'}}], lotameData: {'Profile': {'tpid': 'c8ef27a0d4ba771a81159f0d2e792db4', 'Audiences': {'Audience': [{'id': '99999', 'abbr': 'sports'}, {'id': '88888', 'abbr': 'movie'}, {'id': '77777', 'abbr': 'blogger'}]}}}, placementId: '1310000099', siteId: '1234567890', id: 'fea37168-78f1-4a23-a40e-88437a99377e', auctionId: '27dcb421-95c6-4024-a624-3c03816c5f99', imp: [ { id: '2899ec066a91ff8', tagid: 'undefined', secure: 1, banner: { format: [{ w: 300, h: 250 }, { w: 300, h: 600 }], h: 250, topframe: 1, w: 300 } } ] },
-    sizes: [[300, 250], [300, 600]],
-    transactionId: '2e63c0ed-b10c-4008-aed5-84582cecfe87'
-  },
-  {
-    testId: 2,
-    adUnitCode: 'div-gpt-ad-1460505748561-0',
-    auctionId: '27dcb421-95c6-4024-a624-3c03816c5f99',
-    bidId: '2899ec066a91ff0',
-    bidRequestsCount: 1,
-    bidder: 'ozone',
-    bidderRequestId: '1c1586b27a1b5c0',
-    crumbs: {pubcid: '203a0692-f728-4856-87f6-9a25a6b63715'},
-    params: { publisherId: '9876abcd12-3', customData: [{'settings': {}, 'targeting': {'gender': 'bart', 'age': 'low'}}], lotameData: {'Profile': {'tpid': 'c8ef27a0d4ba771a81159f0d2e792db4', 'Audiences': {'Audience': [{'id': '99999', 'abbr': 'sports'}, {'id': '88888', 'abbr': 'movie'}, {'id': '77777', 'abbr': 'blogger'}]}}}, placementId: '1310000099', siteId: '1234567890', id: 'fea37168-78f1-4a23-a40e-88437a99377e', auctionId: '27dcb421-95c6-4024-a624-3c03816c5f99', imp: [ { id: '2899ec066a91ff8', tagid: 'undefined', secure: 1, banner: { format: [{ w: 300, h: 250 }, { w: 300, h: 600 }], h: 250, topframe: 1, w: 300 } } ] },
-=======
     params: { publisherId: '9876abcd12-3', customData: [{'settings': {}, 'targeting': {'gender': 'bart', 'age': 'low'}}], placementId: '1310000099', siteId: '1234567890', id: 'fea37168-78f1-4a23-a40e-88437a99377e', auctionId: '27dcb421-95c6-4024-a624-3c03816c5f99', imp: [ { id: '2899ec066a91ff8', tagid: 'undefined', secure: 1, banner: { format: [{ w: 300, h: 250 }, { w: 300, h: 600 }], h: 250, topframe: 1, w: 300 } } ] },
->>>>>>> e5ade754
     sizes: [[300, 250], [300, 600]],
     transactionId: '2e63c0ed-b10c-4008-aed5-84582cecfe87'
   }
@@ -103,11 +67,7 @@
     bidder: 'ozone',
     bidderRequestId: '1c1586b27a1b5c8',
     crumbs: {pubcid: '203a0692-f728-4856-87f6-9a25a6b63715'},
-<<<<<<< HEAD
-    params: { publisherId: '9876abcd12-3', customData: [{'settings': {}, 'targeting': {'gender': 'bart', 'age': 'low'}}], lotameData: {'Profile': {'tpid': 'c8ef27a0d4ba771a81159f0d2e792db4', 'Audiences': {'Audience': [{'id': '99999', 'abbr': 'sports'}, {'id': '88888', 'abbr': 'movie'}, {'id': '77777', 'abbr': 'blogger'}]}}}, placementId: '1310000099', siteId: '1234567890', id: 'fea37168-78f1-4a23-a40e-88437a99377e', auctionId: '27dcb421-95c6-4024-a624-3c03816c5f99', imp: [ { id: '2899ec066a91ff8', tagid: 'undefined', secure: 1, banner: { format: [{ w: 300, h: 250 }, { w: 300, h: 600 }], h: 250, topframe: 1, w: 300 } } ] },
-=======
     params: { publisherId: '9876abcd12-3', customData: [{'settings': {}, 'targeting': {'gender': 'bart', 'age': 'low'}}], placementId: '1310000099', siteId: '1234567890', id: 'fea37168-78f1-4a23-a40e-88437a99377e', auctionId: '27dcb421-95c6-4024-a624-3c03816c5f99', imp: [ { id: '2899ec066a91ff8', tagid: 'undefined', secure: 1, banner: { format: [{ w: 300, h: 250 }, { w: 300, h: 600 }], h: 250, topframe: 1, w: 300 } } ] },
->>>>>>> e5ade754
     sizes: [[300, 250], [300, 600]],
     transactionId: '2e63c0ed-b10c-4008-aed5-84582cecfe87',
     userId: {
@@ -208,11 +168,7 @@
     bidder: 'ozone',
     bidderRequestId: '1c1586b27a1b5c8',
     crumbs: {pubcid: '203a0692-f728-4856-87f6-9a25a6b63715'},
-<<<<<<< HEAD
-    params: { publisherId: '9876abcd12-3', customData: [{'settings': {}, 'targeting': {'gender': 'bart', 'age': 'low'}}], lotameData: {'Profile': {'tpid': 'c8ef27a0d4ba771a81159f0d2e792db4', 'Audiences': {'Audience': [{'id': '99999', 'abbr': 'sports'}, {'id': '88888', 'abbr': 'movie'}, {'id': '77777', 'abbr': 'blogger'}]}}}, placementId: '1310000099', siteId: '1234567890', id: 'fea37168-78f1-4a23-a40e-88437a99377e', auctionId: '27dcb421-95c6-4024-a624-3c03816c5f99', imp: [ { id: '2899ec066a91ff8', tagid: 'undefined', secure: 1, banner: { format: [{ w: 300, h: 250 }, { w: 300, h: 600 }], h: 250, topframe: 1, w: 300 } } ] },
-=======
     params: { publisherId: '9876abcd12-3', customData: [{'settings': {}, 'targeting': {'gender': 'bart', 'age': 'low'}}], placementId: '1310000099', siteId: '1234567890', id: 'fea37168-78f1-4a23-a40e-88437a99377e', auctionId: '27dcb421-95c6-4024-a624-3c03816c5f99', imp: [ { id: '2899ec066a91ff8', tagid: 'undefined', secure: 1, banner: { format: [{ w: 300, h: 250 }, { w: 300, h: 600 }], h: 250, topframe: 1, w: 300 } } ] },
->>>>>>> e5ade754
     transactionId: '2e63c0ed-b10c-4008-aed5-84582cecfe87'
   }
 ];
@@ -226,11 +182,7 @@
     bidder: 'ozone',
     bidderRequestId: '1c1586b27a1b5c8',
     crumbs: {pubcid: '203a0692-f728-4856-87f6-9a25a6b63715'},
-<<<<<<< HEAD
-    params: { publisherId: '9876abcd12-3', customData: [{'settings': {}, 'targeting': {'gender': 'bart', 'age': 'low'}}], lotameData: {'Profile': {'tpid': 'c8ef27a0d4ba771a81159f0d2e792db4', 'Audiences': {'Audience': [{'id': '99999', 'abbr': 'sports'}, {'id': '88888', 'abbr': 'movie'}, {'id': '77777', 'abbr': 'blogger'}]}}}, placementId: '1310000099', siteId: '1234567890', id: 'fea37168-78f1-4a23-a40e-88437a99377e', auctionId: '27dcb421-95c6-4024-a624-3c03816c5f99', imp: [ { id: '2899ec066a91ff8', tagid: 'undefined', secure: 1, banner: { format: [{ w: 300, h: 250 }, { w: 300, h: 600 }], h: 250, topframe: 1, w: 300 } } ] },
-=======
     params: { publisherId: '9876abcd12-3', customData: [{'settings': {}, 'targeting': {'gender': 'bart', 'age': 'low'}}], placementId: '1310000099', siteId: '1234567890', id: 'fea37168-78f1-4a23-a40e-88437a99377e', auctionId: '27dcb421-95c6-4024-a624-3c03816c5f99', imp: [ { id: '2899ec066a91ff8', tagid: 'undefined', secure: 1, banner: { format: [{ w: 300, h: 250 }, { w: 300, h: 600 }], h: 250, topframe: 1, w: 300 } } ] },
->>>>>>> e5ade754
     mediaTypes: {banner: {sizes: [[300, 250], [300, 600]]}},
     transactionId: '2e63c0ed-b10c-4008-aed5-84582cecfe87'
   }
@@ -244,11 +196,7 @@
     bidder: 'ozone',
     bidderRequestId: '1c1586b27a1b5c8',
     crumbs: {pubcid: '203a0692-f728-4856-87f6-9a25a6b63715'},
-<<<<<<< HEAD
-    params: { publisherId: '9876abcd12-3', customData: [{'settings': {}, 'targeting': {'gender': 'bart', 'age': 'low'}}], lotameData: {'Profile': {'tpid': 'c8ef27a0d4ba771a81159f0d2e792db4', 'Audiences': {'Audience': [{'id': '99999', 'abbr': 'sports'}, {'id': '88888', 'abbr': 'movie'}, {'id': '77777', 'abbr': 'blogger'}]}}}, placementId: '1310000099', siteId: '1234567890', id: 'fea37168-78f1-4a23-a40e-88437a99377e', auctionId: '27dcb421-95c6-4024-a624-3c03816c5f99', imp: [ { id: '2899ec066a91ff8', tagid: 'undefined', secure: 1, video: {skippable: true, playback_method: ['auto_play_sound_off'], targetDiv: 'some-different-div-id-to-my-adunitcode'} } ] },
-=======
     params: { publisherId: '9876abcd12-3', customData: [{'settings': {}, 'targeting': {'gender': 'bart', 'age': 'low'}}], placementId: '1310000099', siteId: '1234567890', id: 'fea37168-78f1-4a23-a40e-88437a99377e', auctionId: '27dcb421-95c6-4024-a624-3c03816c5f99', imp: [ { id: '2899ec066a91ff8', tagid: 'undefined', secure: 1, video: {skippable: true, playback_method: ['auto_play_sound_off'], targetDiv: 'some-different-div-id-to-my-adunitcode'} } ] },
->>>>>>> e5ade754
     mediaTypes: {video: {mimes: ['video/mp4'], 'context': 'outstream', 'sizes': [640, 480], playerSize: [640, 480]}, native: {info: 'dummy data'}},
     transactionId: '2e63c0ed-b10c-4008-aed5-84582cecfe87'
   }
@@ -290,45 +238,6 @@
           }
         }
       ],
-<<<<<<< HEAD
-      'lotameData': {
-        'Profile': {
-          'tpid': '4e5c21fc7c181c2b1eb3a73d543a27f6',
-          'pid': '3a45fd4872fa01f35c49586d8dcb7c60',
-          'Audiences': {
-            'Audience': [
-              {
-                'id': '439847',
-                'abbr': 'all'
-              },
-              {
-                'id': '446197',
-                'abbr': 'Arts, Culture & Literature'
-              },
-              {
-                'id': '446198',
-                'abbr': 'Business'
-              }
-            ]
-          }
-        }
-      }
-    },
-    'userId': {
-      'pubcid': '2ada6ae6-aeca-4e07-8922-a99b3aaf8a56'
-    },
-    'userIdAsEids': [
-      {
-        'source': 'pubcid.org',
-        'uids': [
-          {
-            'id': '2ada6ae6-aeca-4e07-8922-a99b3aaf8a56',
-            'atype': 1
-          }
-        ]
-      }
-    ],
-=======
       'userId': {
         'pubcid': '2ada6ae6-aeca-4e07-8922-a99b3aaf8a56'
       },
@@ -344,7 +253,6 @@
         }
       ]
     },
->>>>>>> e5ade754
     'mediaTypes': {
       'video': {
         'playerSize': [
@@ -419,39 +327,10 @@
                 'pt9': '|k0xw2vqzp33kklb3j5w4|||'
               }
             }
-<<<<<<< HEAD
-          ],
-          'lotameData': {
-            'Profile': {
-              'tpid': '4e5c21fc7c181c2b1eb3a73d543a27f6',
-              'pid': '3a45fd4872fa01f35c49586d8dcb7c60',
-              'Audiences': {
-                'Audience': [
-                  {
-                    'id': '439847',
-                    'abbr': 'all'
-                  },
-                  {
-                    'id': '446197',
-                    'abbr': 'Arts, Culture & Literature'
-                  },
-                  {
-                    'id': '446198',
-                    'abbr': 'Business'
-                  }
-                ]
-              }
-            }
-          }
-        },
-        'userId': {
-          'id5id': 'ID5-ZHMOpSv9CkZNiNd1oR4zc62AzCgSS73fPjmQ6Od7OA',
-=======
           ]
         },
         'userId': {
           'id5id': { uid: 'ID5-ZHMOpSv9CkZNiNd1oR4zc62AzCgSS73fPjmQ6Od7OA' },
->>>>>>> e5ade754
           'pubcid': '2ada6ae6-aeca-4e07-8922-a99b3aaf8a56'
         },
         'userIdAsEids': [
@@ -524,11 +403,7 @@
       bidder: 'ozone',
       bidderRequestId: '1c1586b27a1b5c8',
       crumbs: {pubcid: '203a0692-f728-4856-87f6-9a25a6b63715'},
-<<<<<<< HEAD
-      params: { publisherId: '9876abcd12-3', customData: [{'settings': {}, 'targeting': {'gender': 'bart', 'age': 'low'}}], lotameData: {'Profile': {'tpid': 'c8ef27a0d4ba771a81159f0d2e792db4', 'Audiences': {'Audience': [{'id': '99999', 'abbr': 'sports'}, {'id': '88888', 'abbr': 'movie'}, {'id': '77777', 'abbr': 'blogger'}]}}}, placementId: '1310000099', siteId: '1234567890', id: 'fea37168-78f1-4a23-a40e-88437a99377e', auctionId: '27dcb421-95c6-4024-a624-3c03816c5f99', imp: [ { banner: { topframe: 1, w: 300, h: 250, format: [{ w: 300, h: 250 }, { w: 300, h: 600 }] }, id: '2899ec066a91ff8', secure: 1, tagid: 'undefined' } ] },
-=======
       params: { publisherId: '9876abcd12-3', customData: [{'settings': {}, 'targeting': {'gender': 'bart', 'age': 'low'}}], placementId: '1310000099', siteId: '1234567890', id: 'fea37168-78f1-4a23-a40e-88437a99377e', auctionId: '27dcb421-95c6-4024-a624-3c03816c5f99', imp: [ { banner: { topframe: 1, w: 300, h: 250, format: [{ w: 300, h: 250 }, { w: 300, h: 600 }] }, id: '2899ec066a91ff8', secure: 1, tagid: 'undefined' } ] },
->>>>>>> e5ade754
       sizes: [[300, 250], [300, 600]],
       transactionId: '2e63c0ed-b10c-4008-aed5-84582cecfe87'
     }],
@@ -557,11 +432,7 @@
       bidder: 'ozone',
       bidderRequestId: '1c1586b27a1b5c8',
       crumbs: {pubcid: '203a0692-f728-4856-87f6-9a25a6b63715'},
-<<<<<<< HEAD
-      params: { publisherId: '9876abcd12-3', customData: [{'settings': {}, 'targeting': {'gender': 'bart', 'age': 'low'}}], lotameData: {'Profile': {'tpid': 'c8ef27a0d4ba771a81159f0d2e792db4', 'Audiences': {'Audience': [{'id': '99999', 'abbr': 'sports'}, {'id': '88888', 'abbr': 'movie'}, {'id': '77777', 'abbr': 'blogger'}]}}}, placementId: '1310000099', siteId: '1234567890', id: 'fea37168-78f1-4a23-a40e-88437a99377e', auctionId: '27dcb421-95c6-4024-a624-3c03816c5f99', imp: [ { banner: { topframe: 1, w: 300, h: 250, format: [{ w: 300, h: 250 }, { w: 300, h: 600 }] }, id: '2899ec066a91ff8', secure: 1, tagid: 'undefined' } ] },
-=======
       params: { publisherId: '9876abcd12-3', customData: [{'settings': {}, 'targeting': {'gender': 'bart', 'age': 'low'}}], placementId: '1310000099', siteId: '1234567890', id: 'fea37168-78f1-4a23-a40e-88437a99377e', auctionId: '27dcb421-95c6-4024-a624-3c03816c5f99', imp: [ { banner: { topframe: 1, w: 300, h: 250, format: [{ w: 300, h: 250 }, { w: 300, h: 600 }] }, id: '2899ec066a91ff8', secure: 1, tagid: 'undefined' } ] },
->>>>>>> e5ade754
       sizes: [[300, 250], [300, 600]],
       transactionId: '2e63c0ed-b10c-4008-aed5-84582cecfe87'
     }],
@@ -653,20 +524,6 @@
       params: {
         publisherId: '9876abcd12-3',
         customData: [{'settings': {}, 'targeting': {'gender': 'bart', 'age': 'low'}}],
-<<<<<<< HEAD
-        lotameData: {
-          'Profile': {
-            'tpid': 'c8ef27a0d4ba771a81159f0d2e792db4',
-            'Audiences': {
-              'Audience': [{'id': '99999', 'abbr': 'sports'}, {
-                'id': '88888',
-                'abbr': 'movie'
-              }, {'id': '77777', 'abbr': 'blogger'}]
-            }
-          }
-        },
-=======
->>>>>>> e5ade754
         placementId: '1310000099',
         siteId: '1234567890',
         id: 'fea37168-78f1-4a23-a40e-88437a99377e',
@@ -754,7 +611,6 @@
 };
 
 var validResponse2Bids = {
-<<<<<<< HEAD
   'body': {
     'id': 'd6198807-7a53-4141-b2db-d2cb754d68ba',
     'seatbid': [
@@ -820,802 +676,6 @@
                   'bid_ad_type': 0
                 }
               }
-            }
-          } ],
-        'seat': 'appnexus'
-      }
-    ],
-    'cur': 'GBP', /* NOTE - this is where cur is, not in the seatbids. */
-    'ext': {
-      'responsetimemillis': {
-        'appnexus': 47,
-        'openx': 30
-      }
-    },
-    'timing': {
-      'start': 1536848078.089177,
-      'end': 1536848078.142203,
-      'TimeTaken': 0.05302619934082031
-    }
-  },
-  'headers': {}
-};
-/*
-A bidder returns a bid for both sizes in an adunit
- */
-var validResponse2BidsSameAdunit = {
-  'body': {
-    'id': 'd6198807-7a53-4141-b2db-d2cb754d68ba',
-    'seatbid': [
-      {
-        'bid': [
-          {
-            'id': '677903815252395017',
-            'impid': '2899ec066a91ff8',
-            'price': 0.5,
-            'adm': '<script src="src-1"></script>',
-            'adid': '98493581',
-            'adomain': [
-              'http://prebid.org'
-            ],
-            'iurl': 'https://fra1-ib.adnxs.com/cr?id=98493581',
-            'cid': '9325',
-            'crid': '98493581',
-            'cat': [
-              'IAB3-1'
-            ],
-            'w': 300,
-            'h': 600,
-            'ext': {
-              'prebid': {
-                'type': 'banner'
-              },
-              'bidder': {
-                'appnexus': {
-                  'brand_id': 555545,
-                  'auction_id': 6500448734132353000,
-                  'bidder_id': 2,
-                  'bid_ad_type': 0
-                }
-              }
-            }
-          },
-          {
-            'id': '677903815252395010',
-            'impid': '2899ec066a91ff8',
-            'price': 0.9,
-            'adm': '<script src="src-2"></script>',
-            'adid': '98493580',
-            'adomain': [
-              'http://prebid.org'
-            ],
-            'iurl': 'https://fra1-ib.adnxs.com/cr?id=98493581',
-            'cid': '9320',
-            'crid': '98493580',
-            'cat': [
-              'IAB3-1'
-            ],
-            'w': 300,
-            'h': 250,
-            'ext': {
-              'prebid': {
-                'type': 'banner'
-              },
-              'bidder': {
-                'appnexus': {
-                  'brand_id': 555540,
-                  'auction_id': 6500448734132353000,
-                  'bidder_id': 2,
-                  'bid_ad_type': 0
-                }
-              }
-            }
-          } ],
-        'seat': 'ozappnexus'
-      }
-    ],
-    'cur': 'GBP', /* NOTE - this is where cur is, not in the seatbids. */
-    'ext': {
-      'responsetimemillis': {
-        'appnexus': 47,
-        'openx': 30
-      }
-    },
-    'timing': {
-      'start': 1536848078.089177,
-      'end': 1536848078.142203,
-      'TimeTaken': 0.05302619934082031
-    }
-  },
-  'headers': {}
-};
-/*
-
-SPECIAL CONSIDERATION FOR VIDEO TESTS:
-
-DO NOT USE _validVideoResponse directly - the interpretResponse function will modify it (adding a renderer!!!) so all
-subsequent calls will already have a renderer attached!!!
-
-*/
-function getCleanValidVideoResponse() {
-  return JSON.parse(JSON.stringify(_validVideoResponse));
-}
-var _validVideoResponse = {
-  'body': {
-    'id': 'd6198807-7a53-4141-b2db-d2cb754d68ba',
-    'seatbid': [
-      {
-        'bid': [
-          {
-            'id': '2899ec066a91ff8',
-            'impid': '2899ec066a91ff8',
-            'price': 31.7,
-            'adm': '<VAST ...></VAST>',
-            'adomain': [
-              'sarr.properties'
-            ],
-            'crid': 'ozone-655',
-            'cat': [
-              'IAB21'
-            ],
-            'w': 640,
-            'h': 360,
-            'ext': {
-              'prebid': {
-                'type': 'video'
-              }
-            },
-            'adId': '2899ec066a91ff8-2',
-            'cpm': 31.7,
-            'bidId': '2899ec066a91ff8',
-            'requestId': '2899ec066a91ff8',
-            'width': 640,
-            'height': 360,
-            'ad': '<VAST  ...></VAST>',
-            'netRevenue': true,
-            'creativeId': 'ozone-655',
-            'currency': 'USD',
-            'ttl': 300,
-            'adserverTargeting': {
-              'oz_ozbeeswax': 'ozbeeswax',
-              'oz_ozbeeswax_pb': '31.7',
-              'oz_ozbeeswax_crid': 'ozone-655',
-              'oz_ozbeeswax_adv': 'sarr.properties',
-              'oz_ozbeeswax_imp_id': '49d16ccc28663a8',
-              'oz_ozbeeswax_adId': '49d16ccc28663a8-2',
-              'oz_ozbeeswax_pb_r': '20.00',
-              'oz_ozbeeswax_omp': '1',
-              'oz_ozbeeswax_vid': 'outstream',
-              'oz_auc_id': 'efa7fea0-7e87-4811-be86-fefb38c35fbb',
-              'oz_winner': 'ozbeeswax',
-              'oz_response_id': 'efa7fea0-7e87-4811-be86-fefb38c35fbb',
-              'oz_winner_auc_id': '49d16ccc28663a8',
-              'oz_winner_imp_id': '49d16ccc28663a8',
-              'oz_pb_v': '2.4.0',
-              'hb_bidder': 'ozone',
-              'hb_adid': '49d16ccc28663a8-2',
-              'hb_pb': '20.00',
-              'hb_size': '640x360',
-              'hb_source': 'client',
-              'hb_format': 'banner'
-            },
-            'originalCpm': 31.7,
-            'originalCurrency': 'USD'
-          }
-        ],
-        'seat': 'ozbeeswax'
-      }
-    ],
-    'ext': {
-      'responsetimemillis': {
-        'beeswax': 9,
-        'openx': 43,
-        'ozappnexus': 31,
-        'ozbeeswax': 7
-      }
-    },
-    'timing': {
-      'start': 1536848078.089177,
-      'end': 1536848078.142203,
-      'TimeTaken': 0.05302619934082031
-    }
-  },
-  'headers': {}
-};
-
-var validBidResponse1adWith2Bidders = {
-  'body': {
-    'id': '91221f96-b931-4acc-8f05-c2a1186fa5ac',
-    'seatbid': [
-      {
-        'bid': [
-          {
-            'id': 'd6198807-7a53-4141-b2db-d2cb754d68ba',
-            'impid': '2899ec066a91ff8',
-            'price': 0.36754,
-            'adm': '<script>removed</script>',
-            'adid': '134928661',
-            'adomain': [
-              'somecompany.com'
-            ],
-            'iurl': 'https:\/\/ams1-ib.adnxs.com\/cr?id=134928661',
-            'cid': '8825',
-            'crid': '134928661',
-            'cat': [
-              'IAB8-15',
-              'IAB8-16',
-              'IAB8-4',
-              'IAB8-1',
-              'IAB8-14',
-              'IAB8-6',
-              'IAB8-13',
-              'IAB8-3',
-              'IAB8-17',
-              'IAB8-12',
-              'IAB8-8',
-              'IAB8-7',
-              'IAB8-2',
-              'IAB8-9',
-              'IAB8',
-              'IAB8-11'
-            ],
-            'w': 300,
-            'h': 250,
-            'ext': {
-              'prebid': {
-                'type': 'banner'
-              },
-              'bidder': {
-                'appnexus': {
-                  'brand_id': 14640,
-                  'auction_id': 1.8369641905139e+18,
-                  'bidder_id': 2,
-                  'bid_ad_type': 0
-                }
-              }
-            }
-          }
-        ],
-        'seat': 'appnexus'
-      },
-      {
-        'bid': [
-          {
-            'id': '75665207-a1ca-49db-ba0e-a5e9c7d26f32',
-            'impid': '37fff511779365a',
-            'price': 1.046,
-            'adm': '<div>removed</div>',
-            'adomain': [
-              'kx.com'
-            ],
-            'crid': '13005',
-            'w': 300,
-            'h': 250,
-            'ext': {
-              'prebid': {
-                'type': 'banner'
-              }
-            }
-          }
-        ],
-        'seat': 'openx'
-      }
-    ],
-    'ext': {
-      'responsetimemillis': {
-        'appnexus': 91,
-        'openx': 109,
-        'ozappnexus': 46,
-        'ozbeeswax': 2,
-        'pangaea': 91
-      }
-    }
-  },
-  'headers': {}
-};
-
-/*
-testing 2 ads, 2 bidders, one bidder bids for both slots in one adunit
- */
-
-var multiRequest1 = [
-  {
-    'bidder': 'ozone',
-    'params': {
-      'publisherId': 'OZONERUP0001',
-      'siteId': '4204204201',
-      'placementId': '0420420421',
-      'customData': [
-        {
-          'settings': {},
-          'targeting': {
-            'sens': 'f',
-            'pt1': '/uk',
-            'pt2': 'uk',
-            'pt3': 'network-front',
-            'pt4': 'ng',
-            'pt5': [
-              'uk'
-            ],
-            'pt7': 'desktop',
-            'pt8': [
-              'tfmqxwj7q',
-              'penl4dfdk',
-              'uayf5jmv3',
-              't8nyiude5',
-              'sek9ghqwi'
-            ],
-            'pt9': '|k0xw2vqzp33kklb3j5w4|||'
-          }
-        }
-      ],
-      'lotameData': {
-        'Profile': {
-          'tpid': '4e5c21fc7c181c2b1eb3a73d543a27f6',
-          'pid': '3a45fd4872fa01f35c49586d8dcb7c60',
-          'Audiences': {
-            'Audience': [
-              {
-                'id': '439847',
-                'abbr': 'all'
-              },
-              {
-                'id': '446197',
-                'abbr': 'Arts, Culture & Literature'
-              },
-              {
-                'id': '446198',
-                'abbr': 'Business'
-              }
-            ]
-          }
-        }
-      }
-    },
-    'mediaTypes': {
-      'banner': {
-        'sizes': [
-          [
-            300,
-            250
-          ],
-          [
-            300,
-            600
-          ]
-        ]
-      }
-    },
-    'adUnitCode': 'mpu',
-    'transactionId': '6480bac7-31b5-4723-9145-ad8966660651',
-    'sizes': [
-      [
-        300,
-        250
-      ],
-      [
-        300,
-        600
-      ]
-    ],
-    'bidId': '2d30e86db743a8',
-    'bidderRequestId': '1d03a1dfc563fc',
-    'auctionId': '592ee33b-fb2e-4c00-b2d5-383e99cac57f',
-    'src': 'client',
-    'bidRequestsCount': 1,
-    'bidderRequestsCount': 1,
-    'bidderWinsCount': 0
-  },
-  {
-    'bidder': 'ozone',
-    'params': {
-      'publisherId': 'OZONERUP0001',
-      'siteId': '4204204201',
-      'placementId': '0420420421',
-      'customData': [
-        {
-          'settings': {},
-          'targeting': {
-            'sens': 'f',
-            'pt1': '/uk',
-            'pt2': 'uk',
-            'pt3': 'network-front',
-            'pt4': 'ng',
-            'pt5': [
-              'uk'
-            ],
-            'pt7': 'desktop',
-            'pt8': [
-              'tfmqxwj7q',
-              'penl4dfdk',
-              't8nxz6qzd',
-              't8nyiude5',
-              'sek9ghqwi'
-            ],
-            'pt9': '|k0xw2vqzp33kklb3j5w4|||'
-          }
-        }
-      ],
-      'lotameData': {
-        'Profile': {
-          'tpid': '4e5c21fc7c181c2b1eb3a73d543a27f6',
-          'pid': '3a45fd4872fa01f35c49586d8dcb7c60',
-          'Audiences': {
-            'Audience': [
-              {
-                'id': '439847',
-                'abbr': 'all'
-              },
-              {
-                'id': '446197',
-                'abbr': 'Arts, Culture & Literature'
-              },
-              {
-                'id': '446198',
-                'abbr': 'Business'
-              }
-            ]
-          }
-        }
-      }
-    },
-    'mediaTypes': {
-      'banner': {
-        'sizes': [
-          [
-            728,
-            90
-          ],
-          [
-            970,
-            250
-          ]
-        ]
-      }
-    },
-    'adUnitCode': 'leaderboard',
-    'transactionId': 'a49988e6-ae7c-46c4-9598-f18db49892a0',
-    'sizes': [
-      [
-        728,
-        90
-      ],
-      [
-        970,
-        250
-      ]
-    ],
-    'bidId': '3025f169863b7f8',
-    'bidderRequestId': '1d03a1dfc563fc',
-    'auctionId': '592ee33b-fb2e-4c00-b2d5-383e99cac57f',
-    'src': 'client',
-    'bidRequestsCount': 1,
-    'bidderRequestsCount': 1,
-    'bidderWinsCount': 0
-  }
-];
-
-// WHEN sent as bidderRequest to buildRequests you should send the child: .bidderRequest
-var multiBidderRequest1 = {
-  bidderRequest: {
-    'bidderCode': 'ozone',
-    'auctionId': '592ee33b-fb2e-4c00-b2d5-383e99cac57f',
-    'bidderRequestId': '1d03a1dfc563fc',
-    'bids': [
-      {
-        'bidder': 'ozone',
-        'params': {
-          'publisherId': 'OZONERUP0001',
-          'siteId': '4204204201',
-          'placementId': '0420420421',
-          'customData': [
-            {
-              'settings': {},
-              'targeting': {
-                'sens': 'f',
-                'pt1': '/uk',
-                'pt2': 'uk',
-                'pt3': 'network-front',
-                'pt4': 'ng',
-                'pt5': [
-                  'uk'
-                ],
-                'pt7': 'desktop',
-                'pt8': [
-                  'tfmqxwj7q',
-                  'txeh7uyo0',
-                  't8nxz6qzd',
-                  't8nyiude5',
-                  'sek9ghqwi'
-                ],
-                'pt9': '|k0xw2vqzp33kklb3j5w4|||'
-              }
-            }
-          ],
-          'lotameData': {
-            'Profile': {
-              'tpid': '4e5c21fc7c181c2b1eb3a73d543a27f6',
-              'pid': '3a45fd4872fa01f35c49586d8dcb7c60',
-              'Audiences': {
-                'Audience': [
-                  {
-                    'id': '439847',
-                    'abbr': 'all'
-                  },
-                  {
-                    'id': '446197',
-                    'abbr': 'Arts, Culture & Literature'
-                  },
-                  {
-                    'id': '446198',
-                    'abbr': 'Business'
-                  }
-                ]
-              }
-            }
-          }
-        },
-        'mediaTypes': {
-          'banner': {
-            'sizes': [
-              [
-                300,
-                250
-              ],
-              [
-                300,
-                600
-              ]
-            ]
-          }
-        },
-        'adUnitCode': 'mpu',
-        'transactionId': '6480bac7-31b5-4723-9145-ad8966660651',
-        'sizes': [
-          [
-            300,
-            250
-          ],
-          [
-            300,
-            600
-          ]
-        ],
-        'bidId': '2d30e86db743a8',
-        'bidderRequestId': '1d03a1dfc563fc',
-        'auctionId': '592ee33b-fb2e-4c00-b2d5-383e99cac57f',
-        'src': 'client',
-        'bidRequestsCount': 1,
-        'bidderRequestsCount': 1,
-        'bidderWinsCount': 0
-      },
-      {
-        'bidder': 'ozone',
-        'params': {
-          'publisherId': 'OZONERUP0001',
-          'siteId': '4204204201',
-          'placementId': '0420420421',
-          'customData': [
-            {
-              'settings': {},
-              'targeting': {
-                'sens': 'f',
-                'pt1': '/uk',
-                'pt2': 'uk',
-                'pt3': 'network-front',
-                'pt4': 'ng',
-                'pt5': [
-                  'uk'
-                ],
-                'pt7': 'desktop',
-                'pt8': [
-                  'tfmqxwj7q',
-                  'penl4dfdk',
-                  't8nxz6qzd',
-                  't8nyiude5',
-                  'sek9ghqwi'
-                ],
-                'pt9': '|k0xw2vqzp33kklb3j5w4|||'
-              }
-            }
-          ],
-          'lotameData': {
-            'Profile': {
-              'tpid': '4e5c21fc7c181c2b1eb3a73d543a27f6',
-              'pid': '3a45fd4872fa01f35c49586d8dcb7c60',
-              'Audiences': {
-                'Audience': [
-                  {
-                    'id': '439847',
-                    'abbr': 'all'
-                  },
-                  {
-                    'id': '446197',
-                    'abbr': 'Arts, Culture & Literature'
-                  },
-                  {
-                    'id': '446198',
-                    'abbr': 'Business'
-                  }
-                ]
-              }
-            }
-          }
-        },
-        'mediaTypes': {
-          'banner': {
-            'sizes': [
-              [
-                728,
-                90
-              ],
-              [
-                970,
-                250
-              ]
-            ]
-          }
-        },
-        'adUnitCode': 'leaderboard',
-        'transactionId': 'a49988e6-ae7c-46c4-9598-f18db49892a0',
-        'sizes': [
-          [
-            728,
-            90
-          ],
-          [
-            970,
-            250
-          ]
-        ],
-        'bidId': '3025f169863b7f8',
-        'bidderRequestId': '1d03a1dfc563fc',
-        'auctionId': '592ee33b-fb2e-4c00-b2d5-383e99cac57f',
-        'src': 'client',
-        'bidRequestsCount': 1,
-        'bidderRequestsCount': 1,
-        'bidderWinsCount': 0
-      }
-    ],
-    'auctionStart': 1592918645574,
-    'timeout': 3000,
-    'refererInfo': {
-      'referer': 'http://ozone.ardm.io/adapter/2.4.0/620x350-switch.html?guardian=true&pbjs_debug=true',
-      'reachedTop': true,
-      'numIframes': 0,
-      'stack': [
-        'http://ozone.ardm.io/adapter/2.4.0/620x350-switch.html?guardian=true&pbjs_debug=true'
-      ]
-    },
-    'gdprConsent': {
-      'consentString': 'BOvy5sFO1dBa2AKAiBENDP-AAAAwVrv7_77-_9f-_f__9uj3Gr_v_f__32ccL5tv3h_7v-_7fi_-0nV4u_1tft9ydk1-5ctDztp507iakiPHmqNeb9n_mz1eZpRP58E09j53z7Ew_v8_v-b7BCPN_Y3v-8K96kA',
-      'vendorData': {
-        'metadata': 'BOvy5sFO1dBa2AKAiBENDPA',
-        'gdprApplies': true,
-        'hasGlobalConsent': false,
-        'hasGlobalScope': false,
-        'purposeConsents': {
-          '1': true,
-          '2': true,
-          '3': true,
-          '4': true,
-          '5': true
-        },
-        'vendorConsents': {
-          '1': true,
-          '2': true,
-          '3': false,
-          '4': true,
-          '5': true
-        }
-      },
-      'gdprApplies': true
-    },
-    'start': 1592918645578
-  }
-};
-
-var multiResponse1 = {
-=======
->>>>>>> e5ade754
-  'body': {
-    'id': '592ee33b-fb2e-4c00-b2d5-383e99cac57f',
-    'seatbid': [
-      {
-        'bid': [
-          {
-            'id': '4419718600113204943',
-            'impid': '2d30e86db743a8',
-            'price': 0.2484,
-            'adm': '<scr .. .iv>',
-            'adid': '119683582',
-            'adomain': [
-              'https://ozoneproject.com'
-            ],
-            'iurl': 'https://ams1-ib.adnxs.com/cr?id=119683582',
-            'cid': '9979',
-            'crid': '119683582',
-            'cat': [
-              'IAB3'
-            ],
-            'w': 300,
-            'h': 250,
-            'ext': {
-              'prebid': {
-                'type': 'banner'
-<<<<<<< HEAD
-              },
-              'bidder': {
-                'ozone': {},
-                'appnexus': {
-                  'brand_id': 734921,
-                  'auction_id': 2995348111857539600,
-=======
-              },
-              'bidder': {
-                'appnexus': {
-                  'brand_id': 555545,
-                  'auction_id': 6500448734132353000,
-                  'bidder_id': 2,
-                  'bid_ad_type': 0
-                }
-              }
-            }
-          },
-          {
-            'id': '677903815252395010',
-            'impid': '2899ec066a91ff0',
-            'price': 0.9,
-            'adm': '<script src="test"></script>',
-            'adid': '98493580',
-            'adomain': [
-              'http://prebid.org'
-            ],
-            'iurl': 'https://fra1-ib.adnxs.com/cr?id=98493581',
-            'cid': '9320',
-            'crid': '98493580',
-            'cat': [
-              'IAB3-1'
-            ],
-            'w': 300,
-            'h': 600,
-            'ext': {
-              'prebid': {
-                'type': 'banner'
-              },
-              'bidder': {
-                'appnexus': {
-                  'brand_id': 555540,
-                  'auction_id': 6500448734132353000,
->>>>>>> e5ade754
-                  'bidder_id': 2,
-                  'bid_ad_type': 0
-                }
-              }
-<<<<<<< HEAD
-            },
-            'cpm': 0.2484,
-            'bidId': '2d30e86db743a8',
-            'requestId': '2d30e86db743a8',
-            'width': 300,
-            'height': 250,
-            'ad': '<scr...iv>',
-            'netRevenue': true,
-            'creativeId': '119683582',
-            'currency': 'USD',
-            'ttl': 300,
-            'originalCpm': 0.2484,
-            'originalCurrency': 'USD'
-          },
-          {
-            'id': '18552976939844681',
-            'impid': '3025f169863b7f8',
-            'price': 0.0621,
-            'adm': '<sc..this ad will lose to the next one.div>',
-            'adid': '120179216',
-            'adomain': [
-              'appnexus.com'
-=======
             }
           } ],
         'seat': 'appnexus'
@@ -2243,12 +1303,8 @@
             'crid': '119683582',
             'cat': [
               'IAB3'
->>>>>>> e5ade754
             ],
-            'iurl': 'https://ams1-ib.adnxs.com/cr?id=120179216',
-            'cid': '9979',
-            'crid': '120179216',
-            'w': 970,
+            'w': 300,
             'h': 250,
             'ext': {
               'prebid': {
@@ -2257,20 +1313,13 @@
               'bidder': {
                 'ozone': {},
                 'appnexus': {
-<<<<<<< HEAD
-                  'brand_id': 1,
-                  'auction_id': 3449036134472542700,
-=======
                   'brand_id': 734921,
                   'auction_id': 2995348111857539600,
->>>>>>> e5ade754
                   'bidder_id': 2,
                   'bid_ad_type': 0
                 }
               }
             },
-<<<<<<< HEAD
-=======
             'cpm': 0.2484,
             'bidId': '2d30e86db743a8',
             'requestId': '2d30e86db743a8',
@@ -2312,7 +1361,6 @@
                 }
               }
             },
->>>>>>> e5ade754
             'cpm': 0.0621,
             'bidId': '3025f169863b7f8',
             'requestId': '3025f169863b7f8',
@@ -2474,12 +1522,7 @@
         placementId: '1310000099',
         publisherId: '9876abcd12-3',
         siteId: '1234567890',
-<<<<<<< HEAD
-        customData: [{'settings': {}, 'targeting': {'gender': 'bart', 'age': 'low'}}],
-        lotameData: {'Profile': {'tpid': 'c8ef27a0d4ba771a81159f0d2e792db4', 'Audiences': {'Audience': [{'id': '99999', 'abbr': 'sports'}, {'id': '88888', 'abbr': 'movie'}, {'id': '77777', 'abbr': 'blogger'}]}}},
-=======
         customData: [{'settings': {}, 'targeting': {'gender': 'bart', 'age': 'low'}}]
->>>>>>> e5ade754
       },
       siteId: 1234567890
     }
@@ -2833,11 +1876,6 @@
 
     it('adds all parameters inside the ext object only', function () {
       const request = spec.buildRequests(validBidRequests, validBidderRequest.bidderRequest);
-<<<<<<< HEAD
-      expect(request.data).to.be.a('string');
-      var data = JSON.parse(request.data);
-      expect(data.ext.ozone.lotameData).to.be.an('object');
-=======
       expect(request.data).to.be.a('string');
       var data = JSON.parse(request.data);
       expect(data.imp[0].ext.ozone.customData).to.be.an('array');
@@ -2850,7 +1888,6 @@
       const request = spec.buildRequests(localBidReq, validBidderRequest.bidderRequest);
       expect(request.data).to.be.a('string');
       var data = JSON.parse(request.data);
->>>>>>> e5ade754
       expect(data.imp[0].ext.ozone.customData).to.be.an('array');
       expect(request).not.to.have.key('lotameData');
       expect(request).not.to.have.key('customData');
@@ -2859,16 +1896,9 @@
     it('ignores ozoneData in & after version 2.1.1', function () {
       let validBidRequestsWithOzoneData = JSON.parse(JSON.stringify(validBidRequests));
       validBidRequestsWithOzoneData[0].params.ozoneData = {'networkID': '3048', 'dfpSiteID': 'd.thesun', 'sectionID': 'homepage', 'path': '/', 'sec_id': 'null', 'sec': 'sec', 'topics': 'null', 'kw': 'null', 'aid': 'null', 'search': 'null', 'article_type': 'null', 'hide_ads': '', 'article_slug': 'null'};
-<<<<<<< HEAD
-      const request = spec.buildRequests(validBidRequests, validBidderRequest.bidderRequest);
-      expect(request.data).to.be.a('string');
-      var data = JSON.parse(request.data);
-      expect(data.ext.ozone.lotameData).to.be.an('object');
-=======
       const request = spec.buildRequests(validBidRequestsWithOzoneData, validBidderRequest.bidderRequest);
       expect(request.data).to.be.a('string');
       var data = JSON.parse(request.data);
->>>>>>> e5ade754
       expect(data.imp[0].ext.ozone.customData).to.be.an('array');
       expect(data.imp[0].ext.ozone.ozoneData).to.be.undefined;
       expect(request).not.to.have.key('lotameData');
@@ -2885,11 +1915,7 @@
       expect(request).to.have.all.keys(['bidderRequest', 'data', 'method', 'url']);
     });
 
-<<<<<<< HEAD
-    it('handles no ozone, lotame or custom data', function () {
-=======
     it('handles no ozone or custom data', function () {
->>>>>>> e5ade754
       const request = spec.buildRequests(validBidRequestsMinimal, validBidderRequest.bidderRequest);
       expect(request).to.have.all.keys(['bidderRequest', 'data', 'method', 'url']);
     });
@@ -2951,10 +1977,7 @@
       expect(payload.regs.ext.gdpr).to.equal(1);
       expect(payload.user.ext.consent).to.equal(consentString);
     });
-<<<<<<< HEAD
-=======
-
->>>>>>> e5ade754
+
     it('should set regs.ext.gdpr flag to 0 when gdprApplies is false', function () {
       let consentString = 'BOcocyaOcocyaAfEYDENCD-AAAAjx7_______9______9uz_Ov_v_f__33e8__9v_l_7_-___u_-33d4-_1vf99yfm1-7ftr3tp_87ues2_Xur__59__3z3_NphLgA==';
       let bidderRequest = validBidderRequest.bidderRequest;
@@ -3021,20 +2044,13 @@
         // 'pubcid': '5555', // remove pubcid from here to emulate the OLD module & cause the failover code to kick in
         'tdid': '6666'
       };
-<<<<<<< HEAD
-=======
       bidRequests[0]['userIdAsEids'] = validBidRequestsWithUserIdData[0]['userIdAsEids'];
->>>>>>> e5ade754
       const request = spec.buildRequests(bidRequests, validBidderRequest.bidderRequest);
       const payload = JSON.parse(request.data);
       expect(payload.ext.ozone.pubcid).to.equal(bidRequests[0]['crumbs']['pubcid']);
       delete validBidRequests[0].userId; // tidy up now, else it will screw with other tests
     });
 
-<<<<<<< HEAD
-    it('should add a user.ext.eids object to contain user ID data in the new location (Nov 2019)', function() {
-      const request = spec.buildRequests(validBidRequestsWithUserIdData, validBidderRequest.bidderRequest);
-=======
     it('should add a user.ext.eids object to contain user ID data in the new location (Nov 2019) Updated Aug 2020', function() {
       const request = spec.buildRequests(validBidRequestsWithUserIdData, validBidderRequest.bidderRequest);
       /*
@@ -3048,7 +2064,6 @@
       'parrableId': {'eid': '01.5678.parrableid'}
        */
 
->>>>>>> e5ade754
       const payload = JSON.parse(request.data);
       expect(payload.user).to.exist;
       expect(payload.user.ext).to.exist;
@@ -3122,11 +2137,7 @@
       specMock.getGetParametersAsObject = function() {
         return {'oztestmode': 'mytestvalue_123'};
       };
-<<<<<<< HEAD
-      const request = spec.buildRequests(validBidRequests, validBidderRequest.bidderRequest);
-=======
       const request = specMock.buildRequests(validBidRequests, validBidderRequest.bidderRequest);
->>>>>>> e5ade754
       const data = JSON.parse(request.data);
       expect(data.imp[0].ext.ozone.customData).to.be.an('array');
       expect(data.imp[0].ext.ozone.customData[0].targeting.oztestmode).to.equal('mytestvalue_123');
@@ -3136,11 +2147,7 @@
       specMock.getGetParametersAsObject = function() {
         return {'oztestmode': 'mytestvalue_123'};
       };
-<<<<<<< HEAD
-      const request = spec.buildRequests(validBidRequestsMinimal, validBidderRequest.bidderRequest);
-=======
       const request = specMock.buildRequests(validBidRequestsMinimal, validBidderRequest.bidderRequest);
->>>>>>> e5ade754
       const data = JSON.parse(request.data);
       expect(data.imp[0].ext.ozone.customData).to.be.an('array');
       expect(data.imp[0].ext.ozone.customData[0].targeting.oztestmode).to.equal('mytestvalue_123');
@@ -3166,57 +2173,6 @@
       expect(data.imp[0].ext.prebid.storedrequest.id).to.equal('1310000099');
     });
 
-<<<<<<< HEAD
-    it('should pick up the value of valid lotame override parameters when there is a lotame object', function () {
-      spec.getGetParametersAsObject = function() {
-        return {'oz_lotameid': '123abc', 'oz_lotamepid': 'pid123', 'oz_lotametpid': '123eee'};
-      };
-      const request = spec.buildRequests(validBidRequests, validBidderRequest.bidderRequest);
-      const payload = JSON.parse(request.data);
-      expect(payload.ext.ozone.lotameData.Profile.Audiences.Audience[0].id).to.equal('123abc');
-      expect(payload.ext.ozone.oz_lot_rw).to.equal(1);
-    });
-    it('should pick up the value of valid lotame override parameters when there is an empty lotame object', function () {
-      let nolotameBidReq = JSON.parse(JSON.stringify(validBidRequests));
-      nolotameBidReq[0].params.lotameData = {};
-      spec.getGetParametersAsObject = function() {
-        return {'oz_lotameid': '123abc', 'oz_lotamepid': 'pid123', 'oz_lotametpid': '123eeetpid'};
-      };
-      const request = spec.buildRequests(nolotameBidReq, validBidderRequest.bidderRequest);
-      const payload = JSON.parse(request.data);
-      expect(payload.ext.ozone.lotameData.Profile.Audiences.Audience[0].id).to.equal('123abc');
-      expect(payload.ext.ozone.lotameData.Profile.tpid).to.equal('123eeetpid');
-      expect(payload.ext.ozone.lotameData.Profile.pid).to.equal('pid123');
-      expect(payload.ext.ozone.oz_lot_rw).to.equal(1);
-    });
-    it('should pick up the value of valid lotame override parameters when there is NO "lotame" key at all', function () {
-      let nolotameBidReq = JSON.parse(JSON.stringify(validBidRequests));
-      delete (nolotameBidReq[0].params['lotameData']);
-      spec.getGetParametersAsObject = function() {
-        return {'oz_lotameid': '123abc', 'oz_lotamepid': 'pid123', 'oz_lotametpid': '123eeetpid'};
-      };
-      const request = spec.buildRequests(nolotameBidReq, validBidderRequest.bidderRequest);
-      const payload = JSON.parse(request.data);
-      expect(payload.ext.ozone.lotameData.Profile.Audiences.Audience[0].id).to.equal('123abc');
-      expect(payload.ext.ozone.lotameData.Profile.tpid).to.equal('123eeetpid');
-      expect(payload.ext.ozone.lotameData.Profile.pid).to.equal('pid123');
-      expect(payload.ext.ozone.oz_lot_rw).to.equal(1);
-      spec.propertyBag = originalPropertyBag; // tidy up
-    });
-    // NOTE - only one negative test case;
-    // you can't send invalid lotame params to buildRequests because 'validate' will have rejected them
-    it('should not use lotame override parameters if they dont exist', function () {
-      expect(spec.propertyBag.lotameWasOverridden).to.equal(0);
-      spec.getGetParametersAsObject = function() {
-        return {}; //  no lotame override params
-      };
-      const request = spec.buildRequests(validBidRequests, validBidderRequest.bidderRequest);
-      const payload = JSON.parse(request.data);
-      expect(payload.ext.ozone.oz_lot_rw).to.equal(0);
-    });
-
-=======
->>>>>>> e5ade754
     it('should pick up the config value of coppa & set it in the request', function () {
       config.setConfig({'coppa': true});
       const request = spec.buildRequests(validBidRequestsNoSizes, validBidderRequest.bidderRequest);
@@ -3621,28 +2577,6 @@
       expect(result).to.be.false;
       config.resetConfig();
     });
-<<<<<<< HEAD
-  });
-  describe('makeLotameObjectFromOverride', function() {
-    it('should update an object with valid lotame data', function () {
-      let objLotameOverride = {'oz_lotametpid': '1234', 'oz_lotameid': '12345', 'oz_lotamepid': '123456'};
-      let result = spec.makeLotameObjectFromOverride(
-        objLotameOverride,
-        {'Profile': {'pid': 'originalpid', 'tpid': 'originaltpid', 'Audiences': {'Audience': [{'id': 'aud1'}]}}}
-      );
-      expect(result.Profile.Audiences.Audience).to.be.an('array');
-      expect(result.Profile.Audiences.Audience[0]).to.be.an('object');
-      expect(result.Profile.Audiences.Audience[0]).to.deep.include({'id': '12345', 'abbr': '12345'});
-    });
-    it('should return the original object if it seems weird', function () {
-      let objLotameOverride = {'oz_lotametpid': '1234', 'oz_lotameid': '12345', 'oz_lotamepid': '123456'};
-      let objLotameOriginal = {'Profile': {'pid': 'originalpid', 'tpid': 'originaltpid', 'somethingstrange': [{'id': 'aud1'}]}};
-      let result = spec.makeLotameObjectFromOverride(
-        objLotameOverride,
-        objLotameOriginal
-      );
-      expect(result).to.equal(objLotameOriginal);
-=======
   });
   describe('getPageId', function() {
     it('should return the same Page ID for multiple calls', function () {
@@ -3664,7 +2598,6 @@
     it('should locate the video context inside a bid', function () {
       let result = spec.getVideoContextForBidId('2899ec066a91ff8', validBidRequestsWithNonBannerMediaTypesAndValidOutstreamVideo);
       expect(result).to.equal('outstream');
->>>>>>> e5ade754
     });
   });
   describe('unpackVideoConfigIntoIABformat', function() {
@@ -3748,125 +2681,4 @@
       expect(response[1].bid.length).to.equal(2);
     });
   });
-  describe('getPageId', function() {
-    it('should return the same Page ID for multiple calls', function () {
-      let result = spec.getPageId();
-      expect(result).to.be.a('string');
-      let result2 = spec.getPageId();
-      expect(result2).to.equal(result);
-    });
-  });
-  describe('getBidRequestForBidId', function() {
-    it('should locate a bid inside a bid array', function () {
-      let result = spec.getBidRequestForBidId('2899ec066a91ff8', validBidRequestsMulti);
-      expect(result.testId).to.equal(1);
-      result = spec.getBidRequestForBidId('2899ec066a91ff0', validBidRequestsMulti);
-      expect(result.testId).to.equal(2);
-    });
-  });
-  describe('getVideoContextForBidId', function() {
-    it('should locate the video context inside a bid', function () {
-      let result = spec.getVideoContextForBidId('2899ec066a91ff8', validBidRequestsWithNonBannerMediaTypesAndValidOutstreamVideo);
-      expect(result).to.equal('outstream');
-    });
-  });
-  describe('getLotameOverrideParams', function() {
-    it('should get 3 valid lotame params that exist in GET params', function () {
-      // mock the getGetParametersAsObject function to simulate GET parameters for lotame overrides:
-      spec.getGetParametersAsObject = function() {
-        return {'oz_lotameid': '123abc', 'oz_lotamepid': 'pid123', 'oz_lotametpid': 'tpid123'};
-      };
-      let result = spec.getLotameOverrideParams();
-      expect(Object.keys(result).length).to.equal(3);
-    });
-    it('should get only 1 valid lotame param that exists in GET params', function () {
-      // mock the getGetParametersAsObject function to simulate GET parameters for lotame overrides:
-      spec.getGetParametersAsObject = function() {
-        return {'oz_lotameid': '123abc', 'xoz_lotamepid': 'pid123', 'xoz_lotametpid': 'tpid123'};
-      };
-      let result = spec.getLotameOverrideParams();
-      expect(Object.keys(result).length).to.equal(1);
-    });
-  });
-  describe('unpackVideoConfigIntoIABformat', function() {
-    it('should correctly unpack a usual video config', function () {
-      let mediaTypes = {
-        playerSize: [640, 480],
-        mimes: ['video/mp4'],
-        context: 'outstream',
-        testKey: 'parent value'
-      };
-      let bid_params_video = {
-        skippable: true,
-        playback_method: ['auto_play_sound_off'],
-        playbackmethod: 2, /* start on load, no sound */
-        minduration: 5,
-        maxduration: 60,
-        skipmin: 5,
-        skipafter: 5,
-        testKey: 'child value'
-      };
-      let result = spec.unpackVideoConfigIntoIABformat(mediaTypes, bid_params_video);
-      expect(result.mimes).to.be.an('array').that.includes('video/mp4');
-      expect(result.ext.context).to.equal('outstream');
-      expect(result.ext.skippable).to.be.true; // note - we add skip in a different step: addVideoDefaults
-      expect(result.ext.testKey).to.equal('child value');
-    });
-  });
-  describe('addVideoDefaults', function() {
-    it('should correctly add video defaults', function () {
-      let mediaTypes = {
-        playerSize: [640, 480],
-        mimes: ['video/mp4'],
-        context: 'outstream',
-      };
-      let bid_params_video = {
-        skippable: true,
-        playback_method: ['auto_play_sound_off'],
-        playbackmethod: 2, /* start on load, no sound */
-        minduration: 5,
-        maxduration: 60,
-        skipmin: 5,
-        skipafter: 5,
-        testKey: 'child value'
-      };
-      let result = spec.addVideoDefaults({}, mediaTypes, mediaTypes);
-      expect(result.placement).to.equal(3);
-      expect(result.skip).to.equal(0);
-      result = spec.addVideoDefaults({}, mediaTypes, bid_params_video);
-      expect(result.skip).to.equal(1);
-    });
-    it('should correctly add video defaults including skippable in parent', function () {
-      let mediaTypes = {
-        playerSize: [640, 480],
-        mimes: ['video/mp4'],
-        context: 'outstream',
-        skippable: true
-      };
-      let bid_params_video = {
-        playback_method: ['auto_play_sound_off'],
-        playbackmethod: 2, /* start on load, no sound */
-        minduration: 5,
-        maxduration: 60,
-        skipmin: 5,
-        skipafter: 5,
-        testKey: 'child value'
-      };
-      let result = spec.addVideoDefaults({}, mediaTypes, bid_params_video);
-      expect(result.placement).to.equal(3);
-      expect(result.skip).to.equal(1);
-    });
-  });
-  describe('removeSingleBidderMultipleBids', function() {
-    it('should remove the multi bid by ozappnexus for adslot 2d30e86db743a8', function() {
-      let validres = JSON.parse(JSON.stringify(multiResponse1));
-      expect(validres.body.seatbid[0].bid.length).to.equal(3);
-      expect(validres.body.seatbid[0].seat).to.equal('ozappnexus');
-      let response = spec.removeSingleBidderMultipleBids(validres.body.seatbid);
-      expect(response.length).to.equal(2);
-      expect(response[0].bid.length).to.equal(2);
-      expect(response[0].seat).to.equal('ozappnexus');
-      expect(response[1].bid.length).to.equal(2);
-    });
-  });
 });