import {
  expect
} from 'chai';
import {
  spec
} from 'modules/pubmaticBidAdapter';
import * as utils from 'src/utils';
import {config} from 'src/config';
const constants = require('src/constants.json');

describe('PubMatic adapter', function () {
  let bidRequests;
  let videoBidRequests;
  let multipleMediaRequests;
  let bidResponses;
  let emptyBidResponse;
  let firstResponse, secoundResponse;
  let firstBid, secoundBid;

<<<<<<< HEAD
  beforeEach(() => {
    firstBid = {
      bidder: 'pubmatic',
      params: {
        publisherId: '301',
        adSlot: '/15671365/DMDemo@300x250:0',
        kadfloor: '1.2',
        pmzoneid: 'aabc, ddef',
        kadpageurl: 'www.publisher.com',
        yob: '1986',
        gender: 'M',
        lat: '12.3',
        lon: '23.7',
        wiid: '1234567890',
        profId: '100',
        verId: '200',
        currency: 'AUD',
        dctr: 'key1:val1,val2|key2:val1'
      },
      placementCode: '/19968336/header-bid-tag-1',
      sizes: [
        [300, 250],
        [300, 600]
      ],
      bidId: '23acc48ad47af5',
      requestId: '0fb4905b-9456-4152-86be-c6f6d259ba99',
      bidderRequestId: '1c56ad30b9b8ca8',
      transactionId: '92489f71-1bf2-49a0-adf9-000cea934729'
    };
=======
  beforeEach(function () {
    bidRequests = [
      {
        bidder: 'pubmatic',
        params: {
          publisherId: '301',
          adSlot: '/15671365/DMDemo@300x250:0',
          kadfloor: '1.2',
    		  pmzoneid: 'aabc, ddef',
    		  kadpageurl: 'www.publisher.com',
    		  yob: '1986',
    		  gender: 'M',
    		  lat: '12.3',
    		  lon: '23.7',
    		  wiid: '1234567890',
    		  profId: '100',
    		  verId: '200',
          currency: 'AUD',
          dctr: 'key1:val1,val2|key2:val1'
        },
        placementCode: '/19968336/header-bid-tag-1',
        sizes: [[300, 250], [300, 600]],
        bidId: '23acc48ad47af5',
        requestId: '0fb4905b-9456-4152-86be-c6f6d259ba99',
        bidderRequestId: '1c56ad30b9b8ca8',
        transactionId: '92489f71-1bf2-49a0-adf9-000cea934729'
      }
    ];
>>>>>>> 45f1f67c

    secoundBid = JSON.parse(JSON.stringify(firstBid));
    secoundBid.bidId = '22bddb28db77e';

    bidRequests = [firstBid, secoundBid];

    firstResponse = {
      'bid': [{
        'id': '74858439-49D7-4169-BA5D-44A046315B2F',
        'impid': '23acc48ad47af5',
        'price': 1.3,
        'adm': 'image3.pubmatic.com Layer based creative',
        'h': 250,
        'w': 300,
        'ext': {
          'deal_channel': 6
        }
      }]
    };
    secoundResponse = {
      'bid': [{
        'id': '74858439-49D7-4169-BA5D-44A046315BEF',
        'impid': '22bddb28db77e',
        'price': 1.7,
        'adm': 'image3.pubmatic.com Layer based creative',
        'h': 250,
        'w': 300,
        'ext': {
          'deal_channel': 5
        }
      }]
    };

    videoBidRequests = [{
      code: 'video1',
      mediaTypes: {
        video: {
          playerSize: [640, 480],
          context: 'instream'
        }
      },
      bidder: 'pubmatic',
      params: {
        publisherId: '5890',
        adSlot: 'Div1@0x0', // ad_id or tagid
        video: {
          mimes: ['video/mp4', 'video/x-flv'],
          skippable: true,
          minduration: 5,
          maxduration: 30,
          startdelay: 5,
          playbackmethod: [1, 3],
          api: [1, 2],
          protocols: [2, 3],
          battr: [13, 14],
          linearity: 1,
          placement: 2,
          minbitrate: 10,
          maxbitrate: 10
        }
      }
    }];

    multipleMediaRequests = [{
      bidder: 'pubmatic',
      params: {
        publisherId: '301',
        adSlot: '/15671365/DMDemo@300x250:0',
        kadfloor: '1.2',
        pmzoneid: 'aabc, ddef',
        kadpageurl: 'www.publisher.com',
        yob: '1986',
        gender: 'M',
        lat: '12.3',
        lon: '23.7',
        wiid: '1234567890',
        profId: '100',
        verId: '200'
      }
    },
    {
      code: 'div-instream',
      mediaTypes: {
        video: {
          context: 'instream',
          playerSize: [300, 250]
        },
      },
      bidder: 'pubmatic',
      params: {
        publisherId: '5890',
        adSlot: 'Div1@640x480', // ad_id or tagid
        video: {
          mimes: ['video/mp4', 'video/x-flv'],
          skippable: true,
          minduration: 5,
          maxduration: 30,
          startdelay: 15,
          playbackmethod: [1, 3],
          api: [1, 2],
          protocols: [2, 3],
          w: 640,
          h: 480,
          battr: [13, 14],
          linearity: 1,
          placement: 2,
          minbitrate: 100,
          maxbitrate: 4096
        }
      }
    }
    ];

    bidResponses = {
      'body': {
        'id': '93D3BAD6-E2E2-49FB-9D89-920B1761C865',
        'seatbid': [firstResponse, secoundResponse]
      }
    };

    emptyBidResponse = {
      'body': ''
    };
  });

<<<<<<< HEAD
  describe('implementation', () => {
    describe('Bid validations', () => {
      it('valid bid case', () => {
        let validBid = {
            bidder: 'pubmatic',
            params: {
              publisherId: '301',
              adSlot: '/15671365/DMDemo@300x250:0'
            }
          },
          isValid = spec.isBidRequestValid(validBid);
        expect(isValid).to.equal(true);
      });

      it('invalid bid case: publisherId not passed', () => {
        let validBid = {
            bidder: 'pubmatic',
            params: {
              adSlot: '/15671365/DMDemo@300x250:0'
            }
          },
          isValid = spec.isBidRequestValid(validBid);
        expect(isValid).to.equal(false);
      });
=======
  describe('implementation', function () {
  	describe('Bid validations', function () {
  		it('valid bid case', function () {
		  let validBid = {
	        bidder: 'pubmatic',
	        params: {
	          publisherId: '301',
	          adSlot: '/15671365/DMDemo@300x250:0'
	        }
	      },
	      isValid = spec.isBidRequestValid(validBid);
	      expect(isValid).to.equal(true);
  		});

      it('invalid bid case: publisherId not passed', function () {
		    let validBid = {
	        bidder: 'pubmatic',
	        params: {
	          adSlot: '/15671365/DMDemo@300x250:0'
	        }
	      },
	      isValid = spec.isBidRequestValid(validBid);
	      expect(isValid).to.equal(false);
  		});
>>>>>>> 45f1f67c

      it('invalid bid case: publisherId is not string', function () {
        let validBid = {
            bidder: 'pubmatic',
            params: {
              publisherId: 301,
              adSlot: '/15671365/DMDemo@300x250:0'
            }
          },
          isValid = spec.isBidRequestValid(validBid);
        expect(isValid).to.equal(false);
      });

<<<<<<< HEAD
      it('invalid bid case: adSlot not passed', () => {
        let validBid = {
            bidder: 'pubmatic',
            params: {
              publisherId: '301'
            }
          },
          isValid = spec.isBidRequestValid(validBid);
        expect(isValid).to.equal(false);
      });
=======
  		it('invalid bid case: adSlot not passed', function () {
  		  let validBid = {
	        bidder: 'pubmatic',
	        params: {
	          publisherId: '301'
	        }
	      },
	      isValid = spec.isBidRequestValid(validBid);
	      expect(isValid).to.equal(false);
    	});
>>>>>>> 45f1f67c

      it('invalid bid case: adSlot is not string', function () {
        let validBid = {
            bidder: 'pubmatic',
            params: {
              publisherId: '301',
              adSlot: 15671365
            }
          },
          isValid = spec.isBidRequestValid(validBid);
        expect(isValid).to.equal(false);
      });
    });

<<<<<<< HEAD
    describe('Request formation', () => {
      it('Endpoint checking', () => {
        let request = spec.buildRequests(bidRequests);
        expect(request.url).to.equal('//hbopenbid.pubmatic.com/translator?source=prebid-client');
        expect(request.method).to.equal('POST');
      });

      it('Request params check', () => {
        let request = spec.buildRequests(bidRequests);
        let data = JSON.parse(request.data);
        expect(data.at).to.equal(1); // auction type
        expect(data.cur[0]).to.equal('USD'); // currency
        expect(data.site.domain).to.be.a('string'); // domain should be set
        expect(data.site.page).to.equal(bidRequests[0].params.kadpageurl); // forced pageURL
        expect(data.site.publisher.id).to.equal(bidRequests[0].params.publisherId); // publisher Id
=======
  	describe('Request formation', function () {
  		it('buildRequests function should not modify original bidRequests object', function () {
        let originalBidRequests = utils.deepClone(bidRequests);
        let request = spec.buildRequests(bidRequests);
        expect(bidRequests).to.deep.equal(originalBidRequests);
      });

      it('Endpoint checking', function () {
  		  let request = spec.buildRequests(bidRequests);
        expect(request.url).to.equal('//hbopenbid.pubmatic.com/translator?source=prebid-client');
        expect(request.method).to.equal('POST');
  		});

  		it('Request params check', function () {
  		  let request = spec.buildRequests(bidRequests);
  		  let data = JSON.parse(request.data);
  		  expect(data.at).to.equal(1); // auction type
  		  expect(data.cur[0]).to.equal('USD'); // currency
  		  expect(data.site.domain).to.be.a('string'); // domain should be set
  		  expect(data.site.page).to.equal(bidRequests[0].params.kadpageurl); // forced pageURL
  		  expect(data.site.publisher.id).to.equal(bidRequests[0].params.publisherId); // publisher Id
>>>>>>> 45f1f67c
        expect(data.site.ext).to.exist.and.to.be.an('object'); // dctr parameter
        expect(data.site.ext.key_val).to.exist.and.to.equal(bidRequests[0].params.dctr);
        expect(data.user.yob).to.equal(parseInt(bidRequests[0].params.yob)); // YOB
        expect(data.user.gender).to.equal(bidRequests[0].params.gender); // Gender
        expect(data.device.geo.lat).to.equal(parseFloat(bidRequests[0].params.lat)); // Latitude
        expect(data.device.geo.lon).to.equal(parseFloat(bidRequests[0].params.lon)); // Lognitude
        expect(data.user.geo.lat).to.equal(parseFloat(bidRequests[0].params.lat)); // Latitude
        expect(data.user.geo.lon).to.equal(parseFloat(bidRequests[0].params.lon)); // Lognitude
        expect(data.ext.wrapper.wv).to.equal(constants.REPO_AND_VERSION); // Wrapper Version
        expect(data.ext.wrapper.transactionId).to.equal(bidRequests[0].transactionId); // Prebid TransactionId
        expect(data.ext.wrapper.wiid).to.equal(bidRequests[0].params.wiid); // OpenWrap: Wrapper Impression ID
        expect(data.ext.wrapper.profile).to.equal(parseInt(bidRequests[0].params.profId)); // OpenWrap: Wrapper Profile ID
        expect(data.ext.wrapper.version).to.equal(parseInt(bidRequests[0].params.verId)); // OpenWrap: Wrapper Profile Version ID

        expect(data.imp[0].id).to.equal(bidRequests[0].bidId); // Prebid bid id is passed as id
        expect(data.imp[0].bidfloor).to.equal(parseFloat(bidRequests[0].params.kadfloor)); // kadfloor
        expect(data.imp[0].tagid).to.equal('/15671365/DMDemo'); // tagid
        expect(data.imp[0].banner.w).to.equal(300); // width
        expect(data.imp[0].banner.h).to.equal(250); // height
        expect(data.imp[0].ext.pmZoneId).to.equal(bidRequests[0].params.pmzoneid.split(',').slice(0, 50).map(id => id.trim()).join()); // pmzoneid
        expect(data.imp[0].bidfloorcur).to.equal(bidRequests[0].params.currency);
      });

<<<<<<< HEAD
      it('Request params multi size format object check', () => {
        let bidRequests = [{
          bidder: 'pubmatic',
          params: {
            publisherId: '301',
            adSlot: '/15671365/DMDemo@300x250:0',
            kadfloor: '1.2',
            pmzoneid: 'aabc, ddef',
            kadpageurl: 'www.publisher.com',
            yob: '1986',
            gender: 'M',
            lat: '12.3',
            lon: '23.7',
            wiid: '1234567890',
            profId: '100',
            verId: '200',
            currency: 'AUD'
          },
          placementCode: '/19968336/header-bid-tag-1',
          bidId: '23acc48ad47af5',
          requestId: '0fb4905b-9456-4152-86be-c6f6d259ba99',
          bidderRequestId: '1c56ad30b9b8ca8',
          transactionId: '92489f71-1bf2-49a0-adf9-000cea934729'
        }];
=======
      it('Request params multi size format object check', function () {
        let bidRequests = [
          {
            bidder: 'pubmatic',
            params: {
              publisherId: '301',
              adSlot: '/15671365/DMDemo@300x250:0',
              kadfloor: '1.2',
              pmzoneid: 'aabc, ddef',
              kadpageurl: 'www.publisher.com',
              yob: '1986',
              gender: 'M',
              lat: '12.3',
              lon: '23.7',
              wiid: '1234567890',
              profId: '100',
              verId: '200',
              currency: 'AUD'
            },
            placementCode: '/19968336/header-bid-tag-1',
            bidId: '23acc48ad47af5',
            requestId: '0fb4905b-9456-4152-86be-c6f6d259ba99',
            bidderRequestId: '1c56ad30b9b8ca8',
            transactionId: '92489f71-1bf2-49a0-adf9-000cea934729'
          }
        ];
>>>>>>> 45f1f67c
        /* case 1 - size passed in adslot */
        let request = spec.buildRequests(bidRequests);
        let data = JSON.parse(request.data);

        expect(data.imp[0].banner.w).to.equal(300); // width
        expect(data.imp[0].banner.h).to.equal(250); // height

        /* case 2 - size passed in adslot as well as in sizes array */
        bidRequests[0].sizes = [
          [300, 600],
          [300, 250]
        ];
        request = spec.buildRequests(bidRequests);
        data = JSON.parse(request.data);

        expect(data.imp[0].banner.w).to.equal(300); // width
        expect(data.imp[0].banner.h).to.equal(250); // height

        /* case 3 - size passed in sizes but not in adslot */
        bidRequests[0].params.adSlot = '/15671365/DMDemo';
        bidRequests[0].sizes = [
          [300, 250],
          [300, 600]
        ];
        request = spec.buildRequests(bidRequests);
        data = JSON.parse(request.data);

        expect(data.imp[0].banner.w).to.equal(300); // width
        expect(data.imp[0].banner.h).to.equal(250); // height
        expect(data.imp[0].banner.format).exist.and.to.be.an('array');
        expect(data.imp[0].banner.format[0]).exist.and.to.be.an('object');
        expect(data.imp[0].banner.format[0].w).to.equal(300); // width
        expect(data.imp[0].banner.format[0].h).to.equal(600); // height
      });

<<<<<<< HEAD
      it('Request params currency check', () => {
        let multipleBidRequests = [{
          bidder: 'pubmatic',
          params: {
            publisherId: '301',
            adSlot: '/15671365/DMDemo@300x250:0',
            kadfloor: '1.2',
            pmzoneid: 'aabc, ddef',
            kadpageurl: 'www.publisher.com',
            yob: '1986',
            gender: 'M',
            lat: '12.3',
            lon: '23.7',
            wiid: '1234567890',
            profId: '100',
            verId: '200',
            currency: 'AUD'
=======
      it('Request params currency check', function () {
        let multipleBidRequests = [
          {
            bidder: 'pubmatic',
            params: {
              publisherId: '301',
              adSlot: '/15671365/DMDemo@300x250:0',
              kadfloor: '1.2',
              pmzoneid: 'aabc, ddef',
              kadpageurl: 'www.publisher.com',
              yob: '1986',
              gender: 'M',
              lat: '12.3',
              lon: '23.7',
              wiid: '1234567890',
              profId: '100',
              verId: '200',
              currency: 'AUD'
            },
            placementCode: '/19968336/header-bid-tag-1',
            sizes: [[300, 250], [300, 600]],
            bidId: '23acc48ad47af5',
            requestId: '0fb4905b-9456-4152-86be-c6f6d259ba99',
            bidderRequestId: '1c56ad30b9b8ca8',
            transactionId: '92489f71-1bf2-49a0-adf9-000cea934729'
>>>>>>> 45f1f67c
          },
          placementCode: '/19968336/header-bid-tag-1',
          sizes: [
            [300, 250],
            [300, 600]
          ],
          bidId: '23acc48ad47af5',
          requestId: '0fb4905b-9456-4152-86be-c6f6d259ba99',
          bidderRequestId: '1c56ad30b9b8ca8',
          transactionId: '92489f71-1bf2-49a0-adf9-000cea934729'
        },
        {
          bidder: 'pubmatic',
          params: {
            publisherId: '301',
            adSlot: '/15671365/DMDemo@300x250:0',
            kadfloor: '1.2',
            pmzoneid: 'aabc, ddef',
            kadpageurl: 'www.publisher.com',
            yob: '1986',
            gender: 'M',
            lat: '12.3',
            lon: '23.7',
            wiid: '1234567890',
            profId: '100',
            verId: '200',
            currency: 'GBP'
          },
          placementCode: '/19968336/header-bid-tag-1',
          sizes: [
            [300, 250],
            [300, 600]
          ],
          bidId: '23acc48ad47af5',
          requestId: '0fb4905b-9456-4152-86be-c6f6d259ba99',
          bidderRequestId: '1c56ad30b9b8ca8',
          transactionId: '92489f71-1bf2-49a0-adf9-000cea934729'
        }
        ];

        /* case 1 -
            currency specified in both adunits
            output: imp[0] and imp[1] both use currency specified in bidRequests[0].params.currency

        */
        let request = spec.buildRequests(multipleBidRequests);
        let data = JSON.parse(request.data);

        expect(data.imp[0].bidfloorcur).to.equal(bidRequests[0].params.currency);
        expect(data.imp[1].bidfloorcur).to.equal(bidRequests[0].params.currency);

        /* case 2 -
            currency specified in only 1st adunit
            output: imp[0] and imp[1] both use currency specified in bidRequests[0].params.currency

        */
        delete multipleBidRequests[1].params.currency;
        request = spec.buildRequests(multipleBidRequests);
        data = JSON.parse(request.data);
        expect(data.imp[0].bidfloorcur).to.equal(bidRequests[0].params.currency);
        expect(data.imp[1].bidfloorcur).to.equal(bidRequests[0].params.currency);

        /* case 3 -
            currency specified in only 1st adunit
            output: imp[0] and imp[1] both use default currency - USD

        */
        delete multipleBidRequests[0].params.currency;
        request = spec.buildRequests(multipleBidRequests);
        data = JSON.parse(request.data);
        expect(data.imp[0].bidfloorcur).to.equal('USD');
        expect(data.imp[1].bidfloorcur).to.equal('USD');

        /* case 4 -
            currency not specified in 1st adunit but specified in 2nd adunit
            output: imp[0] and imp[1] both use default currency - USD

        */
        multipleBidRequests[1].params.currency = 'AUD';
        request = spec.buildRequests(multipleBidRequests);
        data = JSON.parse(request.data);
        expect(data.imp[0].bidfloorcur).to.equal('USD');
        expect(data.imp[1].bidfloorcur).to.equal('USD');
      });

      it('Request params check with GDPR Consent', function () {
        let bidRequest = {
          gdprConsent: {
            consentString: 'kjfdniwjnifwenrif3',
            gdprApplies: true
          }
        };
        let request = spec.buildRequests(bidRequests, bidRequest);
        let data = JSON.parse(request.data);
        expect(data.user.ext.consent).to.equal('kjfdniwjnifwenrif3');
        expect(data.regs.ext.gdpr).to.equal(1);
        expect(data.at).to.equal(1); // auction type
        expect(data.cur[0]).to.equal('USD'); // currency
        expect(data.site.domain).to.be.a('string'); // domain should be set
        expect(data.site.page).to.equal(bidRequests[0].params.kadpageurl); // forced pageURL
        expect(data.site.publisher.id).to.equal(bidRequests[0].params.publisherId); // publisher Id
        expect(data.user.yob).to.equal(parseInt(bidRequests[0].params.yob)); // YOB
        expect(data.user.gender).to.equal(bidRequests[0].params.gender); // Gender
        expect(data.device.geo.lat).to.equal(parseFloat(bidRequests[0].params.lat)); // Latitude
        expect(data.device.geo.lon).to.equal(parseFloat(bidRequests[0].params.lon)); // Lognitude
        expect(data.user.geo.lat).to.equal(parseFloat(bidRequests[0].params.lat)); // Latitude
        expect(data.user.geo.lon).to.equal(parseFloat(bidRequests[0].params.lon)); // Lognitude
        expect(data.ext.wrapper.wv).to.equal(constants.REPO_AND_VERSION); // Wrapper Version
        expect(data.ext.wrapper.transactionId).to.equal(bidRequests[0].transactionId); // Prebid TransactionId
        expect(data.ext.wrapper.wiid).to.equal(bidRequests[0].params.wiid); // OpenWrap: Wrapper Impression ID
        expect(data.ext.wrapper.profile).to.equal(parseInt(bidRequests[0].params.profId)); // OpenWrap: Wrapper Profile ID
        expect(data.ext.wrapper.version).to.equal(parseInt(bidRequests[0].params.verId)); // OpenWrap: Wrapper Profile Version ID

        expect(data.imp[0].id).to.equal(bidRequests[0].bidId); // Prebid bid id is passed as id
        expect(data.imp[0].bidfloor).to.equal(parseFloat(bidRequests[0].params.kadfloor)); // kadfloor
        expect(data.imp[0].tagid).to.equal('/15671365/DMDemo'); // tagid
        expect(data.imp[0].banner.w).to.equal(300); // width
        expect(data.imp[0].banner.h).to.equal(250); // height
        expect(data.imp[0].ext.pmZoneId).to.equal(bidRequests[0].params.pmzoneid.split(',').slice(0, 50).map(id => id.trim()).join()); // pmzoneid
      });

      it('Request should have digitrust params', function() {
        window.DigiTrust = {
          getUser: function () {
          }
        };
        var bidRequest = {};
        let sandbox = sinon.sandbox.create();
        sandbox.stub(window.DigiTrust, 'getUser').callsFake(() =>
          ({
            success: true,
            identity: {
              privacy: {optout: false},
              id: 'testId',
              keyv: 4
            }
          })
        );

        let request = spec.buildRequests(bidRequests, bidRequest);
        let data = JSON.parse(request.data);
        expect(data.user.eids).to.deep.equal([{
          'source': 'digitru.st',
          'uids': [{
            'id': 'testId',
            'atype': 1,
            'ext': {
              'keyv': 4
            }
          }]
        }]);
        sandbox.restore();
        delete window.DigiTrust;
      });

      it('Request should not have digitrust params when DigiTrust not loaded', function() {
        let request = spec.buildRequests(bidRequests, {});
        let data = JSON.parse(request.data);
        expect(data.user.eids).to.deep.equal(undefined);
      });

      it('Request should not have digitrust params due to optout', function() {
        window.DigiTrust = {
          getUser: function () {
          }
        };
        let sandbox = sinon.sandbox.create();
        sandbox.stub(window.DigiTrust, 'getUser').callsFake(() =>
          ({
            success: true,
            identity: {
              privacy: {optout: true},
              id: 'testId',
              keyv: 4
            }
          })
        );

        let request = spec.buildRequests(bidRequests, {});
        let data = JSON.parse(request.data);
        expect(data.user.eids).to.deep.equal(undefined);
        sandbox.restore();
        delete window.DigiTrust;
      });

      it('Request should not have digitrust params due to failure', function() {
        window.DigiTrust = {
          getUser: function () {
          }
        };
        let sandbox = sinon.sandbox.create();
        sandbox.stub(window.DigiTrust, 'getUser').callsFake(() =>
          ({
            success: false,
            identity: {
              privacy: {optout: false},
              id: 'testId',
              keyv: 4
            }
          })
        );

        let request = spec.buildRequests(bidRequests, {});
        let data = JSON.parse(request.data);
        expect(data.user.eids).to.deep.equal(undefined);
        sandbox.restore();
        delete window.DigiTrust;
      });

      describe('DigiTrustId from config', function() {
        var origGetConfig;
        let sandbox;
        beforeEach(() => {
          sandbox = sinon.sandbox.create();
          window.DigiTrust = {
            getUser: sandbox.spy()
          };
        });

        afterEach(() => {
          sandbox.restore();
          delete window.DigiTrust;
        });

        it('Request should have digiTrustId config params', function() {
          sandbox.stub(config, 'getConfig').callsFake((key) => {
            var config = {
              digiTrustId: {
                success: true,
                identity: {
                  privacy: {optout: false},
                  id: 'testId',
                  keyv: 4
                }
              }
            };
            return config[key];
          });

          let request = spec.buildRequests(bidRequests, {});
          let data = JSON.parse(request.data);
          expect(data.user.eids).to.deep.equal([{
            'source': 'digitru.st',
            'uids': [{
              'id': 'testId',
              'atype': 1,
              'ext': {
                'keyv': 4
              }
            }]
          }]);
          // should not have called DigiTrust.getUser()
          expect(window.DigiTrust.getUser.notCalled).to.equal(true);
        });

        it('Request should not have digiTrustId config params due to optout', function() {
          sandbox.stub(config, 'getConfig').callsFake((key) => {
            var config = {
              digiTrustId: {
                success: true,
                identity: {
                  privacy: {optout: true},
                  id: 'testId',
                  keyv: 4
                }
              }
            }
            return config[key];
          });
          let request = spec.buildRequests(bidRequests, {});
          let data = JSON.parse(request.data);
          expect(data.user.eids).to.deep.equal(undefined);
          // should not have called DigiTrust.getUser()
          expect(window.DigiTrust.getUser.notCalled).to.equal(true);
        });

        it('Request should not have digiTrustId config params due to failure', function() {
          sandbox.stub(config, 'getConfig').callsFake((key) => {
            var config = {
              digiTrustId: {
                success: false,
                identity: {
                  privacy: {optout: false},
                  id: 'testId',
                  keyv: 4
                }
              }
            }
            return config[key];
          });

          let request = spec.buildRequests(bidRequests, {});
          let data = JSON.parse(request.data);
          expect(data.user.eids).to.deep.equal(undefined);
          // should not have called DigiTrust.getUser()
          expect(window.DigiTrust.getUser.notCalled).to.equal(true);
        });

        it('Request should not have digiTrustId config params if they do not exist', function() {
          sandbox.stub(config, 'getConfig').callsFake((key) => {
            var config = {};
            return config[key];
          });

          let request = spec.buildRequests(bidRequests, {});
          let data = JSON.parse(request.data);
          expect(data.user.eids).to.deep.equal(undefined);
          // should have called DigiTrust.getUser() once
          expect(window.DigiTrust.getUser.calledOnce).to.equal(true);
        });
      });

      describe('AdsrvrOrgId from config', function() {
        let sandbox;
        beforeEach(() => {
          sandbox = sinon.sandbox.create();
        });

        afterEach(() => {
          sandbox.restore();
        });

        it('Request should have adsrvrOrgId config params', function() {
          sandbox.stub(config, 'getConfig').callsFake((key) => {
            var config = {
              adsrvrOrgId: {
                'TDID': '5e740345-c25e-436d-b466-5f2f9fa95c17',
                'TDID_LOOKUP': 'TRUE',
                'TDID_CREATED_AT': '2018-10-01T07:05:40'
              }
            };
            return config[key];
          });

          let request = spec.buildRequests(bidRequests, {});
          let data = JSON.parse(request.data);
          expect(data.user.eids).to.deep.equal([{
            'source': 'adserver.org',
            'uids': [{
              'id': '5e740345-c25e-436d-b466-5f2f9fa95c17',
              'atype': 1,
              'ext': {
                'rtiPartner': 'TDID'
              }
            }]
          }]);
        });

        it('Request should NOT have adsrvrOrgId config params if id in adsrvrOrgId is NOT string', function() {
          sandbox.stub(config, 'getConfig').callsFake((key) => {
            var config = {
              adsrvrOrgId: {
                'TDID': 1,
                'TDID_LOOKUP': 'TRUE',
                'TDID_CREATED_AT': '2018-10-01T07:05:40'
              }
            };
            return config[key];
          });

          let request = spec.buildRequests(bidRequests, {});
          let data = JSON.parse(request.data);
          expect(data.user.eids).to.deep.equal(undefined);
        });

        it('Request should NOT have adsrvrOrgId config params if adsrvrOrgId is NOT object', function() {
          sandbox.stub(config, 'getConfig').callsFake((key) => {
            var config = {
              adsrvrOrgId: null
            };
            return config[key];
          });

          let request = spec.buildRequests(bidRequests, {});
          let data = JSON.parse(request.data);
          expect(data.user.eids).to.deep.equal(undefined);
        });

        it('Request should NOT have adsrvrOrgId config params if id in adsrvrOrgId is NOT set', function() {
          sandbox.stub(config, 'getConfig').callsFake((key) => {
            var config = {
              adsrvrOrgId: {
                'TDID_LOOKUP': 'TRUE',
                'TDID_CREATED_AT': '2018-10-01T07:05:40'
              }
            };
            return config[key];
          });

          let request = spec.buildRequests(bidRequests, {});
          let data = JSON.parse(request.data);
          expect(data.user.eids).to.deep.equal(undefined);
        });
      });

      describe('AdsrvrOrgId and Digitrust', function() {
        // here we are considering cases only of accepting DigiTrustId from config
        let sandbox;
        beforeEach(() => {
          sandbox = sinon.sandbox.create();
          window.DigiTrust = {
            getUser: sandbox.spy()
          };
        });

        afterEach(() => {
          sandbox.restore();
          delete window.DigiTrust;
        });

        it('Request should have id of both AdsrvrOrgId and Digitrust if both have returned valid ids', function() {
          sandbox.stub(config, 'getConfig').callsFake((key) => {
            var config = {
              adsrvrOrgId: {
                'TDID': '5e740345-c25e-436d-b466-5f2f9fa95c17',
                'TDID_LOOKUP': 'TRUE',
                'TDID_CREATED_AT': '2018-10-01T07:05:40'
              },
              digiTrustId: {
                success: true,
                identity: {
                  privacy: {optout: false},
                  id: 'testId',
                  keyv: 4
                }
              }
            };
            return config[key];
          });

          let request = spec.buildRequests(bidRequests, {});
          let data = JSON.parse(request.data);
          expect(data.user.eids).to.deep.equal([{
            'source': 'digitru.st',
            'uids': [{
              'id': 'testId',
              'atype': 1,
              'ext': {
                'keyv': 4
              }
            }]
          }, {
            'source': 'adserver.org',
            'uids': [{
              'id': '5e740345-c25e-436d-b466-5f2f9fa95c17',
              'atype': 1,
              'ext': {
                'rtiPartner': 'TDID'
              }
            }]
          }]);
        });

        it('Request should have id of only AdsrvrOrgId and NOT Digitrust if only AdsrvrOrgId have returned valid id', function() {
          sandbox.stub(config, 'getConfig').callsFake((key) => {
            var config = {
              adsrvrOrgId: {
                'TDID': '5e740345-c25e-436d-b466-5f2f9fa95c17',
                'TDID_LOOKUP': 'TRUE',
                'TDID_CREATED_AT': '2018-10-01T07:05:40'
              },
              digiTrustId: {
                success: true,
                identity: {
                  privacy: {optout: true},
                  id: 'testId',
                  keyv: 4
                }
              }
            };
            return config[key];
          });

          let request = spec.buildRequests(bidRequests, {});
          let data = JSON.parse(request.data);
          expect(data.user.eids).to.deep.equal([{
            'source': 'adserver.org',
            'uids': [{
              'id': '5e740345-c25e-436d-b466-5f2f9fa95c17',
              'atype': 1,
              'ext': {
                'rtiPartner': 'TDID'
              }
            }]
          }]);
        });

        it('Request should have id of only Digitrust and NOT AdsrvrOrgId if only Digitrust have returned valid id', function() {
          sandbox.stub(config, 'getConfig').callsFake((key) => {
            var config = {
              adsrvrOrgId: {
                'TDID_LOOKUP': 'TRUE',
                'TDID_CREATED_AT': '2018-10-01T07:05:40'
              },
              digiTrustId: {
                success: true,
                identity: {
                  privacy: {optout: false},
                  id: 'testId',
                  keyv: 4
                }
              }
            };
            return config[key];
          });

          let request = spec.buildRequests(bidRequests, {});
          let data = JSON.parse(request.data);
          expect(data.user.eids).to.deep.equal([{
            'source': 'digitru.st',
            'uids': [{
              'id': 'testId',
              'atype': 1,
              'ext': {
                'keyv': 4
              }
            }]
          }]);
        });

        it('Request should NOT have id of Digitrust and NOT AdsrvrOrgId if only both have NOT returned valid ids', function() {
          sandbox.stub(config, 'getConfig').callsFake((key) => {
            var config = {
              adsrvrOrgId: {
                'TDID_LOOKUP': 'TRUE',
                'TDID_CREATED_AT': '2018-10-01T07:05:40'
              },
              digiTrustId: {
                success: true,
                identity: {
                  privacy: {optout: true},
                  id: 'testId',
                  keyv: 4
                }
              }
            };
            return config[key];
          });

          let request = spec.buildRequests(bidRequests, {});
          let data = JSON.parse(request.data);
          expect(data.user.eids).to.deep.equal(undefined);
        });
      });

      it('Request params check for video ad', function () {
        let request = spec.buildRequests(videoBidRequests);
        let data = JSON.parse(request.data);
        expect(data.imp[0].video).to.exist;
        expect(data.imp[0].tagid).to.equal('Div1');
        expect(data.imp[0].video.ext['video_skippable']).to.equal(videoBidRequests[0].params.video.skippable ? 1 : 0);
        expect(data.imp[0]['video']['mimes']).to.exist.and.to.be.an('array');
        expect(data.imp[0]['video']['mimes'][0]).to.equal(videoBidRequests[0].params.video['mimes'][0]);
        expect(data.imp[0]['video']['mimes'][1]).to.equal(videoBidRequests[0].params.video['mimes'][1]);
        expect(data.imp[0]['video']['minduration']).to.equal(videoBidRequests[0].params.video['minduration']);
        expect(data.imp[0]['video']['maxduration']).to.equal(videoBidRequests[0].params.video['maxduration']);
        expect(data.imp[0]['video']['startdelay']).to.equal(videoBidRequests[0].params.video['startdelay']);

        expect(data.imp[0]['video']['playbackmethod']).to.exist.and.to.be.an('array');
        expect(data.imp[0]['video']['playbackmethod'][0]).to.equal(videoBidRequests[0].params.video['playbackmethod'][0]);
        expect(data.imp[0]['video']['playbackmethod'][1]).to.equal(videoBidRequests[0].params.video['playbackmethod'][1]);

        expect(data.imp[0]['video']['api']).to.exist.and.to.be.an('array');
        expect(data.imp[0]['video']['api'][0]).to.equal(videoBidRequests[0].params.video['api'][0]);
        expect(data.imp[0]['video']['api'][1]).to.equal(videoBidRequests[0].params.video['api'][1]);

        expect(data.imp[0]['video']['protocols']).to.exist.and.to.be.an('array');
        expect(data.imp[0]['video']['protocols'][0]).to.equal(videoBidRequests[0].params.video['protocols'][0]);
        expect(data.imp[0]['video']['protocols'][1]).to.equal(videoBidRequests[0].params.video['protocols'][1]);

        expect(data.imp[0]['video']['battr']).to.exist.and.to.be.an('array');
        expect(data.imp[0]['video']['battr'][0]).to.equal(videoBidRequests[0].params.video['battr'][0]);
        expect(data.imp[0]['video']['battr'][1]).to.equal(videoBidRequests[0].params.video['battr'][1]);

        expect(data.imp[0]['video']['linearity']).to.equal(videoBidRequests[0].params.video['linearity']);
        expect(data.imp[0]['video']['placement']).to.equal(videoBidRequests[0].params.video['placement']);
        expect(data.imp[0]['video']['minbitrate']).to.equal(videoBidRequests[0].params.video['minbitrate']);
        expect(data.imp[0]['video']['maxbitrate']).to.equal(videoBidRequests[0].params.video['maxbitrate']);

        expect(data.imp[0]['video']['w']).to.equal(videoBidRequests[0].mediaTypes.video.playerSize[0]);
        expect(data.imp[0]['video']['h']).to.equal(videoBidRequests[0].mediaTypes.video.playerSize[1]);
      });
<<<<<<< HEAD
      it('Request params check for 1 banner and 1 video ad', () => {
=======

      it('Request params check for 1 banner and 1 video ad', function () {
>>>>>>> 45f1f67c
        let request = spec.buildRequests(multipleMediaRequests);
        let data = JSON.parse(request.data);

        expect(data.imp).to.be.an('array')
        expect(data.imp).with.length.above(1);

        expect(data.at).to.equal(1); // auction type
        expect(data.cur[0]).to.equal('USD'); // currency
        expect(data.site.domain).to.be.a('string'); // domain should be set
        expect(data.site.page).to.equal(multipleMediaRequests[0].params.kadpageurl); // forced pageURL
        expect(data.site.publisher.id).to.equal(multipleMediaRequests[0].params.publisherId); // publisher Id
        expect(data.user.yob).to.equal(parseInt(multipleMediaRequests[0].params.yob)); // YOB
        expect(data.user.gender).to.equal(multipleMediaRequests[0].params.gender); // Gender
        expect(data.device.geo.lat).to.equal(parseFloat(multipleMediaRequests[0].params.lat)); // Latitude
        expect(data.device.geo.lon).to.equal(parseFloat(multipleMediaRequests[0].params.lon)); // Lognitude
        expect(data.user.geo.lat).to.equal(parseFloat(multipleMediaRequests[0].params.lat)); // Latitude
        expect(data.user.geo.lon).to.equal(parseFloat(multipleMediaRequests[0].params.lon)); // Lognitude
        expect(data.ext.wrapper.wv).to.equal(constants.REPO_AND_VERSION); // Wrapper Version
        expect(data.ext.wrapper.transactionId).to.equal(multipleMediaRequests[0].transactionId); // Prebid TransactionId
        expect(data.ext.wrapper.wiid).to.equal(multipleMediaRequests[0].params.wiid); // OpenWrap: Wrapper Impression ID
        expect(data.ext.wrapper.profile).to.equal(parseInt(multipleMediaRequests[0].params.profId)); // OpenWrap: Wrapper Profile ID
        expect(data.ext.wrapper.version).to.equal(parseInt(multipleMediaRequests[0].params.verId)); // OpenWrap: Wrapper Profile Version ID

        // banner imp object check
        expect(data.imp[0].id).to.equal(multipleMediaRequests[0].bidId); // Prebid bid id is passed as id
        expect(data.imp[0].bidfloor).to.equal(parseFloat(multipleMediaRequests[0].params.kadfloor)); // kadfloor
        expect(data.imp[0].tagid).to.equal('/15671365/DMDemo'); // tagid
        expect(data.imp[0].banner.w).to.equal(300); // width
        expect(data.imp[0].banner.h).to.equal(250); // height
        expect(data.imp[0].ext.pmZoneId).to.equal(multipleMediaRequests[0].params.pmzoneid.split(',').slice(0, 50).map(id => id.trim()).join()); // pmzoneid

        // video imp object check
        expect(data.imp[1].video).to.exist;
        expect(data.imp[1].tagid).to.equal('Div1');
        expect(data.imp[1].video.ext['video_skippable']).to.equal(multipleMediaRequests[1].params.video.skippable ? 1 : 0);
        expect(data.imp[1]['video']['mimes']).to.exist.and.to.be.an('array');
        expect(data.imp[1]['video']['mimes'][0]).to.equal(multipleMediaRequests[1].params.video['mimes'][0]);
        expect(data.imp[1]['video']['mimes'][1]).to.equal(multipleMediaRequests[1].params.video['mimes'][1]);
        expect(data.imp[1]['video']['minduration']).to.equal(multipleMediaRequests[1].params.video['minduration']);
        expect(data.imp[1]['video']['maxduration']).to.equal(multipleMediaRequests[1].params.video['maxduration']);
        expect(data.imp[1]['video']['startdelay']).to.equal(multipleMediaRequests[1].params.video['startdelay']);

        expect(data.imp[1]['video']['playbackmethod']).to.exist.and.to.be.an('array');
        expect(data.imp[1]['video']['playbackmethod'][0]).to.equal(multipleMediaRequests[1].params.video['playbackmethod'][0]);
        expect(data.imp[1]['video']['playbackmethod'][1]).to.equal(multipleMediaRequests[1].params.video['playbackmethod'][1]);

        expect(data.imp[1]['video']['api']).to.exist.and.to.be.an('array');
        expect(data.imp[1]['video']['api'][0]).to.equal(multipleMediaRequests[1].params.video['api'][0]);
        expect(data.imp[1]['video']['api'][1]).to.equal(multipleMediaRequests[1].params.video['api'][1]);

        expect(data.imp[1]['video']['protocols']).to.exist.and.to.be.an('array');
        expect(data.imp[1]['video']['protocols'][0]).to.equal(multipleMediaRequests[1].params.video['protocols'][0]);
        expect(data.imp[1]['video']['protocols'][1]).to.equal(multipleMediaRequests[1].params.video['protocols'][1]);

        expect(data.imp[1]['video']['battr']).to.exist.and.to.be.an('array');
        expect(data.imp[1]['video']['battr'][0]).to.equal(multipleMediaRequests[1].params.video['battr'][0]);
        expect(data.imp[1]['video']['battr'][1]).to.equal(multipleMediaRequests[1].params.video['battr'][1]);

        expect(data.imp[1]['video']['linearity']).to.equal(multipleMediaRequests[1].params.video['linearity']);
        expect(data.imp[1]['video']['placement']).to.equal(multipleMediaRequests[1].params.video['placement']);
        expect(data.imp[1]['video']['minbitrate']).to.equal(multipleMediaRequests[1].params.video['minbitrate']);
        expect(data.imp[1]['video']['maxbitrate']).to.equal(multipleMediaRequests[1].params.video['maxbitrate']);

        expect(data.imp[1]['video']['w']).to.equal(multipleMediaRequests[1].mediaTypes.video.playerSize[0]);
        expect(data.imp[1]['video']['h']).to.equal(multipleMediaRequests[1].mediaTypes.video.playerSize[1]);
      });
      it('invalid adslot', () => {
        firstBid.params.adSlot = '/15671365/DMDemo';
        firstBid.params.sizes = [];
        let request = spec.buildRequests([]);
        expect(request).to.equal(undefined);
      });
    });

<<<<<<< HEAD
    it('Request params dctr check', () => {
      let multipleBidRequests = [{
        bidder: 'pubmatic',
        params: {
          publisherId: '301',
          adSlot: '/15671365/DMDemo@300x250:0',
          kadfloor: '1.2',
          pmzoneid: 'aabc, ddef',
          kadpageurl: 'www.publisher.com',
          yob: '1986',
          gender: 'M',
          lat: '12.3',
          lon: '23.7',
          wiid: '1234567890',
          profId: '100',
          verId: '200',
          currency: 'AUD',
          dctr: 'key1=val1|key2=val2,!val3'
=======
    it('Request params dctr check', function () {
      let multipleBidRequests = [
        {
          bidder: 'pubmatic',
          params: {
            publisherId: '301',
            adSlot: '/15671365/DMDemo@300x250:0',
            kadfloor: '1.2',
            pmzoneid: 'aabc, ddef',
            kadpageurl: 'www.publisher.com',
            yob: '1986',
            gender: 'M',
            lat: '12.3',
            lon: '23.7',
            wiid: '1234567890',
            profId: '100',
            verId: '200',
            currency: 'AUD',
            dctr: 'key1=val1|key2=val2,!val3'
          },
          placementCode: '/19968336/header-bid-tag-1',
          sizes: [[300, 250], [300, 600]],
          bidId: '23acc48ad47af5',
          requestId: '0fb4905b-9456-4152-86be-c6f6d259ba99',
          bidderRequestId: '1c56ad30b9b8ca8',
          transactionId: '92489f71-1bf2-49a0-adf9-000cea934729'
>>>>>>> 45f1f67c
        },
        placementCode: '/19968336/header-bid-tag-1',
        sizes: [
          [300, 250],
          [300, 600]
        ],
        bidId: '23acc48ad47af5',
        requestId: '0fb4905b-9456-4152-86be-c6f6d259ba99',
        bidderRequestId: '1c56ad30b9b8ca8',
        transactionId: '92489f71-1bf2-49a0-adf9-000cea934729'
      },
      {
        bidder: 'pubmatic',
        params: {
          publisherId: '301',
          adSlot: '/15671365/DMDemo@300x250:0',
          kadfloor: '1.2',
          pmzoneid: 'aabc, ddef',
          kadpageurl: 'www.publisher.com',
          yob: '1986',
          gender: 'M',
          lat: '12.3',
          lon: '23.7',
          wiid: '1234567890',
          profId: '100',
          verId: '200',
          currency: 'GBP',
          dctr: 'key1=val3|key2=val1,!val3|key3=val123'
        },
        placementCode: '/19968336/header-bid-tag-1',
        sizes: [
          [300, 250],
          [300, 600]
        ],
        bidId: '23acc48ad47af5',
        requestId: '0fb4905b-9456-4152-86be-c6f6d259ba99',
        bidderRequestId: '1c56ad30b9b8ca8',
        transactionId: '92489f71-1bf2-49a0-adf9-000cea934729'
      }
      ];

      let request = spec.buildRequests(multipleBidRequests);
      let data = JSON.parse(request.data);

      /* case 1 -
        dctr is found in adunit[0]
      */

      expect(data.site.ext).to.exist.and.to.be.an('object'); // dctr parameter
      expect(data.site.ext.key_val).to.exist.and.to.equal(multipleBidRequests[0].params.dctr);

      /* case 2 -
        dctr not present in adunit[0]
      */
      delete multipleBidRequests[0].params.dctr;
      request = spec.buildRequests(multipleBidRequests);
      data = JSON.parse(request.data);

      expect(data.site.ext).to.not.exist;

      /* case 3 -
        dctr is present in adunit[0], but is not a string value
      */
      multipleBidRequests[0].params.dctr = 123;
      request = spec.buildRequests(multipleBidRequests);
      data = JSON.parse(request.data);

      expect(data.site.ext).to.not.exist;
    });

    describe('Response checking', function () {
      it('should check for valid response values', function () {
        let request = spec.buildRequests(bidRequests);
        let response = spec.interpretResponse(bidResponses, request);
        expect(response).to.be.an('array').with.length.above(0);
        expect(response[0].requestId).to.equal(bidResponses.body.seatbid[0].bid[0].impid);
        expect(response[0].cpm).to.equal((bidResponses.body.seatbid[0].bid[0].price).toFixed(2));
        expect(response[0].width).to.equal(bidResponses.body.seatbid[0].bid[0].w);
        expect(response[0].height).to.equal(bidResponses.body.seatbid[0].bid[0].h);
        if (bidResponses.body.seatbid[0].bid[0].crid) {
          expect(response[0].creativeId).to.equal(bidResponses.body.seatbid[0].bid[0].crid);
        } else {
          expect(response[0].creativeId).to.equal(bidResponses.body.seatbid[0].bid[0].id);
        }
        expect(response[0].dealId).to.equal(bidResponses.body.seatbid[0].bid[0].dealid);
        expect(response[0].currency).to.equal('USD');
        expect(response[0].netRevenue).to.equal(false);
        expect(response[0].ttl).to.equal(300);
        expect(response[0].referrer).to.include(utils.getTopWindowUrl());
        expect(response[0].ad).to.equal(bidResponses.body.seatbid[0].bid[0].adm);

        expect(response[1].requestId).to.equal(bidResponses.body.seatbid[1].bid[0].impid);
        expect(response[1].cpm).to.equal((bidResponses.body.seatbid[1].bid[0].price).toFixed(2));
        expect(response[1].width).to.equal(bidResponses.body.seatbid[1].bid[0].w);
        expect(response[1].height).to.equal(bidResponses.body.seatbid[1].bid[0].h);
        if (bidResponses.body.seatbid[1].bid[0].crid) {
          expect(response[1].creativeId).to.equal(bidResponses.body.seatbid[1].bid[0].crid);
        } else {
          expect(response[1].creativeId).to.equal(bidResponses.body.seatbid[1].bid[0].id);
        }
        expect(response[1].dealId).to.equal(bidResponses.body.seatbid[1].bid[0].dealid);
        expect(response[1].currency).to.equal('USD');
        expect(response[1].netRevenue).to.equal(false);
        expect(response[1].ttl).to.equal(300);
        expect(response[1].referrer).to.include(utils.getTopWindowUrl());
        expect(response[1].ad).to.equal(bidResponses.body.seatbid[1].bid[0].adm);
      });

      it('should check for dealChannel value selection', function () {
        let request = spec.buildRequests(bidRequests);
        let response = spec.interpretResponse(bidResponses, request);

        request = JSON.parse(request.data);

        expect(response).to.be.an('array').with.length.above(0);
        expect(response[0].requestId).to.equal(request.imp[0].id);
        expect(response[0].dealChannel).to.equal('PMPG');
        expect(response[1].dealChannel).to.equal('PREF');
      });

      it('should check for unexpected dealChannel value selection', function () {
        let request = spec.buildRequests(bidRequests);
        let updateBiResponse = bidResponses;
        updateBiResponse.body.seatbid[0].bid[0].ext.deal_channel = 11;

        let response = spec.interpretResponse(updateBiResponse, request);
        expect(response).to.be.an('array').with.length.above(0);
        expect(response[0].dealChannel).to.equal(null);
      });

      it('should add a dummy bid when, empty bid is returned by hbopenbid', () => {
        let request = spec.buildRequests(bidRequests);
        let response = spec.interpretResponse(emptyBidResponse, request);

        request = JSON.parse(request.data);
        expect(response).to.exist.and.be.an('array').with.length.above(0);
        expect(response[0].requestId).to.equal(request.imp[0].id);
        expect(response[0].width).to.equal(0);
        expect(response[0].height).to.equal(0);
        expect(response[0].ttl).to.equal(300);
        expect(response[0].ad).to.equal('');
        expect(response[0].creativeId).to.equal(0);
        expect(response[0].netRevenue).to.equal(false);
        expect(response[0].cpm).to.equal(0);
        expect(response[0].currency).to.equal('USD');
        expect(response[0].referrer).to.equal(utils.getTopWindowUrl());
      });

      it('should add one dummy & one original bid if partial response come from hbopenbid', () => {
        let request = spec.buildRequests([firstBid, secoundBid]);
        let response = spec.interpretResponse({
          'body': {
            'id': '93D3BAD6-E2E2-49FB-9D89-920B1761C865',
            'seatbid': [firstResponse]
          }
        }, request);

        request = JSON.parse(request.data);
        expect(response).to.exist.and.be.an('array').with.length.above(0);
        expect(response.length).to.equal(2);
        expect(response[0].requestId).to.equal(bidResponses.body.seatbid[0].bid[0].impid);
        expect(response[0].cpm).to.equal((bidResponses.body.seatbid[0].bid[0].price).toFixed(2));
        expect(response[0].width).to.equal(bidResponses.body.seatbid[0].bid[0].w);
        expect(response[0].height).to.equal(bidResponses.body.seatbid[0].bid[0].h);
        if (bidResponses.body.seatbid[0].bid[0].crid) {
          expect(response[0].creativeId).to.equal(bidResponses.body.seatbid[0].bid[0].crid);
        } else {
          expect(response[0].creativeId).to.equal(bidResponses.body.seatbid[0].bid[0].id);
        }
        expect(response[0].dealId).to.equal(bidResponses.body.seatbid[0].bid[0].dealid);
        expect(response[0].currency).to.equal('USD');
        expect(response[0].netRevenue).to.equal(false);
        expect(response[0].ttl).to.equal(300);
        expect(response[0].referrer).to.include(utils.getTopWindowUrl());
        expect(response[0].ad).to.equal(bidResponses.body.seatbid[0].bid[0].adm);

        expect(response[1].requestId).to.equal(request.imp[1].id);
        expect(response[1].width).to.equal(0);
        expect(response[1].height).to.equal(0);
        expect(response[1].ttl).to.equal(300);
        expect(response[1].ad).to.equal('');
        expect(response[1].creativeId).to.equal(0);
        expect(response[1].netRevenue).to.equal(false);
        expect(response[1].cpm).to.equal(0);
        expect(response[1].currency).to.equal('USD');
        expect(response[1].referrer).to.equal(utils.getTopWindowUrl());
      });

      it('should responsed bid if partial response come from hbopenbid', () => {
        let request = spec.buildRequests([firstBid]);
        let response = spec.interpretResponse(bidResponses, request);

        request = JSON.parse(request.data);
        expect(response.length).to.equal(1);
        expect(response[0].requestId).to.equal(bidResponses.body.seatbid[0].bid[0].impid);
        expect(response[0].cpm).to.equal((bidResponses.body.seatbid[0].bid[0].price).toFixed(2));
        expect(response[0].width).to.equal(bidResponses.body.seatbid[0].bid[0].w);
        expect(response[0].height).to.equal(bidResponses.body.seatbid[0].bid[0].h);
        if (bidResponses.body.seatbid[0].bid[0].crid) {
          expect(response[0].creativeId).to.equal(bidResponses.body.seatbid[0].bid[0].crid);
        } else {
          expect(response[0].creativeId).to.equal(bidResponses.body.seatbid[0].bid[0].id);
        }
        expect(response[0].dealId).to.equal(bidResponses.body.seatbid[0].bid[0].dealid);
        expect(response[0].currency).to.equal('USD');
        expect(response[0].netRevenue).to.equal(false);
        expect(response[0].ttl).to.equal(300);
        expect(response[0].referrer).to.include(utils.getTopWindowUrl());
        expect(response[0].ad).to.equal(bidResponses.body.seatbid[0].bid[0].adm);
      });
    });
  });
});<|MERGE_RESOLUTION|>--- conflicted
+++ resolved
@@ -17,7 +17,6 @@
   let firstResponse, secoundResponse;
   let firstBid, secoundBid;
 
-<<<<<<< HEAD
   beforeEach(() => {
     firstBid = {
       bidder: 'pubmatic',
@@ -47,36 +46,7 @@
       bidderRequestId: '1c56ad30b9b8ca8',
       transactionId: '92489f71-1bf2-49a0-adf9-000cea934729'
     };
-=======
-  beforeEach(function () {
-    bidRequests = [
-      {
-        bidder: 'pubmatic',
-        params: {
-          publisherId: '301',
-          adSlot: '/15671365/DMDemo@300x250:0',
-          kadfloor: '1.2',
-    		  pmzoneid: 'aabc, ddef',
-    		  kadpageurl: 'www.publisher.com',
-    		  yob: '1986',
-    		  gender: 'M',
-    		  lat: '12.3',
-    		  lon: '23.7',
-    		  wiid: '1234567890',
-    		  profId: '100',
-    		  verId: '200',
-          currency: 'AUD',
-          dctr: 'key1:val1,val2|key2:val1'
-        },
-        placementCode: '/19968336/header-bid-tag-1',
-        sizes: [[300, 250], [300, 600]],
-        bidId: '23acc48ad47af5',
-        requestId: '0fb4905b-9456-4152-86be-c6f6d259ba99',
-        bidderRequestId: '1c56ad30b9b8ca8',
-        transactionId: '92489f71-1bf2-49a0-adf9-000cea934729'
-      }
-    ];
->>>>>>> 45f1f67c
+
 
     secoundBid = JSON.parse(JSON.stringify(firstBid));
     secoundBid.bidId = '22bddb28db77e';
@@ -202,7 +172,6 @@
     };
   });
 
-<<<<<<< HEAD
   describe('implementation', () => {
     describe('Bid validations', () => {
       it('valid bid case', () => {
@@ -227,32 +196,7 @@
           isValid = spec.isBidRequestValid(validBid);
         expect(isValid).to.equal(false);
       });
-=======
-  describe('implementation', function () {
-  	describe('Bid validations', function () {
-  		it('valid bid case', function () {
-		  let validBid = {
-	        bidder: 'pubmatic',
-	        params: {
-	          publisherId: '301',
-	          adSlot: '/15671365/DMDemo@300x250:0'
-	        }
-	      },
-	      isValid = spec.isBidRequestValid(validBid);
-	      expect(isValid).to.equal(true);
-  		});
-
-      it('invalid bid case: publisherId not passed', function () {
-		    let validBid = {
-	        bidder: 'pubmatic',
-	        params: {
-	          adSlot: '/15671365/DMDemo@300x250:0'
-	        }
-	      },
-	      isValid = spec.isBidRequestValid(validBid);
-	      expect(isValid).to.equal(false);
-  		});
->>>>>>> 45f1f67c
+
 
       it('invalid bid case: publisherId is not string', function () {
         let validBid = {
@@ -266,7 +210,6 @@
         expect(isValid).to.equal(false);
       });
 
-<<<<<<< HEAD
       it('invalid bid case: adSlot not passed', () => {
         let validBid = {
             bidder: 'pubmatic',
@@ -277,18 +220,7 @@
           isValid = spec.isBidRequestValid(validBid);
         expect(isValid).to.equal(false);
       });
-=======
-  		it('invalid bid case: adSlot not passed', function () {
-  		  let validBid = {
-	        bidder: 'pubmatic',
-	        params: {
-	          publisherId: '301'
-	        }
-	      },
-	      isValid = spec.isBidRequestValid(validBid);
-	      expect(isValid).to.equal(false);
-    	});
->>>>>>> 45f1f67c
+
 
       it('invalid bid case: adSlot is not string', function () {
         let validBid = {
@@ -303,7 +235,6 @@
       });
     });
 
-<<<<<<< HEAD
     describe('Request formation', () => {
       it('Endpoint checking', () => {
         let request = spec.buildRequests(bidRequests);
@@ -319,29 +250,6 @@
         expect(data.site.domain).to.be.a('string'); // domain should be set
         expect(data.site.page).to.equal(bidRequests[0].params.kadpageurl); // forced pageURL
         expect(data.site.publisher.id).to.equal(bidRequests[0].params.publisherId); // publisher Id
-=======
-  	describe('Request formation', function () {
-  		it('buildRequests function should not modify original bidRequests object', function () {
-        let originalBidRequests = utils.deepClone(bidRequests);
-        let request = spec.buildRequests(bidRequests);
-        expect(bidRequests).to.deep.equal(originalBidRequests);
-      });
-
-      it('Endpoint checking', function () {
-  		  let request = spec.buildRequests(bidRequests);
-        expect(request.url).to.equal('//hbopenbid.pubmatic.com/translator?source=prebid-client');
-        expect(request.method).to.equal('POST');
-  		});
-
-  		it('Request params check', function () {
-  		  let request = spec.buildRequests(bidRequests);
-  		  let data = JSON.parse(request.data);
-  		  expect(data.at).to.equal(1); // auction type
-  		  expect(data.cur[0]).to.equal('USD'); // currency
-  		  expect(data.site.domain).to.be.a('string'); // domain should be set
-  		  expect(data.site.page).to.equal(bidRequests[0].params.kadpageurl); // forced pageURL
-  		  expect(data.site.publisher.id).to.equal(bidRequests[0].params.publisherId); // publisher Id
->>>>>>> 45f1f67c
         expect(data.site.ext).to.exist.and.to.be.an('object'); // dctr parameter
         expect(data.site.ext.key_val).to.exist.and.to.equal(bidRequests[0].params.dctr);
         expect(data.user.yob).to.equal(parseInt(bidRequests[0].params.yob)); // YOB
@@ -365,7 +273,6 @@
         expect(data.imp[0].bidfloorcur).to.equal(bidRequests[0].params.currency);
       });
 
-<<<<<<< HEAD
       it('Request params multi size format object check', () => {
         let bidRequests = [{
           bidder: 'pubmatic',
@@ -390,34 +297,7 @@
           bidderRequestId: '1c56ad30b9b8ca8',
           transactionId: '92489f71-1bf2-49a0-adf9-000cea934729'
         }];
-=======
-      it('Request params multi size format object check', function () {
-        let bidRequests = [
-          {
-            bidder: 'pubmatic',
-            params: {
-              publisherId: '301',
-              adSlot: '/15671365/DMDemo@300x250:0',
-              kadfloor: '1.2',
-              pmzoneid: 'aabc, ddef',
-              kadpageurl: 'www.publisher.com',
-              yob: '1986',
-              gender: 'M',
-              lat: '12.3',
-              lon: '23.7',
-              wiid: '1234567890',
-              profId: '100',
-              verId: '200',
-              currency: 'AUD'
-            },
-            placementCode: '/19968336/header-bid-tag-1',
-            bidId: '23acc48ad47af5',
-            requestId: '0fb4905b-9456-4152-86be-c6f6d259ba99',
-            bidderRequestId: '1c56ad30b9b8ca8',
-            transactionId: '92489f71-1bf2-49a0-adf9-000cea934729'
-          }
-        ];
->>>>>>> 45f1f67c
+
         /* case 1 - size passed in adslot */
         let request = spec.buildRequests(bidRequests);
         let data = JSON.parse(request.data);
@@ -453,7 +333,6 @@
         expect(data.imp[0].banner.format[0].h).to.equal(600); // height
       });
 
-<<<<<<< HEAD
       it('Request params currency check', () => {
         let multipleBidRequests = [{
           bidder: 'pubmatic',
@@ -471,33 +350,6 @@
             profId: '100',
             verId: '200',
             currency: 'AUD'
-=======
-      it('Request params currency check', function () {
-        let multipleBidRequests = [
-          {
-            bidder: 'pubmatic',
-            params: {
-              publisherId: '301',
-              adSlot: '/15671365/DMDemo@300x250:0',
-              kadfloor: '1.2',
-              pmzoneid: 'aabc, ddef',
-              kadpageurl: 'www.publisher.com',
-              yob: '1986',
-              gender: 'M',
-              lat: '12.3',
-              lon: '23.7',
-              wiid: '1234567890',
-              profId: '100',
-              verId: '200',
-              currency: 'AUD'
-            },
-            placementCode: '/19968336/header-bid-tag-1',
-            sizes: [[300, 250], [300, 600]],
-            bidId: '23acc48ad47af5',
-            requestId: '0fb4905b-9456-4152-86be-c6f6d259ba99',
-            bidderRequestId: '1c56ad30b9b8ca8',
-            transactionId: '92489f71-1bf2-49a0-adf9-000cea934729'
->>>>>>> 45f1f67c
           },
           placementCode: '/19968336/header-bid-tag-1',
           sizes: [
@@ -1080,12 +932,7 @@
         expect(data.imp[0]['video']['w']).to.equal(videoBidRequests[0].mediaTypes.video.playerSize[0]);
         expect(data.imp[0]['video']['h']).to.equal(videoBidRequests[0].mediaTypes.video.playerSize[1]);
       });
-<<<<<<< HEAD
       it('Request params check for 1 banner and 1 video ad', () => {
-=======
-
-      it('Request params check for 1 banner and 1 video ad', function () {
->>>>>>> 45f1f67c
         let request = spec.buildRequests(multipleMediaRequests);
         let data = JSON.parse(request.data);
 
@@ -1160,7 +1007,7 @@
       });
     });
 
-<<<<<<< HEAD
+
     it('Request params dctr check', () => {
       let multipleBidRequests = [{
         bidder: 'pubmatic',
@@ -1179,34 +1026,6 @@
           verId: '200',
           currency: 'AUD',
           dctr: 'key1=val1|key2=val2,!val3'
-=======
-    it('Request params dctr check', function () {
-      let multipleBidRequests = [
-        {
-          bidder: 'pubmatic',
-          params: {
-            publisherId: '301',
-            adSlot: '/15671365/DMDemo@300x250:0',
-            kadfloor: '1.2',
-            pmzoneid: 'aabc, ddef',
-            kadpageurl: 'www.publisher.com',
-            yob: '1986',
-            gender: 'M',
-            lat: '12.3',
-            lon: '23.7',
-            wiid: '1234567890',
-            profId: '100',
-            verId: '200',
-            currency: 'AUD',
-            dctr: 'key1=val1|key2=val2,!val3'
-          },
-          placementCode: '/19968336/header-bid-tag-1',
-          sizes: [[300, 250], [300, 600]],
-          bidId: '23acc48ad47af5',
-          requestId: '0fb4905b-9456-4152-86be-c6f6d259ba99',
-          bidderRequestId: '1c56ad30b9b8ca8',
-          transactionId: '92489f71-1bf2-49a0-adf9-000cea934729'
->>>>>>> 45f1f67c
         },
         placementCode: '/19968336/header-bid-tag-1',
         sizes: [
