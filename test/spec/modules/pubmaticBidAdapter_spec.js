import {expect} from 'chai';
import {spec} from 'modules/pubmaticBidAdapter';
import * as utils from 'src/utils';
import {config} from 'src/config';
const constants = require('src/constants.json');

describe('PubMatic adapter', function () {
  let bidRequests;
  let videoBidRequests;
  let multipleMediaRequests;
  let bidResponses;
  let emptyBidResponse;
  let firstResponse, secoundResponse;
  let firstBid, secoundBid;
  let nativeBidRequests;
  let nativeBidRequestsWithAllParams;
  let nativeBidRequestsWithoutAsset;
  let nativeBidRequestsWithRequiredParam;
  let nativeBidResponse;
  let validnativeBidImpression;
  let validnativeBidImpressionWithRequiredParam;
  let nativeBidImpressionWithoutRequiredParams;
  let validnativeBidImpressionWithAllParams;
  let bannerAndVideoBidRequests;
  let bannerAndNativeBidRequests;
  let videoAndNativeBidRequests;
  let bannerVideoAndNativeBidRequests;
  let bannerBidResponse;
  let videoBidResponse;
  let schainConfig;

  beforeEach(() => {
<<<<<<< HEAD
    firstBid = {
      bidder: 'pubmatic',
      mediaTypes: {
        banner: {
          sizes: [[728, 90], [160, 600]]
        }
      },
      params: {
        publisherId: '301',
        adSlot: '/15671365/DMDemo@300x250:0',
        kadfloor: '1.2',
        pmzoneid: 'aabc, ddef',
        kadpageurl: 'www.publisher.com',
        yob: '1986',
        gender: 'M',
        lat: '12.3',
        lon: '23.7',
        wiid: '1234567890',
        profId: '100',
        verId: '200',
        currency: 'AUD',
        dctr: 'key1:val1,val2|key2:val1'
      },
      placementCode: '/19968336/header-bid-tag-1',
      sizes: [
        [300, 250],
        [300, 600],
        ['fluid']
      ],
      bidId: '23acc48ad47af5',
      requestId: '0fb4905b-9456-4152-86be-c6f6d259ba99',
      bidderRequestId: '1c56ad30b9b8ca8',
      transactionId: '92489f71-1bf2-49a0-adf9-000cea934729'
    };

    secoundBid = JSON.parse(JSON.stringify(firstBid));
    secoundBid.bidId = '22bddb28db77e';

    bidRequests = [firstBid, secoundBid];

    firstResponse = {
      'bid': [{
        'id': '74858439-49D7-4169-BA5D-44A046315B2F',
        'impid': '23acc48ad47af5',
        'price': 1.3,
        'adm': 'image3.pubmatic.com Layer based creative',
        'adomain': ['blackrock.com'],
        'h': 250,
        'w': 300,
        'ext': {
          'deal_channel': 6,
          'advid': 976,
          'dspid': 123
        }
      }]
    };
    secoundResponse = {
      'bid': [{
        'id': '74858439-49D7-4169-BA5D-44A046315BEF',
        'impid': '22bddb28db77e',
        'price': 1.7,
        'adm': 'image3.pubmatic.com Layer based creative',
        'adomain': ['hivehome.com'],
        'h': 250,
        'w': 300,
        'ext': {
          'deal_channel': 5,
          'advid': 832,
          'dspid': 422
        }
      }]
    };

=======
    schainConfig = {
      'ver': '1.0',
      'complete': 1,
      'nodes': [
        {
          'asi': 'indirectseller.com',
          'sid': '00001',
          'hp': 1
        },

        {
          'asi': 'indirectseller-2.com',
          'sid': '00002',
          'hp': 2
        }
      ]
    };
    firstBid = {
      bidder: 'pubmatic',
      mediaTypes: {
        banner: {
          sizes: [[728, 90], [160, 600]]
        }
      },
      params: {
        publisherId: '301',
        adSlot: '/15671365/DMDemo@300x250:0',
        kadfloor: '1.2',
        pmzoneid: 'aabc, ddef',
        kadpageurl: 'www.publisher.com',
        yob: '1986',
        gender: 'M',
        lat: '12.3',
        lon: '23.7',
        wiid: '1234567890',
        profId: '100',
        verId: '200',
        currency: 'AUD',
        dctr: 'key1:val1,val2|key2:val1'
      },
      placementCode: '/19968336/header-bid-tag-1',
      sizes: [
        [300, 250],
        [300, 600],
        ['fluid']
      ],
      bidId: '23acc48ad47af5',
      requestId: '0fb4905b-9456-4152-86be-c6f6d259ba99',
      bidderRequestId: '1c56ad30b9b8ca8',
      transactionId: '92489f71-1bf2-49a0-adf9-000cea934729',
      schain: schainConfig
    };

    secoundBid = JSON.parse(JSON.stringify(firstBid));
    secoundBid.bidId = '22bddb28db77e';

    bidRequests = [firstBid, secoundBid];

    firstResponse = {
      'bid': [{
        'id': '74858439-49D7-4169-BA5D-44A046315B2F',
        'impid': '23acc48ad47af5',
        'price': 1.3,
        'adm': 'image3.pubmatic.com Layer based creative',
        'adomain': ['blackrock.com'],
        'h': 250,
        'w': 300,
        'ext': {
          'deal_channel': 6,
          'advid': 976,
          'dspid': 123
        }
      }]
    };
    secoundResponse = {
      'bid': [{
        'id': '74858439-49D7-4169-BA5D-44A046315BEF',
        'impid': '22bddb28db77e',
        'price': 1.7,
        'adm': 'image3.pubmatic.com Layer based creative',
        'adomain': ['hivehome.com'],
        'h': 250,
        'w': 300,
        'ext': {
          'deal_channel': 5,
          'advid': 832,
          'dspid': 422
        }
      }]
    };

>>>>>>> 5b60fd4f
    videoBidRequests = [{
      code: 'video1',
      mediaTypes: {
        video: {
          playerSize: [640, 480],
          context: 'instream'
        }
      },
      bidder: 'pubmatic',
      bidId: '22bddb28db77d',
      params: {
        publisherId: '5890',
        adSlot: 'Div1@0x0', // ad_id or tagid
        video: {
          mimes: ['video/mp4', 'video/x-flv'],
          skippable: true,
          minduration: 5,
          maxduration: 30,
          startdelay: 5,
          playbackmethod: [1, 3],
          api: [1, 2],
          protocols: [2, 3],
          battr: [13, 14],
          linearity: 1,
          placement: 2,
          minbitrate: 10,
          maxbitrate: 10
        }
      }
    }];

    multipleMediaRequests = [{
      bidder: 'pubmatic',
      params: {
        publisherId: '301',
        adSlot: '/15671365/DMDemo@300x250:0',
        kadfloor: '1.2',
        pmzoneid: 'aabc, ddef',
        kadpageurl: 'www.publisher.com',
        yob: '1986',
        gender: 'M',
        lat: '12.3',
        lon: '23.7',
        wiid: '1234567890',
        profId: '100',
        verId: '200'
      }
    },
    {
      code: 'div-instream',
      mediaTypes: {
        video: {
          context: 'instream',
          playerSize: [300, 250]
        },
      },
      bidder: 'pubmatic',
      params: {
        publisherId: '5890',
        adSlot: 'Div1@640x480', // ad_id or tagid
        video: {
          mimes: ['video/mp4', 'video/x-flv'],
          skippable: true,
          minduration: 5,
          maxduration: 30,
          startdelay: 15,
          playbackmethod: [1, 3],
          api: [1, 2],
          protocols: [2, 3],
          w: 640,
          h: 480,
          battr: [13, 14],
          linearity: 1,
          placement: 2,
          minbitrate: 100,
          maxbitrate: 4096
        }
      }
    }
    ];

    nativeBidRequests = [{
      code: '/19968336/prebid_native_example_1',
      sizes: [
        [300, 250]
      ],
      mediaTypes: {
        native: {
          title: {
            required: true,
            length: 80
          },
          image: {
            required: true,
            sizes: [300, 250]
          },
          sponsoredBy: {
            required: true
          }
        }
      },
      nativeParams: {
        title: { required: true, length: 80 },
        image: { required: true, sizes: [300, 250] },
        sponsoredBy: { required: true }
      },
      bidder: 'pubmatic',
      params: {
        publisherId: '5670',
        adSlot: '/43743431/NativeAutomationPrebid@1x1',
      },
      bidId: '2a5571261281d4',
      requestId: 'B68287E1-DC39-4B38-9790-FE4F179739D6',
      bidderRequestId: '1c56ad30b9b8ca8',
    }];

    nativeBidRequestsWithAllParams = [{
      code: '/19968336/prebid_native_example_1',
      sizes: [
        [300, 250]
      ],
      mediaTypes: {
        native: {
          title: {required: true, len: 80, ext: {'title1': 'title2'}},
          icon: {required: true, sizes: [50, 50], ext: {'icon1': 'icon2'}},
          image: {required: true, sizes: [728, 90], ext: {'image1': 'image2'}, 'mimes': ['image/png', 'image/gif']},
          sponsoredBy: {required: true, len: 10, ext: {'sponsor1': 'sponsor2'}},
          body: {required: true, len: 10, ext: {'body1': 'body2'}},
          rating: {required: true, len: 10, ext: {'rating1': 'rating2'}},
          likes: {required: true, len: 10, ext: {'likes1': 'likes2'}},
          downloads: {required: true, len: 10, ext: {'downloads1': 'downloads2'}},
          price: {required: true, len: 10, ext: {'price1': 'price2'}},
          saleprice: {required: true, len: 10, ext: {'saleprice1': 'saleprice2'}},
          phone: {required: true, len: 10, ext: {'phone1': 'phone2'}},
          address: {required: true, len: 10, ext: {'address1': 'address2'}},
          desc2: {required: true, len: 10, ext: {'desc21': 'desc22'}},
          displayurl: {required: true, len: 10, ext: {'displayurl1': 'displayurl2'}}
        }
      },
      nativeParams: {
        title: {required: true, len: 80, ext: {'title1': 'title2'}},
        icon: {required: true, sizes: [50, 50], ext: {'icon1': 'icon2'}},
        image: {required: true, sizes: [728, 90], ext: {'image1': 'image2'}, 'mimes': ['image/png', 'image/gif']},
        sponsoredBy: {required: true, len: 10, ext: {'sponsor1': 'sponsor2'}},
        body: {required: true, len: 10, ext: {'body1': 'body2'}},
        rating: {required: true, len: 10, ext: {'rating1': 'rating2'}},
        likes: {required: true, len: 10, ext: {'likes1': 'likes2'}},
        downloads: {required: true, len: 10, ext: {'downloads1': 'downloads2'}},
        price: {required: true, len: 10, ext: {'price1': 'price2'}},
        saleprice: {required: true, len: 10, ext: {'saleprice1': 'saleprice2'}},
        phone: {required: true, len: 10, ext: {'phone1': 'phone2'}},
        address: {required: true, len: 10, ext: {'address1': 'address2'}},
        desc2: {required: true, len: 10, ext: {'desc21': 'desc22'}},
        displayurl: {required: true, len: 10, ext: {'displayurl1': 'displayurl2'}}
      },
      bidder: 'pubmatic',
      params: {
        publisherId: '5670',
        adSlot: '/43743431/NativeAutomationPrebid@1x1',
      },
      bidId: '2a5571261281d4',
      requestId: 'B68287E1-DC39-4B38-9790-FE4F179739D6',
      bidderRequestId: '1c56ad30b9b8ca8',
    }];

    nativeBidRequestsWithoutAsset = [{
      code: '/19968336/prebid_native_example_1',
      sizes: [
        [300, 250]
      ],
      mediaTypes: {
        native: {
          type: 'image'
        }
      },
      nativeParams: {
        title: { required: true },
        image: { required: true },
        sponsoredBy: { required: true },
        clickUrl: { required: true }
      },
      bidder: 'pubmatic',
      params: {
        publisherId: '5670',
        adSlot: '/43743431/NativeAutomationPrebid@1x1',
      }
    }];

    nativeBidRequestsWithRequiredParam = [{
      code: '/19968336/prebid_native_example_1',
      sizes: [
        [300, 250]
      ],
      mediaTypes: {
        native: {
          title: {
            required: false,
            length: 80
          },
          image: {
            required: false,
            sizes: [300, 250]
          },
          sponsoredBy: {
            required: true
          }
        }
      },
      nativeParams: {
        title: { required: false, length: 80 },
        image: { required: false, sizes: [300, 250] },
        sponsoredBy: { required: true }
      },
      bidder: 'pubmatic',
      params: {
        publisherId: '5670',
        adSlot: '/43743431/NativeAutomationPrebid@1x1',
      }
    }];

    bannerAndVideoBidRequests = [
      {
        code: 'div-banner-video',
        mediaTypes: {
          video: {
            playerSize: [640, 480],
            context: 'instream'
          },
          banner: {
            sizes: [[300, 250], [300, 600]]
          }
        },
        bidder: 'pubmatic',
        params: {
          publisherId: '301',
          adSlot: '/15671365/DMDemo@300x250:0',
          kadfloor: '1.2',
          pmzoneid: 'aabc, ddef',
          kadpageurl: 'www.publisher.com',
          yob: '1986',
          gender: 'M',
          lat: '12.3',
          lon: '23.7',
          wiid: '1234567890',
          profId: '100',
          verId: '200',
          currency: 'AUD',
          dctr: 'key1:val1,val2|key2:val1',
          video: {
            mimes: ['video/mp4', 'video/x-flv'],
            skippable: true,
            minduration: 5,
            maxduration: 30,
            startdelay: 15,
            playbackmethod: [1, 3],
            api: [1, 2],
            protocols: [2, 3],
            w: 640,
            h: 480,
            battr: [13, 14],
            linearity: 1,
            placement: 2,
            minbitrate: 100,
            maxbitrate: 4096
          }
        },
        placementCode: '/19968336/header-bid-tag-1',
        sizes: [[728, 90]],
        bidId: '23acc48ad47af5',
        requestId: '0fb4905b-9456-4152-86be-c6f6d259ba99',
        bidderRequestId: '1c56ad30b9b8ca8',
        transactionId: '92489f71-1bf2-49a0-adf9-000cea934729'
      }
    ];

    bannerAndNativeBidRequests = [
      {
        code: 'div-banner-native',
        mediaTypes: {
          native: {
            title: {
              required: true,
              length: 80
            },
            image: {
              required: true,
              sizes: [300, 250]
            },
            sponsoredBy: {
              required: true
            }
          },
          banner: {
            sizes: [[300, 250], [300, 600]]
          }
        },
        nativeParams: {
          title: { required: true, length: 80 },
          image: { required: true, sizes: [300, 250] },
          sponsoredBy: { required: true }
        },
        bidder: 'pubmatic',
        params: {
          publisherId: '301',
          adSlot: '/15671365/DMDemo@300x250:0',
          kadfloor: '1.2',
          pmzoneid: 'aabc, ddef',
          kadpageurl: 'www.publisher.com',
          yob: '1986',
          gender: 'M',
          lat: '12.3',
          lon: '23.7',
          wiid: '1234567890',
          profId: '100',
          verId: '200',
          currency: 'AUD',
          dctr: 'key1:val1,val2|key2:val1'
        },
        placementCode: '/19968336/header-bid-tag-1',
        sizes: [[728, 90]],
        bidId: '23acc48ad47af5',
        requestId: '0fb4905b-9456-4152-86be-c6f6d259ba99',
        bidderRequestId: '1c56ad30b9b8ca8',
        transactionId: '92489f71-1bf2-49a0-adf9-000cea934729'
      }
    ];

    videoAndNativeBidRequests = [
      {
        code: 'div-video-native',
        mediaTypes: {
          native: {
            title: {
              required: true,
              length: 80
            },
            image: {
              required: true,
              sizes: [300, 250]
            },
            sponsoredBy: {
              required: true
            }
          },
          video: {
            playerSize: [640, 480],
            context: 'instream'
          }
        },
        nativeParams: {
          title: { required: true, length: 80 },
          image: { required: true, sizes: [300, 250] },
          sponsoredBy: { required: true }
        },
        bidder: 'pubmatic',
        params: {
          publisherId: '301',
          adSlot: '/15671365/DMDemo@300x250:0',
          video: {
            mimes: ['video/mp4', 'video/x-flv'],
            skippable: true,
            minduration: 5,
            maxduration: 30,
            startdelay: 15,
            playbackmethod: [1, 3],
            api: [1, 2],
            protocols: [2, 3],
            w: 640,
            h: 480,
            battr: [13, 14],
            linearity: 1,
            placement: 2,
            minbitrate: 100,
            maxbitrate: 4096
          }
        },
        placementCode: '/19968336/header-bid-tag-1',
        sizes: [[728, 90]],
        bidId: '23acc48ad47af5',
        requestId: '0fb4905b-9456-4152-86be-c6f6d259ba99',
        bidderRequestId: '1c56ad30b9b8ca8',
        transactionId: '92489f71-1bf2-49a0-adf9-000cea934729'
      }
    ];

    bannerVideoAndNativeBidRequests = [
      {
        code: 'div-video-native',
        mediaTypes: {
          native: {
            title: {
              required: true,
              length: 80
            },
            image: {
              required: true,
              sizes: [300, 250]
            },
            sponsoredBy: {
              required: true
            }
          },
          video: {
            playerSize: [640, 480],
            context: 'instream'
          },
          banner: {
            sizes: [[300, 250], [300, 600]]
          }
        },
        nativeParams: {
          title: { required: true, length: 80 },
          image: { required: true, sizes: [300, 250] },
          sponsoredBy: { required: true }
        },
        bidder: 'pubmatic',
        params: {
          publisherId: '301',
          adSlot: '/15671365/DMDemo@300x250:0',
          video: {
            mimes: ['video/mp4', 'video/x-flv'],
            skippable: true,
            minduration: 5,
            maxduration: 30,
            startdelay: 15,
            playbackmethod: [1, 3],
            api: [1, 2],
            protocols: [2, 3],
            w: 640,
            h: 480,
            battr: [13, 14],
            linearity: 1,
            placement: 2,
            minbitrate: 100,
            maxbitrate: 4096
          }
        },
        placementCode: '/19968336/header-bid-tag-1',
        sizes: [[728, 90]],
        bidId: '23acc48ad47af5',
        requestId: '0fb4905b-9456-4152-86be-c6f6d259ba99',
        bidderRequestId: '1c56ad30b9b8ca8',
        transactionId: '92489f71-1bf2-49a0-adf9-000cea934729'
      }
    ];

    bidResponses = {
      'body': {
        'id': '93D3BAD6-E2E2-49FB-9D89-920B1761C865',
        'seatbid': [firstResponse, secoundResponse]
      }
    };

    emptyBidResponse = {
      'body': ''
    };

    nativeBidResponse = {
      'body': {
        'id': '1544691825939',
        'seatbid': [{
          'bid': [{
            'id': 'B68287E1-DC39-4B38-9790-FE4F179739D6',
            'impid': '2a5571261281d4',
            'price': 0.01,
            'adm': "{\"native\":{\"assets\":[{\"id\":1,\"title\":{\"text\":\"Native Test Title\"}},{\"id\":2,\"img\":{\"h\":627,\"url\":\"http://stagingpub.net/native_ads/PM-Native-Ad-1200x627.png\",\"w\":1200}},{\"data\":{\"value\":\"Sponsored By PubMatic\"},\"id\":4}],\"imptrackers\":[\"http://imptracker.com/main/9bde02d0-6017-11e4-9df7-005056967c35\",\"http://172.16.4.213/AdServer/AdDisplayTrackerServlet?operId=1&pubId=5890&siteId=5892&adId=6016&adType=12&adServerId=243&kefact=0.010000&kaxefact=0.010000&kadNetFrequecy=0&kadwidth=0&kadheight=0&kadsizeid=7&kltstamp=1544692761&indirectAdId=0&adServerOptimizerId=2&ranreq=0.1&kpbmtpfact=1.000000&dcId=1&tldId=0&passback=0&svr=MADS1107&ekefact=GSQSXOLKDgBAvRnoiNj0LxtpAnNEO30u1ZI5sITloOsP7gzh&ekaxefact=GSQSXAXLDgD0fOZLCjgbnVJiyS3D65dqDkxfs2ArpC3iugXw&ekpbmtpfact=GSQSXCDLDgB5mcooOvXtCKmx7TnNDJDY2YuHFOL3o9ceoU4H&crID=campaign111&lpu=advertiserdomain.com&ucrid=273354366805642829&campaignId=16981&creativeId=0&pctr=0.000000&wDSPByrId=511&wDspId=6&wbId=0&wrId=0&wAdvID=1&isRTB=1&rtbId=C09BB577-B8C1-4C3E-A0FF-73F6F631C80A&imprId=B68287E1-DC39-4B38-9790-FE4F179739D6&oid=B68287E1-DC39-4B38-9790-FE4F179739D6&pageURL=http%3A%2F%2Ftest.com%2FTestPages%2Fnativead.html\"],\"jstracker\":\"<script src='http:\\\\/\\\\/stagingpub.net\\\\/native\\\\/tempReseponse.js'><script src='http:\\\\/\\\\/stagingpub.net\\\\/native\\\\/tempReseponse.js'>\",\"link\":{\"clicktrackers\":[\"http://clicktracker.com/main/9bde02d0-6017-11e4-9df7-005056967c35\",\"&pubId=5890&siteId=5892&adId=6016&kadsizeid=7&tldId=0&passback=0&campaignId=16981&creativeId=0&adServerId=243&impid=B68287E1-DC39-4B38-9790-FE4F179739D6\"],\"fallback\":\"http://www.pubmatic.com\",\"url\":\"http://www.pubmatic.com\"}}}",
            'adomain': ['advertiserdomain.com'],
            'cid': '16981',
            'crid': 'campaign111',
            'ext': {
              'dspid': 6
            }
          }],
          'seat': '527'
        }],
        'cur': 'USD'
      }
    };

    validnativeBidImpression = {
      'native': {
        'request': '{"assets":[{"id":1,"required":1,"title":{"len":80}},{"id":2,"required":1,"img":{"type":3,"w":300,"h":250}},{"id":4,"required":1,"data":{"type":1}}]}'
      }
    };

    nativeBidImpressionWithoutRequiredParams = {
      'native': {
        'request': '{"assets":[{"id":4,"required":1,"data":{"type":1}}]}'
      }
    };

    validnativeBidImpressionWithRequiredParam = {
      'native': {
        'request': '{"assets":[{"id":1,"required":0,"title":{"len":80}},{"id":2,"required":0,"img":{"type":3,"w":300,"h":250}},{"id":4,"required":1,"data":{"type":1}}]}'
      }
    };

    validnativeBidImpressionWithAllParams = {
      native: {
        'request': '{"assets":[{"id":1,"required":1,"title":{"len":80,"ext":{"title1":"title2"}}},{"id":3,"required":1,"img":{"type":1,"w":50,"h":50,"ext":{"icon1":"icon2"}}},{"id":2,"required":1,"img":{"type":3,"w":728,"h":90,"mimes":["image/png","image/gif"],"ext":{"image1":"image2"}}},{"id":4,"required":1,"data":{"type":1,"len":10,"ext":{"sponsor1":"sponsor2"}}},{"id":5,"required":1,"data":{"type":2,"len":10,"ext":{"body1":"body2"}}},{"id":13,"required":1,"data":{"type":3,"len":10,"ext":{"rating1":"rating2"}}},{"id":14,"required":1,"data":{"type":4,"len":10,"ext":{"likes1":"likes2"}}},{"id":15,"required":1,"data":{"type":5,"len":10,"ext":{"downloads1":"downloads2"}}},{"id":16,"required":1,"data":{"type":6,"len":10,"ext":{"price1":"price2"}}},{"id":17,"required":1,"data":{"type":7,"len":10,"ext":{"saleprice1":"saleprice2"}}},{"id":18,"required":1,"data":{"type":8,"len":10,"ext":{"phone1":"phone2"}}},{"id":19,"required":1,"data":{"type":9,"len":10,"ext":{"address1":"address2"}}},{"id":20,"required":1,"data":{"type":10,"len":10,"ext":{"desc21":"desc22"}}},{"id":21,"required":1,"data":{"type":11,"len":10,"ext":{"displayurl1":"displayurl2"}}}]}'
      }
    }

    bannerBidResponse = {
      'body': {
        'id': '93D3BAD6-E2E2-49FB-9D89-920B1761C865',
        'seatbid': [{
          'bid': [{
            'id': '74858439-49D7-4169-BA5D-44A046315B2F',
            'impid': '23acc48ad47af5',
            'price': 1.3,
            'adm': '<span class="PubAPIAd"  id="4E733404-CC2E-48A2-BC83-4DD5F38FE9BB"><script type="text/javascript"> document.writeln(\'<iframe width="300" scrolling="no" height="250" frameborder="0" name="iframe0" allowtransparency="true" marginheight="0" marginwidth="0" vspace="0" hspace="0" src="http://ads.pubmatic.com/AdTag/dummyImage.png"></iframe>\');</script><iframe width="0" scrolling="no" height="0" frameborder="0" src="http://aktrack.pubmatic.com/AdServer/AdDisplayTrackerServlet?pubId=5890" style="position:absolute;top:-15000px;left:-15000px" vspace="0" hspace="0" marginwidth="0" marginheight="0" allowtransparency="true" name="pbeacon"></iframe></span> <!-- PubMatic Ad Ends -->',
            'h': 250,
            'w': 300,
            'ext': {
              'deal_channel': 6
            }
          }]
        }]
      }
    };

    videoBidResponse = {
      'body': {
        'id': '93D3BAD6-E2E2-49FB-9D89-920B1761C865',
        'seatbid': [{
          'bid': [{
            'id': '74858439-49D7-4169-BA5D-44A046315B2F',
            'impid': '22bddb28db77d',
            'price': 1.3,
            'adm': '<VAST version="3.0"><Ad id="601364"><InLine><AdSystem>Acudeo Compatible</AdSystem><AdTitle>VAST 2.0 Instream Test 1</AdTitle><Description>VAST 2.0 Instream Test 1</Description><Impression><![CDATA[http://172.16.4.213/AdServer/AdDisplayTrackerServlet?operId=1&pubId=5890&siteId=47163&adId=1405268&adType=13&adServerId=243&kefact=70.000000&kaxefact=70.000000&kadNetFrequecy=0&kadwidth=0&kadheight=0&kadsizeid=97&kltstamp=1529929473&indirectAdId=0&adServerOptimizerId=2&ranreq=0.1&kpbmtpfact=100.000000&dcId=1&tldId=0&passback=0&svr=MADS1107&ekefact=Ad8wW91TCwCmdG0jlfjXn7Tyzh20hnTVx-m5DoNSep-RXGDr&ekaxefact=Ad8wWwRUCwAGir4Zzl1eF0bKiC-qrCV0D0yp_eE7YizB_BQk&ekpbmtpfact=Ad8wWxRUCwD7qgzwwPE2LnS5-Ou19uO5amJl1YT6-XVFvQ41&imprId=48F73E1A-7F23-443D-A53C-30EE6BBF5F7F&oid=48F73E1A-7F23-443D-A53C-30EE6BBF5F7F&crID=creative-1_1_2&ucrid=160175026529250297&campaignId=17050&creativeId=0&pctr=0.000000&wDSPByrId=511&wDspId=6&wbId=0&wrId=0&wAdvID=3170&isRTB=1&rtbId=EBCA079F-8D7C-45B8-B733-92951F670AA1&pmZoneId=zone1&pageURL=www.yahoo.com&lpu=ae.com]]></Impression><Impression>https://dsptracker.com/{PSPM}</Impression><Error><![CDATA[http://172.16.4.213/track?operId=7&p=5890&s=47163&a=1405268&wa=243&ts=1529929473&wc=17050&crId=creative-1_1_2&ucrid=160175026529250297&impid=48F73E1A-7F23-443D-A53C-30EE6BBF5F7F&advertiser_id=3170&ecpm=70.000000&er=[ERRORCODE]]]></Error><Error><![CDATA[https://Errortrack.com?p=1234&er=[ERRORCODE]]]></Error><Creatives><Creative AdID="601364"><Linear skipoffset="20%"><TrackingEvents><Tracking event="close"><![CDATA[https://mytracking.com/linear/close]]></Tracking><Tracking event="skip"><![CDATA[https://mytracking.com/linear/skip]]></Tracking><Tracking event="creativeView"><![CDATA[http://172.16.4.213/track?operId=7&p=5890&s=47163&a=1405268&wa=243&ts=1529929473&wc=17050&crId=creative-1_1_2&ucrid=160175026529250297&impid=48F73E1A-7F23-443D-A53C-30EE6BBF5F7F&advertiser_id=3170&ecpm=70.000000&e=1]]></Tracking><Tracking event="start"><![CDATA[http://172.16.4.213/track?operId=7&p=5890&s=47163&a=1405268&wa=243&ts=1529929473&wc=17050&crId=creative-1_1_2&ucrid=160175026529250297&impid=48F73E1A-7F23-443D-A53C-30EE6BBF5F7F&advertiser_id=3170&ecpm=70.000000&e=2]]></Tracking><Tracking event="midpoint"><![CDATA[http://172.16.4.213/track?operId=7&p=5890&s=47163&a=1405268&wa=243&ts=1529929473&wc=17050&crId=creative-1_1_2&ucrid=160175026529250297&impid=48F73E1A-7F23-443D-A53C-30EE6BBF5F7F&advertiser_id=3170&ecpm=70.000000&e=3]]></Tracking><Tracking event="firstQuartile"><![CDATA[http://172.16.4.213/track?operId=7&p=5890&s=47163&a=1405268&wa=243&ts=1529929473&wc=17050&crId=creative-1_1_2&ucrid=160175026529250297&impid=48F73E1A-7F23-443D-A53C-30EE6BBF5F7F&advertiser_id=3170&ecpm=70.000000&e=4]]></Tracking><Tracking event="thirdQuartile"><![CDATA[http://172.16.4.213/track?operId=7&p=5890&s=47163&a=1405268&wa=243&ts=1529929473&wc=17050&crId=creative-1_1_2&ucrid=160175026529250297&impid=48F73E1A-7F23-443D-A53C-30EE6BBF5F7F&advertiser_id=3170&ecpm=70.000000&e=5]]></Tracking><Tracking event="complete"><![CDATA[http://172.16.4.213/track?operId=7&p=5890&s=47163&a=1405268&wa=243&ts=1529929473&wc=17050&crId=creative-1_1_2&ucrid=160175026529250297&impid=48F73E1A-7F23-443D-A53C-30EE6BBF5F7F&advertiser_id=3170&ecpm=70.000000&e=6]]></Tracking></TrackingEvents><Duration>00:00:04</Duration><VideoClicks><ClickTracking><![CDATA[http://172.16.4.213/track?operId=7&p=5890&s=47163&a=1405268&wa=243&ts=1529929473&wc=17050&crId=creative-1_1_2&ucrid=160175026529250297&impid=48F73E1A-7F23-443D-A53C-30EE6BBF5F7F&advertiser_id=3170&ecpm=70.000000&e=99]]></ClickTracking><ClickThrough>https://www.pubmatic.com</ClickThrough></VideoClicks><MediaFiles><MediaFile delivery="progressive" type="video/mp4" bitrate="500" width="400" height="300" scalable="true" maintainAspectRatio="true"><![CDATA[https://stagingnyc.pubmatic.com:8443/video/Shashank/mediaFileHost/media/mp4-sample-2.mp4]]></MediaFile></MediaFiles></Linear></Creative></Creatives></InLine></Ad></VAST>',
            'h': 250,
            'w': 300,
            'ext': {
              'deal_channel': 6
            }
          }]
        }]
      }
    }
  });

  describe('implementation', function () {
  	describe('Bid validations', function () {
  		it('valid bid case', function () {
		  let validBid = {
	        bidder: 'pubmatic',
	        params: {
	          publisherId: '301',
	          adSlot: '/15671365/DMDemo@300x250:0'
	        }
	      },
	      isValid = spec.isBidRequestValid(validBid);
	      expect(isValid).to.equal(true);
  		});

      it('invalid bid case: publisherId not passed', function () {
		    let validBid = {
	        bidder: 'pubmatic',
	        params: {
	          adSlot: '/15671365/DMDemo@300x250:0'
	        }
	      },
	      isValid = spec.isBidRequestValid(validBid);
	      expect(isValid).to.equal(false);
  		});

      it('invalid bid case: publisherId is not string', function () {
        let validBid = {
            bidder: 'pubmatic',
            params: {
              publisherId: 301,
              adSlot: '/15671365/DMDemo@300x250:0'
            }
          },
          isValid = spec.isBidRequestValid(validBid);
        expect(isValid).to.equal(false);
      });

      it('valid bid case: adSlot is not passed', function () {
        let validBid = {
            bidder: 'pubmatic',
            params: {
              publisherId: '301'
            }
          },
          isValid = spec.isBidRequestValid(validBid);
        expect(isValid).to.equal(true);
      });
    });

  	describe('Request formation', function () {
  		it('buildRequests function should not modify original bidRequests object', function () {
        let originalBidRequests = utils.deepClone(bidRequests);
        let request = spec.buildRequests(bidRequests);
        expect(bidRequests).to.deep.equal(originalBidRequests);
      });

      it('buildRequests function should not modify original nativebidRequests object', function () {
        let originalBidRequests = utils.deepClone(nativeBidRequests);
        let request = spec.buildRequests(nativeBidRequests);
        expect(nativeBidRequests).to.deep.equal(originalBidRequests);
      });

      it('Endpoint checking', function () {
  		  let request = spec.buildRequests(bidRequests);
        expect(request.url).to.equal('https://hbopenbid.pubmatic.com/translator?source=prebid-client');
        expect(request.method).to.equal('POST');
  		});

  		it('Request params check', function () {
  		  let request = spec.buildRequests(bidRequests);
  		  let data = JSON.parse(request.data);
  		  expect(data.at).to.equal(1); // auction type
  		  expect(data.cur[0]).to.equal('USD'); // currency
  		  expect(data.site.domain).to.be.a('string'); // domain should be set
  		  expect(data.site.page).to.equal(bidRequests[0].params.kadpageurl); // forced pageURL
  		  expect(data.site.publisher.id).to.equal(bidRequests[0].params.publisherId); // publisher Id
        expect(data.site.ext).to.exist.and.to.be.an('object'); // dctr parameter
        expect(data.site.ext.key_val).to.exist.and.to.equal(bidRequests[0].params.dctr);
  		  expect(data.user.yob).to.equal(parseInt(bidRequests[0].params.yob)); // YOB
  		  expect(data.user.gender).to.equal(bidRequests[0].params.gender); // Gender
  		  expect(data.device.geo.lat).to.equal(parseFloat(bidRequests[0].params.lat)); // Latitude
  		  expect(data.device.geo.lon).to.equal(parseFloat(bidRequests[0].params.lon)); // Lognitude
  		  expect(data.user.geo.lat).to.equal(parseFloat(bidRequests[0].params.lat)); // Latitude
  		  expect(data.user.geo.lon).to.equal(parseFloat(bidRequests[0].params.lon)); // Lognitude
  		  expect(data.ext.wrapper.wv).to.equal($$REPO_AND_VERSION$$); // Wrapper Version
  		  expect(data.ext.wrapper.transactionId).to.equal(bidRequests[0].transactionId); // Prebid TransactionId
  		  expect(data.ext.wrapper.wiid).to.equal(bidRequests[0].params.wiid); // OpenWrap: Wrapper Impression ID
  		  expect(data.ext.wrapper.profile).to.equal(parseInt(bidRequests[0].params.profId)); // OpenWrap: Wrapper Profile ID
  		  expect(data.ext.wrapper.version).to.equal(parseInt(bidRequests[0].params.verId)); // OpenWrap: Wrapper Profile Version ID

  		  expect(data.imp[0].id).to.equal(bidRequests[0].bidId); // Prebid bid id is passed as id
  		  expect(data.imp[0].bidfloor).to.equal(parseFloat(bidRequests[0].params.kadfloor)); // kadfloor
  		  expect(data.imp[0].tagid).to.equal('/15671365/DMDemo'); // tagid
  		  expect(data.imp[0].banner.w).to.equal(300); // width
  		  expect(data.imp[0].banner.h).to.equal(250); // height
  		  expect(data.imp[0].ext.pmZoneId).to.equal(bidRequests[0].params.pmzoneid.split(',').slice(0, 50).map(id => id.trim()).join()); // pmzoneid
        expect(data.imp[0].bidfloorcur).to.equal(bidRequests[0].params.currency);
        expect(data.source.ext.schain).to.deep.equal(bidRequests[0].schain);
  		});

      it('Request params check: without adSlot', function () {
        delete bidRequests[0].params.adSlot;

        let request = spec.buildRequests(bidRequests);
        let data = JSON.parse(request.data);
        expect(data.at).to.equal(1); // auction type
        expect(data.cur[0]).to.equal('USD'); // currency
        expect(data.site.domain).to.be.a('string'); // domain should be set
        expect(data.site.page).to.equal(bidRequests[0].params.kadpageurl); // forced pageURL
        expect(data.site.publisher.id).to.equal(bidRequests[0].params.publisherId); // publisher Id
        expect(data.site.ext).to.exist.and.to.be.an('object'); // dctr parameter
        expect(data.site.ext.key_val).to.exist.and.to.equal(bidRequests[0].params.dctr);
        expect(data.user.yob).to.equal(parseInt(bidRequests[0].params.yob)); // YOB
        expect(data.user.gender).to.equal(bidRequests[0].params.gender); // Gender
        expect(data.device.geo.lat).to.equal(parseFloat(bidRequests[0].params.lat)); // Latitude
        expect(data.device.geo.lon).to.equal(parseFloat(bidRequests[0].params.lon)); // Lognitude
        expect(data.user.geo.lat).to.equal(parseFloat(bidRequests[0].params.lat)); // Latitude
        expect(data.user.geo.lon).to.equal(parseFloat(bidRequests[0].params.lon)); // Lognitude
        expect(data.ext.wrapper.wv).to.equal($$REPO_AND_VERSION$$); // Wrapper Version
        expect(data.ext.wrapper.transactionId).to.equal(bidRequests[0].transactionId); // Prebid TransactionId
        expect(data.ext.wrapper.wiid).to.equal(bidRequests[0].params.wiid); // OpenWrap: Wrapper Impression ID
        expect(data.ext.wrapper.profile).to.equal(parseInt(bidRequests[0].params.profId)); // OpenWrap: Wrapper Profile ID
        expect(data.ext.wrapper.version).to.equal(parseInt(bidRequests[0].params.verId)); // OpenWrap: Wrapper Profile Version ID
        expect(data.imp[0].id).to.equal(bidRequests[0].bidId); // Prebid bid id is passed as id
        expect(data.imp[0].bidfloor).to.equal(parseFloat(bidRequests[0].params.kadfloor)); // kadfloor
        expect(data.imp[0].tagid).to.deep.equal(undefined); // tagid
        expect(data.imp[0].banner.w).to.equal(728); // width
        expect(data.imp[0].banner.h).to.equal(90); // height
        expect(data.imp[0].banner.format).to.deep.equal([{w: 160, h: 600}]);
        expect(data.imp[0].ext.pmZoneId).to.equal(bidRequests[0].params.pmzoneid.split(',').slice(0, 50).map(id => id.trim()).join()); // pmzoneid
        expect(data.imp[0].bidfloorcur).to.equal(bidRequests[0].params.currency);
      });

      it('Request params multi size format object check', function () {
        let bidRequests = [
          {
            bidder: 'pubmatic',
            params: {
              publisherId: '301',
              adSlot: '/15671365/DMDemo@300x250:0',
              kadfloor: '1.2',
              pmzoneid: 'aabc, ddef',
              kadpageurl: 'www.publisher.com',
              yob: '1986',
              gender: 'M',
              lat: '12.3',
              lon: '23.7',
              wiid: '1234567890',
              profId: '100',
              verId: '200',
              currency: 'AUD'
            },
            placementCode: '/19968336/header-bid-tag-1',
            bidId: '23acc48ad47af5',
            requestId: '0fb4905b-9456-4152-86be-c6f6d259ba99',
            bidderRequestId: '1c56ad30b9b8ca8',
            transactionId: '92489f71-1bf2-49a0-adf9-000cea934729'
          }
        ];
        /* case 1 - size passed in adslot */
        let request = spec.buildRequests(bidRequests);
        let data = JSON.parse(request.data);

        expect(data.imp[0].banner.w).to.equal(300); // width
        expect(data.imp[0].banner.h).to.equal(250); // height

        /* case 2 - size passed in adslot as well as in sizes array */
        bidRequests[0].sizes = [[300, 600], [300, 250]];
        bidRequests[0].mediaTypes = {
          banner: {
            sizes: [[300, 600], [300, 250]]
          }
        };
        request = spec.buildRequests(bidRequests);
        data = JSON.parse(request.data);

        expect(data.imp[0].banner.w).to.equal(300); // width
        expect(data.imp[0].banner.h).to.equal(250); // height

        /* case 3 - size passed in sizes but not in adslot , also if fluid is present it should be ignored */
        bidRequests[0].params.adSlot = '/15671365/DMDemo';
        bidRequests[0].sizes = [[300, 250], [300, 600], 'fluid'];
        bidRequests[0].mediaTypes = {
          banner: {
            sizes: [[300, 250], [300, 600]]
          }
        };
        request = spec.buildRequests(bidRequests);
        data = JSON.parse(request.data);

        expect(data.imp[0].banner.w).to.equal(300); // width
        expect(data.imp[0].banner.h).to.equal(250); // height
        expect(data.imp[0].banner.format).exist.and.to.be.an('array');
        expect(data.imp[0].banner.format[0]).exist.and.to.be.an('object');
        expect(data.imp[0].banner.format[0].w).to.equal(300); // width
        expect(data.imp[0].banner.format[0].h).to.equal(600); // height

        expect(data.imp[0].banner.format[1]).to.deep.equal(undefined); // fluid size should not be present

        /* case 4 when fluid is an array */
        bidRequests[0].sizes = [[300, 250], [300, 600], ['fluid']];
        request = spec.buildRequests(bidRequests);
        data = JSON.parse(request.data);
        expect(data.imp[0].banner.format[1]).to.deep.equal(undefined); // fluid size should not be present
      });

      it('Request params currency check', function () {
        let multipleBidRequests = [
          {
            bidder: 'pubmatic',
            params: {
              publisherId: '301',
              adSlot: '/15671365/DMDemo@300x250:0',
              kadfloor: '1.2',
              pmzoneid: 'aabc, ddef',
              kadpageurl: 'www.publisher.com',
              yob: '1986',
              gender: 'M',
              lat: '12.3',
              lon: '23.7',
              wiid: '1234567890',
              profId: '100',
              verId: '200',
              currency: 'AUD'
            },
            placementCode: '/19968336/header-bid-tag-1',
            sizes: [[300, 250], [300, 600]],
            bidId: '23acc48ad47af5',
            requestId: '0fb4905b-9456-4152-86be-c6f6d259ba99',
            bidderRequestId: '1c56ad30b9b8ca8',
            transactionId: '92489f71-1bf2-49a0-adf9-000cea934729'
          },
          {
            bidder: 'pubmatic',
            params: {
              publisherId: '301',
              adSlot: '/15671365/DMDemo@300x250:0',
              kadfloor: '1.2',
              pmzoneid: 'aabc, ddef',
              kadpageurl: 'www.publisher.com',
              yob: '1986',
              gender: 'M',
              lat: '12.3',
              lon: '23.7',
              wiid: '1234567890',
              profId: '100',
              verId: '200',
              currency: 'GBP'
            },
            placementCode: '/19968336/header-bid-tag-1',
            sizes: [[300, 250], [300, 600]],
            bidId: '23acc48ad47af5',
            requestId: '0fb4905b-9456-4152-86be-c6f6d259ba99',
            bidderRequestId: '1c56ad30b9b8ca8',
            transactionId: '92489f71-1bf2-49a0-adf9-000cea934729'
          }
        ];

        /* case 1 -
            currency specified in both adunits
            output: imp[0] and imp[1] both use currency specified in bidRequests[0].params.currency

        */
        let request = spec.buildRequests(multipleBidRequests);
        let data = JSON.parse(request.data);

        expect(data.imp[0].bidfloorcur).to.equal(bidRequests[0].params.currency);
        expect(data.imp[1].bidfloorcur).to.equal(bidRequests[0].params.currency);

        /* case 2 -
            currency specified in only 1st adunit
            output: imp[0] and imp[1] both use currency specified in bidRequests[0].params.currency

        */
        delete multipleBidRequests[1].params.currency;
        request = spec.buildRequests(multipleBidRequests);
        data = JSON.parse(request.data);
        expect(data.imp[0].bidfloorcur).to.equal(bidRequests[0].params.currency);
        expect(data.imp[1].bidfloorcur).to.equal(bidRequests[0].params.currency);

        /* case 3 -
            currency specified in only 1st adunit
            output: imp[0] and imp[1] both use default currency - USD

        */
        delete multipleBidRequests[0].params.currency;
        request = spec.buildRequests(multipleBidRequests);
        data = JSON.parse(request.data);
        expect(data.imp[0].bidfloorcur).to.equal('USD');
        expect(data.imp[1].bidfloorcur).to.equal('USD');

        /* case 4 -
            currency not specified in 1st adunit but specified in 2nd adunit
            output: imp[0] and imp[1] both use default currency - USD

        */
        multipleBidRequests[1].params.currency = 'AUD';
        request = spec.buildRequests(multipleBidRequests);
        data = JSON.parse(request.data);
        expect(data.imp[0].bidfloorcur).to.equal('USD');
        expect(data.imp[1].bidfloorcur).to.equal('USD');
      });

      it('Request params check with GDPR Consent', function () {
        let bidRequest = {
          gdprConsent: {
            consentString: 'kjfdniwjnifwenrif3',
            gdprApplies: true
          }
        };
  		  let request = spec.buildRequests(bidRequests, bidRequest);
  		  let data = JSON.parse(request.data);
        expect(data.user.ext.consent).to.equal('kjfdniwjnifwenrif3');
        expect(data.regs.ext.gdpr).to.equal(1);
  		  expect(data.at).to.equal(1); // auction type
  		  expect(data.cur[0]).to.equal('USD'); // currency
  		  expect(data.site.domain).to.be.a('string'); // domain should be set
  		  expect(data.site.page).to.equal(bidRequests[0].params.kadpageurl); // forced pageURL
  		  expect(data.site.publisher.id).to.equal(bidRequests[0].params.publisherId); // publisher Id
  		  expect(data.user.yob).to.equal(parseInt(bidRequests[0].params.yob)); // YOB
  		  expect(data.user.gender).to.equal(bidRequests[0].params.gender); // Gender
  		  expect(data.device.geo.lat).to.equal(parseFloat(bidRequests[0].params.lat)); // Latitude
  		  expect(data.device.geo.lon).to.equal(parseFloat(bidRequests[0].params.lon)); // Lognitude
  		  expect(data.user.geo.lat).to.equal(parseFloat(bidRequests[0].params.lat)); // Latitude
  		  expect(data.user.geo.lon).to.equal(parseFloat(bidRequests[0].params.lon)); // Lognitude
  		  expect(data.ext.wrapper.wv).to.equal($$REPO_AND_VERSION$$); // Wrapper Version
  		  expect(data.ext.wrapper.transactionId).to.equal(bidRequests[0].transactionId); // Prebid TransactionId
  		  expect(data.ext.wrapper.wiid).to.equal(bidRequests[0].params.wiid); // OpenWrap: Wrapper Impression ID
        expect(data.ext.wrapper.profile).to.equal(parseInt(bidRequests[0].params.profId)); // OpenWrap: Wrapper Profile ID
  		  expect(data.ext.wrapper.version).to.equal(parseInt(bidRequests[0].params.verId)); // OpenWrap: Wrapper Profile Version ID

  		  expect(data.imp[0].id).to.equal(bidRequests[0].bidId); // Prebid bid id is passed as id
  		  expect(data.imp[0].bidfloor).to.equal(parseFloat(bidRequests[0].params.kadfloor)); // kadfloor
  		  expect(data.imp[0].tagid).to.equal('/15671365/DMDemo'); // tagid
  		  expect(data.imp[0].banner.w).to.equal(300); // width
  		  expect(data.imp[0].banner.h).to.equal(250); // height
  		  expect(data.imp[0].ext.pmZoneId).to.equal(bidRequests[0].params.pmzoneid.split(',').slice(0, 50).map(id => id.trim()).join()); // pmzoneid
  		});

      it('Request should have digitrust params', function() {
        window.DigiTrust = {
          getUser: function () {
          }
        };
        var bidRequest = {};
        let sandbox = sinon.sandbox.create();
        sandbox.stub(window.DigiTrust, 'getUser').callsFake(() =>
          ({
            success: true,
            identity: {
              privacy: {optout: false},
              id: 'testId',
              keyv: 4
            }
          })
        );

        let request = spec.buildRequests(bidRequests, bidRequest);
        let data = JSON.parse(request.data);
        expect(data.user.eids).to.deep.equal([{
          'source': 'digitru.st',
          'uids': [{
            'id': 'testId',
            'atype': 1,
            'ext': {
              'keyv': 4
            }
          }]
        }]);
        sandbox.restore();
        delete window.DigiTrust;
      });

      it('Request should not have digitrust params when DigiTrust not loaded', function() {
        let request = spec.buildRequests(bidRequests, {});
        let data = JSON.parse(request.data);
        expect(data.user.eids).to.deep.equal(undefined);
      });

      it('Request should not have digitrust params due to optout', function() {
        window.DigiTrust = {
          getUser: function () {
          }
        };
        let sandbox = sinon.sandbox.create();
        sandbox.stub(window.DigiTrust, 'getUser').callsFake(() =>
          ({
            success: true,
            identity: {
              privacy: {optout: true},
              id: 'testId',
              keyv: 4
            }
          })
        );

        let request = spec.buildRequests(bidRequests, {});
        let data = JSON.parse(request.data);
        expect(data.user.eids).to.deep.equal(undefined);
        sandbox.restore();
        delete window.DigiTrust;
      });

      it('Request should not have digitrust params due to failure', function() {
        window.DigiTrust = {
          getUser: function () {
          }
        };
        let sandbox = sinon.sandbox.create();
        sandbox.stub(window.DigiTrust, 'getUser').callsFake(() =>
          ({
            success: false,
            identity: {
              privacy: {optout: false},
              id: 'testId',
              keyv: 4
            }
          })
        );

        let request = spec.buildRequests(bidRequests, {});
        let data = JSON.parse(request.data);
        expect(data.user.eids).to.deep.equal(undefined);
        sandbox.restore();
        delete window.DigiTrust;
      });

      describe('DigiTrustId from config', function() {
        var origGetConfig;
        let sandbox;
        beforeEach(() => {
          sandbox = sinon.sandbox.create();
          window.DigiTrust = {
            getUser: sandbox.spy()
          };
        });

        afterEach(() => {
          sandbox.restore();
          delete window.DigiTrust;
        });

        it('Request should have digiTrustId config params', function() {
          sandbox.stub(config, 'getConfig').callsFake((key) => {
            var config = {
              digiTrustId: {
                success: true,
                identity: {
                  privacy: {optout: false},
                  id: 'testId',
                  keyv: 4
                }
              }
            };
            return config[key];
          });

          let request = spec.buildRequests(bidRequests, {});
          let data = JSON.parse(request.data);
          expect(data.user.eids).to.deep.equal([{
            'source': 'digitru.st',
            'uids': [{
              'id': 'testId',
              'atype': 1,
              'ext': {
                'keyv': 4
              }
            }]
          }]);
          // should not have called DigiTrust.getUser()
          expect(window.DigiTrust.getUser.notCalled).to.equal(true);
        });

        it('Request should not have digiTrustId config params due to optout', function() {
          sandbox.stub(config, 'getConfig').callsFake((key) => {
            var config = {
              digiTrustId: {
                success: true,
                identity: {
                  privacy: {optout: true},
                  id: 'testId',
                  keyv: 4
                }
              }
            }
            return config[key];
          });
          let request = spec.buildRequests(bidRequests, {});
          let data = JSON.parse(request.data);
          expect(data.user.eids).to.deep.equal(undefined);
          // should not have called DigiTrust.getUser()
          expect(window.DigiTrust.getUser.notCalled).to.equal(true);
        });

        it('Request should not have digiTrustId config params due to failure', function() {
          sandbox.stub(config, 'getConfig').callsFake((key) => {
            var config = {
              digiTrustId: {
                success: false,
                identity: {
                  privacy: {optout: false},
                  id: 'testId',
                  keyv: 4
                }
              }
            }
            return config[key];
          });

          let request = spec.buildRequests(bidRequests, {});
          let data = JSON.parse(request.data);
          expect(data.user.eids).to.deep.equal(undefined);
          // should not have called DigiTrust.getUser()
          expect(window.DigiTrust.getUser.notCalled).to.equal(true);
        });

        it('Request should not have digiTrustId config params if they do not exist', function() {
          sandbox.stub(config, 'getConfig').callsFake((key) => {
            var config = {};
            return config[key];
          });

          let request = spec.buildRequests(bidRequests, {});
          let data = JSON.parse(request.data);
          expect(data.user.eids).to.deep.equal(undefined);
          // should have called DigiTrust.getUser() once
          expect(window.DigiTrust.getUser.calledOnce).to.equal(true);
        });
      });

      describe('AdsrvrOrgId from config', function() {
        let sandbox;
        beforeEach(() => {
          sandbox = sinon.sandbox.create();
        });

        afterEach(() => {
          sandbox.restore();
        });

        it('Request should have adsrvrOrgId config params', function() {
          sandbox.stub(config, 'getConfig').callsFake((key) => {
            var config = {
              adsrvrOrgId: {
                'TDID': '5e740345-c25e-436d-b466-5f2f9fa95c17',
                'TDID_LOOKUP': 'TRUE',
                'TDID_CREATED_AT': '2018-10-01T07:05:40'
              }
            };
            return config[key];
          });

          let request = spec.buildRequests(bidRequests, {});
          let data = JSON.parse(request.data);
          expect(data.user.eids).to.deep.equal([{
            'source': 'adserver.org',
            'uids': [{
              'id': '5e740345-c25e-436d-b466-5f2f9fa95c17',
              'atype': 1,
              'ext': {
                'rtiPartner': 'TDID'
              }
            }]
          }]);
        });

        it('Request should NOT have adsrvrOrgId config params if id in adsrvrOrgId is NOT string', function() {
          sandbox.stub(config, 'getConfig').callsFake((key) => {
            var config = {
              adsrvrOrgId: {
                'TDID': 1,
                'TDID_LOOKUP': 'TRUE',
                'TDID_CREATED_AT': '2018-10-01T07:05:40'
              }
            };
            return config[key];
          });

          let request = spec.buildRequests(bidRequests, {});
          let data = JSON.parse(request.data);
          expect(data.user.eids).to.deep.equal(undefined);
        });

        it('Request should NOT have adsrvrOrgId config params if adsrvrOrgId is NOT object', function() {
          sandbox.stub(config, 'getConfig').callsFake((key) => {
            var config = {
              adsrvrOrgId: null
            };
            return config[key];
          });

          let request = spec.buildRequests(bidRequests, {});
          let data = JSON.parse(request.data);
          expect(data.user.eids).to.deep.equal(undefined);
        });

        it('Request should NOT have adsrvrOrgId config params if id in adsrvrOrgId is NOT set', function() {
          sandbox.stub(config, 'getConfig').callsFake((key) => {
            var config = {
              adsrvrOrgId: {
                'TDID_LOOKUP': 'TRUE',
                'TDID_CREATED_AT': '2018-10-01T07:05:40'
              }
            };
            return config[key];
          });

          let request = spec.buildRequests(bidRequests, {});
          let data = JSON.parse(request.data);
          expect(data.user.eids).to.deep.equal(undefined);
        });
      });

      describe('AdsrvrOrgId from userId module', function() {
        let sandbox;
        beforeEach(() => {
          sandbox = sinon.sandbox.create();
        });

        afterEach(() => {
          sandbox.restore();
        });

        it('Request should have AdsrvrOrgId config params', function() {
          bidRequests[0].userId = {};
          bidRequests[0].userId.tdid = 'TTD_ID_FROM_USER_ID_MODULE';
          let request = spec.buildRequests(bidRequests, {});
          let data = JSON.parse(request.data);
          expect(data.user.eids).to.deep.equal([{
            'source': 'adserver.org',
            'uids': [{
              'id': 'TTD_ID_FROM_USER_ID_MODULE',
              'atype': 1,
              'ext': {
                'rtiPartner': 'TDID'
              }
            }]
          }]);
        });

        it('Request should have adsrvrOrgId from UserId Module if config and userId module both have TTD ID', function() {
          sandbox.stub(config, 'getConfig').callsFake((key) => {
            var config = {
              adsrvrOrgId: {
                'TDID': 'TTD_ID_FROM_CONFIG',
                'TDID_LOOKUP': 'TRUE',
                'TDID_CREATED_AT': '2018-10-01T07:05:40'
              }
            };
            return config[key];
          });
          bidRequests[0].userId = {};
          bidRequests[0].userId.tdid = 'TTD_ID_FROM_USER_ID_MODULE';
          let request = spec.buildRequests(bidRequests, {});
          let data = JSON.parse(request.data);
          expect(data.user.eids).to.deep.equal([{
            'source': 'adserver.org',
            'uids': [{
              'id': 'TTD_ID_FROM_USER_ID_MODULE',
              'atype': 1,
              'ext': {
                'rtiPartner': 'TDID'
              }
            }]
          }]);
        });

        it('Request should NOT have adsrvrOrgId params if userId is NOT object', function() {
          let request = spec.buildRequests(bidRequests, {});
          let data = JSON.parse(request.data);
          expect(data.user.eids).to.deep.equal(undefined);
        });

        it('Request should NOT have adsrvrOrgId params if userId.tdid is NOT string', function() {
          bidRequests[0].userId = {
            tdid: 1234
          };
          let request = spec.buildRequests(bidRequests, {});
          let data = JSON.parse(request.data);
          expect(data.user.eids).to.deep.equal(undefined);
        });
      });

      describe('AdsrvrOrgId and Digitrust', function() {
        // here we are considering cases only of accepting DigiTrustId from config
        let sandbox;
        beforeEach(() => {
          sandbox = sinon.sandbox.create();
          window.DigiTrust = {
            getUser: sandbox.spy()
          };
        });

        afterEach(() => {
          sandbox.restore();
          delete window.DigiTrust;
        });

        it('Request should have id of both AdsrvrOrgId and Digitrust if both have returned valid ids', function() {
          sandbox.stub(config, 'getConfig').callsFake((key) => {
            var config = {
              adsrvrOrgId: {
                'TDID': '5e740345-c25e-436d-b466-5f2f9fa95c17',
                'TDID_LOOKUP': 'TRUE',
                'TDID_CREATED_AT': '2018-10-01T07:05:40'
              },
              digiTrustId: {
                success: true,
                identity: {
                  privacy: {optout: false},
                  id: 'testId',
                  keyv: 4
                }
              }
            };
            return config[key];
          });

          let request = spec.buildRequests(bidRequests, {});
          let data = JSON.parse(request.data);
          expect(data.user.eids).to.deep.equal([{
            'source': 'digitru.st',
            'uids': [{
              'id': 'testId',
              'atype': 1,
              'ext': {
                'keyv': 4
              }
            }]
          }, {
            'source': 'adserver.org',
            'uids': [{
              'id': '5e740345-c25e-436d-b466-5f2f9fa95c17',
              'atype': 1,
              'ext': {
                'rtiPartner': 'TDID'
              }
            }]
          }]);
        });

        it('Request should have id of only AdsrvrOrgId and NOT Digitrust if only AdsrvrOrgId have returned valid id', function() {
          sandbox.stub(config, 'getConfig').callsFake((key) => {
            var config = {
              adsrvrOrgId: {
                'TDID': '5e740345-c25e-436d-b466-5f2f9fa95c17',
                'TDID_LOOKUP': 'TRUE',
                'TDID_CREATED_AT': '2018-10-01T07:05:40'
              },
              digiTrustId: {
                success: true,
                identity: {
                  privacy: {optout: true},
                  id: 'testId',
                  keyv: 4
                }
              }
            };
            return config[key];
          });

          let request = spec.buildRequests(bidRequests, {});
          let data = JSON.parse(request.data);
          expect(data.user.eids).to.deep.equal([{
            'source': 'adserver.org',
            'uids': [{
              'id': '5e740345-c25e-436d-b466-5f2f9fa95c17',
              'atype': 1,
              'ext': {
                'rtiPartner': 'TDID'
              }
            }]
          }]);
        });

        it('Request should have id of only Digitrust and NOT AdsrvrOrgId if only Digitrust have returned valid id', function() {
          sandbox.stub(config, 'getConfig').callsFake((key) => {
            var config = {
              adsrvrOrgId: {
                'TDID_LOOKUP': 'TRUE',
                'TDID_CREATED_AT': '2018-10-01T07:05:40'
              },
              digiTrustId: {
                success: true,
                identity: {
                  privacy: {optout: false},
                  id: 'testId',
                  keyv: 4
                }
              }
            };
            return config[key];
          });

          let request = spec.buildRequests(bidRequests, {});
          let data = JSON.parse(request.data);
          expect(data.user.eids).to.deep.equal([{
            'source': 'digitru.st',
            'uids': [{
              'id': 'testId',
              'atype': 1,
              'ext': {
                'keyv': 4
              }
            }]
          }]);
        });

        it('Request should NOT have id of Digitrust and NOT AdsrvrOrgId if only both have NOT returned valid ids', function() {
          sandbox.stub(config, 'getConfig').callsFake((key) => {
            var config = {
              adsrvrOrgId: {
                'TDID_LOOKUP': 'TRUE',
                'TDID_CREATED_AT': '2018-10-01T07:05:40'
              },
              digiTrustId: {
                success: true,
                identity: {
                  privacy: {optout: true},
                  id: 'testId',
                  keyv: 4
                }
              }
            };
            return config[key];
          });

          let request = spec.buildRequests(bidRequests, {});
          let data = JSON.parse(request.data);
          expect(data.user.eids).to.deep.equal(undefined);
        });
      });

      it('Request params check for video ad', function () {
        let request = spec.buildRequests(videoBidRequests);
        let data = JSON.parse(request.data);
        expect(data.imp[0].video).to.exist;
        expect(data.imp[0].tagid).to.equal('Div1');
        expect(data.imp[0].video.ext['video_skippable']).to.equal(videoBidRequests[0].params.video.skippable ? 1 : 0);
        expect(data.imp[0]['video']['mimes']).to.exist.and.to.be.an('array');
        expect(data.imp[0]['video']['mimes'][0]).to.equal(videoBidRequests[0].params.video['mimes'][0]);
        expect(data.imp[0]['video']['mimes'][1]).to.equal(videoBidRequests[0].params.video['mimes'][1]);
        expect(data.imp[0]['video']['minduration']).to.equal(videoBidRequests[0].params.video['minduration']);
        expect(data.imp[0]['video']['maxduration']).to.equal(videoBidRequests[0].params.video['maxduration']);
        expect(data.imp[0]['video']['startdelay']).to.equal(videoBidRequests[0].params.video['startdelay']);

        expect(data.imp[0]['video']['playbackmethod']).to.exist.and.to.be.an('array');
        expect(data.imp[0]['video']['playbackmethod'][0]).to.equal(videoBidRequests[0].params.video['playbackmethod'][0]);
        expect(data.imp[0]['video']['playbackmethod'][1]).to.equal(videoBidRequests[0].params.video['playbackmethod'][1]);

        expect(data.imp[0]['video']['api']).to.exist.and.to.be.an('array');
        expect(data.imp[0]['video']['api'][0]).to.equal(videoBidRequests[0].params.video['api'][0]);
        expect(data.imp[0]['video']['api'][1]).to.equal(videoBidRequests[0].params.video['api'][1]);

        expect(data.imp[0]['video']['protocols']).to.exist.and.to.be.an('array');
        expect(data.imp[0]['video']['protocols'][0]).to.equal(videoBidRequests[0].params.video['protocols'][0]);
        expect(data.imp[0]['video']['protocols'][1]).to.equal(videoBidRequests[0].params.video['protocols'][1]);

        expect(data.imp[0]['video']['battr']).to.exist.and.to.be.an('array');
        expect(data.imp[0]['video']['battr'][0]).to.equal(videoBidRequests[0].params.video['battr'][0]);
        expect(data.imp[0]['video']['battr'][1]).to.equal(videoBidRequests[0].params.video['battr'][1]);

        expect(data.imp[0]['video']['linearity']).to.equal(videoBidRequests[0].params.video['linearity']);
        expect(data.imp[0]['video']['placement']).to.equal(videoBidRequests[0].params.video['placement']);
        expect(data.imp[0]['video']['minbitrate']).to.equal(videoBidRequests[0].params.video['minbitrate']);
        expect(data.imp[0]['video']['maxbitrate']).to.equal(videoBidRequests[0].params.video['maxbitrate']);

        expect(data.imp[0]['video']['w']).to.equal(videoBidRequests[0].mediaTypes.video.playerSize[0]);
        expect(data.imp[0]['video']['h']).to.equal(videoBidRequests[0].mediaTypes.video.playerSize[1]);
      });

      it('Request params check for 1 banner and 1 video ad', function () {
        let request = spec.buildRequests(multipleMediaRequests);
        let data = JSON.parse(request.data);

        expect(data.imp).to.be.an('array')
        expect(data.imp).with.length.above(1);

        expect(data.at).to.equal(1); // auction type
        expect(data.cur[0]).to.equal('USD'); // currency
        expect(data.site.domain).to.be.a('string'); // domain should be set
        expect(data.site.page).to.equal(multipleMediaRequests[0].params.kadpageurl); // forced pageURL
        expect(data.site.publisher.id).to.equal(multipleMediaRequests[0].params.publisherId); // publisher Id
        expect(data.user.yob).to.equal(parseInt(multipleMediaRequests[0].params.yob)); // YOB
        expect(data.user.gender).to.equal(multipleMediaRequests[0].params.gender); // Gender
        expect(data.device.geo.lat).to.equal(parseFloat(multipleMediaRequests[0].params.lat)); // Latitude
        expect(data.device.geo.lon).to.equal(parseFloat(multipleMediaRequests[0].params.lon)); // Lognitude
        expect(data.user.geo.lat).to.equal(parseFloat(multipleMediaRequests[0].params.lat)); // Latitude
        expect(data.user.geo.lon).to.equal(parseFloat(multipleMediaRequests[0].params.lon)); // Lognitude
        expect(data.ext.wrapper.wv).to.equal($$REPO_AND_VERSION$$); // Wrapper Version
        expect(data.ext.wrapper.transactionId).to.equal(multipleMediaRequests[0].transactionId); // Prebid TransactionId
        expect(data.ext.wrapper.wiid).to.equal(multipleMediaRequests[0].params.wiid); // OpenWrap: Wrapper Impression ID
        expect(data.ext.wrapper.profile).to.equal(parseInt(multipleMediaRequests[0].params.profId)); // OpenWrap: Wrapper Profile ID
        expect(data.ext.wrapper.version).to.equal(parseInt(multipleMediaRequests[0].params.verId)); // OpenWrap: Wrapper Profile Version ID

        // banner imp object check
        expect(data.imp[0].id).to.equal(multipleMediaRequests[0].bidId); // Prebid bid id is passed as id
        expect(data.imp[0].bidfloor).to.equal(parseFloat(multipleMediaRequests[0].params.kadfloor)); // kadfloor
        expect(data.imp[0].tagid).to.equal('/15671365/DMDemo'); // tagid
        expect(data.imp[0].banner.w).to.equal(300); // width
        expect(data.imp[0].banner.h).to.equal(250); // height
        expect(data.imp[0].ext.pmZoneId).to.equal(multipleMediaRequests[0].params.pmzoneid.split(',').slice(0, 50).map(id => id.trim()).join()); // pmzoneid

        // video imp object check
        expect(data.imp[1].video).to.exist;
        expect(data.imp[1].tagid).to.equal('Div1');
        expect(data.imp[1].video.ext['video_skippable']).to.equal(multipleMediaRequests[1].params.video.skippable ? 1 : 0);
        expect(data.imp[1]['video']['mimes']).to.exist.and.to.be.an('array');
        expect(data.imp[1]['video']['mimes'][0]).to.equal(multipleMediaRequests[1].params.video['mimes'][0]);
        expect(data.imp[1]['video']['mimes'][1]).to.equal(multipleMediaRequests[1].params.video['mimes'][1]);
        expect(data.imp[1]['video']['minduration']).to.equal(multipleMediaRequests[1].params.video['minduration']);
        expect(data.imp[1]['video']['maxduration']).to.equal(multipleMediaRequests[1].params.video['maxduration']);
        expect(data.imp[1]['video']['startdelay']).to.equal(multipleMediaRequests[1].params.video['startdelay']);

        expect(data.imp[1]['video']['playbackmethod']).to.exist.and.to.be.an('array');
        expect(data.imp[1]['video']['playbackmethod'][0]).to.equal(multipleMediaRequests[1].params.video['playbackmethod'][0]);
        expect(data.imp[1]['video']['playbackmethod'][1]).to.equal(multipleMediaRequests[1].params.video['playbackmethod'][1]);

        expect(data.imp[1]['video']['api']).to.exist.and.to.be.an('array');
        expect(data.imp[1]['video']['api'][0]).to.equal(multipleMediaRequests[1].params.video['api'][0]);
        expect(data.imp[1]['video']['api'][1]).to.equal(multipleMediaRequests[1].params.video['api'][1]);

        expect(data.imp[1]['video']['protocols']).to.exist.and.to.be.an('array');
        expect(data.imp[1]['video']['protocols'][0]).to.equal(multipleMediaRequests[1].params.video['protocols'][0]);
        expect(data.imp[1]['video']['protocols'][1]).to.equal(multipleMediaRequests[1].params.video['protocols'][1]);

        expect(data.imp[1]['video']['battr']).to.exist.and.to.be.an('array');
        expect(data.imp[1]['video']['battr'][0]).to.equal(multipleMediaRequests[1].params.video['battr'][0]);
        expect(data.imp[1]['video']['battr'][1]).to.equal(multipleMediaRequests[1].params.video['battr'][1]);

        expect(data.imp[1]['video']['linearity']).to.equal(multipleMediaRequests[1].params.video['linearity']);
        expect(data.imp[1]['video']['placement']).to.equal(multipleMediaRequests[1].params.video['placement']);
        expect(data.imp[1]['video']['minbitrate']).to.equal(multipleMediaRequests[1].params.video['minbitrate']);
        expect(data.imp[1]['video']['maxbitrate']).to.equal(multipleMediaRequests[1].params.video['maxbitrate']);

        expect(data.imp[1]['video']['w']).to.equal(multipleMediaRequests[1].mediaTypes.video.playerSize[0]);
        expect(data.imp[1]['video']['h']).to.equal(multipleMediaRequests[1].mediaTypes.video.playerSize[1]);
      });

      it('invalid adslot', () => {
        firstBid.params.adSlot = '/15671365/DMDemo';
        firstBid.params.sizes = [];
        let request = spec.buildRequests([]);
        expect(request).to.equal(undefined);
      });

      it('Request params should have valid native bid request for all valid params', function () {
        let request = spec.buildRequests(nativeBidRequests);
        let data = JSON.parse(request.data);
        expect(data.imp[0].native).to.exist;
        expect(data.imp[0].native['request']).to.exist;
        expect(data.imp[0].tagid).to.equal('/43743431/NativeAutomationPrebid');
        expect(data.imp[0]['native']['request']).to.exist.and.to.be.an('string');
        expect(data.imp[0]['native']['request']).to.exist.and.to.equal(validnativeBidImpression.native.request);
      });

      it('Request params should not have valid native bid request for non native request', function () {
        let request = spec.buildRequests(bidRequests);
        let data = JSON.parse(request.data);
        expect(data.imp[0].native).to.not.exist;
      });

      it('Request params should have valid native bid request with valid required param values for all valid params', function () {
        let request = spec.buildRequests(nativeBidRequestsWithRequiredParam);
        let data = JSON.parse(request.data);
        expect(data.imp[0].native).to.exist;
        expect(data.imp[0].native['request']).to.exist;
        expect(data.imp[0].tagid).to.equal('/43743431/NativeAutomationPrebid');
        expect(data.imp[0]['native']['request']).to.exist.and.to.be.an('string');
        expect(data.imp[0]['native']['request']).to.exist.and.to.equal(validnativeBidImpressionWithRequiredParam.native.request);
      });

      it('should not have valid native request if assets are not defined with minimum required params and only native is the slot', function () {
        let request = spec.buildRequests(nativeBidRequestsWithoutAsset);
        expect(request).to.deep.equal(undefined);
      });

      it('Request params should have valid native bid request for all native params', function () {
        let request = spec.buildRequests(nativeBidRequestsWithAllParams);
        let data = JSON.parse(request.data);
        expect(data.imp[0].native).to.exist;
        expect(data.imp[0].native['request']).to.exist;
        expect(data.imp[0].tagid).to.equal('/43743431/NativeAutomationPrebid');
        expect(data.imp[0]['native']['request']).to.exist.and.to.be.an('string');
        expect(data.imp[0]['native']['request']).to.exist.and.to.equal(validnativeBidImpressionWithAllParams.native.request);
      });

	    it('Request params - should handle banner and video format in single adunit', function() {
        let request = spec.buildRequests(bannerAndVideoBidRequests);
        let data = JSON.parse(request.data);
        data = data.imp[0];
        expect(data.banner).to.exist;
        expect(data.banner.w).to.equal(300);
        expect(data.banner.h).to.equal(250);
        expect(data.banner.format).to.exist;
        expect(data.banner.format.length).to.equal(bannerAndVideoBidRequests[0].mediaTypes.banner.sizes.length - 1);

        // Case: when size is not present in adslo
        bannerAndVideoBidRequests[0].params.adSlot = '/15671365/DMDemo';
        request = spec.buildRequests(bannerAndVideoBidRequests);
        data = JSON.parse(request.data);
        data = data.imp[0];
        expect(data.banner).to.exist;
        expect(data.banner.w).to.equal(bannerAndVideoBidRequests[0].mediaTypes.banner.sizes[0][0]);
        expect(data.banner.h).to.equal(bannerAndVideoBidRequests[0].mediaTypes.banner.sizes[0][1]);
        expect(data.banner.format).to.exist;
        expect(data.banner.format.length).to.equal(bannerAndVideoBidRequests[0].mediaTypes.banner.sizes.length - 1);

        expect(data.video).to.exist;
        expect(data.video.w).to.equal(bannerAndVideoBidRequests[0].mediaTypes.video.playerSize[0]);
        expect(data.video.h).to.equal(bannerAndVideoBidRequests[0].mediaTypes.video.playerSize[1]);
      });

      it('Request params - banner and video req in single adslot - should ignore banner imp if banner size is set to fluid and send video imp object', function () {
        /* Adslot configured for banner and video.
           banner size is set to [['fluid'], [300, 250]]
           adslot specifies a size as 300x250
           => banner imp object should have primary w and h set to 300 and 250. fluid is ignored
        */
        bannerAndVideoBidRequests[0].mediaTypes.banner.sizes = [['fluid'], [160, 600]];

        let request = spec.buildRequests(bannerAndVideoBidRequests);
        let data = JSON.parse(request.data);
        data = data.imp[0];

        expect(data.banner).to.exist;
        expect(data.banner.w).to.equal(300);
        expect(data.banner.h).to.equal(250);
        expect(data.banner.format).to.exist;
        expect(data.banner.format[0].w).to.equal(160);
        expect(data.banner.format[0].h).to.equal(600);

        /* Adslot configured for banner and video.
           banner size is set to [['fluid'], [300, 250]]
           adslot does not specify any size
           => banner imp object should have primary w and h set to 300 and 250. fluid is ignored
        */
        bannerAndVideoBidRequests[0].mediaTypes.banner.sizes = [['fluid'], [160, 600]];
        bannerAndVideoBidRequests[0].params.adSlot = '/15671365/DMDemo';

        request = spec.buildRequests(bannerAndVideoBidRequests);
        data = JSON.parse(request.data);
        data = data.imp[0];

        expect(data.banner).to.exist;
        expect(data.banner.w).to.equal(160);
        expect(data.banner.h).to.equal(600);
        expect(data.banner.format).to.not.exist;

        /* Adslot configured for banner and video.
           banner size is set to [[728 90], ['fluid'], [300, 250]]
           adslot does not specify any size
           => banner imp object should have primary w and h set to 728 and 90.
              banner.format should have 300, 250 set in it
              fluid is ignore
        */

        bannerAndVideoBidRequests[0].mediaTypes.banner.sizes = [[728, 90], ['fluid'], [300, 250]];
        request = spec.buildRequests(bannerAndVideoBidRequests);
        data = JSON.parse(request.data);
        data = data.imp[0];

        expect(data.banner).to.exist;
        expect(data.banner.w).to.equal(728);
        expect(data.banner.h).to.equal(90);
        expect(data.banner.format).to.exist;
        expect(data.banner.format[0].w).to.equal(300);
        expect(data.banner.format[0].h).to.equal(250);

        /* Adslot configured for banner and video.
           banner size is set to [['fluid']]
           adslot does not specify any size
           => banner object should not be sent in the request. only video should be sent.
        */

        bannerAndVideoBidRequests[0].mediaTypes.banner.sizes = [['fluid']];
        request = spec.buildRequests(bannerAndVideoBidRequests);
        data = JSON.parse(request.data);
        data = data.imp[0];

        expect(data.banner).to.not.exist;
        expect(data.video).to.exist;
      });

      it('Request params - should not contain banner imp if mediaTypes.banner is not present and sizes is specified in bid.sizes', function() {
        delete bannerAndVideoBidRequests[0].mediaTypes.banner;
        bannerAndVideoBidRequests[0].params.sizes = [300, 250];

        let request = spec.buildRequests(bannerAndVideoBidRequests);
        let data = JSON.parse(request.data);
        data = data.imp[0];
        expect(data.banner).to.not.exist;
      });

      it('Request params - should handle banner and native format in single adunit', function() {
        let request = spec.buildRequests(bannerAndNativeBidRequests);
        let data = JSON.parse(request.data);
        data = data.imp[0];

        expect(data.banner).to.exist;
        expect(data.banner.w).to.equal(300);
        expect(data.banner.h).to.equal(250);
        expect(data.banner.format).to.exist;
        expect(data.banner.format.length).to.equal(bannerAndNativeBidRequests[0].mediaTypes.banner.sizes.length - 1);

        expect(data.native).to.exist;
        expect(data.native.request).to.exist;
      });

      it('Request params - should handle video and native format in single adunit', function() {
        let request = spec.buildRequests(videoAndNativeBidRequests);
        let data = JSON.parse(request.data);
        data = data.imp[0];

        expect(data.video).to.exist;
        expect(data.video.w).to.equal(bannerAndVideoBidRequests[0].mediaTypes.video.playerSize[0]);
        expect(data.video.h).to.equal(bannerAndVideoBidRequests[0].mediaTypes.video.playerSize[1]);

        expect(data.native).to.exist;
        expect(data.native.request).to.exist;
      });

      it('Request params - should handle banner, video and native format in single adunit', function() {
        let request = spec.buildRequests(bannerVideoAndNativeBidRequests);
        let data = JSON.parse(request.data);
        data = data.imp[0];

        expect(data.banner).to.exist;
        expect(data.banner.w).to.equal(300);
        expect(data.banner.h).to.equal(250);
        expect(data.banner.format).to.exist;
        expect(data.banner.format.length).to.equal(bannerAndNativeBidRequests[0].mediaTypes.banner.sizes.length - 1);

        expect(data.video).to.exist;
        expect(data.video.w).to.equal(bannerAndVideoBidRequests[0].mediaTypes.video.playerSize[0]);
        expect(data.video.h).to.equal(bannerAndVideoBidRequests[0].mediaTypes.video.playerSize[1]);

        expect(data.native).to.exist;
        expect(data.native.request).to.exist;
      });

      it('Request params - should not add banner object if mediaTypes.banner is missing, but adunits.sizes is present', function() {
        delete bannerAndNativeBidRequests[0].mediaTypes.banner;
        bannerAndNativeBidRequests[0].sizes = [729, 90];

        let request = spec.buildRequests(bannerAndNativeBidRequests);
        let data = JSON.parse(request.data);
        data = data.imp[0];

        expect(data.banner).to.not.exist;

        expect(data.native).to.exist;
        expect(data.native.request).to.exist;
      });

      it('Request params - banner and native multiformat request - should not have native object incase of invalid config present', function() {
        bannerAndNativeBidRequests[0].mediaTypes.native = {
          title: { required: true },
          image: { required: true },
          sponsoredBy: { required: true },
          clickUrl: { required: true }
        };
        bannerAndNativeBidRequests[0].nativeParams = {
          title: { required: true },
          image: { required: true },
          sponsoredBy: { required: true },
          clickUrl: { required: true }
        }
        let request = spec.buildRequests(bannerAndNativeBidRequests);
        let data = JSON.parse(request.data);
        data = data.imp[0];

        expect(data.banner).to.exist;
        expect(data.native).to.not.exist;
      });

      it('Request params - video and native multiformat request - should not have native object incase of invalid config present', function() {
        videoAndNativeBidRequests[0].mediaTypes.native = {
          title: { required: true },
          image: { required: true },
          sponsoredBy: { required: true },
          clickUrl: { required: true }
        };
        videoAndNativeBidRequests[0].nativeParams = {
          title: { required: true },
          image: { required: true },
          sponsoredBy: { required: true },
          clickUrl: { required: true }
        }
        let request = spec.buildRequests(videoAndNativeBidRequests);
        let data = JSON.parse(request.data);
        data = data.imp[0];

        expect(data.video).to.exist;
        expect(data.native).to.not.exist;
      });
  	});

    it('Request params dctr check', function () {
      let multipleBidRequests = [
        {
          bidder: 'pubmatic',
          params: {
            publisherId: '301',
            adSlot: '/15671365/DMDemo@300x250:0',
            kadfloor: '1.2',
            pmzoneid: 'aabc, ddef',
            kadpageurl: 'www.publisher.com',
            yob: '1986',
            gender: 'M',
            lat: '12.3',
            lon: '23.7',
            wiid: '1234567890',
            profId: '100',
            verId: '200',
            currency: 'AUD',
            dctr: 'key1=val1|key2=val2,!val3'
          },
          placementCode: '/19968336/header-bid-tag-1',
          sizes: [[300, 250], [300, 600]],
          bidId: '23acc48ad47af5',
          requestId: '0fb4905b-9456-4152-86be-c6f6d259ba99',
          bidderRequestId: '1c56ad30b9b8ca8',
          transactionId: '92489f71-1bf2-49a0-adf9-000cea934729'
        },
        {
          bidder: 'pubmatic',
          params: {
            publisherId: '301',
            adSlot: '/15671365/DMDemo@300x250:0',
            kadfloor: '1.2',
            pmzoneid: 'aabc, ddef',
            kadpageurl: 'www.publisher.com',
            yob: '1986',
            gender: 'M',
            lat: '12.3',
            lon: '23.7',
            wiid: '1234567890',
            profId: '100',
            verId: '200',
            currency: 'GBP',
            dctr: 'key1=val3|key2=val1,!val3|key3=val123'
          },
          placementCode: '/19968336/header-bid-tag-1',
          sizes: [[300, 250], [300, 600]],
          bidId: '22bddb28db77e',
          requestId: '0fb4905b-9456-4152-86be-c6f6d259ba99',
          bidderRequestId: '1c56ad30b9b8ca8',
          transactionId: '92489f71-1bf2-49a0-adf9-000cea934729'
        }
      ];

      let request = spec.buildRequests(multipleBidRequests);
      let data = JSON.parse(request.data);

      /* case 1 -
          dctr is found in adunit[0]
        */

      expect(data.site.ext).to.exist.and.to.be.an('object'); // dctr parameter
      expect(data.site.ext.key_val).to.exist.and.to.equal(multipleBidRequests[0].params.dctr);

      /* case 2 -
          dctr not present in adunit[0]
        */
      delete multipleBidRequests[0].params.dctr;
      request = spec.buildRequests(multipleBidRequests);
      data = JSON.parse(request.data);

      expect(data.site.ext).to.not.exist;

      /* case 3 -
          dctr is present in adunit[0], but is not a string value
        */
      multipleBidRequests[0].params.dctr = 123;
      request = spec.buildRequests(multipleBidRequests);
      data = JSON.parse(request.data);

      expect(data.site.ext).to.not.exist;
    });
  });

  describe('Request param bcat checking', function() {
    let multipleBidRequests = [
      {
        bidder: 'pubmatic',
        params: {
          publisherId: '301',
          adSlot: '/15671365/DMDemo@300x250:0',
          kadfloor: '1.2',
          pmzoneid: 'aabc, ddef',
          kadpageurl: 'www.publisher.com',
          yob: '1986',
          gender: 'M',
          lat: '12.3',
          lon: '23.7',
          wiid: '1234567890',
          profId: '100',
          verId: '200',
          currency: 'AUD',
          dctr: 'key1=val1|key2=val2,!val3'
        },
        placementCode: '/19968336/header-bid-tag-1',
        sizes: [[300, 250], [300, 600]],
        bidId: '23acc48ad47af5',
        requestId: '0fb4905b-9456-4152-86be-c6f6d259ba99',
        bidderRequestId: '1c56ad30b9b8ca8',
        transactionId: '92489f71-1bf2-49a0-adf9-000cea934729'
      },
      {
        bidder: 'pubmatic',
        params: {
          publisherId: '301',
          adSlot: '/15671365/DMDemo@300x250:0',
          kadfloor: '1.2',
          pmzoneid: 'aabc, ddef',
          kadpageurl: 'www.publisher.com',
          yob: '1986',
          gender: 'M',
          lat: '12.3',
          lon: '23.7',
          wiid: '1234567890',
          profId: '100',
          verId: '200',
          currency: 'GBP',
          dctr: 'key1=val3|key2=val1,!val3|key3=val123'
        },
        placementCode: '/19968336/header-bid-tag-1',
        sizes: [[300, 250], [300, 600]],
        bidId: '23acc48ad47af5',
        requestId: '0fb4905b-9456-4152-86be-c6f6d259ba99',
        bidderRequestId: '1c56ad30b9b8ca8',
        transactionId: '92489f71-1bf2-49a0-adf9-000cea934729'
      }
    ];

    it('bcat: pass only strings', function() {
      multipleBidRequests[0].params.bcat = [1, 2, 3, 'IAB1', 'IAB2'];
      let request = spec.buildRequests(multipleBidRequests);
      let data = JSON.parse(request.data);
      expect(data.bcat).to.exist.and.to.deep.equal(['IAB1', 'IAB2']);
    });

    it('bcat: pass strings with length greater than 3', function() {
      multipleBidRequests[0].params.bcat = ['AB', 'CD', 'IAB1', 'IAB2'];
      let request = spec.buildRequests(multipleBidRequests);
      let data = JSON.parse(request.data);
      expect(data.bcat).to.exist.and.to.deep.equal(['IAB1', 'IAB2']);
    });

    it('bcat: trim the strings', function() {
      multipleBidRequests[0].params.bcat = ['   IAB1    ', '   IAB2   '];
      let request = spec.buildRequests(multipleBidRequests);
      let data = JSON.parse(request.data);
      expect(data.bcat).to.exist.and.to.deep.equal(['IAB1', 'IAB2']);
    });

    it('bcat: pass only unique strings', function() {
      // multi slot
      multipleBidRequests[0].params.bcat = ['IAB1', 'IAB2', 'IAB1', 'IAB2', 'IAB1', 'IAB2'];
      multipleBidRequests[1].params.bcat = ['IAB1', 'IAB2', 'IAB1', 'IAB2', 'IAB1', 'IAB3'];
      let request = spec.buildRequests(multipleBidRequests);
      let data = JSON.parse(request.data);
      expect(data.bcat).to.exist.and.to.deep.equal(['IAB1', 'IAB2', 'IAB3']);
    });

    it('bcat: do not pass bcat if all entries are invalid', function() {
      // multi slot
      multipleBidRequests[0].params.bcat = ['', 'IAB', 'IAB'];
      multipleBidRequests[1].params.bcat = ['    ', 22, 99999, 'IA'];
      let request = spec.buildRequests(multipleBidRequests);
      let data = JSON.parse(request.data);
      expect(data.bcat).to.deep.equal(undefined);
    });
  });

  describe('Response checking', function () {
    it('should check for valid response values', function () {
      let request = spec.buildRequests(bidRequests);
      let data = JSON.parse(request.data);
      let response = spec.interpretResponse(bidResponses, request);
      expect(response).to.be.an('array').with.length.above(0);
      expect(response[0].requestId).to.equal(bidResponses.body.seatbid[0].bid[0].impid);
      expect(response[0].cpm).to.equal((bidResponses.body.seatbid[0].bid[0].price).toFixed(2));
      expect(response[0].width).to.equal(bidResponses.body.seatbid[0].bid[0].w);
      expect(response[0].height).to.equal(bidResponses.body.seatbid[0].bid[0].h);
      if (bidResponses.body.seatbid[0].bid[0].crid) {
        expect(response[0].creativeId).to.equal(bidResponses.body.seatbid[0].bid[0].crid);
      } else {
        expect(response[0].creativeId).to.equal(bidResponses.body.seatbid[0].bid[0].id);
      }
      expect(response[0].dealId).to.equal(bidResponses.body.seatbid[0].bid[0].dealid);
      expect(response[0].currency).to.equal('USD');
      expect(response[0].netRevenue).to.equal(false);
      expect(response[0].ttl).to.equal(300);
      expect(response[0].meta.networkId).to.equal(123);
      expect(response[0].meta.buyerId).to.equal(976);
      expect(response[0].meta.clickUrl).to.equal('blackrock.com');
      expect(response[0].referrer).to.include(data.site.ref);
      expect(response[0].ad).to.equal(bidResponses.body.seatbid[0].bid[0].adm);

      expect(response[1].requestId).to.equal(bidResponses.body.seatbid[1].bid[0].impid);
      expect(response[1].cpm).to.equal((bidResponses.body.seatbid[1].bid[0].price).toFixed(2));
      expect(response[1].width).to.equal(bidResponses.body.seatbid[1].bid[0].w);
      expect(response[1].height).to.equal(bidResponses.body.seatbid[1].bid[0].h);
      if (bidResponses.body.seatbid[1].bid[0].crid) {
        expect(response[1].creativeId).to.equal(bidResponses.body.seatbid[1].bid[0].crid);
      } else {
        expect(response[1].creativeId).to.equal(bidResponses.body.seatbid[1].bid[0].id);
      }
      expect(response[1].dealId).to.equal(bidResponses.body.seatbid[1].bid[0].dealid);
      expect(response[1].currency).to.equal('USD');
      expect(response[1].netRevenue).to.equal(false);
      expect(response[1].ttl).to.equal(300);
      expect(response[1].meta.networkId).to.equal(422);
      expect(response[1].meta.buyerId).to.equal(832);
      expect(response[1].meta.clickUrl).to.equal('hivehome.com');
      expect(response[1].referrer).to.include(data.site.ref);
      expect(response[1].ad).to.equal(bidResponses.body.seatbid[1].bid[0].adm);
    });

    it('should check for dealChannel value selection', function () {
      let request = spec.buildRequests(bidRequests);
      let response = spec.interpretResponse(bidResponses, request);

      request = JSON.parse(request.data);

      expect(response).to.be.an('array').with.length.above(0);
      expect(response[0].requestId).to.equal(request.imp[0].id);
      expect(response[0].dealChannel).to.equal('PMPG');
      expect(response[1].dealChannel).to.equal('PREF');
    });

    it('should check for unexpected dealChannel value selection', function () {
      let request = spec.buildRequests(bidRequests);
      let updateBiResponse = bidResponses;
      updateBiResponse.body.seatbid[0].bid[0].ext.deal_channel = 11;

      let response = spec.interpretResponse(updateBiResponse, request);

      expect(response).to.be.an('array').with.length.above(0);
      expect(response[0].dealChannel).to.equal(null);
    });

    it('should add a dummy bid when, empty bid is returned by hbopenbid', () => {
      let request = spec.buildRequests(bidRequests);
      let response = spec.interpretResponse(emptyBidResponse, request);

      request = JSON.parse(request.data);
      expect(response).to.exist.and.be.an('array').with.length.above(0);
      expect(response[0].requestId).to.equal(request.imp[0].id);
      expect(response[0].width).to.equal(0);
      expect(response[0].height).to.equal(0);
      expect(response[0].ttl).to.equal(300);
      expect(response[0].ad).to.equal('');
      expect(response[0].creativeId).to.equal(0);
      expect(response[0].netRevenue).to.equal(false);
      expect(response[0].cpm).to.equal(0);
      expect(response[0].currency).to.equal('USD');
      expect(response[0].referrer).to.equal(request.site && request.site.ref ? request.site.ref : '');
    });

    it('should add one dummy & one original bid if partial response come from hbopenbid', () => {
      let request = spec.buildRequests([firstBid, secoundBid]);
      let response = spec.interpretResponse({
        'body': {
          'id': '93D3BAD6-E2E2-49FB-9D89-920B1761C865',
          'seatbid': [firstResponse]
        }
      }, request);

      request = JSON.parse(request.data);
      expect(response).to.exist.and.be.an('array').with.length.above(0);
      expect(response.length).to.equal(2);
      expect(response[0].requestId).to.equal(bidResponses.body.seatbid[0].bid[0].impid);
      expect(response[0].cpm).to.equal((bidResponses.body.seatbid[0].bid[0].price).toFixed(2));
      expect(response[0].width).to.equal(bidResponses.body.seatbid[0].bid[0].w);
      expect(response[0].height).to.equal(bidResponses.body.seatbid[0].bid[0].h);
      if (bidResponses.body.seatbid[0].bid[0].crid) {
        expect(response[0].creativeId).to.equal(bidResponses.body.seatbid[0].bid[0].crid);
      } else {
        expect(response[0].creativeId).to.equal(bidResponses.body.seatbid[0].bid[0].id);
      }
      expect(response[0].dealId).to.equal(bidResponses.body.seatbid[0].bid[0].dealid);
      expect(response[0].currency).to.equal('USD');
      expect(response[0].netRevenue).to.equal(false);
      expect(response[0].ttl).to.equal(300);
      expect(response[0].referrer).to.include(request.site && request.site.ref ? request.site.ref : '');
      expect(response[0].ad).to.equal(bidResponses.body.seatbid[0].bid[0].adm);

      expect(response[1].requestId).to.equal(request.imp[1].id);
      expect(response[1].width).to.equal(0);
      expect(response[1].height).to.equal(0);
      expect(response[1].ttl).to.equal(300);
      expect(response[1].ad).to.equal('');
      expect(response[1].creativeId).to.equal(0);
      expect(response[1].netRevenue).to.equal(false);
      expect(response[1].cpm).to.equal(0);
      expect(response[1].currency).to.equal('USD');
      expect(response[1].referrer).to.equal(request.site && request.site.ref ? request.site.ref : '');
    });

    it('should responsed bid if partial response come from hbopenbid', () => {
      let request = spec.buildRequests([firstBid]);
      let response = spec.interpretResponse(bidResponses, request);

      request = JSON.parse(request.data);
      expect(response.length).to.equal(1);
      expect(response[0].requestId).to.equal(bidResponses.body.seatbid[0].bid[0].impid);
      expect(response[0].cpm).to.equal((bidResponses.body.seatbid[0].bid[0].price).toFixed(2));
      expect(response[0].width).to.equal(bidResponses.body.seatbid[0].bid[0].w);
      expect(response[0].height).to.equal(bidResponses.body.seatbid[0].bid[0].h);
      if (bidResponses.body.seatbid[0].bid[0].crid) {
        expect(response[0].creativeId).to.equal(bidResponses.body.seatbid[0].bid[0].crid);
      } else {
        expect(response[0].creativeId).to.equal(bidResponses.body.seatbid[0].bid[0].id);
      }
      expect(response[0].dealId).to.equal(bidResponses.body.seatbid[0].bid[0].dealid);
      expect(response[0].currency).to.equal('USD');
      expect(response[0].netRevenue).to.equal(false);
      expect(response[0].ttl).to.equal(300);
      expect(response[0].referrer).to.include(request.site && request.site.ref ? request.site.ref : '');
      expect(response[0].ad).to.equal(bidResponses.body.seatbid[0].bid[0].adm);
    });

    it('should have a valid native bid response', function() {
      let request = spec.buildRequests(nativeBidRequests);
      let data = JSON.parse(request.data);
      data.imp[0].id = '2a5571261281d4';
      request.data = JSON.stringify(data);
      let response = spec.interpretResponse(nativeBidResponse, request);
      expect(response).to.be.an('array').with.length.above(0);
      expect(response[0].native).to.exist.and.to.be.an('object');
      expect(response[0].mediaType).to.exist.and.to.equal('native');
      expect(response[0].native.title).to.exist.and.to.be.an('string');
      expect(response[0].native.image).to.exist.and.to.be.an('object');
      expect(response[0].native.image.url).to.exist.and.to.be.an('string');
      expect(response[0].native.image.height).to.exist;
      expect(response[0].native.image.width).to.exist;
      expect(response[0].native.sponsoredBy).to.exist.and.to.be.an('string');
      expect(response[0].native.clickUrl).to.exist.and.to.be.an('string');
    });

    it('should check for valid banner mediaType in case of multiformat request', function() {
      let request = spec.buildRequests(bidRequests);
      let response = spec.interpretResponse(bannerBidResponse, request);

      expect(response[0].mediaType).to.equal('banner');
    });

    it('should check for valid video mediaType in case of multiformat request', function() {
      let request = spec.buildRequests(videoBidRequests);
      let response = spec.interpretResponse(videoBidResponse, request);

      expect(response[0].mediaType).to.equal('video');
    });

    it('should check for valid native mediaType in case of multiformat request', function() {
      let request = spec.buildRequests(nativeBidRequests);
      let response = spec.interpretResponse(nativeBidResponse, request);

      expect(response[0].mediaType).to.equal('native');
    });
  });
});<|MERGE_RESOLUTION|>--- conflicted
+++ resolved
@@ -30,81 +30,6 @@
   let schainConfig;
 
   beforeEach(() => {
-<<<<<<< HEAD
-    firstBid = {
-      bidder: 'pubmatic',
-      mediaTypes: {
-        banner: {
-          sizes: [[728, 90], [160, 600]]
-        }
-      },
-      params: {
-        publisherId: '301',
-        adSlot: '/15671365/DMDemo@300x250:0',
-        kadfloor: '1.2',
-        pmzoneid: 'aabc, ddef',
-        kadpageurl: 'www.publisher.com',
-        yob: '1986',
-        gender: 'M',
-        lat: '12.3',
-        lon: '23.7',
-        wiid: '1234567890',
-        profId: '100',
-        verId: '200',
-        currency: 'AUD',
-        dctr: 'key1:val1,val2|key2:val1'
-      },
-      placementCode: '/19968336/header-bid-tag-1',
-      sizes: [
-        [300, 250],
-        [300, 600],
-        ['fluid']
-      ],
-      bidId: '23acc48ad47af5',
-      requestId: '0fb4905b-9456-4152-86be-c6f6d259ba99',
-      bidderRequestId: '1c56ad30b9b8ca8',
-      transactionId: '92489f71-1bf2-49a0-adf9-000cea934729'
-    };
-
-    secoundBid = JSON.parse(JSON.stringify(firstBid));
-    secoundBid.bidId = '22bddb28db77e';
-
-    bidRequests = [firstBid, secoundBid];
-
-    firstResponse = {
-      'bid': [{
-        'id': '74858439-49D7-4169-BA5D-44A046315B2F',
-        'impid': '23acc48ad47af5',
-        'price': 1.3,
-        'adm': 'image3.pubmatic.com Layer based creative',
-        'adomain': ['blackrock.com'],
-        'h': 250,
-        'w': 300,
-        'ext': {
-          'deal_channel': 6,
-          'advid': 976,
-          'dspid': 123
-        }
-      }]
-    };
-    secoundResponse = {
-      'bid': [{
-        'id': '74858439-49D7-4169-BA5D-44A046315BEF',
-        'impid': '22bddb28db77e',
-        'price': 1.7,
-        'adm': 'image3.pubmatic.com Layer based creative',
-        'adomain': ['hivehome.com'],
-        'h': 250,
-        'w': 300,
-        'ext': {
-          'deal_channel': 5,
-          'advid': 832,
-          'dspid': 422
-        }
-      }]
-    };
-
-=======
     schainConfig = {
       'ver': '1.0',
       'complete': 1,
@@ -196,7 +121,6 @@
       }]
     };
 
->>>>>>> 5b60fd4f
     videoBidRequests = [{
       code: 'video1',
       mediaTypes: {
