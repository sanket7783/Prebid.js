import {expect} from 'chai';
import {spec, checkVideoPlacement} from 'modules/pubmaticBidAdapter.js';
import * as utils from 'src/utils.js';
import {config} from 'src/config.js';
import { createEidsArray } from 'modules/userId/eids.js';
const constants = require('src/constants.json');

describe('PubMatic adapter', function () {
  let firstBid, secoundBid, bidRequests;
  let videoBidRequests;
  let multipleMediaRequests;
  let bidResponses;
  let emptyBidResponse;
  let firstResponse, secoundResponse;
  let nativeBidRequests;
  let nativeBidRequestsWithAllParams;
  let nativeBidRequestsWithoutAsset;
  let nativeBidRequestsWithRequiredParam;
  let nativeBidResponse;
  let validnativeBidImpression;
  let validnativeBidImpressionWithRequiredParam;
  let nativeBidImpressionWithoutRequiredParams;
  let validnativeBidImpressionWithAllParams;
  let bannerAndVideoBidRequests;
  let bannerAndNativeBidRequests;
  let videoAndNativeBidRequests;
  let bannerVideoAndNativeBidRequests;
  let bannerBidResponse;
  let videoBidResponse;
  let schainConfig;
  let outstreamBidRequest;
  let validOutstreamBidRequest;
  let outstreamVideoBidResponse;

  beforeEach(() => {
    schainConfig = {
      'ver': '1.0',
      'complete': 1,
      'nodes': [
        {
          'asi': 'indirectseller.com',
          'sid': '00001',
          'hp': 1
        },

        {
          'asi': 'indirectseller-2.com',
          'sid': '00002',
          'hp': 2
        }
      ]
    };
    firstBid = {
      bidder: 'pubmatic',
      mediaTypes: {
        banner: {
          sizes: [[728, 90], [160, 600]]
        }
      },
      params: {
        publisherId: '5670',
        adSlot: '/15671365/DMDemo@300x250:0',
        kadfloor: '1.2',
        pmzoneid: 'aabc, ddef',
        kadpageurl: 'www.publisher.com',
        yob: '1986',
        gender: 'M',
        lat: '12.3',
        lon: '23.7',
        wiid: '1234567890',
        profId: '100',
        verId: '200',
        currency: 'AUD',
        dctr: 'key1:val1,val2|key2:val1'
      },
      placementCode: '/19968336/header-bid-tag-1',
      sizes: [
        [300, 250],
        [300, 600],
        ['fluid']
      ],
      bidId: '23acc48ad47af5',
      requestId: '0fb4905b-9456-4152-86be-c6f6d259ba99',
      bidderRequestId: '1c56ad30b9b8ca8',
      transactionId: '92489f71-1bf2-49a0-adf9-000cea934729',
      schain: schainConfig
    };

    secoundBid = JSON.parse(JSON.stringify(firstBid));
    secoundBid.bidId = '22bddb28db77e';

    bidRequests = [firstBid, secoundBid];

    videoBidRequests = [{
      code: 'video1',
      mediaTypes: {
        video: {
          playerSize: [640, 480],
          context: 'instream'
        }
      },
      bidder: 'pubmatic',
      bidId: '22bddb28db77d',
      params: {
        publisherId: '5890',
        adSlot: 'Div1@0x0', // ad_id or tagid
        video: {
          mimes: ['video/mp4', 'video/x-flv'],
          skippable: true,
          minduration: 5,
          maxduration: 30,
          startdelay: 5,
          playbackmethod: [1, 3],
          api: [1, 2],
          protocols: [2, 3],
          battr: [13, 14],
          linearity: 1,
          placement: 2,
          minbitrate: 10,
          maxbitrate: 10
        }
      }
    }];

    multipleMediaRequests = [{
      bidder: 'pubmatic',
      params: {
        publisherId: '5670',
        adSlot: '/15671365/DMDemo@300x250:0',
        kadfloor: '1.2',
        pmzoneid: 'aabc, ddef',
        kadpageurl: 'www.publisher.com',
        yob: '1986',
        gender: 'M',
        lat: '12.3',
        lon: '23.7',
        wiid: '1234567890',
        profId: '100',
        verId: '200'
      }
    },
    {
      code: 'div-instream',
      mediaTypes: {
        video: {
          context: 'instream',
          playerSize: [300, 250]
        },
      },
      bidder: 'pubmatic',
      params: {
        publisherId: '5890',
        adSlot: 'Div1@640x480', // ad_id or tagid
        video: {
          mimes: ['video/mp4', 'video/x-flv'],
          skippable: true,
          minduration: 5,
          maxduration: 30,
          startdelay: 15,
          playbackmethod: [1, 3],
          api: [1, 2],
          protocols: [2, 3],
          w: 640,
          h: 480,
          battr: [13, 14],
          linearity: 1,
          placement: 2,
          minbitrate: 100,
          maxbitrate: 4096
        }
      }
    }
    ];

    nativeBidRequests = [{
      code: '/19968336/prebid_native_example_1',
      sizes: [
        [300, 250]
      ],
      mediaTypes: {
        native: {
          title: {
            required: true,
            length: 80
          },
          image: {
            required: true,
            sizes: [300, 250]
          },
          sponsoredBy: {
            required: true
          }
        }
      },
      nativeParams: {
        title: { required: true, length: 80 },
        image: { required: true, sizes: [300, 250] },
        sponsoredBy: { required: true }
      },
      bidder: 'pubmatic',
      params: {
        publisherId: '5670',
        adSlot: '/43743431/NativeAutomationPrebid@1x1',
      },
      bidId: '2a5571261281d4',
      requestId: 'B68287E1-DC39-4B38-9790-FE4F179739D6',
      bidderRequestId: '1c56ad30b9b8ca8',
    }];

    nativeBidRequestsWithAllParams = [{
      code: '/19968336/prebid_native_example_1',
      sizes: [
        [300, 250]
      ],
      mediaTypes: {
        native: {
          title: {required: true, len: 80, ext: {'title1': 'title2'}},
          icon: {required: true, sizes: [50, 50], ext: {'icon1': 'icon2'}},
          image: {required: true, sizes: [728, 90], ext: {'image1': 'image2'}, 'mimes': ['image/png', 'image/gif']},
          sponsoredBy: {required: true, len: 10, ext: {'sponsor1': 'sponsor2'}},
          body: {required: true, len: 10, ext: {'body1': 'body2'}},
          rating: {required: true, len: 10, ext: {'rating1': 'rating2'}},
          likes: {required: true, len: 10, ext: {'likes1': 'likes2'}},
          downloads: {required: true, len: 10, ext: {'downloads1': 'downloads2'}},
          price: {required: true, len: 10, ext: {'price1': 'price2'}},
          saleprice: {required: true, len: 10, ext: {'saleprice1': 'saleprice2'}},
          phone: {required: true, len: 10, ext: {'phone1': 'phone2'}},
          address: {required: true, len: 10, ext: {'address1': 'address2'}},
          desc2: {required: true, len: 10, ext: {'desc21': 'desc22'}},
          displayurl: {required: true, len: 10, ext: {'displayurl1': 'displayurl2'}}
        }
      },
      nativeParams: {
        title: {required: true, len: 80, ext: {'title1': 'title2'}},
        icon: {required: true, sizes: [50, 50], ext: {'icon1': 'icon2'}},
        image: {required: true, sizes: [728, 90], ext: {'image1': 'image2'}, 'mimes': ['image/png', 'image/gif']},
        sponsoredBy: {required: true, len: 10, ext: {'sponsor1': 'sponsor2'}},
        body: {required: true, len: 10, ext: {'body1': 'body2'}},
        rating: {required: true, len: 10, ext: {'rating1': 'rating2'}},
        likes: {required: true, len: 10, ext: {'likes1': 'likes2'}},
        downloads: {required: true, len: 10, ext: {'downloads1': 'downloads2'}},
        price: {required: true, len: 10, ext: {'price1': 'price2'}},
        saleprice: {required: true, len: 10, ext: {'saleprice1': 'saleprice2'}},
        phone: {required: true, len: 10, ext: {'phone1': 'phone2'}},
        address: {required: true, len: 10, ext: {'address1': 'address2'}},
        desc2: {required: true, len: 10, ext: {'desc21': 'desc22'}},
        displayurl: {required: true, len: 10, ext: {'displayurl1': 'displayurl2'}}
      },
      bidder: 'pubmatic',
      params: {
        publisherId: '5670',
        adSlot: '/43743431/NativeAutomationPrebid@1x1',
      },
      bidId: '2a5571261281d4',
      requestId: 'B68287E1-DC39-4B38-9790-FE4F179739D6',
      bidderRequestId: '1c56ad30b9b8ca8',
    }];

    nativeBidRequestsWithoutAsset = [{
      code: '/19968336/prebid_native_example_1',
      sizes: [
        [300, 250]
      ],
      mediaTypes: {
        native: {
          type: 'image'
        }
      },
      nativeParams: {
        title: { required: true },
        image: { required: true },
        sponsoredBy: { required: true },
        clickUrl: { required: true }
      },
      bidder: 'pubmatic',
      params: {
        publisherId: '5670',
        adSlot: '/43743431/NativeAutomationPrebid@1x1',
      }
    }];

    nativeBidRequestsWithRequiredParam = [{
      code: '/19968336/prebid_native_example_1',
      sizes: [
        [300, 250]
      ],
      mediaTypes: {
        native: {
          title: {
            required: false,
            length: 80
          },
          image: {
            required: false,
            sizes: [300, 250]
          },
          sponsoredBy: {
            required: true
          }
        }
      },
      nativeParams: {
        title: { required: false, length: 80 },
        image: { required: false, sizes: [300, 250] },
        sponsoredBy: { required: true }
      },
      bidder: 'pubmatic',
      params: {
        publisherId: '5670',
        adSlot: '/43743431/NativeAutomationPrebid@1x1',
      }
    }];

    bannerAndVideoBidRequests = [
      {
        code: 'div-banner-video',
        mediaTypes: {
          video: {
            playerSize: [640, 480],
            context: 'instream'
          },
          banner: {
            sizes: [[300, 250], [300, 600]]
          }
        },
        bidder: 'pubmatic',
        params: {
          publisherId: '5670',
          adSlot: '/15671365/DMDemo@300x250:0',
          kadfloor: '1.2',
          pmzoneid: 'aabc, ddef',
          kadpageurl: 'www.publisher.com',
          yob: '1986',
          gender: 'M',
          lat: '12.3',
          lon: '23.7',
          wiid: '1234567890',
          profId: '100',
          verId: '200',
          currency: 'AUD',
          dctr: 'key1:val1,val2|key2:val1',
          video: {
            mimes: ['video/mp4', 'video/x-flv'],
            skippable: true,
            minduration: 5,
            maxduration: 30,
            startdelay: 15,
            playbackmethod: [1, 3],
            api: [1, 2],
            protocols: [2, 3],
            w: 640,
            h: 480,
            battr: [13, 14],
            linearity: 1,
            placement: 2,
            minbitrate: 100,
            maxbitrate: 4096
          }
        },
        placementCode: '/19968336/header-bid-tag-1',
        sizes: [[728, 90]],
        bidId: '23acc48ad47af5',
        requestId: '0fb4905b-9456-4152-86be-c6f6d259ba99',
        bidderRequestId: '1c56ad30b9b8ca8',
        transactionId: '92489f71-1bf2-49a0-adf9-000cea934729'
      }
    ];

    bannerAndNativeBidRequests = [
      {
        code: 'div-banner-native',
        mediaTypes: {
          native: {
            title: {
              required: true,
              length: 80
            },
            image: {
              required: true,
              sizes: [300, 250]
            },
            sponsoredBy: {
              required: true
            }
          },
          banner: {
            sizes: [[300, 250], [300, 600]]
          }
        },
        nativeParams: {
          title: { required: true, length: 80 },
          image: { required: true, sizes: [300, 250] },
          sponsoredBy: { required: true }
        },
        bidder: 'pubmatic',
        params: {
          publisherId: '5670',
          adSlot: '/15671365/DMDemo@300x250:0',
          kadfloor: '1.2',
          pmzoneid: 'aabc, ddef',
          kadpageurl: 'www.publisher.com',
          yob: '1986',
          gender: 'M',
          lat: '12.3',
          lon: '23.7',
          wiid: '1234567890',
          profId: '100',
          verId: '200',
          currency: 'AUD',
          dctr: 'key1:val1,val2|key2:val1'
        },
        placementCode: '/19968336/header-bid-tag-1',
        sizes: [[728, 90]],
        bidId: '23acc48ad47af5',
        requestId: '0fb4905b-9456-4152-86be-c6f6d259ba99',
        bidderRequestId: '1c56ad30b9b8ca8',
        transactionId: '92489f71-1bf2-49a0-adf9-000cea934729'
      }
    ];

    videoAndNativeBidRequests = [
      {
        code: 'div-video-native',
        mediaTypes: {
          native: {
            title: {
              required: true,
              length: 80
            },
            image: {
              required: true,
              sizes: [300, 250]
            },
            sponsoredBy: {
              required: true
            }
          },
          video: {
            playerSize: [640, 480],
            context: 'instream'
          }
        },
        nativeParams: {
          title: { required: true, length: 80 },
          image: { required: true, sizes: [300, 250] },
          sponsoredBy: { required: true }
        },
        bidder: 'pubmatic',
        params: {
          publisherId: '5670',
          adSlot: '/15671365/DMDemo@300x250:0',
          video: {
            mimes: ['video/mp4', 'video/x-flv'],
            skippable: true,
            minduration: 5,
            maxduration: 30,
            startdelay: 15,
            playbackmethod: [1, 3],
            api: [1, 2],
            protocols: [2, 3],
            w: 640,
            h: 480,
            battr: [13, 14],
            linearity: 1,
            placement: 2,
            minbitrate: 100,
            maxbitrate: 4096
          }
        },
        placementCode: '/19968336/header-bid-tag-1',
        sizes: [[728, 90]],
        bidId: '23acc48ad47af5',
        requestId: '0fb4905b-9456-4152-86be-c6f6d259ba99',
        bidderRequestId: '1c56ad30b9b8ca8',
        transactionId: '92489f71-1bf2-49a0-adf9-000cea934729'
      }
    ];

    bannerVideoAndNativeBidRequests = [
      {
        code: 'div-video-native',
        mediaTypes: {
          native: {
            title: {
              required: true,
              length: 80
            },
            image: {
              required: true,
              sizes: [300, 250]
            },
            sponsoredBy: {
              required: true
            }
          },
          video: {
            playerSize: [640, 480],
            context: 'instream'
          },
          banner: {
            sizes: [[300, 250], [300, 600]]
          }
        },
        nativeParams: {
          title: { required: true, length: 80 },
          image: { required: true, sizes: [300, 250] },
          sponsoredBy: { required: true }
        },
        bidder: 'pubmatic',
        params: {
          publisherId: '5670',
          adSlot: '/15671365/DMDemo@300x250:0',
          video: {
            mimes: ['video/mp4', 'video/x-flv'],
            skippable: true,
            minduration: 5,
            maxduration: 30,
            startdelay: 15,
            playbackmethod: [1, 3],
            api: [1, 2],
            protocols: [2, 3],
            w: 640,
            h: 480,
            battr: [13, 14],
            linearity: 1,
            placement: 2,
            minbitrate: 100,
            maxbitrate: 4096
          }
        },
        placementCode: '/19968336/header-bid-tag-1',
        sizes: [[728, 90]],
        bidId: '23acc48ad47af5',
        requestId: '0fb4905b-9456-4152-86be-c6f6d259ba99',
        bidderRequestId: '1c56ad30b9b8ca8',
        transactionId: '92489f71-1bf2-49a0-adf9-000cea934729'
      }
    ];

    firstResponse = {
      'seat': 'seat-id',
      'ext': {
        'buyid': 'BUYER-ID-987'
      },
      'bid': [{
        'id': '74858439-49D7-4169-BA5D-44A046315B2F',
        'impid': '23acc48ad47af5',
        'price': 1.3,
        'adm': 'image3.pubmatic.com Layer based creative',
        'adomain': ['blackrock.com'],
        'h': 250,
        'w': 300,
        'ext': {
          'deal_channel': 6,
          'advid': 976,
          'dspid': 123
        }
      }]
    };

    secoundResponse = {
      'ext': {
        'buyid': 'BUYER-ID-789'
      },
      'bid': [{
        'id': '74858439-49D7-4169-BA5D-44A046315BEF',
        'impid': '22bddb28db77e',
        'price': 1.7,
        'adm': 'image3.pubmatic.com Layer based creative',
        'adomain': ['hivehome.com'],
        'h': 250,
        'w': 300,
        'ext': {
          'deal_channel': 5,
          'advid': 832,
          'dspid': 422
        }
      }]
    };
    bidResponses = {
      'body': {
        'id': '93D3BAD6-E2E2-49FB-9D89-920B1761C865',
        'seatbid': [firstResponse, secoundResponse]
      }
    };

    emptyBidResponse = {
      'body': ''
    };

    nativeBidResponse = {
      'body': {
        'id': '1544691825939',
        'seatbid': [{
          'bid': [{
            'id': 'B68287E1-DC39-4B38-9790-FE4F179739D6',
            'impid': '2a5571261281d4',
            'price': 0.01,
            'adm': "{\"native\":{\"assets\":[{\"id\":1,\"title\":{\"text\":\"Native Test Title\"}},{\"id\":2,\"img\":{\"h\":627,\"url\":\"http://stagingpub.net/native_ads/PM-Native-Ad-1200x627.png\",\"w\":1200}},{\"data\":{\"value\":\"Sponsored By PubMatic\"},\"id\":4}],\"imptrackers\":[\"http://imptracker.com/main/9bde02d0-6017-11e4-9df7-005056967c35\",\"http://172.16.4.213/AdServer/AdDisplayTrackerServlet?operId=1&pubId=5890&siteId=5892&adId=6016&adType=12&adServerId=243&kefact=0.010000&kaxefact=0.010000&kadNetFrequecy=0&kadwidth=0&kadheight=0&kadsizeid=7&kltstamp=1544692761&indirectAdId=0&adServerOptimizerId=2&ranreq=0.1&kpbmtpfact=1.000000&dcId=1&tldId=0&passback=0&svr=MADS1107&ekefact=GSQSXOLKDgBAvRnoiNj0LxtpAnNEO30u1ZI5sITloOsP7gzh&ekaxefact=GSQSXAXLDgD0fOZLCjgbnVJiyS3D65dqDkxfs2ArpC3iugXw&ekpbmtpfact=GSQSXCDLDgB5mcooOvXtCKmx7TnNDJDY2YuHFOL3o9ceoU4H&crID=campaign111&lpu=advertiserdomain.com&ucrid=273354366805642829&campaignId=16981&creativeId=0&pctr=0.000000&wDSPByrId=511&wDspId=6&wbId=0&wrId=0&wAdvID=1&isRTB=1&rtbId=C09BB577-B8C1-4C3E-A0FF-73F6F631C80A&imprId=B68287E1-DC39-4B38-9790-FE4F179739D6&oid=B68287E1-DC39-4B38-9790-FE4F179739D6&pageURL=http%3A%2F%2Ftest.com%2FTestPages%2Fnativead.html\"],\"jstracker\":\"<script src='http:\\\\/\\\\/stagingpub.net\\\\/native\\\\/tempReseponse.js'><script src='http:\\\\/\\\\/stagingpub.net\\\\/native\\\\/tempReseponse.js'>\",\"link\":{\"clicktrackers\":[\"http://clicktracker.com/main/9bde02d0-6017-11e4-9df7-005056967c35\",\"&pubId=5890&siteId=5892&adId=6016&kadsizeid=7&tldId=0&passback=0&campaignId=16981&creativeId=0&adServerId=243&impid=B68287E1-DC39-4B38-9790-FE4F179739D6\"],\"fallback\":\"http://www.pubmatic.com\",\"url\":\"http://www.pubmatic.com\"}}}",
            'adomain': ['advertiserdomain.com'],
            'cid': '16981',
            'crid': 'campaign111',
            'ext': {
              'dspid': 6
            }
          }],
          'seat': '527'
        }],
        'cur': 'USD'
      }
    };

    validnativeBidImpression = {
      'native': {
        'request': '{"assets":[{"id":1,"required":1,"title":{"len":80}},{"id":2,"required":1,"img":{"type":3,"w":300,"h":250}},{"id":4,"required":1,"data":{"type":1}}]}'
      }
    };

    nativeBidImpressionWithoutRequiredParams = {
      'native': {
        'request': '{"assets":[{"id":4,"required":1,"data":{"type":1}}]}'
      }
    };

    validnativeBidImpressionWithRequiredParam = {
      'native': {
        'request': '{"assets":[{"id":1,"required":0,"title":{"len":80}},{"id":2,"required":0,"img":{"type":3,"w":300,"h":250}},{"id":4,"required":1,"data":{"type":1}}]}'
      }
    };

    validnativeBidImpressionWithAllParams = {
      native: {
        'request': '{"assets":[{"id":1,"required":1,"title":{"len":80,"ext":{"title1":"title2"}}},{"id":3,"required":1,"img":{"type":1,"w":50,"h":50,"ext":{"icon1":"icon2"}}},{"id":2,"required":1,"img":{"type":3,"w":728,"h":90,"mimes":["image/png","image/gif"],"ext":{"image1":"image2"}}},{"id":4,"required":1,"data":{"type":1,"len":10,"ext":{"sponsor1":"sponsor2"}}},{"id":5,"required":1,"data":{"type":2,"len":10,"ext":{"body1":"body2"}}},{"id":13,"required":1,"data":{"type":3,"len":10,"ext":{"rating1":"rating2"}}},{"id":14,"required":1,"data":{"type":4,"len":10,"ext":{"likes1":"likes2"}}},{"id":15,"required":1,"data":{"type":5,"len":10,"ext":{"downloads1":"downloads2"}}},{"id":16,"required":1,"data":{"type":6,"len":10,"ext":{"price1":"price2"}}},{"id":17,"required":1,"data":{"type":7,"len":10,"ext":{"saleprice1":"saleprice2"}}},{"id":18,"required":1,"data":{"type":8,"len":10,"ext":{"phone1":"phone2"}}},{"id":19,"required":1,"data":{"type":9,"len":10,"ext":{"address1":"address2"}}},{"id":20,"required":1,"data":{"type":10,"len":10,"ext":{"desc21":"desc22"}}},{"id":21,"required":1,"data":{"type":11,"len":10,"ext":{"displayurl1":"displayurl2"}}}]}'
      }
    }

    bannerBidResponse = {
      'body': {
        'id': '93D3BAD6-E2E2-49FB-9D89-920B1761C865',
        'seatbid': [{
          'bid': [{
            'id': '74858439-49D7-4169-BA5D-44A046315B2F',
            'impid': '23acc48ad47af5',
            'price': 1.3,
            'adm': '<span class="PubAPIAd"  id="4E733404-CC2E-48A2-BC83-4DD5F38FE9BB"><script type="text/javascript"> document.writeln(\'<iframe width="300" scrolling="no" height="250" frameborder="0" name="iframe0" allowtransparency="true" marginheight="0" marginwidth="0" vspace="0" hspace="0" src="http://ads.pubmatic.com/AdTag/dummyImage.png"></iframe>\');</script><iframe width="0" scrolling="no" height="0" frameborder="0" src="http://aktrack.pubmatic.com/AdServer/AdDisplayTrackerServlet?pubId=5890" style="position:absolute;top:-15000px;left:-15000px" vspace="0" hspace="0" marginwidth="0" marginheight="0" allowtransparency="true" name="pbeacon"></iframe></span> <!-- PubMatic Ad Ends -->',
            'h': 250,
            'w': 300,
            'ext': {
              'deal_channel': 6
            }
          }]
        }]
      }
    };

    videoBidResponse = {
      'body': {
        'id': '93D3BAD6-E2E2-49FB-9D89-920B1761C865',
        'seatbid': [{
          'bid': [{
            'id': '74858439-49D7-4169-BA5D-44A046315B2F',
            'impid': '22bddb28db77d',
            'price': 1.3,
            'adm': '<VAST version="3.0"><Ad id="601364"><InLine><AdSystem>Acudeo Compatible</AdSystem><AdTitle>VAST 2.0 Instream Test 1</AdTitle><Description>VAST 2.0 Instream Test 1</Description><Impression><![CDATA[http://172.16.4.213/AdServer/AdDisplayTrackerServlet?operId=1&pubId=5890&siteId=47163&adId=1405268&adType=13&adServerId=243&kefact=70.000000&kaxefact=70.000000&kadNetFrequecy=0&kadwidth=0&kadheight=0&kadsizeid=97&kltstamp=1529929473&indirectAdId=0&adServerOptimizerId=2&ranreq=0.1&kpbmtpfact=100.000000&dcId=1&tldId=0&passback=0&svr=MADS1107&ekefact=Ad8wW91TCwCmdG0jlfjXn7Tyzh20hnTVx-m5DoNSep-RXGDr&ekaxefact=Ad8wWwRUCwAGir4Zzl1eF0bKiC-qrCV0D0yp_eE7YizB_BQk&ekpbmtpfact=Ad8wWxRUCwD7qgzwwPE2LnS5-Ou19uO5amJl1YT6-XVFvQ41&imprId=48F73E1A-7F23-443D-A53C-30EE6BBF5F7F&oid=48F73E1A-7F23-443D-A53C-30EE6BBF5F7F&crID=creative-1_1_2&ucrid=160175026529250297&campaignId=17050&creativeId=0&pctr=0.000000&wDSPByrId=511&wDspId=6&wbId=0&wrId=0&wAdvID=3170&isRTB=1&rtbId=EBCA079F-8D7C-45B8-B733-92951F670AA1&pmZoneId=zone1&pageURL=www.yahoo.com&lpu=ae.com]]></Impression><Impression>https://dsptracker.com/{PSPM}</Impression><Error><![CDATA[http://172.16.4.213/track?operId=7&p=5890&s=47163&a=1405268&wa=243&ts=1529929473&wc=17050&crId=creative-1_1_2&ucrid=160175026529250297&impid=48F73E1A-7F23-443D-A53C-30EE6BBF5F7F&advertiser_id=3170&ecpm=70.000000&er=[ERRORCODE]]]></Error><Error><![CDATA[https://Errortrack.com?p=1234&er=[ERRORCODE]]]></Error><Creatives><Creative AdID="601364"><Linear skipoffset="20%"><TrackingEvents><Tracking event="close"><![CDATA[https://mytracking.com/linear/close]]></Tracking><Tracking event="skip"><![CDATA[https://mytracking.com/linear/skip]]></Tracking><Tracking event="creativeView"><![CDATA[http://172.16.4.213/track?operId=7&p=5890&s=47163&a=1405268&wa=243&ts=1529929473&wc=17050&crId=creative-1_1_2&ucrid=160175026529250297&impid=48F73E1A-7F23-443D-A53C-30EE6BBF5F7F&advertiser_id=3170&ecpm=70.000000&e=1]]></Tracking><Tracking event="start"><![CDATA[http://172.16.4.213/track?operId=7&p=5890&s=47163&a=1405268&wa=243&ts=1529929473&wc=17050&crId=creative-1_1_2&ucrid=160175026529250297&impid=48F73E1A-7F23-443D-A53C-30EE6BBF5F7F&advertiser_id=3170&ecpm=70.000000&e=2]]></Tracking><Tracking event="midpoint"><![CDATA[http://172.16.4.213/track?operId=7&p=5890&s=47163&a=1405268&wa=243&ts=1529929473&wc=17050&crId=creative-1_1_2&ucrid=160175026529250297&impid=48F73E1A-7F23-443D-A53C-30EE6BBF5F7F&advertiser_id=3170&ecpm=70.000000&e=3]]></Tracking><Tracking event="firstQuartile"><![CDATA[http://172.16.4.213/track?operId=7&p=5890&s=47163&a=1405268&wa=243&ts=1529929473&wc=17050&crId=creative-1_1_2&ucrid=160175026529250297&impid=48F73E1A-7F23-443D-A53C-30EE6BBF5F7F&advertiser_id=3170&ecpm=70.000000&e=4]]></Tracking><Tracking event="thirdQuartile"><![CDATA[http://172.16.4.213/track?operId=7&p=5890&s=47163&a=1405268&wa=243&ts=1529929473&wc=17050&crId=creative-1_1_2&ucrid=160175026529250297&impid=48F73E1A-7F23-443D-A53C-30EE6BBF5F7F&advertiser_id=3170&ecpm=70.000000&e=5]]></Tracking><Tracking event="complete"><![CDATA[http://172.16.4.213/track?operId=7&p=5890&s=47163&a=1405268&wa=243&ts=1529929473&wc=17050&crId=creative-1_1_2&ucrid=160175026529250297&impid=48F73E1A-7F23-443D-A53C-30EE6BBF5F7F&advertiser_id=3170&ecpm=70.000000&e=6]]></Tracking></TrackingEvents><Duration>00:00:04</Duration><VideoClicks><ClickTracking><![CDATA[http://172.16.4.213/track?operId=7&p=5890&s=47163&a=1405268&wa=243&ts=1529929473&wc=17050&crId=creative-1_1_2&ucrid=160175026529250297&impid=48F73E1A-7F23-443D-A53C-30EE6BBF5F7F&advertiser_id=3170&ecpm=70.000000&e=99]]></ClickTracking><ClickThrough>https://www.pubmatic.com</ClickThrough></VideoClicks><MediaFiles><MediaFile delivery="progressive" type="video/mp4" bitrate="500" width="400" height="300" scalable="true" maintainAspectRatio="true"><![CDATA[https://stagingnyc.pubmatic.com:8443/video/Shashank/mediaFileHost/media/mp4-sample-2.mp4]]></MediaFile></MediaFiles></Linear></Creative></Creatives></InLine></Ad></VAST>',
            'h': 250,
            'w': 300,
            'ext': {
              'deal_channel': 6
            }
          }]
        }]
      }
    };

    outstreamBidRequest =
    [
      {
        code: 'video1',
        mediaTypes: {
          video: {
            playerSize: [640, 480],
            context: 'outstream'
          }
        },
        bidder: 'pubmatic',
        bidId: '47acc48ad47af5',
        requestId: '0fb4905b-1234-4152-86be-c6f6d259ba99',
        bidderRequestId: '1c56ad30b9b8ca8',
        transactionId: '92489f71-1bf2-49a0-adf9-000cea934729',
        params: {
          publisherId: '5670',
          outstreamAU: 'pubmatic-test',
          adSlot: 'Div1@0x0', // ad_id or tagid
          video: {
            mimes: ['video/mp4', 'video/x-flv'],
            skippable: true,
            minduration: 5,
            maxduration: 30
          }
        }
      }
    ];

    validOutstreamBidRequest = {
      'auctionId': '92489f71-1bf2-49a0-adf9-000cea934729',
      auctionStart: 1585918458868,
      bidderCode: 'pubmatic',
      bidderRequestId: '47acc48ad47af5',
      bids: [{
        adUnitCode: 'video1',
        'auctionId': '92489f71-1bf2-49a0-adf9-000cea934729',
        bidId: '47acc48ad47af5',
        bidRequestsCount: 1,
        bidder: 'pubmatic',
        bidderRequestId: '47acc48ad47af5',
        mediaTypes: {
          video: {
            context: 'outstream'
          }
        },
        params: {
          publisherId: '5670',
          outstreamAU: 'pubmatic-test',
          adSlot: 'Div1@0x0', // ad_id or tagid
          video: {
            mimes: ['video/mp4', 'video/x-flv'],
            skippable: true,
            minduration: 5,
            maxduration: 30
          }
        },
        sizes: [[768, 432], [640, 480], [630, 360]],
        transactionId: '92489f71-1bf2-49a0-adf9-000cea934729'
      }],
      start: 11585918458869,
      timeout: 3000
    };

    outstreamVideoBidResponse = {
      'body': {
        'id': '93D3BAD6-E2E2-49FB-9D89-920B1761C865',
        'seatbid': [{
          'bid': [{
            'id': '0fb4905b-1234-4152-86be-c6f6d259ba99',
            'impid': '47acc48ad47af5',
            'price': 1.3,
            'adm': '<VAST version="3.0"><Ad id="601364"><InLine><AdSystem>Acudeo Compatible</AdSystem><AdTitle>VAST 2.0 Instream Test 1</AdTitle><Description>VAST 2.0 Instream Test 1</Description><Impression><![CDATA[http://172.16.4.213/AdServer/AdDisplayTrackerServlet?operId=1&pubId=5890&siteId=47163&adId=1405268&adType=13&adServerId=243&kefact=70.000000&kaxefact=70.000000&kadNetFrequecy=0&kadwidth=0&kadheight=0&kadsizeid=97&kltstamp=1529929473&indirectAdId=0&adServerOptimizerId=2&ranreq=0.1&kpbmtpfact=100.000000&dcId=1&tldId=0&passback=0&svr=MADS1107&ekefact=Ad8wW91TCwCmdG0jlfjXn7Tyzh20hnTVx-m5DoNSep-RXGDr&ekaxefact=Ad8wWwRUCwAGir4Zzl1eF0bKiC-qrCV0D0yp_eE7YizB_BQk&ekpbmtpfact=Ad8wWxRUCwD7qgzwwPE2LnS5-Ou19uO5amJl1YT6-XVFvQ41&imprId=48F73E1A-7F23-443D-A53C-30EE6BBF5F7F&oid=48F73E1A-7F23-443D-A53C-30EE6BBF5F7F&crID=creative-1_1_2&ucrid=160175026529250297&campaignId=17050&creativeId=0&pctr=0.000000&wDSPByrId=511&wDspId=6&wbId=0&wrId=0&wAdvID=3170&isRTB=1&rtbId=EBCA079F-8D7C-45B8-B733-92951F670AA1&pmZoneId=zone1&pageURL=www.yahoo.com&lpu=ae.com]]></Impression><Impression>https://dsptracker.com/{PSPM}</Impression><Error><![CDATA[http://172.16.4.213/track?operId=7&p=5890&s=47163&a=1405268&wa=243&ts=1529929473&wc=17050&crId=creative-1_1_2&ucrid=160175026529250297&impid=48F73E1A-7F23-443D-A53C-30EE6BBF5F7F&advertiser_id=3170&ecpm=70.000000&er=[ERRORCODE]]]></Error><Error><![CDATA[https://Errortrack.com?p=1234&er=[ERRORCODE]]]></Error><Creatives><Creative AdID="601364"><Linear skipoffset="20%"><TrackingEvents><Tracking event="close"><![CDATA[https://mytracking.com/linear/close]]></Tracking><Tracking event="skip"><![CDATA[https://mytracking.com/linear/skip]]></Tracking><Tracking event="creativeView"><![CDATA[http://172.16.4.213/track?operId=7&p=5890&s=47163&a=1405268&wa=243&ts=1529929473&wc=17050&crId=creative-1_1_2&ucrid=160175026529250297&impid=48F73E1A-7F23-443D-A53C-30EE6BBF5F7F&advertiser_id=3170&ecpm=70.000000&e=1]]></Tracking><Tracking event="start"><![CDATA[http://172.16.4.213/track?operId=7&p=5890&s=47163&a=1405268&wa=243&ts=1529929473&wc=17050&crId=creative-1_1_2&ucrid=160175026529250297&impid=48F73E1A-7F23-443D-A53C-30EE6BBF5F7F&advertiser_id=3170&ecpm=70.000000&e=2]]></Tracking><Tracking event="midpoint"><![CDATA[http://172.16.4.213/track?operId=7&p=5890&s=47163&a=1405268&wa=243&ts=1529929473&wc=17050&crId=creative-1_1_2&ucrid=160175026529250297&impid=48F73E1A-7F23-443D-A53C-30EE6BBF5F7F&advertiser_id=3170&ecpm=70.000000&e=3]]></Tracking><Tracking event="firstQuartile"><![CDATA[http://172.16.4.213/track?operId=7&p=5890&s=47163&a=1405268&wa=243&ts=1529929473&wc=17050&crId=creative-1_1_2&ucrid=160175026529250297&impid=48F73E1A-7F23-443D-A53C-30EE6BBF5F7F&advertiser_id=3170&ecpm=70.000000&e=4]]></Tracking><Tracking event="thirdQuartile"><![CDATA[http://172.16.4.213/track?operId=7&p=5890&s=47163&a=1405268&wa=243&ts=1529929473&wc=17050&crId=creative-1_1_2&ucrid=160175026529250297&impid=48F73E1A-7F23-443D-A53C-30EE6BBF5F7F&advertiser_id=3170&ecpm=70.000000&e=5]]></Tracking><Tracking event="complete"><![CDATA[http://172.16.4.213/track?operId=7&p=5890&s=47163&a=1405268&wa=243&ts=1529929473&wc=17050&crId=creative-1_1_2&ucrid=160175026529250297&impid=48F73E1A-7F23-443D-A53C-30EE6BBF5F7F&advertiser_id=3170&ecpm=70.000000&e=6]]></Tracking></TrackingEvents><Duration>00:00:04</Duration><VideoClicks><ClickTracking><![CDATA[http://172.16.4.213/track?operId=7&p=5890&s=47163&a=1405268&wa=243&ts=1529929473&wc=17050&crId=creative-1_1_2&ucrid=160175026529250297&impid=48F73E1A-7F23-443D-A53C-30EE6BBF5F7F&advertiser_id=3170&ecpm=70.000000&e=99]]></ClickTracking><ClickThrough>https://www.pubmatic.com</ClickThrough></VideoClicks><MediaFiles><MediaFile delivery="progressive" type="video/mp4" bitrate="500" width="400" height="300" scalable="true" maintainAspectRatio="true"><![CDATA[https://stagingnyc.pubmatic.com:8443/video/Shashank/mediaFileHost/media/mp4-sample-2.mp4]]></MediaFile></MediaFiles></Linear></Creative></Creatives></InLine></Ad></VAST>',
            'h': 250,
            'w': 300,
            'ext': {
              'deal_channel': 6
            }
          }]
        }]
      }
    };
  });

  describe('implementation', function () {
  	describe('Bid validations', function () {
  		it('valid bid case', function () {
        let validBid = {
	        bidder: 'pubmatic',
	        params: {
	          publisherId: '5670',
	          adSlot: '/15671365/DMDemo@300x250:0'
	        }
	      },
	      isValid = spec.isBidRequestValid(validBid);
	      expect(isValid).to.equal(true);
  		});

      it('invalid bid case: publisherId not passed', function () {
        let validBid = {
	        bidder: 'pubmatic',
	        params: {
	          adSlot: '/15671365/DMDemo@300x250:0'
	        }
	      },
	      isValid = spec.isBidRequestValid(validBid);
	      expect(isValid).to.equal(false);
  		});

      it('invalid bid case: publisherId is not string', function () {
        let validBid = {
            bidder: 'pubmatic',
            params: {
              publisherId: 301,
              adSlot: '/15671365/DMDemo@300x250:0'
            }
          },
          isValid = spec.isBidRequestValid(validBid);
        expect(isValid).to.equal(false);
      });

      it('valid bid case: adSlot is not passed', function () {
        let validBid = {
            bidder: 'pubmatic',
            params: {
              publisherId: '301'
            }
          },
          isValid = spec.isBidRequestValid(validBid);
        expect(isValid).to.equal(true);
      });

      it('should check for context if video is present', function() {
        let bid = {
            'bidder': 'pubmatic',
            'params': {
              'adSlot': 'SLOT_NHB1@728x90',
              'publisherId': '5890'
            },
            'mediaTypes': {
              'video': {
                'playerSize': [
                  [640, 480]
                ],
                'protocols': [1, 2, 5],
                'context': 'instream',
                'mimes': ['video/flv'],
                'skippable': false,
                'skip': 1,
                'linearity': 2
              }
            },
            'adUnitCode': 'video1',
            'transactionId': '803e3750-0bbe-4ffe-a548-b6eca15087bf',
            'sizes': [
              [640, 480]
            ],
            'bidId': '2c95df014cfe97',
            'bidderRequestId': '1fe59391566442',
            'auctionId': '3a4118ef-fb96-4416-b0b0-3cfc1cebc142',
            'src': 'client',
            'bidRequestsCount': 1,
            'bidderRequestsCount': 1,
            'bidderWinsCount': 0
          },
          isValid = spec.isBidRequestValid(bid);
        expect(isValid).to.equal(true);
      })

      it('should return false if context is not present in video', function() {
        let bid = {
            'bidder': 'pubmatic',
            'params': {
              'adSlot': 'SLOT_NHB1@728x90',
              'publisherId': '5890'
            },
            'mediaTypes': {
              'video': {
                'w': 640,
                'h': 480,
                'protocols': [1, 2, 5],
                'mimes': ['video/flv'],
                'skippable': false,
                'skip': 1,
                'linearity': 2
              }
            },
            'adUnitCode': 'video1',
            'transactionId': '803e3750-0bbe-4ffe-a548-b6eca15087bf',
            'sizes': [
              [640, 480]
            ],
            'bidId': '2c95df014cfe97',
            'bidderRequestId': '1fe59391566442',
            'auctionId': '3a4118ef-fb96-4416-b0b0-3cfc1cebc142',
            'src': 'client',
            'bidRequestsCount': 1,
            'bidderRequestsCount': 1,
            'bidderWinsCount': 0
          },
          isValid = spec.isBidRequestValid(bid);
        expect(isValid).to.equal(false);
      })

      it('bid.mediaTypes.video.mimes OR bid.params.video.mimes should be present and must be a non-empty array', function() {
        let bid = {
          'bidder': 'pubmatic',
          'params': {
            'adSlot': 'SLOT_NHB1@728x90',
            'publisherId': '5890',
            'video': {}
          },
          'mediaTypes': {
            'video': {
              'playerSize': [
                [640, 480]
              ],
              'protocols': [1, 2, 5],
              'context': 'instream',
              'skippable': false,
              'skip': 1,
              'linearity': 2
            }
          },
          'adUnitCode': 'video1',
          'transactionId': '803e3750-0bbe-4ffe-a548-b6eca15087bf',
          'sizes': [
            [640, 480]
          ],
          'bidId': '2c95df014cfe97',
          'bidderRequestId': '1fe59391566442',
          'auctionId': '3a4118ef-fb96-4416-b0b0-3cfc1cebc142',
          'src': 'client',
          'bidRequestsCount': 1,
          'bidderRequestsCount': 1,
          'bidderWinsCount': 0
        };

        delete bid.params.video.mimes; // Undefined
        bid.mediaTypes.video.mimes = 'string'; // NOT array
        expect(spec.isBidRequestValid(bid)).to.equal(false);

        delete bid.params.video.mimes; // Undefined
        delete bid.mediaTypes.video.mimes; // Undefined
        expect(spec.isBidRequestValid(bid)).to.equal(false);

        delete bid.params.video.mimes; // Undefined
        bid.mediaTypes.video.mimes = ['video/flv']; // Valid
        expect(spec.isBidRequestValid(bid)).to.equal(true);

        delete bid.mediaTypes.video.mimes; // mediaTypes.video.mimes undefined
        bid.params.video = {mimes: 'string'}; // NOT array
        expect(spec.isBidRequestValid(bid)).to.equal(false);

        delete bid.mediaTypes.video.mimes; // mediaTypes.video.mimes undefined
        delete bid.params.video.mimes; // Undefined
        expect(spec.isBidRequestValid(bid)).to.equal(false);

        delete bid.mediaTypes.video.mimes; // mediaTypes.video.mimes undefined
        bid.params.video.mimes = ['video/flv']; // Valid
        expect(spec.isBidRequestValid(bid)).to.equal(true);

        delete bid.mediaTypes.video.mimes; // Undefined
        bid.params.video.mimes = ['video/flv']; // Valid
        expect(spec.isBidRequestValid(bid)).to.equal(true);

        delete bid.mediaTypes.video.mimes; // Undefined
        delete bid.params.video.mimes; // Undefined
        expect(spec.isBidRequestValid(bid)).to.equal(false);
      });

      it('checks on bid.params.outstreamAU & bid.renderer & bid.mediaTypes.video.renderer', function() {
        const getThebid = function() {
          let bid = utils.deepClone(validOutstreamBidRequest.bids[0]);
          bid.params.outstreamAU = 'pubmatic-test';
          bid.renderer = ' '; // we are only checking if this key is set or not
          bid.mediaTypes.video.renderer = ' '; // we are only checking if this key is set or not
          return bid;
        }

        // true: when all are present
        // mdiatype: outstream
        // bid.params.outstreamAU : Y
        // bid.renderer : Y
        // bid.mediaTypes.video.renderer : Y
        let bid = getThebid();
        expect(spec.isBidRequestValid(bid)).to.equal(true);

        // true: atleast one is present; 3 cases
        // mdiatype: outstream
        // bid.params.outstreamAU : Y
        // bid.renderer : N
        // bid.mediaTypes.video.renderer : N
        bid = getThebid();
        delete bid.renderer;
        delete bid.mediaTypes.video.renderer;
        expect(spec.isBidRequestValid(bid)).to.equal(true);

        // true: atleast one is present; 3 cases
        // mdiatype: outstream
        // bid.params.outstreamAU : N
        // bid.renderer : Y
        // bid.mediaTypes.video.renderer : N
        bid = getThebid();
        delete bid.params.outstreamAU;
        delete bid.mediaTypes.video.renderer;
        expect(spec.isBidRequestValid(bid)).to.equal(true);

        // true: atleast one is present; 3 cases
        // mdiatype: outstream
        // bid.params.outstreamAU : N
        // bid.renderer : N
        // bid.mediaTypes.video.renderer : Y
        bid = getThebid();
        delete bid.params.outstreamAU;
        delete bid.renderer;
        expect(spec.isBidRequestValid(bid)).to.equal(true);

        // false: none present; only outstream
        // mdiatype: outstream
        // bid.params.outstreamAU : N
        // bid.renderer : N
        // bid.mediaTypes.video.renderer : N
        bid = getThebid();
        delete bid.params.outstreamAU;
        delete bid.renderer;
        delete bid.mediaTypes.video.renderer;
        expect(spec.isBidRequestValid(bid)).to.equal(false);

        // true: none present; outstream + Banner
        // mdiatype: outstream, banner
        // bid.params.outstreamAU : N
        // bid.renderer : N
        // bid.mediaTypes.video.renderer : N
        bid = getThebid();
        delete bid.params.outstreamAU;
        delete bid.renderer;
        delete bid.mediaTypes.video.renderer;
        bid.mediaTypes.banner = {sizes: [ [300, 250], [300, 600] ]};
        expect(spec.isBidRequestValid(bid)).to.equal(true);

        // true: none present; outstream + Native
        // mdiatype: outstream, native
        // bid.params.outstreamAU : N
        // bid.renderer : N
        // bid.mediaTypes.video.renderer : N
        bid = getThebid();
        delete bid.params.outstreamAU;
        delete bid.renderer;
        delete bid.mediaTypes.video.renderer;
        bid.mediaTypes.native = {}
        expect(spec.isBidRequestValid(bid)).to.equal(true);
      });
    });

  	describe('Request formation', function () {
  		it('buildRequests function should not modify original bidRequests object', function () {
        let originalBidRequests = utils.deepClone(bidRequests);
        let request = spec.buildRequests(bidRequests, {
          auctionId: 'new-auction-id'
        });
        expect(bidRequests).to.deep.equal(originalBidRequests);
      });

      it('buildRequests function should not modify original nativebidRequests object', function () {
        let originalBidRequests = utils.deepClone(nativeBidRequests);
        let request = spec.buildRequests(nativeBidRequests, {
          auctionId: 'new-auction-id'
        });
        expect(nativeBidRequests).to.deep.equal(originalBidRequests);
      });

      it('Endpoint checking', function () {
  		  let request = spec.buildRequests(bidRequests, {
          auctionId: 'new-auction-id'
        });
        expect(request.url).to.equal('https://hbopenbid.pubmatic.com/translator?source=ow-client');
        expect(request.method).to.equal('POST');
      });

      it('should return bidderRequest property', function() {
        let request = spec.buildRequests(bidRequests, validOutstreamBidRequest);
        expect(request.bidderRequest).to.equal(validOutstreamBidRequest);
      });

      it('bidderRequest should be undefined if bidderRequest is not present', function() {
        let request = spec.buildRequests(bidRequests);
        expect(request.bidderRequest).to.be.undefined;
      });

      it('test flag not sent when pubmaticTest=true is absent in page url', function() {
        let request = spec.buildRequests(bidRequests, {
          auctionId: 'new-auction-id'
        });
        let data = JSON.parse(request.data);
        expect(data.test).to.equal(undefined);
      });

      // disabled this test case as  it refreshes the whole suite when in karma watch mode
      // todo: needs a fix
      xit('test flag set to 1 when pubmaticTest=true is present in page url', function() {
        window.location.href += '#pubmaticTest=true';
        // now all the test cases below will have window.location.href with #pubmaticTest=true
        let request = spec.buildRequests(bidRequests, {
          auctionId: 'new-auction-id'
        });
        let data = JSON.parse(request.data);
        expect(data.test).to.equal(1);
      });

  		it('Request params check', function () {
        let request = spec.buildRequests(bidRequests, {
          auctionId: 'new-auction-id'
        });
        let data = JSON.parse(request.data);
  		  expect(data.at).to.equal(1); // auction type
  		  expect(data.cur[0]).to.equal('USD'); // currency
  		  expect(data.site.domain).to.be.a('string'); // domain should be set
  		  expect(data.site.page).to.equal(bidRequests[0].params.kadpageurl); // forced pageURL
  		  expect(data.site.publisher.id).to.equal(bidRequests[0].params.publisherId); // publisher Id
  		  expect(data.user.yob).to.equal(parseInt(bidRequests[0].params.yob)); // YOB
  		  expect(data.user.gender).to.equal(bidRequests[0].params.gender); // Gender
  		  expect(data.device.geo.lat).to.equal(parseFloat(bidRequests[0].params.lat)); // Latitude
  		  expect(data.device.geo.lon).to.equal(parseFloat(bidRequests[0].params.lon)); // Lognitude
  		  expect(data.user.geo.lat).to.equal(parseFloat(bidRequests[0].params.lat)); // Latitude
  		  expect(data.user.geo.lon).to.equal(parseFloat(bidRequests[0].params.lon)); // Lognitude
  		  expect(data.ext.wrapper.wv).to.equal($$REPO_AND_VERSION$$); // Wrapper Version
  		  expect(data.ext.wrapper.transactionId).to.equal(bidRequests[0].transactionId); // Prebid TransactionId
        expect(data.source.tid).to.equal(bidRequests[0].transactionId); // Prebid TransactionId
  		  expect(data.ext.wrapper.wiid).to.equal(bidRequests[0].params.wiid); // OpenWrap: Wrapper Impression ID
  		  expect(data.ext.wrapper.profile).to.equal(parseInt(bidRequests[0].params.profId)); // OpenWrap: Wrapper Profile ID
  		  expect(data.ext.wrapper.version).to.equal(parseInt(bidRequests[0].params.verId)); // OpenWrap: Wrapper Profile Version ID

  		  expect(data.imp[0].id).to.equal(bidRequests[0].bidId); // Prebid bid id is passed as id
  		  expect(data.imp[0].bidfloor).to.equal(parseFloat(bidRequests[0].params.kadfloor)); // kadfloor
  		  expect(data.imp[0].tagid).to.equal('/15671365/DMDemo'); // tagid
  		  expect(data.imp[0].banner.w).to.equal(300); // width
  		  expect(data.imp[0].banner.h).to.equal(250); // height
  		  expect(data.imp[0].ext.pmZoneId).to.equal(bidRequests[0].params.pmzoneid.split(',').slice(0, 50).map(id => id.trim()).join()); // pmzoneid
        expect(data.imp[0].ext.key_val).to.exist.and.to.equal(bidRequests[0].params.dctr);
        expect(data.imp[0].bidfloorcur).to.equal(bidRequests[0].params.currency);
        expect(data.source.ext.schain).to.deep.equal(bidRequests[0].schain);
  		});

      it('Set content from config, set site.content', function() {
        let sandbox = sinon.sandbox.create();
        const content = {
          'id': 'alpha-numeric-id'
        };
        sandbox.stub(config, 'getConfig').callsFake((key) => {
          var config = {
            content: content
          };
          return config[key];
        });
        let request = spec.buildRequests(bidRequests, {
          auctionId: 'new-auction-id'
        });
        let data = JSON.parse(request.data);
        expect(data.site.content).to.deep.equal(content);
        sandbox.restore();
      });

      it('Merge the device info from config', function() {
        let sandbox = sinon.sandbox.create();
        sandbox.stub(config, 'getConfig').callsFake((key) => {
          var config = {
            device: {
              'newkey': 'new-device-data'
            }
          };
          return config[key];
        });
        let request = spec.buildRequests(bidRequests, {
          auctionId: 'new-auction-id'
        });
        let data = JSON.parse(request.data);
        expect(data.device.js).to.equal(1);
        expect(data.device.dnt).to.equal((navigator.doNotTrack == 'yes' || navigator.doNotTrack == '1' || navigator.msDoNotTrack == '1') ? 1 : 0);
        expect(data.device.h).to.equal(screen.height);
        expect(data.device.w).to.equal(screen.width);
        expect(data.device.language).to.equal(navigator.language);
        expect(data.device.newkey).to.equal('new-device-data');// additional data from config
        sandbox.restore();
      });

      it('Merge the device info from config; data from config overrides the info we have gathered', function() {
        let sandbox = sinon.sandbox.create();
        sandbox.stub(config, 'getConfig').callsFake((key) => {
          var config = {
            device: {
              newkey: 'new-device-data',
              language: 'MARATHI'
            }
          };
          return config[key];
        });
        let request = spec.buildRequests(bidRequests, {
          auctionId: 'new-auction-id'
        });
        let data = JSON.parse(request.data);
        expect(data.device.js).to.equal(1);
        expect(data.device.dnt).to.equal((navigator.doNotTrack == 'yes' || navigator.doNotTrack == '1' || navigator.msDoNotTrack == '1') ? 1 : 0);
        expect(data.device.h).to.equal(screen.height);
        expect(data.device.w).to.equal(screen.width);
        expect(data.device.language).to.equal('MARATHI');// // data overriding from config
        expect(data.device.newkey).to.equal('new-device-data');// additional data from config
        sandbox.restore();
      });

      it('Set app from config, copy publisher and ext from site, unset site', function() {
        let sandbox = sinon.sandbox.create();
        sandbox.stub(config, 'getConfig').callsFake((key) => {
          var config = {
            app: {
              bundle: 'org.prebid.mobile.demoapp',
              domain: 'prebid.org'
            }
          };
          return config[key];
        });
        let request = spec.buildRequests(bidRequests, {
          auctionId: 'new-auction-id'
        });
        let data = JSON.parse(request.data);
        expect(data.app.bundle).to.equal('org.prebid.mobile.demoapp');
        expect(data.app.domain).to.equal('prebid.org');
        expect(data.app.publisher.id).to.equal(bidRequests[0].params.publisherId);
        expect(data.site).to.not.exist;
        sandbox.restore();
      });

      it('Set app, content from config, copy publisher and ext from site, unset site, config.content in app.content', function() {
        let sandbox = sinon.sandbox.create();
        const content = {
          'id': 'alpha-numeric-id'
        };
        sandbox.stub(config, 'getConfig').callsFake((key) => {
          var config = {
            content: content,
            app: {
              bundle: 'org.prebid.mobile.demoapp',
              domain: 'prebid.org'
            }
          };
          return config[key];
        });
        let request = spec.buildRequests(bidRequests, {
          auctionId: 'new-auction-id'
        });
        let data = JSON.parse(request.data);
        expect(data.app.bundle).to.equal('org.prebid.mobile.demoapp');
        expect(data.app.domain).to.equal('prebid.org');
        expect(data.app.publisher.id).to.equal(bidRequests[0].params.publisherId);
        expect(data.app.content).to.deep.equal(content);
        expect(data.site).to.not.exist;
        sandbox.restore();
      });

      it('Set app.content, content from config, copy publisher and ext from site, unset site, config.app.content in app.content', function() {
        let sandbox = sinon.sandbox.create();
        const content = {
          'id': 'alpha-numeric-id'
        };
        const appContent = {
          id: 'app-content-id-2'
        };
        sandbox.stub(config, 'getConfig').callsFake((key) => {
          var config = {
            content: content,
            app: {
              bundle: 'org.prebid.mobile.demoapp',
              domain: 'prebid.org',
              content: appContent
            }
          };
          return config[key];
        });
        let request = spec.buildRequests(bidRequests, {
          auctionId: 'new-auction-id'
        });
        let data = JSON.parse(request.data);
        expect(data.app.bundle).to.equal('org.prebid.mobile.demoapp');
        expect(data.app.domain).to.equal('prebid.org');
        expect(data.app.publisher.id).to.equal(bidRequests[0].params.publisherId);
        expect(data.app.content).to.deep.equal(appContent);
        expect(data.site).to.not.exist;
        sandbox.restore();
      });

      it('Request params check: without adSlot', function () {
        delete bidRequests[0].params.adSlot;
        let request = spec.buildRequests(bidRequests, {
          auctionId: 'new-auction-id'
        });
        let data = JSON.parse(request.data);
        expect(data.at).to.equal(1); // auction type
        expect(data.cur[0]).to.equal('USD'); // currency
        expect(data.site.domain).to.be.a('string'); // domain should be set
        expect(data.site.page).to.equal(bidRequests[0].params.kadpageurl); // forced pageURL
        expect(data.site.publisher.id).to.equal(bidRequests[0].params.publisherId); // publisher Id
        expect(data.user.yob).to.equal(parseInt(bidRequests[0].params.yob)); // YOB
        expect(data.user.gender).to.equal(bidRequests[0].params.gender); // Gender
        expect(data.device.geo.lat).to.equal(parseFloat(bidRequests[0].params.lat)); // Latitude
        expect(data.device.geo.lon).to.equal(parseFloat(bidRequests[0].params.lon)); // Lognitude
        expect(data.user.geo.lat).to.equal(parseFloat(bidRequests[0].params.lat)); // Latitude
        expect(data.user.geo.lon).to.equal(parseFloat(bidRequests[0].params.lon)); // Lognitude
        expect(data.ext.wrapper.wv).to.equal($$REPO_AND_VERSION$$); // Wrapper Version
        expect(data.ext.wrapper.transactionId).to.equal(bidRequests[0].transactionId); // Prebid TransactionId
        expect(data.ext.wrapper.wiid).to.equal(bidRequests[0].params.wiid); // OpenWrap: Wrapper Impression ID
        expect(data.ext.wrapper.profile).to.equal(parseInt(bidRequests[0].params.profId)); // OpenWrap: Wrapper Profile ID
        expect(data.ext.wrapper.version).to.equal(parseInt(bidRequests[0].params.verId)); // OpenWrap: Wrapper Profile Version ID
        expect(data.imp[0].id).to.equal(bidRequests[0].bidId); // Prebid bid id is passed as id
        expect(data.imp[0].bidfloor).to.equal(parseFloat(bidRequests[0].params.kadfloor)); // kadfloor
        expect(data.imp[0].tagid).to.deep.equal(undefined); // tagid
        expect(data.imp[0].banner.w).to.equal(728); // width
        expect(data.imp[0].banner.h).to.equal(90); // height
        expect(data.imp[0].banner.format).to.deep.equal([{w: 160, h: 600}]);
        expect(data.imp[0].ext.key_val).to.exist.and.to.equal(bidRequests[0].params.dctr);
        expect(data.imp[0].ext.pmZoneId).to.equal(bidRequests[0].params.pmzoneid.split(',').slice(0, 50).map(id => id.trim()).join()); // pmzoneid
        expect(data.imp[0].bidfloorcur).to.equal(bidRequests[0].params.currency);
      });

      it('Request params multi size format object check', function () {
        let bidRequests = [
          {
            bidder: 'pubmatic',
            params: {
              publisherId: '301',
              adSlot: '/15671365/DMDemo@300x250:0',
              kadfloor: '1.2',
              pmzoneid: 'aabc, ddef',
              kadpageurl: 'www.publisher.com',
              yob: '1986',
              gender: 'M',
              lat: '12.3',
              lon: '23.7',
              wiid: '1234567890',
              profId: '100',
              verId: '200',
              currency: 'AUD'
            },
            placementCode: '/19968336/header-bid-tag-1',
            bidId: '23acc48ad47af5',
            requestId: '0fb4905b-9456-4152-86be-c6f6d259ba99',
            bidderRequestId: '1c56ad30b9b8ca8',
            transactionId: '92489f71-1bf2-49a0-adf9-000cea934729'
          }
        ];
          /* case 1 - size passed in adslot */
        let request = spec.buildRequests(bidRequests, {
          auctionId: 'new-auction-id'
        });
        let data = JSON.parse(request.data);

        expect(data.imp[0].banner.w).to.equal(300); // width
        expect(data.imp[0].banner.h).to.equal(250); // height

        /* case 2 - size passed in adslot as well as in sizes array */
        bidRequests[0].sizes = [[300, 600], [300, 250]];
        bidRequests[0].mediaTypes = {
          banner: {
            sizes: [[300, 600], [300, 250]]
          }
        };
        request = spec.buildRequests(bidRequests, {
          auctionId: 'new-auction-id'
        });
        data = JSON.parse(request.data);

        expect(data.imp[0].banner.w).to.equal(300); // width
        expect(data.imp[0].banner.h).to.equal(250); // height

        /* case 3 - size passed in sizes but not in adslot , also if fluid is present it should be ignored */
        bidRequests[0].params.adSlot = '/15671365/DMDemo';
        bidRequests[0].sizes = [[300, 250], [300, 600], 'fluid'];
        bidRequests[0].mediaTypes = {
          banner: {
            sizes: [[300, 250], [300, 600]]
          }
        };
        request = spec.buildRequests(bidRequests, {
          auctionId: 'new-auction-id'
        });
        data = JSON.parse(request.data);

        expect(data.imp[0].banner.w).to.equal(300); // width
        expect(data.imp[0].banner.h).to.equal(250); // height
        expect(data.imp[0].banner.format).exist.and.to.be.an('array');
        expect(data.imp[0].banner.format[0]).exist.and.to.be.an('object');
        expect(data.imp[0].banner.format[0].w).to.equal(300); // width
        expect(data.imp[0].banner.format[0].h).to.equal(600); // height

        expect(data.imp[0].banner.format[1]).to.deep.equal(undefined); // fluid size should not be present

        /* case 4 when fluid is an array */
        bidRequests[0].sizes = [[300, 250], [300, 600], ['fluid']];
        request = spec.buildRequests(bidRequests, {
          'auctionId': 'new-auction-id'
        });
        data = JSON.parse(request.data);
        expect(data.imp[0].banner.format[1]).to.deep.equal(undefined); // fluid size should not be present
      });

      it('Request params currency check', function () {
        let multipleBidRequests = [
          {
            bidder: 'pubmatic',
            params: {
              publisherId: '301',
              adSlot: '/15671365/DMDemo@300x250:0',
              kadfloor: '1.2',
              pmzoneid: 'aabc, ddef',
              kadpageurl: 'www.publisher.com',
              yob: '1986',
              gender: 'M',
              lat: '12.3',
              lon: '23.7',
              wiid: '1234567890',
              profId: '100',
              verId: '200',
              currency: 'AUD'
            },
            placementCode: '/19968336/header-bid-tag-1',
            sizes: [[300, 250], [300, 600]],
            bidId: '23acc48ad47af5',
            requestId: '0fb4905b-9456-4152-86be-c6f6d259ba99',
            bidderRequestId: '1c56ad30b9b8ca8',
            transactionId: '92489f71-1bf2-49a0-adf9-000cea934729'
          },
          {
            bidder: 'pubmatic',
            params: {
              publisherId: '301',
              adSlot: '/15671365/DMDemo@300x250:0',
              kadfloor: '1.2',
              pmzoneid: 'aabc, ddef',
              kadpageurl: 'www.publisher.com',
              yob: '1986',
              gender: 'M',
              lat: '12.3',
              lon: '23.7',
              wiid: '1234567890',
              profId: '100',
              verId: '200',
              currency: 'GBP'
            },
            placementCode: '/19968336/header-bid-tag-1',
            sizes: [[300, 250], [300, 600]],
            bidId: '23acc48ad47af5',
            requestId: '0fb4905b-9456-4152-86be-c6f6d259ba99',
            bidderRequestId: '1c56ad30b9b8ca8',
            transactionId: '92489f71-1bf2-49a0-adf9-000cea934729'
          }
        ];

          /* case 1 -
            currency specified in both adunits
            output: imp[0] and imp[1] both use currency specified in bidRequests[0].params.currency

        */
        let request = spec.buildRequests(multipleBidRequests, {
          auctionId: 'new-auction-id'
        });
        let data = JSON.parse(request.data);

        expect(data.imp[0].bidfloorcur).to.equal(bidRequests[0].params.currency);
        expect(data.imp[1].bidfloorcur).to.equal(bidRequests[0].params.currency);

        /* case 2 -
            currency specified in only 1st adunit
            output: imp[0] and imp[1] both use currency specified in bidRequests[0].params.currency

        */
        delete multipleBidRequests[1].params.currency;
        request = spec.buildRequests(multipleBidRequests, {
          auctionId: 'new-auction-id'
        });
        data = JSON.parse(request.data);
        expect(data.imp[0].bidfloorcur).to.equal(bidRequests[0].params.currency);
        expect(data.imp[1].bidfloorcur).to.equal(bidRequests[0].params.currency);

        /* case 3 -
            currency specified in only 1st adunit
            output: imp[0] and imp[1] both use default currency - USD

        */
        delete multipleBidRequests[0].params.currency;
        request = spec.buildRequests(multipleBidRequests, {
          auctionId: 'new-auction-id'
        });
        data = JSON.parse(request.data);
        expect(data.imp[0].bidfloorcur).to.equal('USD');
        expect(data.imp[1].bidfloorcur).to.equal('USD');

        /* case 4 -
            currency not specified in 1st adunit but specified in 2nd adunit
            output: imp[0] and imp[1] both use default currency - USD

        */
        multipleBidRequests[1].params.currency = 'AUD';
        request = spec.buildRequests(multipleBidRequests, {
          auctionId: 'new-auction-id'
        });
        data = JSON.parse(request.data);
        expect(data.imp[0].bidfloorcur).to.equal('USD');
        expect(data.imp[1].bidfloorcur).to.equal('USD');
      });

      it('Pass auctiondId as wiid if wiid is not passed in params', function () {
        delete bidRequests[0].params.wiid;
        delete bidRequests[1].params.wiid;
        let bidRequest = {
          'auctionId': 'new-auction-id'
        };
        let request = spec.buildRequests(bidRequests, bidRequest);
        let data = JSON.parse(request.data);
        expect(data.at).to.equal(1); // auction type
        expect(data.cur[0]).to.equal('USD'); // currency
        expect(data.site.domain).to.be.a('string'); // domain should be set
        expect(data.site.page).to.equal(bidRequests[0].params.kadpageurl); // forced pageURL
        expect(data.site.publisher.id).to.equal(bidRequests[0].params.publisherId); // publisher Id
        expect(data.user.yob).to.equal(parseInt(bidRequests[0].params.yob)); // YOB
        expect(data.user.gender).to.equal(bidRequests[0].params.gender); // Gender
        expect(data.device.geo.lat).to.equal(parseFloat(bidRequests[0].params.lat)); // Latitude
        expect(data.device.geo.lon).to.equal(parseFloat(bidRequests[0].params.lon)); // Lognitude
        expect(data.user.geo.lat).to.equal(parseFloat(bidRequests[0].params.lat)); // Latitude
        expect(data.user.geo.lon).to.equal(parseFloat(bidRequests[0].params.lon)); // Lognitude
        expect(data.ext.wrapper.wv).to.equal($$REPO_AND_VERSION$$); // Wrapper Version
        expect(data.ext.wrapper.transactionId).to.equal(bidRequests[0].transactionId); // Prebid TransactionId
        expect(data.ext.wrapper.wiid).to.equal('new-auction-id'); // OpenWrap: Wrapper Impression ID
        expect(data.ext.wrapper.profile).to.equal(parseInt(bidRequests[0].params.profId)); // OpenWrap: Wrapper Profile ID
        expect(data.ext.wrapper.version).to.equal(parseInt(bidRequests[0].params.verId)); // OpenWrap: Wrapper Profile Version ID

        expect(data.imp[0].id).to.equal(bidRequests[0].bidId); // Prebid bid id is passed as id
        expect(data.imp[0].bidfloor).to.equal(parseFloat(bidRequests[0].params.kadfloor)); // kadfloor
        expect(data.imp[0].tagid).to.equal('/15671365/DMDemo'); // tagid
        expect(data.imp[0].banner.w).to.equal(300); // width
        expect(data.imp[0].banner.h).to.equal(250); // height
        expect(data.imp[0].ext.pmZoneId).to.equal(bidRequests[0].params.pmzoneid.split(',').slice(0, 50).map(id => id.trim()).join()); // pmzoneid
      });

      it('Request params check with GDPR Consent', function () {
        let bidRequest = {
          gdprConsent: {
            consentString: 'kjfdniwjnifwenrif3',
            gdprApplies: true
          }
        };
  		  let request = spec.buildRequests(bidRequests, bidRequest);
  		  let data = JSON.parse(request.data);
        expect(data.user.ext.consent).to.equal('kjfdniwjnifwenrif3');
        expect(data.regs.ext.gdpr).to.equal(1);
  		  expect(data.at).to.equal(1); // auction type
  		  expect(data.cur[0]).to.equal('USD'); // currency
  		  expect(data.site.domain).to.be.a('string'); // domain should be set
  		  expect(data.site.page).to.equal(bidRequests[0].params.kadpageurl); // forced pageURL
  		  expect(data.site.publisher.id).to.equal(bidRequests[0].params.publisherId); // publisher Id
  		  expect(data.user.yob).to.equal(parseInt(bidRequests[0].params.yob)); // YOB
  		  expect(data.user.gender).to.equal(bidRequests[0].params.gender); // Gender
  		  expect(data.device.geo.lat).to.equal(parseFloat(bidRequests[0].params.lat)); // Latitude
  		  expect(data.device.geo.lon).to.equal(parseFloat(bidRequests[0].params.lon)); // Lognitude
  		  expect(data.user.geo.lat).to.equal(parseFloat(bidRequests[0].params.lat)); // Latitude
  		  expect(data.user.geo.lon).to.equal(parseFloat(bidRequests[0].params.lon)); // Lognitude
  		  expect(data.ext.wrapper.wv).to.equal($$REPO_AND_VERSION$$); // Wrapper Version
  		  expect(data.ext.wrapper.transactionId).to.equal(bidRequests[0].transactionId); // Prebid TransactionId
  		  expect(data.ext.wrapper.wiid).to.equal(bidRequests[0].params.wiid); // OpenWrap: Wrapper Impression ID
        expect(data.ext.wrapper.profile).to.equal(parseInt(bidRequests[0].params.profId)); // OpenWrap: Wrapper Profile ID
  		  expect(data.ext.wrapper.version).to.equal(parseInt(bidRequests[0].params.verId)); // OpenWrap: Wrapper Profile Version ID

  		  expect(data.imp[0].id).to.equal(bidRequests[0].bidId); // Prebid bid id is passed as id
  		  expect(data.imp[0].bidfloor).to.equal(parseFloat(bidRequests[0].params.kadfloor)); // kadfloor
  		  expect(data.imp[0].tagid).to.equal('/15671365/DMDemo'); // tagid
  		  expect(data.imp[0].banner.w).to.equal(300); // width
  		  expect(data.imp[0].banner.h).to.equal(250); // height
  		  expect(data.imp[0].ext.pmZoneId).to.equal(bidRequests[0].params.pmzoneid.split(',').slice(0, 50).map(id => id.trim()).join()); // pmzoneid
  		});

      it('Request params check with USP/CCPA Consent', function () {
        let bidRequest = {
          uspConsent: '1NYN'
        };
        let request = spec.buildRequests(bidRequests, bidRequest);
        let data = JSON.parse(request.data);
        expect(data.regs.ext.us_privacy).to.equal('1NYN');// USP/CCPAs
        expect(data.at).to.equal(1); // auction type
        expect(data.cur[0]).to.equal('USD'); // currency
        expect(data.site.domain).to.be.a('string'); // domain should be set
        expect(data.site.page).to.equal(bidRequests[0].params.kadpageurl); // forced pageURL
        expect(data.site.publisher.id).to.equal(bidRequests[0].params.publisherId); // publisher Id
        expect(data.user.yob).to.equal(parseInt(bidRequests[0].params.yob)); // YOB
        expect(data.user.gender).to.equal(bidRequests[0].params.gender); // Gender
        expect(data.device.geo.lat).to.equal(parseFloat(bidRequests[0].params.lat)); // Latitude
        expect(data.device.geo.lon).to.equal(parseFloat(bidRequests[0].params.lon)); // Lognitude
        expect(data.user.geo.lat).to.equal(parseFloat(bidRequests[0].params.lat)); // Latitude
        expect(data.user.geo.lon).to.equal(parseFloat(bidRequests[0].params.lon)); // Lognitude
        expect(data.ext.wrapper.wv).to.equal($$REPO_AND_VERSION$$); // Wrapper Version
        expect(data.ext.wrapper.transactionId).to.equal(bidRequests[0].transactionId); // Prebid TransactionId
        expect(data.ext.wrapper.wiid).to.equal(bidRequests[0].params.wiid); // OpenWrap: Wrapper Impression ID
        expect(data.ext.wrapper.profile).to.equal(parseInt(bidRequests[0].params.profId)); // OpenWrap: Wrapper Profile ID
        expect(data.ext.wrapper.version).to.equal(parseInt(bidRequests[0].params.verId)); // OpenWrap: Wrapper Profile Version ID

        expect(data.imp[0].id).to.equal(bidRequests[0].bidId); // Prebid bid id is passed as id
        expect(data.imp[0].bidfloor).to.equal(parseFloat(bidRequests[0].params.kadfloor)); // kadfloor
        expect(data.imp[0].tagid).to.equal('/15671365/DMDemo'); // tagid
        expect(data.imp[0].banner.w).to.equal(300); // width
        expect(data.imp[0].banner.h).to.equal(250); // height
        expect(data.imp[0].ext.pmZoneId).to.equal(bidRequests[0].params.pmzoneid.split(',').slice(0, 50).map(id => id.trim()).join()); // pmzoneid

        // second request without USP/CCPA
        let request2 = spec.buildRequests(bidRequests, {});
        let data2 = JSON.parse(request2.data);
        expect(data2.regs).to.equal(undefined);// USP/CCPAs
      });

      describe('FPD', function() {
        let newRequest;

        it('ortb2.site should be merged in the request', function() {
          let sandbox = sinon.sandbox.create();
          sandbox.stub(config, 'getConfig').callsFake(key => {
            const config = {
              'ortb2': {
                site: {
                  domain: 'page.example.com',
                  cat: ['IAB2'],
                  sectioncat: ['IAB2-2']
                }
              }
            };
            return config[key];
          });
          const request = spec.buildRequests(bidRequests, {});
          let data = JSON.parse(request.data);
          expect(data.site.domain).to.equal('page.example.com');
          expect(data.site.cat).to.deep.equal(['IAB2']);
          expect(data.site.sectioncat).to.deep.equal(['IAB2-2']);
          sandbox.restore();
        });

        it('ortb2.user should be merged in the request', function() {
          let sandbox = sinon.sandbox.create();
          sandbox.stub(config, 'getConfig').callsFake(key => {
            const config = {
              'ortb2': {
                user: {
                  yob: 1985
                }
              }
            };
            return config[key];
          });
          const request = spec.buildRequests(bidRequests, {});
          let data = JSON.parse(request.data);
          expect(data.user.yob).to.equal(1985);
          sandbox.restore();
        });

        describe('ortb2Imp', function() {
          describe('ortb2Imp.ext.data.pbadslot', function() {
            beforeEach(function () {
              if (bidRequests[0].hasOwnProperty('ortb2Imp')) {
                delete bidRequests[0].ortb2Imp;
              }
            });

            it('should not send if imp[].ext.data object is invalid', function() {
              bidRequests[0].ortb2Imp = {
                ext: {}
              };
              const request = spec.buildRequests(bidRequests, {});
              let data = JSON.parse(request.data);
              expect(data.imp[0].ext).to.not.have.property('data');
            });

            it('should not send if imp[].ext.data.pbadslot is undefined', function() {
              bidRequests[0].ortb2Imp = {
                ext: {
                  data: {
                  }
                }
              };
              const request = spec.buildRequests(bidRequests, {});
              let data = JSON.parse(request.data);
              if (data.imp[0].ext.data) {
                expect(data.imp[0].ext.data).to.not.have.property('pbadslot');
              } else {
                expect(data.imp[0].ext).to.not.have.property('data');
              }
            });

            it('should not send if imp[].ext.data.pbadslot is empty string', function() {
              bidRequests[0].ortb2Imp = {
                ext: {
                  data: {
                    pbadslot: ''
                  }
                }
              };
              const request = spec.buildRequests(bidRequests, {});
              let data = JSON.parse(request.data);
              if (data.imp[0].ext.data) {
                expect(data.imp[0].ext.data).to.not.have.property('pbadslot');
              } else {
                expect(data.imp[0].ext).to.not.have.property('data');
              }
            });

            it('should send if imp[].ext.data.pbadslot is string', function() {
              bidRequests[0].ortb2Imp = {
                ext: {
                  data: {
                    pbadslot: 'abcd'
                  }
                }
              };
              const request = spec.buildRequests(bidRequests, {});
              let data = JSON.parse(request.data);
              expect(data.imp[0].ext.data).to.have.property('pbadslot');
              expect(data.imp[0].ext.data.pbadslot).to.equal('abcd');
            });
          });

          describe('ortb2Imp.ext.data.adserver', function() {
            beforeEach(function () {
              if (bidRequests[0].hasOwnProperty('ortb2Imp')) {
                delete bidRequests[0].ortb2Imp;
              }
            });

            it('should not send if imp[].ext.data object is invalid', function() {
              bidRequests[0].ortb2Imp = {
                ext: {}
              };
              const request = spec.buildRequests(bidRequests, {});
              let data = JSON.parse(request.data);
              expect(data.imp[0].ext).to.not.have.property('data');
            });

            it('should not send if imp[].ext.data.adserver is undefined', function() {
              bidRequests[0].ortb2Imp = {
                ext: {
                  data: {
                  }
                }
              };
              const request = spec.buildRequests(bidRequests, {});
              let data = JSON.parse(request.data);
              if (data.imp[0].ext.data) {
                expect(data.imp[0].ext.data).to.not.have.property('adserver');
              } else {
                expect(data.imp[0].ext).to.not.have.property('data');
              }
            });

            it('should send', function() {
              let adSlotValue = 'abc';
              bidRequests[0].ortb2Imp = {
                ext: {
                  data: {
                    adserver: {
                      name: 'GAM',
                      adslot: adSlotValue
                    }
                  }
                }
              };
              const request = spec.buildRequests(bidRequests, {});
              let data = JSON.parse(request.data);
              expect(data.imp[0].ext.data.adserver.name).to.equal('GAM');
              expect(data.imp[0].ext.data.adserver.adslot).to.equal(adSlotValue);
              expect(data.imp[0].ext.dfp_ad_unit_code).to.equal(adSlotValue);
            });
          });

          describe('ortb2Imp.ext.data.other', function() {
            beforeEach(function () {
              if (bidRequests[0].hasOwnProperty('ortb2Imp')) {
                delete bidRequests[0].ortb2Imp;
              }
            });

            it('should not send if imp[].ext.data object is invalid', function() {
              bidRequests[0].ortb2Imp = {
                ext: {}
              };
              const request = spec.buildRequests(bidRequests, {});
              let data = JSON.parse(request.data);
              expect(data.imp[0].ext).to.not.have.property('data');
            });

            it('should not send if imp[].ext.data.other is undefined', function() {
              bidRequests[0].ortb2Imp = {
                ext: {
                  data: {
                  }
                }
              };
              const request = spec.buildRequests(bidRequests, {});
              let data = JSON.parse(request.data);
              if (data.imp[0].ext.data) {
                expect(data.imp[0].ext.data).to.not.have.property('other');
              } else {
                expect(data.imp[0].ext).to.not.have.property('data');
              }
            });

            it('ortb2Imp.ext.data.other', function() {
              bidRequests[0].ortb2Imp = {
                ext: {
                  data: {
                    other: 1234
                  }
                }
              };
              const request = spec.buildRequests(bidRequests, {});
              let data = JSON.parse(request.data);
              expect(data.imp[0].ext.data.other).to.equal(1234);
            });
          });
        });

        describe('setting imp.floor using floorModule', function() {
        /*
          Use the minimum value among floor from floorModule per mediaType
          If params.adfloor is set then take max(kadfloor, min(floors from floorModule))
          set imp.bidfloor only if it is more than 0
        */

          let newRequest;
          let floorModuleTestData;
          let getFloor = function(req) {
            return floorModuleTestData[req.mediaType];
          };

          beforeEach(() => {
            floorModuleTestData = {
              'banner': {
                'currency': 'USD',
                'floor': 1.50
              },
              'video': {
                'currency': 'USD',
                'floor': 2.50
              },
              'native': {
                'currency': 'USD',
                'floor': 3.50
              }
            };
            newRequest = utils.deepClone(bannerVideoAndNativeBidRequests);
            newRequest[0].getFloor = getFloor;
          });

          it('bidfloor should be undefined if calculation is <= 0', function() {
            floorModuleTestData.banner.floor = 0; // lowest of them all
            newRequest[0].params.kadfloor = undefined;
            let request = spec.buildRequests(newRequest, {
              auctionId: 'new-auction-id'
            });
            let data = JSON.parse(request.data);
            data = data.imp[0];
            expect(data.bidfloor).to.equal(undefined);
          });

          it('ignore floormodule o/p if floor is not number', function() {
            floorModuleTestData.banner.floor = 'INR';
            newRequest[0].params.kadfloor = undefined;
            let request = spec.buildRequests(newRequest, {
              auctionId: 'new-auction-id'
            });
            let data = JSON.parse(request.data);
            data = data.imp[0];
            expect(data.bidfloor).to.equal(2.5); // video will be lowest now
          });

          it('ignore floormodule o/p if currency is not matched', function() {
            floorModuleTestData.banner.currency = 'INR';
            newRequest[0].params.kadfloor = undefined;
            let request = spec.buildRequests(newRequest, {
              auctionId: 'new-auction-id'
            });
            let data = JSON.parse(request.data);
            data = data.imp[0];
            expect(data.bidfloor).to.equal(2.5); // video will be lowest now
          });

          it('kadfloor is not passed, use minimum from floorModule', function() {
            newRequest[0].params.kadfloor = undefined;
            let request = spec.buildRequests(newRequest, {
              auctionId: 'new-auction-id'
            });
            let data = JSON.parse(request.data);
            data = data.imp[0];
            expect(data.bidfloor).to.equal(1.5);
          });

          it('kadfloor is passed as 3, use kadfloor as it is highest', function() {
            newRequest[0].params.kadfloor = '3.0';// yes, we want it as a string
            let request = spec.buildRequests(newRequest, {
              auctionId: 'new-auction-id'
            });
            let data = JSON.parse(request.data);
            data = data.imp[0];
            expect(data.bidfloor).to.equal(3);
          });

          it('kadfloor is passed as 1, use min of fllorModule as it is highest', function() {
            newRequest[0].params.kadfloor = '1.0';// yes, we want it as a string
            let request = spec.buildRequests(newRequest, {
              auctionId: 'new-auction-id'
            });
            let data = JSON.parse(request.data);
            data = data.imp[0];
            expect(data.bidfloor).to.equal(1.5);
          });
        });

        it('should NOT include coppa flag in bid request if coppa config is not present', () => {
          const request = spec.buildRequests(bidRequests, {});
          let data = JSON.parse(request.data);
          if (data.regs) {
          // in case GDPR is set then data.regs will exist
            expect(data.regs.coppa).to.equal(undefined);
          } else {
            expect(data.regs).to.equal(undefined);
          }
        });

        it('should include coppa flag in bid request if coppa is set to true', () => {
          let sandbox = sinon.sandbox.create();
          sandbox.stub(config, 'getConfig').callsFake(key => {
            const config = {
              'coppa': true
            };
            return config[key];
          });
          const request = spec.buildRequests(bidRequests, {});
          let data = JSON.parse(request.data);
          expect(data.regs.coppa).to.equal(1);
          sandbox.restore();
        });

        it('should NOT include coppa flag in bid request if coppa is set to false', () => {
          let sandbox = sinon.sandbox.create();
          sandbox.stub(config, 'getConfig').callsFake(key => {
            const config = {
              'coppa': false
            };
            return config[key];
          });
          const request = spec.buildRequests(bidRequests, {});
          let data = JSON.parse(request.data);
          if (data.regs) {
          // in case GDPR is set then data.regs will exist
            expect(data.regs.coppa).to.equal(undefined);
          } else {
            expect(data.regs).to.equal(undefined);
          }
          sandbox.restore();
        });

        describe('AdsrvrOrgId from userId module', function() {
          let sandbox;
          beforeEach(() => {
            sandbox = sinon.sandbox.create();
          });

          afterEach(() => {
            sandbox.restore();
          });

          it('Request should have AdsrvrOrgId config params', function() {
            bidRequests[0].userId = {};
            bidRequests[0].userId.tdid = 'TTD_ID_FROM_USER_ID_MODULE';
            bidRequests[0].userIdAsEids = createEidsArray(bidRequests[0].userId);
            let request = spec.buildRequests(bidRequests, {});
            let data = JSON.parse(request.data);
            expect(data.user.eids).to.deep.equal([{
              'source': 'adserver.org',
              'uids': [{
                'id': 'TTD_ID_FROM_USER_ID_MODULE',
                'atype': 1,
                'ext': {
                  'rtiPartner': 'TDID'
                }
              }]
            }]);
          });

          it('Request should have adsrvrOrgId from UserId Module if config and userId module both have TTD ID', function() {
            sandbox.stub(config, 'getConfig').callsFake((key) => {
              var config = {
                adsrvrOrgId: {
                  'TDID': 'TTD_ID_FROM_CONFIG',
                  'TDID_LOOKUP': 'TRUE',
                  'TDID_CREATED_AT': '2018-10-01T07:05:40'
                }
              };
              return config[key];
            });
            bidRequests[0].userId = {};
            bidRequests[0].userId.tdid = 'TTD_ID_FROM_USER_ID_MODULE';
            bidRequests[0].userIdAsEids = createEidsArray(bidRequests[0].userId);
            let request = spec.buildRequests(bidRequests, {});
            let data = JSON.parse(request.data);
            expect(data.user.eids).to.deep.equal([{
              'source': 'adserver.org',
              'uids': [{
                'id': 'TTD_ID_FROM_USER_ID_MODULE',
                'atype': 1,
                'ext': {
                  'rtiPartner': 'TDID'
                }
              }]
            }]);
          });

          it('Request should NOT have adsrvrOrgId params if userId is NOT object', function() {
            let request = spec.buildRequests(bidRequests, {});
            let data = JSON.parse(request.data);
            expect(data.user.eids).to.deep.equal(undefined);
          });

          it('Request should NOT have adsrvrOrgId params if userId.tdid is NOT string', function() {
            bidRequests[0].userId = {
              tdid: 1234
            };
            let request = spec.buildRequests(bidRequests, {});
            let data = JSON.parse(request.data);
            expect(data.user.eids).to.deep.equal(undefined);
          });
        });

        describe('UserIds from request', function() {
          describe('pubcommon Id', function() {
            it('send the pubcommon id if it is present', function() {
              bidRequests[0].userId = {};
              bidRequests[0].userId.pubcid = 'pub_common_user_id';
              bidRequests[0].userIdAsEids = createEidsArray(bidRequests[0].userId);
              let request = spec.buildRequests(bidRequests, {});
              let data = JSON.parse(request.data);
              expect(data.user.eids).to.deep.equal([{
                'source': 'pubcid.org',
                'uids': [{
                  'id': 'pub_common_user_id',
                  'atype': 1
                }]
              }]);
            });

            it('do not pass if not string', function() {
              bidRequests[0].userId = {};
              bidRequests[0].userId.pubcid = 1;
              bidRequests[0].userIdAsEids = createEidsArray(bidRequests[0].userId);
              let request = spec.buildRequests(bidRequests, {});
              let data = JSON.parse(request.data);
              expect(data.user.eids).to.equal(undefined);
              bidRequests[0].userId.pubcid = [];
              bidRequests[0].userIdAsEids = createEidsArray(bidRequests[0].userId);
              request = spec.buildRequests(bidRequests, {});
              data = JSON.parse(request.data);
              expect(data.user.eids).to.equal(undefined);
              bidRequests[0].userId.pubcid = null;
              bidRequests[0].userIdAsEids = createEidsArray(bidRequests[0].userId);
              request = spec.buildRequests(bidRequests, {});
              data = JSON.parse(request.data);
              expect(data.user.eids).to.equal(undefined);
              bidRequests[0].userId.pubcid = {};
              bidRequests[0].userIdAsEids = createEidsArray(bidRequests[0].userId);
              request = spec.buildRequests(bidRequests, {});
              data = JSON.parse(request.data);
              expect(data.user.eids).to.equal(undefined);
            });
          });

          describe('ID5 Id', function() {
            it('send the id5 id if it is present', function() {
              bidRequests[0].userId = {};
              bidRequests[0].userId.id5id = { uid: 'id5-user-id' };
              bidRequests[0].userIdAsEids = createEidsArray(bidRequests[0].userId);
              let request = spec.buildRequests(bidRequests, {});
              let data = JSON.parse(request.data);
              expect(data.user.eids).to.deep.equal([{
                'source': 'id5-sync.com',
                'uids': [{
                  'id': 'id5-user-id',
                  'atype': 1
                }]
              }]);
            });

            it('do not pass if not string', function() {
              bidRequests[0].userId = {};
              bidRequests[0].userId.id5id = { uid: 1 };
              bidRequests[0].userIdAsEids = createEidsArray(bidRequests[0].userId);
              let request = spec.buildRequests(bidRequests, {});
              let data = JSON.parse(request.data);
              expect(data.user.eids).to.equal(undefined);
              bidRequests[0].userId.id5id = { uid: [] };
              bidRequests[0].userIdAsEids = createEidsArray(bidRequests[0].userId);
              request = spec.buildRequests(bidRequests, {});
              data = JSON.parse(request.data);
              expect(data.user.eids).to.equal(undefined);
              bidRequests[0].userId.id5id = { uid: null };
              bidRequests[0].userIdAsEids = createEidsArray(bidRequests[0].userId);
              request = spec.buildRequests(bidRequests, {});
              data = JSON.parse(request.data);
              expect(data.user.eids).to.equal(undefined);
              bidRequests[0].userId.id5id = { uid: {} };
              bidRequests[0].userIdAsEids = createEidsArray(bidRequests[0].userId);
              request = spec.buildRequests(bidRequests, {});
              data = JSON.parse(request.data);
              expect(data.user.eids).to.equal(undefined);
            });
          });

          describe('Criteo Id', function() {
            it('send the criteo id if it is present', function() {
              bidRequests[0].userId = {};
              bidRequests[0].userId.criteoId = 'criteo-user-id';
              bidRequests[0].userIdAsEids = createEidsArray(bidRequests[0].userId);
              let request = spec.buildRequests(bidRequests, {});
              let data = JSON.parse(request.data);
              expect(data.user.eids).to.deep.equal([{
                'source': 'criteo.com',
                'uids': [{
                  'id': 'criteo-user-id',
                  'atype': 1
                }]
              }]);
            });

            it('do not pass if not string', function() {
              bidRequests[0].userId = {};
              bidRequests[0].userId.criteoId = 1;
              bidRequests[0].userIdAsEids = createEidsArray(bidRequests[0].userId);
              let request = spec.buildRequests(bidRequests, {});
              let data = JSON.parse(request.data);
              expect(data.user.eids).to.equal(undefined);
              bidRequests[0].userId.criteoId = [];
              bidRequests[0].userIdAsEids = createEidsArray(bidRequests[0].userId);
              request = spec.buildRequests(bidRequests, {});
              data = JSON.parse(request.data);
              expect(data.user.eids).to.equal(undefined);
              bidRequests[0].userId.criteoId = null;
              bidRequests[0].userIdAsEids = createEidsArray(bidRequests[0].userId);
              request = spec.buildRequests(bidRequests, {});
              data = JSON.parse(request.data);
              expect(data.user.eids).to.equal(undefined);
              bidRequests[0].userId.criteoId = {};
              bidRequests[0].userIdAsEids = createEidsArray(bidRequests[0].userId);
              request = spec.buildRequests(bidRequests, {});
              data = JSON.parse(request.data);
              expect(data.user.eids).to.equal(undefined);
            });
          });

          describe('IdentityLink Id', function() {
            it('send the identity-link id if it is present', function() {
              bidRequests[0].userId = {};
              bidRequests[0].userId.idl_env = 'identity-link-user-id';
              bidRequests[0].userIdAsEids = createEidsArray(bidRequests[0].userId);
              let request = spec.buildRequests(bidRequests, {});
              let data = JSON.parse(request.data);
              expect(data.user.eids).to.deep.equal([{
                'source': 'liveramp.com',
                'uids': [{
                  'id': 'identity-link-user-id',
                  'atype': 3
                }]
              }]);
            });

            it('do not pass if not string', function() {
              bidRequests[0].userId = {};
              bidRequests[0].userId.idl_env = 1;
              bidRequests[0].userIdAsEids = createEidsArray(bidRequests[0].userId);
              let request = spec.buildRequests(bidRequests, {});
              let data = JSON.parse(request.data);
              expect(data.user.eids).to.equal(undefined);
              bidRequests[0].userId.idl_env = [];
              bidRequests[0].userIdAsEids = createEidsArray(bidRequests[0].userId);
              request = spec.buildRequests(bidRequests, {});
              data = JSON.parse(request.data);
              expect(data.user.eids).to.equal(undefined);
              bidRequests[0].userId.idl_env = null;
              bidRequests[0].userIdAsEids = createEidsArray(bidRequests[0].userId);
              request = spec.buildRequests(bidRequests, {});
              data = JSON.parse(request.data);
              expect(data.user.eids).to.equal(undefined);
              bidRequests[0].userId.idl_env = {};
              bidRequests[0].userIdAsEids = createEidsArray(bidRequests[0].userId);
              request = spec.buildRequests(bidRequests, {});
              data = JSON.parse(request.data);
              expect(data.user.eids).to.equal(undefined);
            });
          });
        });

        describe('FlocId', function() {
          it('send the FlocId if it is present', function() {
            bidRequests[0].userId = {};
            bidRequests[0].userId.flocId = {
              id: '1234',
              version: 'chrome1.1'
            }
            let request = spec.buildRequests(bidRequests, {});
            let data = JSON.parse(request.data);
            expect(data.user.eids).to.deep.equal([{
              'source': 'chrome.com',
              'uids': [{
                'id': '1234',
                'atype': 1,
                'ext': {
                  'ver': 'chrome1.1'
                }
              }]
            }]);
            expect(data.user.data).to.deep.equal([{
              id: 'FLOC',
              name: 'FLOC',
              ext: {
                ver: 'chrome1.1'
              },
              segment: [{
                id: '1234',
                name: 'chrome.com',
                value: '1234'
              }]
            }]);
          });

          it('appnend the flocId if userIds are present', function() {
            bidRequests[0].userId = {};
            bidRequests[0].userId.netId = 'netid-user-id';
            bidRequests[0].userIdAsEids = createEidsArray(bidRequests[0].userId);
            bidRequests[0].userId.flocId = {
              id: '1234',
              version: 'chrome1.1'
            }
            let request = spec.buildRequests(bidRequests, {});
            let data = JSON.parse(request.data);
            expect(data.user.eids).to.deep.equal([{
              'source': 'netid.de',
              'uids': [{
                'id': 'netid-user-id',
                'atype': 1
              }]
            }, {
              'source': 'chrome.com',
              'uids': [{
                'id': '1234',
                'atype': 1,
                'ext': {
                  'ver': 'chrome1.1'
                }
              }]
            }]);
          });
        });
      });

      it('Request params check for video ad', function () {
        let request = spec.buildRequests(videoBidRequests, {
          auctionId: 'new-auction-id'
        });
        let data = JSON.parse(request.data);
        expect(data.imp[0].video).to.exist;
        expect(data.imp[0].tagid).to.equal('Div1');
        expect(data.imp[0]['video']['mimes']).to.exist.and.to.be.an('array');
        expect(data.imp[0]['video']['mimes'][0]).to.equal(videoBidRequests[0].params.video['mimes'][0]);
        expect(data.imp[0]['video']['mimes'][1]).to.equal(videoBidRequests[0].params.video['mimes'][1]);
        expect(data.imp[0]['video']['minduration']).to.equal(videoBidRequests[0].params.video['minduration']);
        expect(data.imp[0]['video']['maxduration']).to.equal(videoBidRequests[0].params.video['maxduration']);
        expect(data.imp[0]['video']['startdelay']).to.equal(videoBidRequests[0].params.video['startdelay']);

        expect(data.imp[0]['video']['playbackmethod']).to.exist.and.to.be.an('array');
        expect(data.imp[0]['video']['playbackmethod'][0]).to.equal(videoBidRequests[0].params.video['playbackmethod'][0]);
        expect(data.imp[0]['video']['playbackmethod'][1]).to.equal(videoBidRequests[0].params.video['playbackmethod'][1]);

        expect(data.imp[0]['video']['api']).to.exist.and.to.be.an('array');
        expect(data.imp[0]['video']['api'][0]).to.equal(videoBidRequests[0].params.video['api'][0]);
        expect(data.imp[0]['video']['api'][1]).to.equal(videoBidRequests[0].params.video['api'][1]);

        expect(data.imp[0]['video']['protocols']).to.exist.and.to.be.an('array');
        expect(data.imp[0]['video']['protocols'][0]).to.equal(videoBidRequests[0].params.video['protocols'][0]);
        expect(data.imp[0]['video']['protocols'][1]).to.equal(videoBidRequests[0].params.video['protocols'][1]);

        expect(data.imp[0]['video']['battr']).to.exist.and.to.be.an('array');
        expect(data.imp[0]['video']['battr'][0]).to.equal(videoBidRequests[0].params.video['battr'][0]);
        expect(data.imp[0]['video']['battr'][1]).to.equal(videoBidRequests[0].params.video['battr'][1]);

        expect(data.imp[0]['video']['linearity']).to.equal(videoBidRequests[0].params.video['linearity']);
        expect(data.imp[0]['video']['placement']).to.equal(videoBidRequests[0].params.video['placement']);
        expect(data.imp[0]['video']['minbitrate']).to.equal(videoBidRequests[0].params.video['minbitrate']);
        expect(data.imp[0]['video']['maxbitrate']).to.equal(videoBidRequests[0].params.video['maxbitrate']);

        expect(data.imp[0]['video']['w']).to.equal(videoBidRequests[0].mediaTypes.video.playerSize[0]);
        expect(data.imp[0]['video']['h']).to.equal(videoBidRequests[0].mediaTypes.video.playerSize[1]);
      });

      describe('LiveIntent Id', function() {
        it('send the LiveIntent id if it is present', function() {
          bidRequests[0].userId = {};
          bidRequests[0].userId.lipb = { lipbid: 'live-intent-user-id' };
          bidRequests[0].userIdAsEids = createEidsArray(bidRequests[0].userId);
          let request = spec.buildRequests(bidRequests, {});
          let data = JSON.parse(request.data);
          expect(data.user.eids).to.deep.equal([{
            'source': 'liveintent.com',
            'uids': [{
              'id': 'live-intent-user-id',
              'atype': 3
            }]
          }]);
        });

        it('do not pass if not string', function() {
          bidRequests[0].userId = {};
          bidRequests[0].userId.lipb = { lipbid: 1 };
          bidRequests[0].userIdAsEids = createEidsArray(bidRequests[0].userId);
          let request = spec.buildRequests(bidRequests, {});
          let data = JSON.parse(request.data);
          expect(data.user.eids).to.equal(undefined);
          bidRequests[0].userId.lipb.lipbid = [];
          bidRequests[0].userIdAsEids = createEidsArray(bidRequests[0].userId);
          request = spec.buildRequests(bidRequests, {});
          data = JSON.parse(request.data);
          expect(data.user.eids).to.equal(undefined);
          bidRequests[0].userId.lipb.lipbid = null;
          bidRequests[0].userIdAsEids = createEidsArray(bidRequests[0].userId);
          request = spec.buildRequests(bidRequests, {});
          data = JSON.parse(request.data);
          expect(data.user.eids).to.equal(undefined);
          bidRequests[0].userId.lipb.lipbid = {};
          bidRequests[0].userIdAsEids = createEidsArray(bidRequests[0].userId);
          request = spec.buildRequests(bidRequests, {});
          data = JSON.parse(request.data);
          expect(data.user.eids).to.equal(undefined);
        });
      });

      describe('Parrable Id', function() {
        it('send the Parrable id if it is present', function() {
          bidRequests[0].userId = {};
          bidRequests[0].userId.parrableId = { eid: 'parrable-user-id' };
          bidRequests[0].userIdAsEids = createEidsArray(bidRequests[0].userId);
          let request = spec.buildRequests(bidRequests, {});
          let data = JSON.parse(request.data);
          expect(data.user.eids).to.deep.equal([{
            'source': 'parrable.com',
            'uids': [{
              'id': 'parrable-user-id',
              'atype': 1
            }]
          }]);
        });

        it('do not pass if not object with eid key', function() {
          bidRequests[0].userId = {};
          bidRequests[0].userId.parrableid = 1;
          bidRequests[0].userIdAsEids = createEidsArray(bidRequests[0].userId);
          let request = spec.buildRequests(bidRequests, {});
          let data = JSON.parse(request.data);
          expect(data.user.eids).to.equal(undefined);
          bidRequests[0].userId.parrableid = [];
          bidRequests[0].userIdAsEids = createEidsArray(bidRequests[0].userId);
          request = spec.buildRequests(bidRequests, {});
          data = JSON.parse(request.data);
          expect(data.user.eids).to.equal(undefined);
          bidRequests[0].userId.parrableid = null;
          bidRequests[0].userIdAsEids = createEidsArray(bidRequests[0].userId);
          request = spec.buildRequests(bidRequests, {});
          data = JSON.parse(request.data);
          expect(data.user.eids).to.equal(undefined);
          bidRequests[0].userId.parrableid = {};
          bidRequests[0].userIdAsEids = createEidsArray(bidRequests[0].userId);
          request = spec.buildRequests(bidRequests, {});
          data = JSON.parse(request.data);
          expect(data.user.eids).to.equal(undefined);
        });
      });

      describe('Britepool Id', function() {
        it('send the Britepool id if it is present', function() {
          bidRequests[0].userId = {};
          bidRequests[0].userId.britepoolid = 'britepool-user-id';
          bidRequests[0].userIdAsEids = createEidsArray(bidRequests[0].userId);
          let request = spec.buildRequests(bidRequests, {});
          let data = JSON.parse(request.data);
          expect(data.user.eids).to.deep.equal([{
            'source': 'britepool.com',
            'uids': [{
              'id': 'britepool-user-id',
              'atype': 3
            }]
          }]);
        });

        it('do not pass if not string', function() {
          bidRequests[0].userId = {};
          bidRequests[0].userId.britepoolid = 1;
          bidRequests[0].userIdAsEids = createEidsArray(bidRequests[0].userId);
          let request = spec.buildRequests(bidRequests, {});
          let data = JSON.parse(request.data);
          expect(data.user.eids).to.equal(undefined);
          bidRequests[0].userId.britepoolid = [];
          bidRequests[0].userIdAsEids = createEidsArray(bidRequests[0].userId);
          request = spec.buildRequests(bidRequests, {});
          data = JSON.parse(request.data);
          expect(data.user.eids).to.equal(undefined);
          bidRequests[0].userId.britepoolid = null;
          bidRequests[0].userIdAsEids = createEidsArray(bidRequests[0].userId);
          request = spec.buildRequests(bidRequests, {});
          data = JSON.parse(request.data);
          expect(data.user.eids).to.equal(undefined);
          bidRequests[0].userId.britepoolid = {};
          bidRequests[0].userIdAsEids = createEidsArray(bidRequests[0].userId);
          request = spec.buildRequests(bidRequests, {});
          data = JSON.parse(request.data);
          expect(data.user.eids).to.equal(undefined);
        });
      });

      describe('NetId', function() {
        it('send the NetId if it is present', function() {
          bidRequests[0].userId = {};
          bidRequests[0].userId.netId = 'netid-user-id';
          bidRequests[0].userIdAsEids = createEidsArray(bidRequests[0].userId);
          let request = spec.buildRequests(bidRequests, {});
          let data = JSON.parse(request.data);
          expect(data.user.eids).to.deep.equal([{
            'source': 'netid.de',
            'uids': [{
              'id': 'netid-user-id',
              'atype': 1
            }]
          }]);
        });

        it('do not pass if not string', function() {
          bidRequests[0].userId = {};
          bidRequests[0].userId.netId = 1;
          bidRequests[0].userIdAsEids = createEidsArray(bidRequests[0].userId);
          let request = spec.buildRequests(bidRequests, {});
          let data = JSON.parse(request.data);
          expect(data.user.eids).to.equal(undefined);
          bidRequests[0].userId.netId = [];
          bidRequests[0].userIdAsEids = createEidsArray(bidRequests[0].userId);
          request = spec.buildRequests(bidRequests, {});
          data = JSON.parse(request.data);
          expect(data.user.eids).to.equal(undefined);
          bidRequests[0].userId.netId = null;
          bidRequests[0].userIdAsEids = createEidsArray(bidRequests[0].userId);
          request = spec.buildRequests(bidRequests, {});
          data = JSON.parse(request.data);
          expect(data.user.eids).to.equal(undefined);
          bidRequests[0].userId.netId = {};
          bidRequests[0].userIdAsEids = createEidsArray(bidRequests[0].userId);
          request = spec.buildRequests(bidRequests, {});
          data = JSON.parse(request.data);
          expect(data.user.eids).to.equal(undefined);
        });
      });

      describe('FlocId', function() {
        it('send the FlocId if it is present', function() {
          bidRequests[0].userId = {};
          bidRequests[0].userId.flocId = {
            id: '1234',
            version: 'chrome1.1'
          }
          let request = spec.buildRequests(bidRequests, {});
          let data = JSON.parse(request.data);
          expect(data.user.eids).to.deep.equal([{
            'source': 'chrome.com',
            'uids': [{
              'id': '1234',
              'atype': 1,
              'ext': {
                'ver': 'chrome1.1'
              }
            }]
          }]);
          expect(data.user.data).to.deep.equal([{
            id: 'FLOC',
            name: 'FLOC',
            ext: {
              ver: 'chrome1.1'
            },
            segment: [{
              id: '1234',
              name: 'chrome.com',
              value: '1234'
            }]
          }]);
        });

        it('appnend the flocId if userIds are present', function() {
          bidRequests[0].userId = {};
          bidRequests[0].userId.netId = 'netid-user-id';
          bidRequests[0].userIdAsEids = createEidsArray(bidRequests[0].userId);
          bidRequests[0].userId.flocId = {
            id: '1234',
            version: 'chrome1.1'
          }
          let request = spec.buildRequests(bidRequests, {});
          let data = JSON.parse(request.data);
          expect(data.user.eids).to.deep.equal([{
            'source': 'netid.de',
            'uids': [{
              'id': 'netid-user-id',
              'atype': 1
            }]
          }, {
            'source': 'chrome.com',
            'uids': [{
              'id': '1234',
              'atype': 1,
              'ext': {
                'ver': 'chrome1.1'
              }
            }]
          }]);
        });
      });
    });

    it('Request params check for video ad', function () {
      let request = spec.buildRequests(videoBidRequests, {
        auctionId: 'new-auction-id'
      });
      let data = JSON.parse(request.data);
      expect(data.imp[0].video).to.exist;
      expect(data.imp[0].tagid).to.equal('Div1');
      expect(data.imp[0]['video']['mimes']).to.exist.and.to.be.an('array');
      expect(data.imp[0]['video']['mimes'][0]).to.equal(videoBidRequests[0].params.video['mimes'][0]);
      expect(data.imp[0]['video']['mimes'][1]).to.equal(videoBidRequests[0].params.video['mimes'][1]);
      expect(data.imp[0]['video']['minduration']).to.equal(videoBidRequests[0].params.video['minduration']);
      expect(data.imp[0]['video']['maxduration']).to.equal(videoBidRequests[0].params.video['maxduration']);
      expect(data.imp[0]['video']['startdelay']).to.equal(videoBidRequests[0].params.video['startdelay']);

      expect(data.imp[0]['video']['playbackmethod']).to.exist.and.to.be.an('array');
      expect(data.imp[0]['video']['playbackmethod'][0]).to.equal(videoBidRequests[0].params.video['playbackmethod'][0]);
      expect(data.imp[0]['video']['playbackmethod'][1]).to.equal(videoBidRequests[0].params.video['playbackmethod'][1]);

      expect(data.imp[0]['video']['api']).to.exist.and.to.be.an('array');
      expect(data.imp[0]['video']['api'][0]).to.equal(videoBidRequests[0].params.video['api'][0]);
      expect(data.imp[0]['video']['api'][1]).to.equal(videoBidRequests[0].params.video['api'][1]);

      expect(data.imp[0]['video']['protocols']).to.exist.and.to.be.an('array');
      expect(data.imp[0]['video']['protocols'][0]).to.equal(videoBidRequests[0].params.video['protocols'][0]);
      expect(data.imp[0]['video']['protocols'][1]).to.equal(videoBidRequests[0].params.video['protocols'][1]);

      expect(data.imp[0]['video']['battr']).to.exist.and.to.be.an('array');
      expect(data.imp[0]['video']['battr'][0]).to.equal(videoBidRequests[0].params.video['battr'][0]);
      expect(data.imp[0]['video']['battr'][1]).to.equal(videoBidRequests[0].params.video['battr'][1]);

      expect(data.imp[0]['video']['linearity']).to.equal(videoBidRequests[0].params.video['linearity']);
      expect(data.imp[0]['video']['placement']).to.equal(videoBidRequests[0].params.video['placement']);
      expect(data.imp[0]['video']['minbitrate']).to.equal(videoBidRequests[0].params.video['minbitrate']);
      expect(data.imp[0]['video']['maxbitrate']).to.equal(videoBidRequests[0].params.video['maxbitrate']);

      expect(data.imp[0]['video']['w']).to.equal(videoBidRequests[0].mediaTypes.video.playerSize[0]);
      expect(data.imp[0]['video']['h']).to.equal(videoBidRequests[0].mediaTypes.video.playerSize[1]);
    });

    it('Request params check for 1 banner and 1 video ad', function () {
      let request = spec.buildRequests(multipleMediaRequests, {
        auctionId: 'new-auction-id'
      });
      let data = JSON.parse(request.data);
      expect(data.imp).to.be.an('array')
      expect(data.imp).with.length.above(1);

      expect(data.at).to.equal(1); // auction type
      expect(data.cur[0]).to.equal('USD'); // currency
      expect(data.site.domain).to.be.a('string'); // domain should be set
      expect(data.site.page).to.equal(multipleMediaRequests[0].params.kadpageurl); // forced pageURL
      expect(data.site.publisher.id).to.equal(multipleMediaRequests[0].params.publisherId); // publisher Id
      expect(data.user.yob).to.equal(parseInt(multipleMediaRequests[0].params.yob)); // YOB
      expect(data.user.gender).to.equal(multipleMediaRequests[0].params.gender); // Gender
      expect(data.device.geo.lat).to.equal(parseFloat(multipleMediaRequests[0].params.lat)); // Latitude
      expect(data.device.geo.lon).to.equal(parseFloat(multipleMediaRequests[0].params.lon)); // Lognitude
      expect(data.user.geo.lat).to.equal(parseFloat(multipleMediaRequests[0].params.lat)); // Latitude
      expect(data.user.geo.lon).to.equal(parseFloat(multipleMediaRequests[0].params.lon)); // Lognitude
      expect(data.ext.wrapper.wv).to.equal($$REPO_AND_VERSION$$); // Wrapper Version
      expect(data.ext.wrapper.transactionId).to.equal(multipleMediaRequests[0].transactionId); // Prebid TransactionId
      expect(data.ext.wrapper.wiid).to.equal(multipleMediaRequests[0].params.wiid); // OpenWrap: Wrapper Impression ID
      expect(data.ext.wrapper.profile).to.equal(parseInt(multipleMediaRequests[0].params.profId)); // OpenWrap: Wrapper Profile ID
      expect(data.ext.wrapper.version).to.equal(parseInt(multipleMediaRequests[0].params.verId)); // OpenWrap: Wrapper Profile Version ID

      // banner imp object check
      expect(data.imp[0].id).to.equal(multipleMediaRequests[0].bidId); // Prebid bid id is passed as id
      expect(data.imp[0].bidfloor).to.equal(parseFloat(multipleMediaRequests[0].params.kadfloor)); // kadfloor
      expect(data.imp[0].tagid).to.equal('/15671365/DMDemo'); // tagid
      expect(data.imp[0].banner.w).to.equal(300); // width
      expect(data.imp[0].banner.h).to.equal(250); // height
      expect(data.imp[0].ext.pmZoneId).to.equal(multipleMediaRequests[0].params.pmzoneid.split(',').slice(0, 50).map(id => id.trim()).join()); // pmzoneid

      // video imp object check
      expect(data.imp[1].video).to.exist;
      expect(data.imp[1].tagid).to.equal('Div1');
      expect(data.imp[1]['video']['mimes']).to.exist.and.to.be.an('array');
      expect(data.imp[1]['video']['mimes'][0]).to.equal(multipleMediaRequests[1].params.video['mimes'][0]);
      expect(data.imp[1]['video']['mimes'][1]).to.equal(multipleMediaRequests[1].params.video['mimes'][1]);
      expect(data.imp[1]['video']['minduration']).to.equal(multipleMediaRequests[1].params.video['minduration']);
      expect(data.imp[1]['video']['maxduration']).to.equal(multipleMediaRequests[1].params.video['maxduration']);
      expect(data.imp[1]['video']['startdelay']).to.equal(multipleMediaRequests[1].params.video['startdelay']);

      expect(data.imp[1]['video']['playbackmethod']).to.exist.and.to.be.an('array');
      expect(data.imp[1]['video']['playbackmethod'][0]).to.equal(multipleMediaRequests[1].params.video['playbackmethod'][0]);
      expect(data.imp[1]['video']['playbackmethod'][1]).to.equal(multipleMediaRequests[1].params.video['playbackmethod'][1]);

      expect(data.imp[1]['video']['api']).to.exist.and.to.be.an('array');
      expect(data.imp[1]['video']['api'][0]).to.equal(multipleMediaRequests[1].params.video['api'][0]);
      expect(data.imp[1]['video']['api'][1]).to.equal(multipleMediaRequests[1].params.video['api'][1]);

      expect(data.imp[1]['video']['protocols']).to.exist.and.to.be.an('array');
      expect(data.imp[1]['video']['protocols'][0]).to.equal(multipleMediaRequests[1].params.video['protocols'][0]);
      expect(data.imp[1]['video']['protocols'][1]).to.equal(multipleMediaRequests[1].params.video['protocols'][1]);

      expect(data.imp[1]['video']['battr']).to.exist.and.to.be.an('array');
      expect(data.imp[1]['video']['battr'][0]).to.equal(multipleMediaRequests[1].params.video['battr'][0]);
      expect(data.imp[1]['video']['battr'][1]).to.equal(multipleMediaRequests[1].params.video['battr'][1]);

      expect(data.imp[1]['video']['linearity']).to.equal(multipleMediaRequests[1].params.video['linearity']);
      expect(data.imp[1]['video']['placement']).to.equal(multipleMediaRequests[1].params.video['placement']);
      expect(data.imp[1]['video']['minbitrate']).to.equal(multipleMediaRequests[1].params.video['minbitrate']);
      expect(data.imp[1]['video']['maxbitrate']).to.equal(multipleMediaRequests[1].params.video['maxbitrate']);

      expect(data.imp[1]['video']['w']).to.equal(multipleMediaRequests[1].mediaTypes.video.playerSize[0]);
      expect(data.imp[1]['video']['h']).to.equal(multipleMediaRequests[1].mediaTypes.video.playerSize[1]);
    });

    it('invalid adslot', () => {
      firstBid.params.adSlot = '/15671365/DMDemo';
      firstBid.params.sizes = [];
      let request = spec.buildRequests([]);
      expect(request).to.equal(undefined);
    });

    it('Request params should have valid native bid request for all valid params', function () {
      let request = spec.buildRequests(nativeBidRequests, {
        auctionId: 'new-auction-id'
      });
      let data = JSON.parse(request.data);
      expect(data.imp[0].native).to.exist;
      expect(data.imp[0].native['request']).to.exist;
      expect(data.imp[0].tagid).to.equal('/43743431/NativeAutomationPrebid');
      expect(data.imp[0]['native']['request']).to.exist.and.to.be.an('string');
      expect(data.imp[0]['native']['request']).to.exist.and.to.equal(validnativeBidImpression.native.request);
    });

    it('Request params should not have valid native bid request for non native request', function () {
      let request = spec.buildRequests(bidRequests, {
        auctionId: 'new-auction-id'
      });
      let data = JSON.parse(request.data);
      expect(data.imp[0].native).to.not.exist;
    });

    it('Request params should have valid native bid request with valid required param values for all valid params', function () {
      let request = spec.buildRequests(nativeBidRequestsWithRequiredParam, {
        auctionId: 'new-auction-id'
      });
      let data = JSON.parse(request.data);
      expect(data.imp[0].native).to.exist;
      expect(data.imp[0].native['request']).to.exist;
      expect(data.imp[0].tagid).to.equal('/43743431/NativeAutomationPrebid');
      expect(data.imp[0]['native']['request']).to.exist.and.to.be.an('string');
      expect(data.imp[0]['native']['request']).to.exist.and.to.equal(validnativeBidImpressionWithRequiredParam.native.request);
    });

    it('should not have valid native request if assets are not defined with minimum required params and only native is the slot', function () {
      let request = spec.buildRequests(nativeBidRequestsWithoutAsset, {
        auctionId: 'new-auction-id'
      });
      expect(request).to.deep.equal(undefined);
    });

    it('Request params should have valid native bid request for all native params', function () {
      let request = spec.buildRequests(nativeBidRequestsWithAllParams, {
        auctionId: 'new-auction-id'
      });
      let data = JSON.parse(request.data);
      expect(data.imp[0].native).to.exist;
      expect(data.imp[0].native['request']).to.exist;
      expect(data.imp[0].tagid).to.equal('/43743431/NativeAutomationPrebid');
      expect(data.imp[0]['native']['request']).to.exist.and.to.be.an('string');
      expect(data.imp[0]['native']['request']).to.exist.and.to.equal(validnativeBidImpressionWithAllParams.native.request);
    });

	    it('Request params - should handle banner and video format in single adunit', function() {
      let request = spec.buildRequests(bannerAndVideoBidRequests, {
        auctionId: 'new-auction-id'
      });
      let data = JSON.parse(request.data);
      data = data.imp[0];
      expect(data.banner).to.exist;
      expect(data.banner.w).to.equal(300);
      expect(data.banner.h).to.equal(250);
      expect(data.banner.format).to.exist;
      expect(data.banner.format.length).to.equal(bannerAndVideoBidRequests[0].mediaTypes.banner.sizes.length - 1);

      // Case: when size is not present in adslo
      bannerAndVideoBidRequests[0].params.adSlot = '/15671365/DMDemo';
      request = spec.buildRequests(bannerAndVideoBidRequests, {
        auctionId: 'new-auction-id'
      });
      data = JSON.parse(request.data);
      data = data.imp[0];
      expect(data.banner).to.exist;
      expect(data.banner.w).to.equal(bannerAndVideoBidRequests[0].mediaTypes.banner.sizes[0][0]);
      expect(data.banner.h).to.equal(bannerAndVideoBidRequests[0].mediaTypes.banner.sizes[0][1]);
      expect(data.banner.format).to.exist;
      expect(data.banner.format.length).to.equal(bannerAndVideoBidRequests[0].mediaTypes.banner.sizes.length - 1);

      expect(data.video).to.exist;
      expect(data.video.w).to.equal(bannerAndVideoBidRequests[0].mediaTypes.video.playerSize[0]);
      expect(data.video.h).to.equal(bannerAndVideoBidRequests[0].mediaTypes.video.playerSize[1]);
    });

    it('Request params - banner and video req in single adslot - should ignore banner imp if banner size is set to fluid and send video imp object', function () {
    /* Adslot configured for banner and video.
           banner size is set to [['fluid'], [300, 250]]
           adslot specifies a size as 300x250
           => banner imp object should have primary w and h set to 300 and 250. fluid is ignored
        */
      bannerAndVideoBidRequests[0].mediaTypes.banner.sizes = [['fluid'], [160, 600]];

      let request = spec.buildRequests(bannerAndVideoBidRequests, {
        auctionId: 'new-auction-id'
      });
      let data = JSON.parse(request.data);
      data = data.imp[0];

      expect(data.banner).to.exist;
      expect(data.banner.w).to.equal(300);
      expect(data.banner.h).to.equal(250);
      expect(data.banner.format).to.exist;
      expect(data.banner.format[0].w).to.equal(160);
      expect(data.banner.format[0].h).to.equal(600);

      /* Adslot configured for banner and video.
           banner size is set to [['fluid'], [300, 250]]
           adslot does not specify any size
           => banner imp object should have primary w and h set to 300 and 250. fluid is ignored
        */
      bannerAndVideoBidRequests[0].mediaTypes.banner.sizes = [['fluid'], [160, 600]];
      bannerAndVideoBidRequests[0].params.adSlot = '/15671365/DMDemo';

      request = spec.buildRequests(bannerAndVideoBidRequests, {
        auctionId: 'new-auction-id'
      });
      data = JSON.parse(request.data);
      data = data.imp[0];

      expect(data.banner).to.exist;
      expect(data.banner.w).to.equal(160);
      expect(data.banner.h).to.equal(600);
      expect(data.banner.format).to.not.exist;

      /* Adslot configured for banner and video.
           banner size is set to [[728 90], ['fluid'], [300, 250]]
           adslot does not specify any size
           => banner imp object should have primary w and h set to 728 and 90.
              banner.format should have 300, 250 set in it
              fluid is ignore
        */

      bannerAndVideoBidRequests[0].mediaTypes.banner.sizes = [[728, 90], ['fluid'], [300, 250]];
      request = spec.buildRequests(bannerAndVideoBidRequests, {
        auctionId: 'new-auction-id'
      });
      data = JSON.parse(request.data);
      data = data.imp[0];

      expect(data.banner).to.exist;
      expect(data.banner.w).to.equal(728);
      expect(data.banner.h).to.equal(90);
      expect(data.banner.format).to.exist;
      expect(data.banner.format[0].w).to.equal(300);
      expect(data.banner.format[0].h).to.equal(250);

      /* Adslot configured for banner and video.
           banner size is set to [['fluid']]
           adslot does not specify any size
           => banner object should not be sent in the request. only video should be sent.
        */

      bannerAndVideoBidRequests[0].mediaTypes.banner.sizes = [['fluid']];
      request = spec.buildRequests(bannerAndVideoBidRequests, {
        auctionId: 'new-auction-id'
      });
      data = JSON.parse(request.data);
      data = data.imp[0];

      expect(data.banner).to.not.exist;
      expect(data.video).to.exist;
    });

    it('Request params - should not contain banner imp if mediaTypes.banner is not present and sizes is specified in bid.sizes', function() {
      delete bannerAndVideoBidRequests[0].mediaTypes.banner;
      bannerAndVideoBidRequests[0].params.sizes = [300, 250];

      let request = spec.buildRequests(bannerAndVideoBidRequests, {
        auctionId: 'new-auction-id'
      });
      let data = JSON.parse(request.data);
      data = data.imp[0];
      expect(data.banner).to.not.exist;
    });

    it('Request params - should handle banner and native format in single adunit', function() {
      let request = spec.buildRequests(bannerAndNativeBidRequests, {
        auctionId: 'new-auction-id'
      });
      let data = JSON.parse(request.data);
      data = data.imp[0];

      expect(data.banner).to.exist;
      expect(data.banner.w).to.equal(300);
      expect(data.banner.h).to.equal(250);
      expect(data.banner.format).to.exist;
      expect(data.banner.format.length).to.equal(bannerAndNativeBidRequests[0].mediaTypes.banner.sizes.length - 1);

      expect(data.native).to.exist;
      expect(data.native.request).to.exist;
    });

    it('Request params - should handle video and native format in single adunit', function() {
      let request = spec.buildRequests(videoAndNativeBidRequests, {
        auctionId: 'new-auction-id'
      });
      let data = JSON.parse(request.data);
      data = data.imp[0];

      expect(data.video).to.exist;
      expect(data.video.w).to.equal(bannerAndVideoBidRequests[0].mediaTypes.video.playerSize[0]);
      expect(data.video.h).to.equal(bannerAndVideoBidRequests[0].mediaTypes.video.playerSize[1]);

      expect(data.native).to.exist;
      expect(data.native.request).to.exist;
    });

    it('Request params - should handle banner, video and native format in single adunit', function() {
      let request = spec.buildRequests(bannerVideoAndNativeBidRequests, {
        auctionId: 'new-auction-id'
      });
      let data = JSON.parse(request.data);
      data = data.imp[0];

      expect(data.banner).to.exist;
      expect(data.banner.w).to.equal(300);
      expect(data.banner.h).to.equal(250);
      expect(data.banner.format).to.exist;
      expect(data.banner.format.length).to.equal(bannerAndNativeBidRequests[0].mediaTypes.banner.sizes.length - 1);

      expect(data.video).to.exist;
      expect(data.video.w).to.equal(bannerAndVideoBidRequests[0].mediaTypes.video.playerSize[0]);
      expect(data.video.h).to.equal(bannerAndVideoBidRequests[0].mediaTypes.video.playerSize[1]);

      expect(data.native).to.exist;
      expect(data.native.request).to.exist;
    });

    it('Request params - should not add banner object if mediaTypes.banner is missing, but adunits.sizes is present', function() {
      delete bannerAndNativeBidRequests[0].mediaTypes.banner;
      bannerAndNativeBidRequests[0].sizes = [729, 90];

      let request = spec.buildRequests(bannerAndNativeBidRequests, {
        auctionId: 'new-auction-id'
      });
      let data = JSON.parse(request.data);
      data = data.imp[0];

      expect(data.banner).to.not.exist;

      expect(data.native).to.exist;
      expect(data.native.request).to.exist;
    });

    it('Request params - banner and native multiformat request - should not have native object incase of invalid config present', function() {
      bannerAndNativeBidRequests[0].mediaTypes.native = {
        title: { required: true },
        image: { required: true },
        sponsoredBy: { required: true },
        clickUrl: { required: true }
      };
      bannerAndNativeBidRequests[0].nativeParams = {
        title: { required: true },
        image: { required: true },
        sponsoredBy: { required: true },
        clickUrl: { required: true }
      }
      let request = spec.buildRequests(bannerAndNativeBidRequests, {
        auctionId: 'new-auction-id'
      });
      let data = JSON.parse(request.data);
      data = data.imp[0];

      expect(data.banner).to.exist;
      expect(data.native).to.not.exist;
    });

    it('Request params - video and native multiformat request - should not have native object incase of invalid config present', function() {
      videoAndNativeBidRequests[0].mediaTypes.native = {
        title: { required: true },
        image: { required: true },
        sponsoredBy: { required: true },
        clickUrl: { required: true }
      };
      videoAndNativeBidRequests[0].nativeParams = {
        title: { required: true },
        image: { required: true },
        sponsoredBy: { required: true },
        clickUrl: { required: true }
      }
      let request = spec.buildRequests(videoAndNativeBidRequests, {
        auctionId: 'new-auction-id'
      });
      let data = JSON.parse(request.data);
      data = data.imp[0];

      expect(data.video).to.exist;
      expect(data.native).to.not.exist;
    });

    it('should build video impression if video params are present in adunit.mediaTypes instead of bid.params', function() {
      let videoReq = [{
        'bidder': 'pubmatic',
        'params': {
          'adSlot': 'SLOT_NHB1@728x90',
          'publisherId': '5890',
        },
        'mediaTypes': {
          'video': {
            'playerSize': [
              [640, 480]
            ],
            'protocols': [1, 2, 5],
            'context': 'instream',
            'mimes': ['video/flv'],
            'skip': 1,
            'linearity': 2
          }
        },
        'adUnitCode': 'video1',
        'transactionId': 'adc36682-887c-41e9-9848-8b72c08332c0',
        'sizes': [
          [640, 480]
        ],
        'bidId': '21b59b1353ba82',
        'bidderRequestId': '1a08245305e6dd',
        'auctionId': 'bad3a743-7491-4d19-9a96-b0a69dd24a67',
        'src': 'client',
        'bidRequestsCount': 1,
        'bidderRequestsCount': 1,
        'bidderWinsCount': 0
      }]
      let request = spec.buildRequests(videoReq, {
        auctionId: 'new-auction-id'
      });
      let data = JSON.parse(request.data);
      data = data.imp[0];
      expect(data.video).to.exist;
    });

    it('should build video impression with overwriting video params present in adunit.mediaTypes with bid.params', function() {
      let videoReq = [{
        'bidder': 'pubmatic',
        'params': {
          'adSlot': 'SLOT_NHB1@728x90',
          'publisherId': '5890',
          'video': {
            'mimes': ['video/mp4'],
            'protocols': [1, 2, 5],
            'linearity': 1
          }
        },
        'mediaTypes': {
          'video': {
            'playerSize': [
              [640, 480]
            ],
            'protocols': [1, 2, 5],
            'context': 'instream',
            'mimes': ['video/flv'],
            'skip': 1,
            'linearity': 2
          }
        },
        'adUnitCode': 'video1',
        'transactionId': 'adc36682-887c-41e9-9848-8b72c08332c0',
        'sizes': [
          [640, 480]
        ],
        'bidId': '21b59b1353ba82',
        'bidderRequestId': '1a08245305e6dd',
        'auctionId': 'bad3a743-7491-4d19-9a96-b0a69dd24a67',
        'src': 'client',
        'bidRequestsCount': 1,
        'bidderRequestsCount': 1,
        'bidderWinsCount': 0
      }]
      let request = spec.buildRequests(videoReq, {
        auctionId: 'new-auction-id'
      });
      let data = JSON.parse(request.data);
      data = data.imp[0];

      expect(data.video).to.exist;
      expect(data.video.linearity).to.equal(1);
    });
  	});

  it('Request params dctr check', function () {
    let multipleBidRequests = [
      {
        bidder: 'pubmatic',
        params: {
          publisherId: '301',
          adSlot: '/15671365/DMDemo@300x250:0',
          dctr: 'key1=val1|key2=val2,!val3'
        },
        placementCode: '/19968336/header-bid-tag-1',
        sizes: [[300, 250], [300, 600]],
        bidId: '23acc48ad47af5',
        requestId: '0fb4905b-9456-4152-86be-c6f6d259ba99',
        bidderRequestId: '1c56ad30b9b8ca8',
        transactionId: '92489f71-1bf2-49a0-adf9-000cea934729'
      },
      {
        bidder: 'pubmatic',
        params: {
          publisherId: '301',
          adSlot: '/15671365/DMDemo@300x250:0',
          kadfloor: '1.2',
          pmzoneid: 'aabc, ddef',
          kadpageurl: 'www.publisher.com',
          yob: '1986',
          gender: 'M',
          lat: '12.3',
          lon: '23.7',
          wiid: '1234567890',
          profId: '100',
          verId: '200',
          currency: 'GBP',
          dctr: 'key1=val3|key2=val1,!val3|key3=val123'
        },
        placementCode: '/19968336/header-bid-tag-1',
        sizes: [[300, 250], [300, 600]],
        bidId: '22bddb28db77e',
        requestId: '0fb4905b-9456-4152-86be-c6f6d259ba99',
        bidderRequestId: '1c56ad30b9b8ca8',
        transactionId: '92489f71-1bf2-49a0-adf9-000cea934729'
      }
    ];

    let request = spec.buildRequests(multipleBidRequests, {
      auctionId: 'new-auction-id'
    });
    let data = JSON.parse(request.data);

    /* case 1 -
          dctr is found in adunit[0]
        */

    expect(data.imp[0].ext).to.exist.and.to.be.an('object'); // dctr parameter
    expect(data.imp[0].ext.key_val).to.exist.and.to.equal(multipleBidRequests[0].params.dctr);

    /* case 2 -
          dctr not present in adunit[0]
        */
    delete multipleBidRequests[0].params.dctr;
    request = spec.buildRequests(multipleBidRequests, {
      auctionId: 'new-auction-id'
    });
    data = JSON.parse(request.data);

    expect(data.imp[0].ext).to.exist.and.to.deep.equal({});
    expect(data.imp[1].ext).to.exist.and.to.be.an('object'); // dctr parameter
    expect(data.imp[1].ext.key_val).to.exist.and.to.equal(multipleBidRequests[1].params.dctr);

    /* case 3 -
          dctr is present in adunit[0], but is not a string value
        */
    multipleBidRequests[0].params.dctr = 123;
    request = spec.buildRequests(multipleBidRequests, {
      auctionId: 'new-auction-id'
    });
  });

  it('should build video impression if video params are present in adunit.mediaTypes instead of bid.params', function() {
    let videoReq = [{
      'bidder': 'pubmatic',
      'params': {
        'adSlot': 'SLOT_NHB1@728x90',
        'publisherId': '5890',
      },
      'mediaTypes': {
        'video': {
          'playerSize': [
            [640, 480]
          ],
          'protocols': [1, 2, 5],
          'context': 'instream',
          'mimes': ['video/flv'],
          'skip': 1,
          'linearity': 2
        }
      },
      'adUnitCode': 'video1',
      'transactionId': 'adc36682-887c-41e9-9848-8b72c08332c0',
      'sizes': [
        [640, 480]
      ],
      'bidId': '21b59b1353ba82',
      'bidderRequestId': '1a08245305e6dd',
      'auctionId': 'bad3a743-7491-4d19-9a96-b0a69dd24a67',
      'src': 'client',
      'bidRequestsCount': 1,
      'bidderRequestsCount': 1,
      'bidderWinsCount': 0
    }]
    let request = spec.buildRequests(videoReq, {
      auctionId: 'new-auction-id'
    });
    let data = JSON.parse(request.data);
    data = data.imp[0];
    expect(data.video).to.exist;
  });

  it('should build video impression with overwriting video params present in adunit.mediaTypes with bid.params', function() {
    let videoReq = [{
      'bidder': 'pubmatic',
      'params': {
        'adSlot': 'SLOT_NHB1@728x90',
        'publisherId': '5890',
        'video': {
          'mimes': ['video/mp4'],
          'protocols': [1, 2, 5],
          'linearity': 1
        }
      },
      'mediaTypes': {
        'video': {
          'playerSize': [
            [640, 480]
          ],
          'protocols': [1, 2, 5],
          'context': 'instream',
          'mimes': ['video/flv'],
          'skip': 1,
          'linearity': 2
        }
      },
      'adUnitCode': 'video1',
      'transactionId': 'adc36682-887c-41e9-9848-8b72c08332c0',
      'sizes': [
        [640, 480]
      ],
      'bidId': '21b59b1353ba82',
      'bidderRequestId': '1a08245305e6dd',
      'auctionId': 'bad3a743-7491-4d19-9a96-b0a69dd24a67',
      'src': 'client',
      'bidRequestsCount': 1,
      'bidderRequestsCount': 1,
      'bidderWinsCount': 0
    }]
    let request = spec.buildRequests(videoReq, {
      auctionId: 'new-auction-id'
    });
    let data = JSON.parse(request.data);
    data = data.imp[0];

    expect(data.video).to.exist;
    expect(data.video.linearity).to.equal(1);
  });

  it('Request params dctr check', function () {
    let multipleBidRequests = [
      {
        bidder: 'pubmatic',
        params: {
          publisherId: '301',
          adSlot: '/15671365/DMDemo@300x250:0',
          dctr: 'key1=val1|key2=val2,!val3'
        },
        placementCode: '/19968336/header-bid-tag-1',
        sizes: [[300, 250], [300, 600]],
        bidId: '23acc48ad47af5',
        requestId: '0fb4905b-9456-4152-86be-c6f6d259ba99',
        bidderRequestId: '1c56ad30b9b8ca8',
        transactionId: '92489f71-1bf2-49a0-adf9-000cea934729'
      },
      {
        bidder: 'pubmatic',
        params: {
          publisherId: '301',
          adSlot: '/15671365/DMDemo@300x250:0',
          kadfloor: '1.2',
          pmzoneid: 'aabc, ddef',
          kadpageurl: 'www.publisher.com',
          yob: '1986',
          gender: 'M',
          lat: '12.3',
          lon: '23.7',
          wiid: '1234567890',
          profId: '100',
          verId: '200',
          currency: 'GBP',
          dctr: 'key1=val3|key2=val1,!val3|key3=val123'
        },
        placementCode: '/19968336/header-bid-tag-1',
        sizes: [[300, 250], [300, 600]],
        bidId: '23acc48ad47af5',
        requestId: '0fb4905b-9456-4152-86be-c6f6d259ba99',
        bidderRequestId: '1c56ad30b9b8ca8',
        transactionId: '92489f71-1bf2-49a0-adf9-000cea934729'
      }
    ];

    let request = spec.buildRequests(multipleBidRequests, {
      auctionId: 'new-auction-id'
    });
    let data = JSON.parse(request.data);

    /* case 1 -
        dctr is found in adunit[0]
      */

    expect(data.imp[0].ext).to.exist.and.to.be.an('object'); // dctr parameter
    expect(data.imp[0].ext.key_val).to.exist.and.to.equal(multipleBidRequests[0].params.dctr);

    /* case 2 -
        dctr not present in adunit[0] but present in adunit[1]
      */
    delete multipleBidRequests[0].params.dctr;
    request = spec.buildRequests(multipleBidRequests, {
      auctionId: 'new-auction-id'
    });
    data = JSON.parse(request.data);

    expect(data.imp[0].ext).to.exist.and.to.deep.equal({});
    expect(data.imp[1].ext).to.exist.and.to.be.an('object'); // dctr parameter
    expect(data.imp[1].ext.key_val).to.exist.and.to.equal(multipleBidRequests[1].params.dctr);
  });

  it('Request params deals check', function () {
    let multipleBidRequests = [
      {
        bidder: 'pubmatic',
        params: {
          publisherId: '301',
          adSlot: '/15671365/DMDemo@300x250:0',
          kadfloor: '1.2',
          pmzoneid: 'aabc, ddef',
          kadpageurl: 'www.publisher.com',
          yob: '1986',
          gender: 'M',
          lat: '12.3',
          lon: '23.7',
          wiid: '1234567890',
          profId: '100',
          verId: '200',
          currency: 'AUD',
          deals: ['deal-id-1', 'deal-id-2', 'dea'] // "dea" will not be passed as more than 3 characters needed
        },
        placementCode: '/19968336/header-bid-tag-1',
        sizes: [[300, 250], [300, 600]],
        bidId: '23acc48ad47af5',
        requestId: '0fb4905b-9456-4152-86be-c6f6d259ba99',
        bidderRequestId: '1c56ad30b9b8ca8',
        transactionId: '92489f71-1bf2-49a0-adf9-000cea934729'
      },
      {
        bidder: 'pubmatic',
        params: {
          publisherId: '301',
          adSlot: '/15671365/DMDemo@300x250:0',
          kadfloor: '1.2',
          pmzoneid: 'aabc, ddef',
          kadpageurl: 'www.publisher.com',
          yob: '1986',
          gender: 'M',
          lat: '12.3',
          lon: '23.7',
          wiid: '1234567890',
          profId: '100',
          verId: '200',
          currency: 'GBP',
          deals: ['deal-id-100', 'deal-id-200']
        },
        placementCode: '/19968336/header-bid-tag-1',
        sizes: [[300, 250], [300, 600]],
        bidId: '23acc48ad47af5',
        requestId: '0fb4905b-9456-4152-86be-c6f6d259ba99',
        bidderRequestId: '1c56ad30b9b8ca8',
        transactionId: '92489f71-1bf2-49a0-adf9-000cea934729'
      }
    ];

    let request = spec.buildRequests(multipleBidRequests, {
      'auctionId': 'new-auction-id'
    });
    let data = JSON.parse(request.data);
    // case 1 - deals are passed as expected, ['', ''] , in both adUnits
    expect(data.imp[0].pmp).to.deep.equal({
      'private_auction': 0,
      'deals': [
        {
          'id': 'deal-id-1'
        },
        {
          'id': 'deal-id-2'
        }
      ]
    });
    expect(data.imp[1].pmp).to.deep.equal({
      'private_auction': 0,
      'deals': [
        {
          'id': 'deal-id-100'
        },
        {
          'id': 'deal-id-200'
        }
      ]
    });

    // case 2 - deals not present in adunit[0]
    delete multipleBidRequests[0].params.deals;
    request = spec.buildRequests(multipleBidRequests, {
      'auctionId': 'new-auction-id'
    });
    data = JSON.parse(request.data);
    expect(data.imp[0].pmp).to.not.exist;

    // case 3 - deals is present in adunit[0], but is not an array
    multipleBidRequests[0].params.deals = 123;
    request = spec.buildRequests(multipleBidRequests, {
      'auctionId': 'new-auction-id'
    });
    data = JSON.parse(request.data);
    expect(data.imp[0].pmp).to.not.exist;

    // case 4 - deals is present in adunit[0] as an array but one of the value is not a string
    multipleBidRequests[0].params.deals = [123, 'deal-id-1'];
    request = spec.buildRequests(multipleBidRequests, {
      'auctionId': 'new-auction-id'
    });
    data = JSON.parse(request.data);
    expect(data.imp[0].pmp).to.deep.equal({
      'private_auction': 0,
      'deals': [
        {
          'id': 'deal-id-1'
        }
      ]
    });
  });

  describe('Request param bcat checking', function() {
    let multipleBidRequests = [
      {
        bidder: 'pubmatic',
        params: {
          publisherId: '301',
          adSlot: '/15671365/DMDemo@300x250:0',
          kadfloor: '1.2',
          pmzoneid: 'aabc, ddef',
          kadpageurl: 'www.publisher.com',
          yob: '1986',
          gender: 'M',
          lat: '12.3',
          lon: '23.7',
          wiid: '1234567890',
          profId: '100',
          verId: '200',
          currency: 'AUD',
          dctr: 'key1=val1|key2=val2,!val3'
        },
        placementCode: '/19968336/header-bid-tag-1',
        sizes: [[300, 250], [300, 600]],
        bidId: '23acc48ad47af5',
        requestId: '0fb4905b-9456-4152-86be-c6f6d259ba99',
        bidderRequestId: '1c56ad30b9b8ca8',
        transactionId: '92489f71-1bf2-49a0-adf9-000cea934729'
      },
      {
        bidder: 'pubmatic',
        params: {
          publisherId: '301',
          adSlot: '/15671365/DMDemo@300x250:0',
          kadfloor: '1.2',
          pmzoneid: 'aabc, ddef',
          kadpageurl: 'www.publisher.com',
          yob: '1986',
          gender: 'M',
          lat: '12.3',
          lon: '23.7',
          wiid: '1234567890',
          profId: '100',
          verId: '200',
          currency: 'GBP',
          dctr: 'key1=val3|key2=val1,!val3|key3=val123'
        },
        placementCode: '/19968336/header-bid-tag-1',
        sizes: [[300, 250], [300, 600]],
        bidId: '23acc48ad47af5',
        requestId: '0fb4905b-9456-4152-86be-c6f6d259ba99',
        bidderRequestId: '1c56ad30b9b8ca8',
        transactionId: '92489f71-1bf2-49a0-adf9-000cea934729'
      }
    ];

    it('bcat: pass only strings', function() {
      multipleBidRequests[0].params.bcat = [1, 2, 3, 'IAB1', 'IAB2'];
      let request = spec.buildRequests(multipleBidRequests, {
        'auctionId': 'new-auction-id'
      });
      let data = JSON.parse(request.data);
      expect(data.bcat).to.exist.and.to.deep.equal(['IAB1', 'IAB2']);
    });

    it('bcat: pass strings with length greater than 3', function() {
      multipleBidRequests[0].params.bcat = ['AB', 'CD', 'IAB1', 'IAB2'];
      let request = spec.buildRequests(multipleBidRequests, {
        'auctionId': 'new-auction-id'
      });
      let data = JSON.parse(request.data);
      expect(data.bcat).to.exist.and.to.deep.equal(['IAB1', 'IAB2']);
    });

    it('bcat: trim the strings', function() {
      multipleBidRequests[0].params.bcat = ['   IAB1    ', '   IAB2   '];
      let request = spec.buildRequests(multipleBidRequests, {
        'auctionId': 'new-auction-id'
      });
      let data = JSON.parse(request.data);
      expect(data.bcat).to.exist.and.to.deep.equal(['IAB1', 'IAB2']);
    });

    it('bcat: pass only unique strings', function() {
    // multi slot
      multipleBidRequests[0].params.bcat = ['IAB1', 'IAB2', 'IAB1', 'IAB2', 'IAB1', 'IAB2'];
      multipleBidRequests[1].params.bcat = ['IAB1', 'IAB2', 'IAB1', 'IAB2', 'IAB1', 'IAB3'];
      let request = spec.buildRequests(multipleBidRequests, {
        'auctionId': 'new-auction-id'
      });
      let data = JSON.parse(request.data);
      expect(data.bcat).to.exist.and.to.deep.equal(['IAB1', 'IAB2', 'IAB3']);
    });

    it('bcat: do not pass bcat if all entries are invalid', function() {
    // multi slot
      multipleBidRequests[0].params.bcat = ['', 'IAB', 'IAB'];
      multipleBidRequests[1].params.bcat = ['    ', 22, 99999, 'IA'];
      let request = spec.buildRequests(multipleBidRequests);
      let data = JSON.parse(request.data);
      expect(data.bcat).to.deep.equal(undefined);
    });
  });

  describe('Response checking', function () {
    it('should check for valid response values', function () {
      let request = spec.buildRequests(bidRequests, {
        'auctionId': 'new-auction-id'
      });
      let data = JSON.parse(request.data);
      let response = spec.interpretResponse(bidResponses, request);
      expect(response).to.be.an('array').with.length.above(0);
      expect(response[0].requestId).to.equal(bidResponses.body.seatbid[0].bid[0].impid);
      expect(response[0].cpm).to.equal((bidResponses.body.seatbid[0].bid[0].price).toFixed(2));
      expect(response[0].width).to.equal(bidResponses.body.seatbid[0].bid[0].w);
      expect(response[0].height).to.equal(bidResponses.body.seatbid[0].bid[0].h);
      if (bidResponses.body.seatbid[0].bid[0].crid) {
        expect(response[0].creativeId).to.equal(bidResponses.body.seatbid[0].bid[0].crid);
      } else {
        expect(response[0].creativeId).to.equal(bidResponses.body.seatbid[0].bid[0].id);
      }
      expect(response[0].dealId).to.equal(bidResponses.body.seatbid[0].bid[0].dealid);
      expect(response[0].currency).to.equal('USD');
      expect(response[0].netRevenue).to.equal(true);
      expect(response[0].ttl).to.equal(300);
      expect(response[0].meta.networkId).to.equal(123);
      expect(response[0].meta.buyerId).to.equal(976);
      expect(response[0].meta.clickUrl).to.equal('blackrock.com');
      expect(response[0].referrer).to.include(data.site.ref);
      expect(response[0].ad).to.equal(bidResponses.body.seatbid[0].bid[0].adm);
      expect(response[0].pm_seat).to.equal(bidResponses.body.seatbid[0].seat);
      expect(response[0].pm_dspid).to.equal(bidResponses.body.seatbid[0].bid[0].ext.dspid);

      expect(response[1].requestId).to.equal(bidResponses.body.seatbid[1].bid[0].impid);
      expect(response[1].cpm).to.equal((bidResponses.body.seatbid[1].bid[0].price).toFixed(2));
      expect(response[1].width).to.equal(bidResponses.body.seatbid[1].bid[0].w);
      expect(response[1].height).to.equal(bidResponses.body.seatbid[1].bid[0].h);
      if (bidResponses.body.seatbid[1].bid[0].crid) {
        expect(response[1].creativeId).to.equal(bidResponses.body.seatbid[1].bid[0].crid);
      } else {
        expect(response[1].creativeId).to.equal(bidResponses.body.seatbid[1].bid[0].id);
      }
      expect(response[1].dealId).to.equal(bidResponses.body.seatbid[1].bid[0].dealid);
      expect(response[1].currency).to.equal('USD');
      expect(response[1].netRevenue).to.equal(true);
      expect(response[1].ttl).to.equal(300);
      expect(response[1].meta.networkId).to.equal(422);
      expect(response[1].meta.buyerId).to.equal(832);
      expect(response[1].meta.clickUrl).to.equal('hivehome.com');
      expect(response[1].referrer).to.include(data.site.ref);
      expect(response[1].ad).to.equal(bidResponses.body.seatbid[1].bid[0].adm);
      expect(response[1].pm_seat).to.equal(bidResponses.body.seatbid[1].seat || null);
      expect(response[1].pm_dspid).to.equal(bidResponses.body.seatbid[1].bid[0].ext.dspid);
    });

    it('should check for dealChannel value selection', function () {
      let request = spec.buildRequests(bidRequests, {
        'auctionId': 'new-auction-id'
      });
      let response = spec.interpretResponse(bidResponses, request);

      request = JSON.parse(request.data);

      expect(response).to.be.an('array').with.length.above(0);
      expect(response[0].requestId).to.equal(request.imp[0].id);
      expect(response[0].dealChannel).to.equal('PMPG');
      expect(response[1].dealChannel).to.equal('PREF');
    });

    it('should check for unexpected dealChannel value selection', function () {
      let request = spec.buildRequests(bidRequests, {
        'auctionId': 'new-auction-id'
      });
      let updateBiResponse = bidResponses;
      updateBiResponse.body.seatbid[0].bid[0].ext.deal_channel = 11;
      let response = spec.interpretResponse(updateBiResponse, request);
      expect(response).to.be.an('array').with.length.above(0);
      expect(response[0].dealChannel).to.equal(null);
    });

    it('should assign renderer if bid is video and request is for outstream', function() {
      let request = spec.buildRequests(outstreamBidRequest, validOutstreamBidRequest);
      let response = spec.interpretResponse(outstreamVideoBidResponse, request);
      expect(response[0].renderer).to.exist;
    });

    it('should not assign renderer if bidderRequest is not present', function() {
      let request = spec.buildRequests(outstreamBidRequest, {
        'auctionId': 'new-auction-id'
      });
      let response = spec.interpretResponse(outstreamVideoBidResponse, request);
      expect(response[0].renderer).to.not.exist;
    });

    it('should not assign renderer if bid is video and request is for instream', function() {
      let request = spec.buildRequests(videoBidRequests, {
        'auctionId': 'new-auction-id'
      });
      let response = spec.interpretResponse(videoBidResponse, request);
      expect(response[0].renderer).to.not.exist;
    });

    it('should not assign renderer if bid is native', function() {
      let request = spec.buildRequests(nativeBidRequests, {
        'auctionId': 'new-auction-id'
      });
      let response = spec.interpretResponse(nativeBidResponse, request);
      expect(response[0].renderer).to.not.exist;
    });

    it('should not assign renderer if bid is of banner', function() {
      let request = spec.buildRequests(bidRequests, {
        'auctionId': 'new-auction-id'
      });
      let response = spec.interpretResponse(bidResponses, request);
      expect(response[0].renderer).to.not.exist;
    });

    it('should assign mediaType by reading bid.ext.mediaType', function() {
      let newvideoRequests = [{
        'bidder': 'pubmatic',
        'params': {
          'adSlot': 'SLOT_NHB1@728x90',
          'publisherId': '5670',
          'video': {
            'mimes': ['video/mp4'],
            'skippable': true,
            'protocols': [1, 2, 5],
            'linearity': 1
          }
        },
        'mediaTypes': {
          'video': {
            'playerSize': [
              [640, 480]
            ],
            'protocols': [1, 2, 5],
            'context': 'instream',
            'mimes': ['video/flv'],
            'skippable': false,
            'skip': 1,
            'linearity': 2
          }
        },
        'adUnitCode': 'video1',
        'transactionId': '803e3750-0bbe-4ffe-a548-b6eca15087bf',
        'sizes': [
          [640, 480]
        ],
        'bidId': '2c95df014cfe97',
        'bidderRequestId': '1fe59391566442',
        'auctionId': '3a4118ef-fb96-4416-b0b0-3cfc1cebc142',
        'src': 'client',
        'bidRequestsCount': 1,
        'bidderRequestsCount': 1,
        'bidderWinsCount': 0
      }];
      let newvideoBidResponses = {
        'body': {
          'id': '1621441141473',
          'cur': 'USD',
          'customdata': 'openrtb1',
          'ext': {
            'buyid': 'myBuyId'
          },
          'seatbid': [{
            'bid': [{
              'id': '2c95df014cfe97',
              'impid': '2c95df014cfe97',
              'price': 4.2,
              'cid': 'test1',
              'crid': 'test2',
              'adm': "<VAST version='3.0'><Ad id='601364'><InLine><AdSystem>Acudeo Compatible</AdSystem><AdTitle>VAST 2.0 Instream Test 1</AdTitle><Description>VAST 2.0 Instream Test 1</Description><Creatives><Creative AdID='601364'><Linear skipoffset='20%'><TrackingEvents><Tracking event='close'><![CDATA[https://mytracking.com/linear/close]]></Tracking><Tracking event='skip'><![CDATA[https://mytracking.com/linear/skip]]></Tracking><MediaFiles><MediaFile delivery='progressive' type='video/mp4' bitrate='500' width='400' height='300' scalable='true' maintainAspectRatio='true'><![CDATA[https://localhost/pubmatic.mp4]]></MediaFile></MediaFiles></Linear></Creative></Creatives></InLine></Ad></VAST>",
              'w': 0,
              'h': 0,
              'dealId': 'ASEA-MS-KLY-TTD-DESKTOP-ID-VID-6S-030420',
              'ext': {
                'BidType': 1
              }
            }],
            'ext': {
              'buyid': 'myBuyId'
            }
          }]
        },
        'headers': {}
      }
      let newrequest = spec.buildRequests(newvideoRequests, {
        auctionId: 'new-auction-id'
      });
      let newresponse = spec.interpretResponse(newvideoBidResponses, newrequest);
      expect(newresponse[0].mediaType).to.equal('video')
    })

    it('should assign mediaType even if bid.ext.mediaType does not exists', function() {
      let newvideoRequests = [{
        'bidder': 'pubmatic',
        'params': {
          'adSlot': 'SLOT_NHB1@728x90',
          'publisherId': '5670',
          'video': {
            'mimes': ['video/mp4'],
            'skippable': true,
            'protocols': [1, 2, 5],
            'linearity': 1
          }
        },
        'mediaTypes': {
          'video': {
            'playerSize': [
              [640, 480]
            ],
            'protocols': [1, 2, 5],
            'context': 'instream',
            'mimes': ['video/flv'],
            'skippable': false,
            'skip': 1,
            'linearity': 2
          }
        },
        'adUnitCode': 'video1',
        'transactionId': '803e3750-0bbe-4ffe-a548-b6eca15087bf',
        'sizes': [
          [640, 480]
        ],
        'bidId': '2c95df014cfe97',
        'bidderRequestId': '1fe59391566442',
        'auctionId': '3a4118ef-fb96-4416-b0b0-3cfc1cebc142',
        'src': 'client',
        'bidRequestsCount': 1,
        'bidderRequestsCount': 1,
        'bidderWinsCount': 0
      }];
      let newvideoBidResponses = {
        'body': {
          'id': '1621441141473',
          'cur': 'USD',
          'customdata': 'openrtb1',
          'ext': {
            'buyid': 'myBuyId'
          },
          'seatbid': [{
            'bid': [{
              'id': '2c95df014cfe97',
              'impid': '2c95df014cfe97',
              'price': 4.2,
              'cid': 'test1',
              'crid': 'test2',
              'adm': "<VAST version='3.0'><Ad id='601364'><InLine><AdSystem>Acudeo Compatible</AdSystem><AdTitle>VAST 2.0 Instream Test 1</AdTitle><Description>VAST 2.0 Instream Test 1</Description><Creatives><Creative AdID='601364'><Linear skipoffset='20%'><TrackingEvents><Tracking event='close'><![CDATA[https://mytracking.com/linear/close]]></Tracking><Tracking event='skip'><![CDATA[https://mytracking.com/linear/skip]]></Tracking><MediaFiles><MediaFile delivery='progressive' type='video/mp4' bitrate='500' width='400' height='300' scalable='true' maintainAspectRatio='true'><![CDATA[https://localhost/pubmatic.mp4]]></MediaFile></MediaFiles></Linear></Creative></Creatives></InLine></Ad></VAST>",
              'w': 0,
              'h': 0,
              'dealId': 'ASEA-MS-KLY-TTD-DESKTOP-ID-VID-6S-030420'
            }],
            'ext': {
              'buyid': 'myBuyId'
            }
          }]
        },
        'headers': {}
      }
      let newrequest = spec.buildRequests(newvideoRequests, {
        auctionId: 'new-auction-id'
      });
      let newresponse = spec.interpretResponse(newvideoBidResponses, newrequest);
      expect(newresponse[0].mediaType).to.equal('video')
    })
  });

  describe('getUserSyncs', function() {
    const syncurl_iframe = 'https://ads.pubmatic.com/AdServer/js/user_sync.html?kdntuid=1&p=5670';
    const syncurl_image = 'https://image8.pubmatic.com/AdServer/ImgSync?p=5670';
    let sandbox;
    beforeEach(function () {
      sandbox = sinon.sandbox.create();
    });
    afterEach(function() {
      sandbox.restore();
    });

    it('should have a valid native bid response', function() {
      let request = spec.buildRequests(nativeBidRequests, {
        auctionId: 'new-auction-id'
      });
      let data = JSON.parse(request.data);
      data.imp[0].id = '2a5571261281d4';
      request.data = JSON.stringify(data);
      let response = spec.interpretResponse(nativeBidResponse, request);
      expect(response).to.be.an('array').with.length.above(0);
      expect(response[0].native).to.exist.and.to.be.an('object');
      expect(response[0].mediaType).to.exist.and.to.equal('native');
      expect(response[0].native.title).to.exist.and.to.be.an('string');
      expect(response[0].native.image).to.exist.and.to.be.an('object');
      expect(response[0].native.image.url).to.exist.and.to.be.an('string');
      expect(response[0].native.image.height).to.exist;
      expect(response[0].native.image.width).to.exist;
      expect(response[0].native.sponsoredBy).to.exist.and.to.be.an('string');
      expect(response[0].native.clickUrl).to.exist.and.to.be.an('string');
    });

    it('should check for valid banner mediaType in case of multiformat request', function() {
      let request = spec.buildRequests(bidRequests, {
        auctionId: 'new-auction-id'
      });
      let response = spec.interpretResponse(bannerBidResponse, request);

      expect(response[0].mediaType).to.equal('banner');
    });

    it('should check for valid video mediaType in case of multiformat request', function() {
      let request = spec.buildRequests(videoBidRequests, {
        auctionId: 'new-auction-id'
      });
      let response = spec.interpretResponse(videoBidResponse, request);
      expect(response[0].mediaType).to.equal('video');
    });

    it('should check for valid native mediaType in case of multiformat request', function() {
      let request = spec.buildRequests(nativeBidRequests, {
        auctionId: 'new-auction-id'
      });
      let response = spec.interpretResponse(nativeBidResponse, request);

      expect(response[0].mediaType).to.equal('native');
    });

    it('should assign renderer if bid is video and request is for outstream', function() {
      let request = spec.buildRequests(outstreamBidRequest, validOutstreamBidRequest);
      let response = spec.interpretResponse(outstreamVideoBidResponse, request);
      expect(response[0].renderer).to.exist;
    });

    it('should not assign renderer if bidderRequest is not present', function() {
      let request = spec.buildRequests(outstreamBidRequest, {
        auctionId: 'new-auction-id'
      });
      let response = spec.interpretResponse(outstreamVideoBidResponse, request);
      expect(response[0].renderer).to.not.exist;
    });

    it('should not assign renderer if bid is video and request is for instream', function() {
      let request = spec.buildRequests(videoBidRequests, {
        auctionId: 'new-auction-id'
      });
      let response = spec.interpretResponse(videoBidResponse, request);
      expect(response[0].renderer).to.not.exist;
    });

    it('should not assign renderer if bid is native', function() {
      let request = spec.buildRequests(nativeBidRequests, {
        auctionId: 'new-auction-id'
      });
      let response = spec.interpretResponse(nativeBidResponse, request);
      expect(response[0].renderer).to.not.exist;
    });

    it('should not assign renderer if bid is of banner', function() {
      let request = spec.buildRequests(bidRequests, {
        auctionId: 'new-auction-id'
      });
      let response = spec.interpretResponse(bidResponses, request);
      expect(response[0].renderer).to.not.exist;
    });

    it('should assign mediaType by reading bid.ext.mediaType', function() {
      let newvideoRequests = [{
        'bidder': 'pubmatic',
        'params': {
          'adSlot': 'SLOT_NHB1@728x90',
          'publisherId': '5670',
          'video': {
            'mimes': ['video/mp4'],
            'skippable': true,
            'protocols': [1, 2, 5],
            'linearity': 1
          }
        },
        'mediaTypes': {
          'video': {
            'playerSize': [
              [640, 480]
            ],
            'protocols': [1, 2, 5],
            'context': 'instream',
            'mimes': ['video/flv'],
            'skippable': false,
            'skip': 1,
            'linearity': 2
          }
        },
        'adUnitCode': 'video1',
        'transactionId': '803e3750-0bbe-4ffe-a548-b6eca15087bf',
        'sizes': [
          [640, 480]
        ],
        'bidId': '2c95df014cfe97',
        'bidderRequestId': '1fe59391566442',
        'auctionId': '3a4118ef-fb96-4416-b0b0-3cfc1cebc142',
        'src': 'client',
        'bidRequestsCount': 1,
        'bidderRequestsCount': 1,
        'bidderWinsCount': 0
      }];
      let newvideoBidResponses = {
        'body': {
          'id': '1621441141473',
          'cur': 'USD',
          'customdata': 'openrtb1',
          'ext': {
            'buyid': 'myBuyId'
          },
          'seatbid': [{
            'bid': [{
              'id': '2c95df014cfe97',
              'impid': '2c95df014cfe97',
              'price': 4.2,
              'cid': 'test1',
              'crid': 'test2',
              'adm': "<VAST version='3.0'><Ad id='601364'><InLine><AdSystem>Acudeo Compatible</AdSystem><AdTitle>VAST 2.0 Instream Test 1</AdTitle><Description>VAST 2.0 Instream Test 1</Description><Creatives><Creative AdID='601364'><Linear skipoffset='20%'><TrackingEvents><Tracking event='close'><![CDATA[https://mytracking.com/linear/close]]></Tracking><Tracking event='skip'><![CDATA[https://mytracking.com/linear/skip]]></Tracking><MediaFiles><MediaFile delivery='progressive' type='video/mp4' bitrate='500' width='400' height='300' scalable='true' maintainAspectRatio='true'><![CDATA[https://localhost/pubmatic.mp4]]></MediaFile></MediaFiles></Linear></Creative></Creatives></InLine></Ad></VAST>",
              'w': 0,
              'h': 0,
              'dealId': 'ASEA-MS-KLY-TTD-DESKTOP-ID-VID-6S-030420',
              'ext': {
                'BidType': 1
              }
            }],
            'ext': {
              'buyid': 'myBuyId'
            }
          }]
        },
        'headers': {}
      }
      let newrequest = spec.buildRequests(newvideoRequests, {
        auctionId: 'new-auction-id'
      });
      let newresponse = spec.interpretResponse(newvideoBidResponses, newrequest);
      expect(newresponse[0].mediaType).to.equal('video')
    })

    it('should assign mediaType even if bid.ext.mediaType does not exists', function() {
      let newvideoRequests = [{
        'bidder': 'pubmatic',
        'params': {
          'adSlot': 'SLOT_NHB1@728x90',
          'publisherId': '5670',
          'video': {
            'mimes': ['video/mp4'],
            'skippable': true,
            'protocols': [1, 2, 5],
            'linearity': 1
          }
        },
        'mediaTypes': {
          'video': {
            'playerSize': [
              [640, 480]
            ],
            'protocols': [1, 2, 5],
            'context': 'instream',
            'mimes': ['video/flv'],
            'skippable': false,
            'skip': 1,
            'linearity': 2
          }
        },
        'adUnitCode': 'video1',
        'transactionId': '803e3750-0bbe-4ffe-a548-b6eca15087bf',
        'sizes': [
          [640, 480]
        ],
        'bidId': '2c95df014cfe97',
        'bidderRequestId': '1fe59391566442',
        'auctionId': '3a4118ef-fb96-4416-b0b0-3cfc1cebc142',
        'src': 'client',
        'bidRequestsCount': 1,
        'bidderRequestsCount': 1,
        'bidderWinsCount': 0
      }];
      let newvideoBidResponses = {
        'body': {
          'id': '1621441141473',
          'cur': 'USD',
          'customdata': 'openrtb1',
          'ext': {
            'buyid': 'myBuyId'
          },
          'seatbid': [{
            'bid': [{
              'id': '2c95df014cfe97',
              'impid': '2c95df014cfe97',
              'price': 4.2,
              'cid': 'test1',
              'crid': 'test2',
              'adm': "<VAST version='3.0'><Ad id='601364'><InLine><AdSystem>Acudeo Compatible</AdSystem><AdTitle>VAST 2.0 Instream Test 1</AdTitle><Description>VAST 2.0 Instream Test 1</Description><Creatives><Creative AdID='601364'><Linear skipoffset='20%'><TrackingEvents><Tracking event='close'><![CDATA[https://mytracking.com/linear/close]]></Tracking><Tracking event='skip'><![CDATA[https://mytracking.com/linear/skip]]></Tracking><MediaFiles><MediaFile delivery='progressive' type='video/mp4' bitrate='500' width='400' height='300' scalable='true' maintainAspectRatio='true'><![CDATA[https://localhost/pubmatic.mp4]]></MediaFile></MediaFiles></Linear></Creative></Creatives></InLine></Ad></VAST>",
              'w': 0,
              'h': 0,
              'dealId': 'ASEA-MS-KLY-TTD-DESKTOP-ID-VID-6S-030420'
            }],
            'ext': {
              'buyid': 'myBuyId'
            }
          }]
        },
        'headers': {}
      }
      let newrequest = spec.buildRequests(newvideoRequests, {
        auctionId: 'new-auction-id'
      });
      let newresponse = spec.interpretResponse(newvideoBidResponses, newrequest);
      expect(newresponse[0].mediaType).to.equal('video')
    })
  });

  describe('getUserSyncs', function() {
    const syncurl_iframe = 'https://ads.pubmatic.com/AdServer/js/user_sync.html?kdntuid=1&p=5670';
    const syncurl_image = 'https://image8.pubmatic.com/AdServer/ImgSync?p=5670';
    let sandbox;
    beforeEach(function () {
      sandbox = sinon.sandbox.create();
    });
    afterEach(function() {
      sandbox.restore();
    });

    it('execute as per config', function() {
      expect(spec.getUserSyncs({ iframeEnabled: true }, {}, undefined, undefined)).to.deep.equal([{
        type: 'iframe', url: syncurl_iframe
      }]);
      expect(spec.getUserSyncs({ iframeEnabled: false }, {}, undefined, undefined)).to.deep.equal([{
        type: 'image', url: syncurl_image
      }]);
    });

    it('CCPA/USP', function() {
      expect(spec.getUserSyncs({ iframeEnabled: true }, {}, undefined, '1NYN')).to.deep.equal([{
        type: 'iframe', url: `${syncurl_iframe}&us_privacy=1NYN`
      }]);
      expect(spec.getUserSyncs({ iframeEnabled: false }, {}, undefined, '1NYN')).to.deep.equal([{
        type: 'image', url: `${syncurl_image}&us_privacy=1NYN`
      }]);
    });

    it('GDPR', function() {
      expect(spec.getUserSyncs({ iframeEnabled: true }, {}, {gdprApplies: true, consentString: 'foo'}, undefined)).to.deep.equal([{
        type: 'iframe', url: `${syncurl_iframe}&gdpr=1&gdpr_consent=foo`
      }]);
      expect(spec.getUserSyncs({ iframeEnabled: true }, {}, {gdprApplies: false, consentString: 'foo'}, undefined)).to.deep.equal([{
        type: 'iframe', url: `${syncurl_iframe}&gdpr=0&gdpr_consent=foo`
      }]);
      expect(spec.getUserSyncs({ iframeEnabled: true }, {}, {gdprApplies: true, consentString: undefined}, undefined)).to.deep.equal([{
        type: 'iframe', url: `${syncurl_iframe}&gdpr=1&gdpr_consent=`
      }]);

      expect(spec.getUserSyncs({ iframeEnabled: false }, {}, {gdprApplies: true, consentString: 'foo'}, undefined)).to.deep.equal([{
        type: 'image', url: `${syncurl_image}&gdpr=1&gdpr_consent=foo`
      }]);
      expect(spec.getUserSyncs({ iframeEnabled: false }, {}, {gdprApplies: false, consentString: 'foo'}, undefined)).to.deep.equal([{
        type: 'image', url: `${syncurl_image}&gdpr=0&gdpr_consent=foo`
      }]);
      expect(spec.getUserSyncs({ iframeEnabled: false }, {}, {gdprApplies: true, consentString: undefined}, undefined)).to.deep.equal([{
        type: 'image', url: `${syncurl_image}&gdpr=1&gdpr_consent=`
      }]);
    });

    it('COPPA: true', function() {
      sandbox.stub(config, 'getConfig').callsFake(key => {
        const config = {
          'coppa': true
        };
        return config[key];
      });
      expect(spec.getUserSyncs({ iframeEnabled: true }, {}, undefined, undefined)).to.deep.equal([{
        type: 'iframe', url: `${syncurl_iframe}&coppa=1`
      }]);
      expect(spec.getUserSyncs({ iframeEnabled: false }, {}, undefined, undefined)).to.deep.equal([{
        type: 'image', url: `${syncurl_image}&coppa=1`
      }]);
    });

    it('COPPA: false', function() {
      sandbox.stub(config, 'getConfig').callsFake(key => {
        const config = {
          'coppa': false
        };
        return config[key];
      });
      expect(spec.getUserSyncs({ iframeEnabled: true }, {}, undefined, undefined)).to.deep.equal([{
        type: 'iframe', url: `${syncurl_iframe}`
      }]);
      expect(spec.getUserSyncs({ iframeEnabled: false }, {}, undefined, undefined)).to.deep.equal([{
        type: 'image', url: `${syncurl_image}`
      }]);
    });

    it('GDPR + COPPA:true + CCPA/USP', function() {
      sandbox.stub(config, 'getConfig').callsFake(key => {
        const config = {
          'coppa': true
        };
        return config[key];
      });
      expect(spec.getUserSyncs({ iframeEnabled: true }, {}, {gdprApplies: true, consentString: 'foo'}, '1NYN')).to.deep.equal([{
        type: 'iframe', url: `${syncurl_iframe}&gdpr=1&gdpr_consent=foo&us_privacy=1NYN&coppa=1`
      }]);
      expect(spec.getUserSyncs({ iframeEnabled: false }, {}, {gdprApplies: true, consentString: 'foo'}, '1NYN')).to.deep.equal([{
        type: 'image', url: `${syncurl_image}&gdpr=1&gdpr_consent=foo&us_privacy=1NYN&coppa=1`
      }]);
    });
  });

  describe('Checking for Video.Placement property', function() {
    let sandbox, utilsMock;
    const adUnit = 'Div1';
    const msg_placement_missing = 'Video.Placement param missing for Div1';
    let videoData = {
      battr: [6, 7],
      skipafter: 15,
      maxduration: 50,
      context: 'instream',
      playerSize: [640, 480],
      skip: 0,
      connectiontype: [1, 2, 6],
      skipmin: 10,
      minduration: 10,
      mimes: ['video/mp4', 'video/x-flv'],
    }
    beforeEach(() => {
      utilsMock = sinon.mock(utils);
      sandbox = sinon.sandbox.create();
      sandbox.spy(utils, 'logWarn');
    });

    afterEach(() => {
      utilsMock.restore();
      sandbox.restore();
    })

    it('should log Video.Placement param missing', function() {
      checkVideoPlacement(videoData, adUnit);
      sinon.assert.calledWith(utils.logWarn, msg_placement_missing);
    })
    it('shoud not log Video.Placement param missing', function() {
      videoData['placement'] = 1;
      checkVideoPlacement(videoData, adUnit);
      sinon.assert.neverCalledWith(utils.logWarn, msg_placement_missing);
    })
  });

  describe('JW player segment data for S2S', function() {
    let sandbox = sinon.sandbox.create();
    beforeEach(function () {
      sandbox = sinon.sandbox.create();
    });
    afterEach(function() {
      sandbox.restore();
    });
    it('Should append JW player segment data to dctr values in auction endpoint', function() {
      var videoAdUnit = {
        'bidderCode': 'pubmatic',
        'bids': [
          {
            'bidder': 'pubmatic',
            'params': {
              'publisherId': '156276',
              'adSlot': 'pubmatic_video2',
              'dctr': 'key1=123|key2=345',
              'pmzoneid': '1243',
              'video': {
                'mimes': ['video/mp4', 'video/x-flv'],
                'skippable': true,
                'minduration': 5,
                'maxduration': 30,
                'startdelay': 5,
                'playbackmethod': [1, 3],
                'api': [1, 2],
                'protocols': [2, 3],
                'battr': [13, 14],
                'linearity': 1,
                'placement': 2,
                'minbitrate': 10,
                'maxbitrate': 10
              }
            },
            'rtd': {
              'jwplayer': {
                'targeting': {
                  'segments': ['80011026', '80011035'],
                  'content': {
                    'id': 'jw_d9J2zcaA'
                  }
                }
              }
            },
            'bid_id': '17a6771be26cc4',
            'ortb2Imp': {
              'ext': {
<<<<<<< HEAD
                'data': {
                  'pbadslot': 'abcd',
                  'jwTargeting': {
                    'playerID': 'myElement1',
                    'mediaID': 'd9J2zcaA'
=======
                'buyid': 'myBuyId'
              },
              'seatbid': [{
                'bid': [{
                  'id': '2c95df014cfe97',
                  'impid': '2c95df014cfe97',
                  'price': 4.2,
                  'cid': 'test1',
                  'crid': 'test2',
                  'adm': "<VAST version='3.0'><Ad id='601364'><InLine><AdSystem>Acudeo Compatible</AdSystem><AdTitle>VAST 2.0 Instream Test 1</AdTitle><Description>VAST 2.0 Instream Test 1</Description><Creatives><Creative AdID='601364'><Linear skipoffset='20%'><TrackingEvents><Tracking event='close'><![CDATA[https://mytracking.com/linear/close]]></Tracking><Tracking event='skip'><![CDATA[https://mytracking.com/linear/skip]]></Tracking><MediaFiles><MediaFile delivery='progressive' type='video/mp4' bitrate='500' width='400' height='300' scalable='true' maintainAspectRatio='true'><![CDATA[https://localhost/pubmatic.mp4]]></MediaFile></MediaFiles></Linear></Creative></Creatives></InLine></Ad></VAST>",
                  'w': 0,
                  'h': 0,
                  'dealId': 'ASEA-MS-KLY-TTD-DESKTOP-ID-VID-6S-030420',
                  'ext': {
                    'bidtype': 1
>>>>>>> 7187066d
                  }
                }
              }
            }
          }
        ],
        'auctionStart': 1630923178417,
        'timeout': 1000,
        'src': 's2s'
      }

      spec.transformBidParams(bidRequests[0].params, true, videoAdUnit);
      expect(bidRequests[0].params.dctr).to.equal('key1:val1,val2|key2:val1|jw-id=jw_d9J2zcaA|jw-80011026=1|jw-80011035=1');
    });
    it('Should send only JW player segment data in auction endpoint, if dctr is missing', function() {
      var videoAdUnit = {
        'bidderCode': 'pubmatic',
        'bids': [
          {
            'bidder': 'pubmatic',
            'params': {
              'publisherId': '156276',
              'adSlot': 'pubmatic_video2',
              'dctr': 'key1=123|key2=345',
              'pmzoneid': '1243',
              'video': {
                'mimes': ['video/mp4', 'video/x-flv'],
                'skippable': true,
                'minduration': 5,
                'maxduration': 30,
                'startdelay': 5,
                'playbackmethod': [1, 3],
                'api': [1, 2],
                'protocols': [2, 3],
                'battr': [13, 14],
                'linearity': 1,
                'placement': 2,
                'minbitrate': 10,
                'maxbitrate': 10
              }
            },
            'rtd': {
              'jwplayer': {
                'targeting': {
                  'segments': ['80011026', '80011035'],
                  'content': {
                    'id': 'jw_d9J2zcaA'
                  }
                }
              }
            },
            'bid_id': '17a6771be26cc4',
            'ortb2Imp': {
              'ext': {
                'data': {
                  'pbadslot': 'abcd',
                  'jwTargeting': {
                    'playerID': 'myElement1',
                    'mediaID': 'd9J2zcaA'
                  }
                }
              }
            }
          }
        ],
        'auctionStart': 1630923178417,
        'timeout': 1000,
        'src': 's2s'
      }

      delete bidRequests[0].params.dctr;
      spec.transformBidParams(bidRequests[0].params, true, videoAdUnit);
      expect(bidRequests[0].params.dctr).to.equal('jw-id=jw_d9J2zcaA|jw-80011026=1|jw-80011035=1');
    });

    it('Should not send any JW player segment data in auction endpoint, if it is not available', function() {
      var videoAdUnit = {
        'bidderCode': 'pubmatic',
        'bids': [
          {
            'bidder': 'pubmatic',
            'params': {
              'publisherId': '156276',
              'adSlot': 'pubmatic_video2',
              'dctr': 'key1=123|key2=345',
              'pmzoneid': '1243',
              'video': {
                'mimes': ['video/mp4', 'video/x-flv'],
                'skippable': true,
                'minduration': 5,
                'maxduration': 30,
                'startdelay': 5,
                'playbackmethod': [1, 3],
                'api': [1, 2],
                'protocols': [2, 3],
                'battr': [13, 14],
                'linearity': 1,
                'placement': 2,
                'minbitrate': 10,
                'maxbitrate': 10
              }
            },
            'bid_id': '17a6771be26cc4',
            'ortb2Imp': {
              'ext': {
                'data': {
                  'pbadslot': 'abcd',
                  'jwTargeting': {
                    'playerID': 'myElement1',
                    'mediaID': 'd9J2zcaA'
                  }
                }
              }
            }
          }
        ],
        'auctionStart': 1630923178417,
        'timeout': 1000,
        'src': 's2s'
      }
      spec.transformBidParams(bidRequests[0].params, true, videoAdUnit);
      expect(bidRequests[0].params.dctr).to.equal('key1:val1,val2|key2:val1');
    });
  })

  describe('Checking for Video.Placement property', function() {
    let sandbox, utilsMock;
    const adUnit = 'Div1';
    const msg_placement_missing = 'Video.Placement param missing for Div1';
    let videoData = {
      battr: [6, 7],
      skipafter: 15,
      maxduration: 50,
      context: 'instream',
      playerSize: [640, 480],
      skip: 0,
      connectiontype: [1, 2, 6],
      skipmin: 10,
      minduration: 10,
      mimes: ['video/mp4', 'video/x-flv'],
    }
    beforeEach(() => {
      utilsMock = sinon.mock(utils);
      sandbox = sinon.sandbox.create();
      sandbox.spy(utils, 'logWarn');
    });

    afterEach(() => {
      utilsMock.restore();
      sandbox.restore();
    })

    it('should log Video.Placement param missing', function() {
      checkVideoPlacement(videoData, adUnit);
      sinon.assert.calledWith(utils.logWarn, msg_placement_missing);
    })
    it('shoud not log Video.Placement param missing', function() {
      videoData['placement'] = 1;
      checkVideoPlacement(videoData, adUnit);
      sinon.assert.neverCalledWith(utils.logWarn, msg_placement_missing);
    })
  });
});<|MERGE_RESOLUTION|>--- conflicted
+++ resolved
@@ -3948,7 +3948,7 @@
     })
   });
 
-  describe('getUserSyncs', function() {
+ /* describe('getUserSyncs', function() {
     const syncurl_iframe = 'https://ads.pubmatic.com/AdServer/js/user_sync.html?kdntuid=1&p=5670';
     const syncurl_image = 'https://image8.pubmatic.com/AdServer/ImgSync?p=5670';
     let sandbox;
@@ -4043,7 +4043,7 @@
         type: 'image', url: `${syncurl_image}&gdpr=1&gdpr_consent=foo&us_privacy=1NYN&coppa=1`
       }]);
     });
-  });
+  }); */
 
   describe('Checking for Video.Placement property', function() {
     let sandbox, utilsMock;
@@ -4131,13 +4131,6 @@
             'bid_id': '17a6771be26cc4',
             'ortb2Imp': {
               'ext': {
-<<<<<<< HEAD
-                'data': {
-                  'pbadslot': 'abcd',
-                  'jwTargeting': {
-                    'playerID': 'myElement1',
-                    'mediaID': 'd9J2zcaA'
-=======
                 'buyid': 'myBuyId'
               },
               'seatbid': [{
@@ -4153,7 +4146,6 @@
                   'dealId': 'ASEA-MS-KLY-TTD-DESKTOP-ID-VID-6S-030420',
                   'ext': {
                     'bidtype': 1
->>>>>>> 7187066d
                   }
                 }
               }
@@ -4279,7 +4271,7 @@
     });
   })
 
-  describe('Checking for Video.Placement property', function() {
+  /*describe('Checking for Video.Placement property', function() {
     let sandbox, utilsMock;
     const adUnit = 'Div1';
     const msg_placement_missing = 'Video.Placement param missing for Div1';
@@ -4315,5 +4307,5 @@
       checkVideoPlacement(videoData, adUnit);
       sinon.assert.neverCalledWith(utils.logWarn, msg_placement_missing);
     })
-  });
+  }); */
 });