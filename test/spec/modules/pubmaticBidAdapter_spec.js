import {expect} from 'chai';
import {spec} from 'modules/pubmaticBidAdapter';
import * as utils from 'src/utils';
const constants = require('src/constants.json');

describe('PubMatic adapter', () => {
  let bidRequests;
  let bidResponses;

  beforeEach(() => {
    bidRequests = [
      {
        bidder: 'pubmatic',
        params: {
          publisherId: '301',
          adSlot: '/15671365/DMDemo@300x250:0',
          kadfloor: '1.2',
    		  pmzoneid: 'aabc, ddef',
    		  kadpageurl: 'www.publisher.com',
    		  yob: '1986',
    		  gender: 'M',
    		  lat: '12.3',
    		  lon: '23.7',
    		  wiid: '1234567890',
    		  profId: '100',
    		  verId: '200'
        },
        placementCode: '/19968336/header-bid-tag-1',
        sizes: [[300, 250], [300, 600]],
        bidId: '23acc48ad47af5',
        requestId: '0fb4905b-9456-4152-86be-c6f6d259ba99',
        bidderRequestId: '1c56ad30b9b8ca8',
        transactionId: '92489f71-1bf2-49a0-adf9-000cea934729'
      }
    ];

    bidResponses = {
      'body': {
        'id': '93D3BAD6-E2E2-49FB-9D89-920B1761C865',
        'seatbid': [{
          'bid': [{
            'id': '74858439-49D7-4169-BA5D-44A046315B2F',
            'impid': '22bddb28db77d',
            'price': 1.3,
            'adm': 'image3.pubmatic.com Layer based creative',
            'h': 250,
            'w': 300,
            'ext': {
              'deal_channel': 6
            }
          }]
        }]
      }
    };
  });

  describe('implementation', () => {
  	describe('Bid validations', () => {
  		it('valid bid case', () => {
		  let validBid = {
	        bidder: 'pubmatic',
	        params: {
	          publisherId: '301',
	          adSlot: '/15671365/DMDemo@300x250:0'
	        }
	      },
	      isValid = spec.isBidRequestValid(validBid);
	      expect(isValid).to.equal(true);
  		});

      it('invalid bid case: publisherId not passed', () => {
		    let validBid = {
	        bidder: 'pubmatic',
	        params: {
	          adSlot: '/15671365/DMDemo@300x250:0'
	        }
	      },
	      isValid = spec.isBidRequestValid(validBid);
	      expect(isValid).to.equal(false);
  		});

      it('invalid bid case: publisherId is not string', () => {
        let validBid = {
            bidder: 'pubmatic',
            params: {
              publisherId: 301,
              adSlot: '/15671365/DMDemo@300x250:0'
            }
          },
          isValid = spec.isBidRequestValid(validBid);
        expect(isValid).to.equal(false);
      });

  		it('invalid bid case: adSlot not passed', () => {
  		  let validBid = {
	        bidder: 'pubmatic',
	        params: {
	          publisherId: '301'
	        }
	      },
	      isValid = spec.isBidRequestValid(validBid);
	      expect(isValid).to.equal(false);
    	});

      it('invalid bid case: adSlot is not string', () => {
        let validBid = {
            bidder: 'pubmatic',
            params: {
              publisherId: '301',
              adSlot: 15671365
            }
          },
          isValid = spec.isBidRequestValid(validBid);
        expect(isValid).to.equal(false);
      });
    });

  	describe('Request formation', () => {
  		it('Endpoint checking', () => {
  		  let request = spec.buildRequests(bidRequests);
        expect(request.url).to.equal('//hbopenbid.pubmatic.com/translator?source=prebid-client');
        expect(request.method).to.equal('POST');
  		});

  		it('Request params check', () => {
  		  let request = spec.buildRequests(bidRequests);
  		  let data = JSON.parse(request.data);
  		  expect(data.at).to.equal(1); // auction type
  		  expect(data.cur[0]).to.equal('USD'); // currency
  		  expect(data.site.domain).to.be.a('string'); // domain should be set
  		  expect(data.site.page).to.equal(bidRequests[0].params.kadpageurl); // forced pageURL
  		  expect(data.site.publisher.id).to.equal(bidRequests[0].params.publisherId); // publisher Id
  		  expect(data.user.yob).to.equal(parseInt(bidRequests[0].params.yob)); // YOB
  		  expect(data.user.gender).to.equal(bidRequests[0].params.gender); // Gender
  		  expect(data.device.geo.lat).to.equal(parseFloat(bidRequests[0].params.lat)); // Latitude
  		  expect(data.device.geo.lon).to.equal(parseFloat(bidRequests[0].params.lon)); // Lognitude
  		  expect(data.user.geo.lat).to.equal(parseFloat(bidRequests[0].params.lat)); // Latitude
  		  expect(data.user.geo.lon).to.equal(parseFloat(bidRequests[0].params.lon)); // Lognitude
  		  expect(data.ext.wrapper.wv).to.equal(constants.REPO_AND_VERSION); // Wrapper Version
  		  expect(data.ext.wrapper.transactionId).to.equal(bidRequests[0].transactionId); // Prebid TransactionId
  		  expect(data.ext.wrapper.wiid).to.equal(bidRequests[0].params.wiid); // OpenWrap: Wrapper Impression ID
  		  expect(data.ext.wrapper.profile).to.equal(parseInt(bidRequests[0].params.profId)); // OpenWrap: Wrapper Profile ID
  		  expect(data.ext.wrapper.version).to.equal(parseInt(bidRequests[0].params.verId)); // OpenWrap: Wrapper Profile Version ID

  		  expect(data.imp[0].id).to.equal(bidRequests[0].bidId); // Prebid bid id is passed as id
  		  expect(data.imp[0].bidfloor).to.equal(parseFloat(bidRequests[0].params.kadfloor)); // kadfloor
  		  expect(data.imp[0].tagid).to.equal('/15671365/DMDemo'); // tagid
  		  expect(data.imp[0].banner.w).to.equal(300); // width
  		  expect(data.imp[0].banner.h).to.equal(250); // height
  		  expect(data.imp[0].ext.pmZoneId).to.equal(bidRequests[0].params.pmzoneid.split(',').slice(0, 50).map(id => id.trim()).join()); // pmzoneid
  		});

      it('Request params check with GDPR Consent', () => {
        let bidRequest = {
          gdprConsent: {
            consentString: 'kjfdniwjnifwenrif3',
            gdprApplies: true
          }
        };
  		  let request = spec.buildRequests(bidRequests, bidRequest);
  		  let data = JSON.parse(request.data);
        expect(data.user.ext.consent).to.equal('kjfdniwjnifwenrif3');
        expect(data.regs.ext.gdpr).to.equal(1);
  		  expect(data.at).to.equal(1); // auction type
  		  expect(data.cur[0]).to.equal('USD'); // currency
  		  expect(data.site.domain).to.be.a('string'); // domain should be set
  		  expect(data.site.page).to.equal(bidRequests[0].params.kadpageurl); // forced pageURL
  		  expect(data.site.publisher.id).to.equal(bidRequests[0].params.publisherId); // publisher Id
  		  expect(data.user.yob).to.equal(parseInt(bidRequests[0].params.yob)); // YOB
  		  expect(data.user.gender).to.equal(bidRequests[0].params.gender); // Gender
  		  expect(data.device.geo.lat).to.equal(parseFloat(bidRequests[0].params.lat)); // Latitude
  		  expect(data.device.geo.lon).to.equal(parseFloat(bidRequests[0].params.lon)); // Lognitude
  		  expect(data.user.geo.lat).to.equal(parseFloat(bidRequests[0].params.lat)); // Latitude
  		  expect(data.user.geo.lon).to.equal(parseFloat(bidRequests[0].params.lon)); // Lognitude
  		  expect(data.ext.wrapper.wv).to.equal(constants.REPO_AND_VERSION); // Wrapper Version
  		  expect(data.ext.wrapper.transactionId).to.equal(bidRequests[0].transactionId); // Prebid TransactionId
  		  expect(data.ext.wrapper.wiid).to.equal(bidRequests[0].params.wiid); // OpenWrap: Wrapper Impression ID
        expect(data.ext.wrapper.profile).to.equal(parseInt(bidRequests[0].params.profId)); // OpenWrap: Wrapper Profile ID
  		  expect(data.ext.wrapper.version).to.equal(parseInt(bidRequests[0].params.verId)); // OpenWrap: Wrapper Profile Version ID

  		  expect(data.imp[0].id).to.equal(bidRequests[0].bidId); // Prebid bid id is passed as id
  		  expect(data.imp[0].bidfloor).to.equal(parseFloat(bidRequests[0].params.kadfloor)); // kadfloor
  		  expect(data.imp[0].tagid).to.equal('/15671365/DMDemo'); // tagid
  		  expect(data.imp[0].banner.w).to.equal(300); // width
  		  expect(data.imp[0].banner.h).to.equal(250); // height
  		  expect(data.imp[0].ext.pmZoneId).to.equal(bidRequests[0].params.pmzoneid.split(',').slice(0, 50).map(id => id.trim()).join()); // pmzoneid
  		});

  		it('invalid adslot', () => {
  		  bidRequests[0].params.adSlot = '/15671365/DMDemo';
  		  let request = spec.buildRequests(bidRequests);
  		  expect(request).to.equal(undefined);
  		});
  	});

    describe('Response checking', () => {
      it('should check for valid response values', () => {
        let request = spec.buildRequests(bidRequests);
        let response = spec.interpretResponse(bidResponses, request);
        expect(response).to.be.an('array').with.length.above(0);
        expect(response[0].requestId).to.equal(bidResponses.body.seatbid[0].bid[0].impid);
        expect(response[0].cpm).to.equal((bidResponses.body.seatbid[0].bid[0].price).toFixed(2));
        expect(response[0].width).to.equal(bidResponses.body.seatbid[0].bid[0].w);
        expect(response[0].height).to.equal(bidResponses.body.seatbid[0].bid[0].h);
        if (bidResponses.body.seatbid[0].bid[0].crid) {
          expect(response[0].creativeId).to.equal(bidResponses.body.seatbid[0].bid[0].crid);
        } else {
          expect(response[0].creativeId).to.equal(bidResponses.body.seatbid[0].bid[0].id);
        }
        expect(response[0].dealId).to.equal(bidResponses.body.seatbid[0].bid[0].dealid);
        expect(response[0].currency).to.equal('USD');
        expect(response[0].netRevenue).to.equal(false);
        expect(response[0].ttl).to.equal(300);
        expect(response[0].referrer).to.include(utils.getTopWindowUrl());
        expect(response[0].ad).to.equal(bidResponses.body.seatbid[0].bid[0].adm);
      });

      it('should check for dealChannel value selection', () => {
        let request = spec.buildRequests(bidRequests);
        let response = spec.interpretResponse(bidResponses, request);
        expect(response).to.be.an('array').with.length.above(0);
        expect(response[0].dealChannel).to.equal('PMPG');
      });
<<<<<<< HEAD
=======

      it('should check for unexpected dealChannel value selection', () => {
        let request = spec.buildRequests(bidRequests);
        let updateBiResponse = bidResponses;
        updateBiResponse.body.seatbid[0].bid[0].ext.deal_channel = 11;

        let response = spec.interpretResponse(updateBiResponse, request);

        expect(response).to.be.an('array').with.length.above(0);
        expect(response[0].dealChannel).to.equal(null);
      });
>>>>>>> a4913ead
    });
  });
});<|MERGE_RESOLUTION|>--- conflicted
+++ resolved
@@ -221,8 +221,6 @@
         expect(response).to.be.an('array').with.length.above(0);
         expect(response[0].dealChannel).to.equal('PMPG');
       });
-<<<<<<< HEAD
-=======
 
       it('should check for unexpected dealChannel value selection', () => {
         let request = spec.buildRequests(bidRequests);
@@ -234,7 +232,6 @@
         expect(response).to.be.an('array').with.length.above(0);
         expect(response[0].dealChannel).to.equal(null);
       });
->>>>>>> a4913ead
     });
   });
 });