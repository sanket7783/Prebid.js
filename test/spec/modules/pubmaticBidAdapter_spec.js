--- conflicted
+++ resolved
@@ -9,10 +9,18 @@
   let videoBidRequests;
   let multipleMediaRequests;
   let bidResponses;
-<<<<<<< HEAD
   let emptyBidResponse;
   let firstResponse, secoundResponse;
   let firstBid, secoundBid;
+  let nativeBidRequests;
+  let nativeBidRequestsWithAllParams;
+  let nativeBidRequestsWithoutAsset;
+  let nativeBidRequestsWithRequiredParam;
+  let nativeBidResponse;
+  let validnativeBidImpression;
+  let validnativeBidImpressionWithRequiredParam;
+  let nativeBidImpressionWithoutRequiredParams;
+  let validnativeBidImpressionWithAllParams;
 
   beforeEach(() => {
     firstBid = {
@@ -43,17 +51,6 @@
       bidderRequestId: '1c56ad30b9b8ca8',
       transactionId: '92489f71-1bf2-49a0-adf9-000cea934729'
     };
-=======
-  let nativeBidRequests;
-  let nativeBidRequestsWithAllParams;
-  let nativeBidRequestsWithoutAsset;
-  let nativeBidRequestsWithRequiredParam;
-  let nativeBidResponse;
-  let validnativeBidImpression;
-  let validnativeBidImpressionWithRequiredParam;
-  let nativeBidImpressionWithoutRequiredParams;
-  let validnativeBidImpressionWithAllParams;
->>>>>>> 0c12b651
 
     secoundBid = JSON.parse(JSON.stringify(firstBid));
     secoundBid.bidId = '22bddb28db77e';
@@ -313,11 +310,9 @@
       }
     };
 
-<<<<<<< HEAD
     emptyBidResponse = {
       'body': ''
     };
-=======
     nativeBidResponse = {
       'body': {
         'id': '1544691825939',
@@ -363,7 +358,6 @@
         'request': '{"assets":[{"id":1,"required":1,"title":{"len":80,"ext":{"title1":"title2"}}},{"id":3,"required":1,"img":{"type":1,"w":50,"h":50}},{"id":2,"required":1,"img":{"type":3,"w":728,"h":90,"mimes":["image/png","image/gif"],"ext":{"image1":"image2"}}},{"id":4,"required":1,"data":{"type":1,"len":10,"ext":{"sponsor1":"sponsor2"}}},{"id":5,"required":1,"data":{"type":2,"len":10,"ext":{"body1":"body2"}}},{"id":13,"required":1,"data":{"type":3,"len":10,"ext":{"rating1":"rating2"}}},{"id":14,"required":1,"data":{"type":4,"len":10,"ext":{"likes1":"likes2"}}},{"id":15,"required":1,"data":{"type":5,"len":10,"ext":{"downloads1":"downloads2"}}},{"id":16,"required":1,"data":{"type":6,"len":10,"ext":{"price1":"price2"}}},{"id":17,"required":1,"data":{"type":7,"len":10,"ext":{"saleprice1":"saleprice2"}}},{"id":18,"required":1,"data":{"type":8,"len":10,"ext":{"phone1":"phone2"}}},{"id":19,"required":1,"data":{"type":9,"len":10,"ext":{"address1":"address2"}}},{"id":20,"required":1,"data":{"type":10,"len":10,"ext":{"desc21":"desc22"}}},{"id":21,"required":1,"data":{"type":11,"len":10,"ext":{"displayurl1":"displayurl2"}}}]}'
       }
     }
->>>>>>> 0c12b651
   });
 
   describe('implementation', function () {
@@ -1194,15 +1188,12 @@
         expect(data.imp[1]['video']['w']).to.equal(multipleMediaRequests[1].mediaTypes.video.playerSize[0]);
         expect(data.imp[1]['video']['h']).to.equal(multipleMediaRequests[1].mediaTypes.video.playerSize[1]);
       });
-<<<<<<< HEAD
       it('invalid adslot', () => {
         firstBid.params.adSlot = '/15671365/DMDemo';
         firstBid.params.sizes = [];
         let request = spec.buildRequests([]);
         expect(request).to.equal(undefined);
       });
-    });
-=======
 
       it('Request params should have valid native bid request for all valid params', function () {
         let request = spec.buildRequests(nativeBidRequests);
@@ -1245,7 +1236,6 @@
         expect(data.imp[0]['native']['request']).to.exist.and.to.equal(validnativeBidImpressionWithAllParams.native.request);
       });
   	});
->>>>>>> 0c12b651
 
     it('Request params dctr check', function () {
       let multipleBidRequests = [
@@ -1392,7 +1382,6 @@
         expect(response[0].dealChannel).to.equal(null);
       });
 
-<<<<<<< HEAD
       it('should add a dummy bid when, empty bid is returned by hbopenbid', () => {
         let request = spec.buildRequests(bidRequests);
         let response = spec.interpretResponse(emptyBidResponse, request);
@@ -1473,7 +1462,6 @@
         expect(response[0].referrer).to.include(utils.getTopWindowUrl());
         expect(response[0].ad).to.equal(bidResponses.body.seatbid[0].bid[0].adm);
       });
-=======
       it('should have a valid native bid response', function() {
         let request = spec.buildRequests(nativeBidRequests);
         let data = JSON.parse(request.data);
@@ -1491,7 +1479,6 @@
         expect(response[0].native.sponsoredBy).to.exist.and.to.be.an('string');
         expect(response[0].native.clickUrl).to.exist.and.to.be.an('string');
       })
->>>>>>> 0c12b651
     });
   });
 });