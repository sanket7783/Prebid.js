--- conflicted
+++ resolved
@@ -13,35 +13,6 @@
   let firstBid, secoundBid;
 
   beforeEach(() => {
-<<<<<<< HEAD
-    bidRequests = [
-      {
-        bidder: 'pubmatic',
-        params: {
-          publisherId: '301',
-          adSlot: '/15671365/DMDemo@300x250:0',
-          kadfloor: '1.2',
-    		  pmzoneid: 'aabc, ddef',
-    		  kadpageurl: 'www.publisher.com',
-    		  yob: '1986',
-    		  gender: 'M',
-    		  lat: '12.3',
-    		  lon: '23.7',
-    		  wiid: '1234567890',
-    		  profId: '100',
-    		  verId: '200',
-          currency: 'AUD',
-          dctr: 'key1:val1,val2|key2:val1'
-        },
-        placementCode: '/19968336/header-bid-tag-1',
-        sizes: [[300, 250], [300, 600]],
-        bidId: '23acc48ad47af5',
-        requestId: '0fb4905b-9456-4152-86be-c6f6d259ba99',
-        bidderRequestId: '1c56ad30b9b8ca8',
-        transactionId: '92489f71-1bf2-49a0-adf9-000cea934729'
-      }
-    ];
-=======
     firstBid = {
       bidder: 'pubmatic',
       params: {
@@ -97,7 +68,6 @@
         }
       }]
     };
->>>>>>> 18116645
 
     videoBidRequests =
     [
@@ -483,119 +453,11 @@
   		  expect(data.imp[0].ext.pmZoneId).to.equal(bidRequests[0].params.pmzoneid.split(',').slice(0, 50).map(id => id.trim()).join()); // pmzoneid
   		});
 
-<<<<<<< HEAD
-      it('Request params check for video ad', () => {
-        let request = spec.buildRequests(videoBidRequests);
-        let data = JSON.parse(request.data);
-        expect(data.imp[0].video).to.exist;
-        expect(data.imp[0].tagid).to.equal('Div1');
-        expect(data.imp[0].video.ext['video_skippable']).to.equal(videoBidRequests[0].params.video.skippable ? 1 : 0);
-        expect(data.imp[0]['video']['mimes']).to.exist.and.to.be.an('array');
-        expect(data.imp[0]['video']['mimes'][0]).to.equal(videoBidRequests[0].params.video['mimes'][0]);
-        expect(data.imp[0]['video']['mimes'][1]).to.equal(videoBidRequests[0].params.video['mimes'][1]);
-        expect(data.imp[0]['video']['minduration']).to.equal(videoBidRequests[0].params.video['minduration']);
-        expect(data.imp[0]['video']['maxduration']).to.equal(videoBidRequests[0].params.video['maxduration']);
-        expect(data.imp[0]['video']['startdelay']).to.equal(videoBidRequests[0].params.video['startdelay']);
-
-        expect(data.imp[0]['video']['playbackmethod']).to.exist.and.to.be.an('array');
-        expect(data.imp[0]['video']['playbackmethod'][0]).to.equal(videoBidRequests[0].params.video['playbackmethod'][0]);
-        expect(data.imp[0]['video']['playbackmethod'][1]).to.equal(videoBidRequests[0].params.video['playbackmethod'][1]);
-
-        expect(data.imp[0]['video']['api']).to.exist.and.to.be.an('array');
-        expect(data.imp[0]['video']['api'][0]).to.equal(videoBidRequests[0].params.video['api'][0]);
-        expect(data.imp[0]['video']['api'][1]).to.equal(videoBidRequests[0].params.video['api'][1]);
-
-        expect(data.imp[0]['video']['protocols']).to.exist.and.to.be.an('array');
-        expect(data.imp[0]['video']['protocols'][0]).to.equal(videoBidRequests[0].params.video['protocols'][0]);
-        expect(data.imp[0]['video']['protocols'][1]).to.equal(videoBidRequests[0].params.video['protocols'][1]);
-
-        expect(data.imp[0]['video']['battr']).to.exist.and.to.be.an('array');
-        expect(data.imp[0]['video']['battr'][0]).to.equal(videoBidRequests[0].params.video['battr'][0]);
-        expect(data.imp[0]['video']['battr'][1]).to.equal(videoBidRequests[0].params.video['battr'][1]);
-
-        expect(data.imp[0]['video']['linearity']).to.equal(videoBidRequests[0].params.video['linearity']);
-        expect(data.imp[0]['video']['placement']).to.equal(videoBidRequests[0].params.video['placement']);
-        expect(data.imp[0]['video']['minbitrate']).to.equal(videoBidRequests[0].params.video['minbitrate']);
-        expect(data.imp[0]['video']['maxbitrate']).to.equal(videoBidRequests[0].params.video['maxbitrate']);
-
-        expect(data.imp[0]['video']['w']).to.equal(videoBidRequests[0].mediaTypes.video.playerSize[0]);
-        expect(data.imp[0]['video']['h']).to.equal(videoBidRequests[0].mediaTypes.video.playerSize[1]);
-      });
-
-      it('Request params check for 1 banner and 1 video ad', () => {
-        let request = spec.buildRequests(multipleMediaRequests);
-        let data = JSON.parse(request.data);
-
-        expect(data.imp).to.be.an('array')
-        expect(data.imp).with.length.above(1);
-
-        expect(data.at).to.equal(1); // auction type
-        expect(data.cur[0]).to.equal('USD'); // currency
-        expect(data.site.domain).to.be.a('string'); // domain should be set
-        expect(data.site.page).to.equal(multipleMediaRequests[0].params.kadpageurl); // forced pageURL
-        expect(data.site.publisher.id).to.equal(multipleMediaRequests[0].params.publisherId); // publisher Id
-        expect(data.user.yob).to.equal(parseInt(multipleMediaRequests[0].params.yob)); // YOB
-        expect(data.user.gender).to.equal(multipleMediaRequests[0].params.gender); // Gender
-        expect(data.device.geo.lat).to.equal(parseFloat(multipleMediaRequests[0].params.lat)); // Latitude
-        expect(data.device.geo.lon).to.equal(parseFloat(multipleMediaRequests[0].params.lon)); // Lognitude
-        expect(data.user.geo.lat).to.equal(parseFloat(multipleMediaRequests[0].params.lat)); // Latitude
-        expect(data.user.geo.lon).to.equal(parseFloat(multipleMediaRequests[0].params.lon)); // Lognitude
-        expect(data.ext.wrapper.wv).to.equal(constants.REPO_AND_VERSION); // Wrapper Version
-        expect(data.ext.wrapper.transactionId).to.equal(multipleMediaRequests[0].transactionId); // Prebid TransactionId
-        expect(data.ext.wrapper.wiid).to.equal(multipleMediaRequests[0].params.wiid); // OpenWrap: Wrapper Impression ID
-        expect(data.ext.wrapper.profile).to.equal(parseInt(multipleMediaRequests[0].params.profId)); // OpenWrap: Wrapper Profile ID
-        expect(data.ext.wrapper.version).to.equal(parseInt(multipleMediaRequests[0].params.verId)); // OpenWrap: Wrapper Profile Version ID
-
-        // banner imp object check
-        expect(data.imp[0].id).to.equal(multipleMediaRequests[0].bidId); // Prebid bid id is passed as id
-        expect(data.imp[0].bidfloor).to.equal(parseFloat(multipleMediaRequests[0].params.kadfloor)); // kadfloor
-        expect(data.imp[0].tagid).to.equal('/15671365/DMDemo'); // tagid
-        expect(data.imp[0].banner.w).to.equal(300); // width
-        expect(data.imp[0].banner.h).to.equal(250); // height
-        expect(data.imp[0].ext.pmZoneId).to.equal(multipleMediaRequests[0].params.pmzoneid.split(',').slice(0, 50).map(id => id.trim()).join()); // pmzoneid
-
-        // video imp object check
-        expect(data.imp[1].video).to.exist;
-        expect(data.imp[1].tagid).to.equal('Div1');
-        expect(data.imp[1].video.ext['video_skippable']).to.equal(multipleMediaRequests[1].params.video.skippable ? 1 : 0);
-        expect(data.imp[1]['video']['mimes']).to.exist.and.to.be.an('array');
-        expect(data.imp[1]['video']['mimes'][0]).to.equal(multipleMediaRequests[1].params.video['mimes'][0]);
-        expect(data.imp[1]['video']['mimes'][1]).to.equal(multipleMediaRequests[1].params.video['mimes'][1]);
-        expect(data.imp[1]['video']['minduration']).to.equal(multipleMediaRequests[1].params.video['minduration']);
-        expect(data.imp[1]['video']['maxduration']).to.equal(multipleMediaRequests[1].params.video['maxduration']);
-        expect(data.imp[1]['video']['startdelay']).to.equal(multipleMediaRequests[1].params.video['startdelay']);
-
-        expect(data.imp[1]['video']['playbackmethod']).to.exist.and.to.be.an('array');
-        expect(data.imp[1]['video']['playbackmethod'][0]).to.equal(multipleMediaRequests[1].params.video['playbackmethod'][0]);
-        expect(data.imp[1]['video']['playbackmethod'][1]).to.equal(multipleMediaRequests[1].params.video['playbackmethod'][1]);
-
-        expect(data.imp[1]['video']['api']).to.exist.and.to.be.an('array');
-        expect(data.imp[1]['video']['api'][0]).to.equal(multipleMediaRequests[1].params.video['api'][0]);
-        expect(data.imp[1]['video']['api'][1]).to.equal(multipleMediaRequests[1].params.video['api'][1]);
-
-        expect(data.imp[1]['video']['protocols']).to.exist.and.to.be.an('array');
-        expect(data.imp[1]['video']['protocols'][0]).to.equal(multipleMediaRequests[1].params.video['protocols'][0]);
-        expect(data.imp[1]['video']['protocols'][1]).to.equal(multipleMediaRequests[1].params.video['protocols'][1]);
-
-        expect(data.imp[1]['video']['battr']).to.exist.and.to.be.an('array');
-        expect(data.imp[1]['video']['battr'][0]).to.equal(multipleMediaRequests[1].params.video['battr'][0]);
-        expect(data.imp[1]['video']['battr'][1]).to.equal(multipleMediaRequests[1].params.video['battr'][1]);
-
-        expect(data.imp[1]['video']['linearity']).to.equal(multipleMediaRequests[1].params.video['linearity']);
-        expect(data.imp[1]['video']['placement']).to.equal(multipleMediaRequests[1].params.video['placement']);
-        expect(data.imp[1]['video']['minbitrate']).to.equal(multipleMediaRequests[1].params.video['minbitrate']);
-        expect(data.imp[1]['video']['maxbitrate']).to.equal(multipleMediaRequests[1].params.video['maxbitrate']);
-
-        expect(data.imp[1]['video']['w']).to.equal(multipleMediaRequests[1].mediaTypes.video.playerSize[0]);
-        expect(data.imp[1]['video']['h']).to.equal(multipleMediaRequests[1].mediaTypes.video.playerSize[1]);
-      });
-=======
   		it('invalid adslot', () => {
   		  bidRequests[0].params.adSlot = '/15671365/DMDemo';
   		  let request = spec.buildRequests([firstBid]);
   		  expect(request).to.equal(undefined);
   		});
->>>>>>> 18116645
   	});
 
     it('Request params dctr check', () => {
