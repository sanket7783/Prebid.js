--- conflicted
+++ resolved
@@ -2,12 +2,8 @@
 import * as utils from 'src/utils.js';
 import { gdprDataHandler, uspDataHandler } from '../../../src/adapterManager.js';
 import { server } from 'test/mocks/xhr.js';
-<<<<<<< HEAD
-
-=======
 resetLiveIntentIdSubmodule();
 liveIntentIdSubmodule.setModuleMode('standard')
->>>>>>> eea7c792
 const PUBLISHER_ID = '89899';
 const defaultConfigParams = { params: {publisherId: PUBLISHER_ID} };
 const responseHeader = {'Content-Type': 'application/json'}
@@ -21,10 +17,7 @@
   let imgStub;
 
   beforeEach(function() {
-<<<<<<< HEAD
-=======
     liveIntentIdSubmodule.setModuleMode('standard');
->>>>>>> eea7c792
     imgStub = sinon.stub(utils, 'triggerPixel');
     getCookieStub = sinon.stub(storage, 'getCookie');
     getDataFromLocalStorageStub = sinon.stub(storage, 'getDataFromLocalStorage');
