--- conflicted
+++ resolved
@@ -11,10 +11,6 @@
       'key1': 'value1',
       'key2': 'value2',
       'notDoubleEncoded': 'value3,value4'
-    },
-    'customParams': {
-      'extraParam': true,
-      'foo': 'bar'
     },
     'customParams': {
       'extraParam': true,
@@ -127,8 +123,6 @@
       expect(request.url).to.include('extraParam=true&foo=bar')
     })
 
-<<<<<<< HEAD
-=======
     it('passes unencoded schain string to bid request', function () {
       expect(request.url).to.include('schain=1.0,1!indirectseller.com,1,1,,,,!indirectseller2.com,2,1,,indirectseller2%20name%20with%20comma%20%2C%20and%20bang%20%21,,')
     })
@@ -153,7 +147,6 @@
       expect(refererRequest.url).to.include('pubref=https%3A%2F%2Fwww.yieldlab.de%2Ftest%3Fwith%3Dquerystring')
     })
 
->>>>>>> e5ade754
     const gdprRequest = spec.buildRequests(bidRequests, {
       gdprConsent: {
         consentString: 'BN5lERiOMYEdiAKAWXEND1AAAAE6DABACMA',
