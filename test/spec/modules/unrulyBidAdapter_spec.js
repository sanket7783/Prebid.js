/* globals describe, it, beforeEach, afterEach, sinon */
import {expect} from 'chai'
import * as utils from 'src/utils.js'
import {VIDEO, BANNER} from 'src/mediaTypes.js'
import {Renderer} from 'src/Renderer.js'
import {adapter} from 'modules/unrulyBidAdapter.js'

describe('UnrulyAdapter', function () {
  function createOutStreamExchangeBid({
    adUnitCode = 'placement2',
    statusCode = 1,
    requestId = 'foo',
    vastUrl = 'https://targeting.unrulymedia.com/in_article?uuid=74544e00-d43b-4f3a-a799-69d22ce979ce&supported_mime_type=application/javascript&supported_mime_type=video/mp4&tj=%7B%22site%22%3A%7B%22lang%22%3A%22en-GB%22%2C%22ref%22%3A%22%22%2C%22page%22%3A%22https%3A%2F%2Fdemo.unrulymedia.com%2FinArticle%2Finarticle_nypost_upbeat%2Ftravel_magazines.html%22%2C%22domain%22%3A%22demo.unrulymedia.com%22%7D%2C%22user%22%3A%7B%22profile%22%3A%7B%22quantcast%22%3A%7B%22segments%22%3A%5B%7B%22id%22%3A%22D%22%7D%2C%7B%22id%22%3A%22T%22%7D%5D%7D%7D%7D%7D&video_width=618&video_height=347'
  }) {
    return {
      'ext': {
        'statusCode': statusCode,
        'renderer': {
          'id': 'unruly_inarticle',
          'config': {
            'siteId': 123456,
            'targetingUUID': 'xxx-yyy-zzz'
          },
          'url': 'https://video.unrulymedia.com/native/prebid-loader.js'
        },
        'adUnitCode': adUnitCode
      },
      'cpm': 20,
      'bidderCode': 'unruly',
      'width': 323,
      'vastUrl': vastUrl,
      'requestId': requestId,
      'creativeId': requestId,
      'height': 323,
      'netRevenue': true,
      'ttl': 360,
      'currency': 'USD',
      'meta': {
        'mediaType': 'video',
        'videoContext': 'outstream'
      }
    }
  }

  const createExchangeResponse = (...bids) => ({
    body: {bids}
  });

  const inStreamServerResponse = {
    'requestId': '262594d5d1f8104',
    'cpm': 0.3825,
    'currency': 'USD',
    'width': 640,
    'height': 480,
    'creativeId': 'cr-test-video-3',
    'netRevenue': true,
    'ttl': 350,
    'vastUrl': 'https://adserve.rhythmxchange.dvl/rtbtest/nurlvast?event=impnurl&doc_type=testad&doc_version=2&crid=cr-test-video-3&ssp=2057&pubid=545454&placementid=1052819&oppid=b516bc57-0475-4377-bdc6-369c44b31d46&mediatype=site&attempt_ts=1622740567081&extra=1',
    'meta': {
      'mediaType': 'video',
      'videoContext': 'instream'
    }
  };

  const inStreamServerResponseWithVastXml = {
    'requestId': '262594d5d1f8104',
    'cpm': 0.3825,
    'currency': 'USD',
    'width': 640,
    'height': 480,
    'creativeId': 'cr-test-video-3',
    'netRevenue': true,
    'ttl': 350,
    'vastXml': 'https://adserve.rhythmxchange.dvl/rtbtest/nurlvast?event=impnurl&doc_type=testad&doc_version=2&crid=cr-test-video-3&ssp=2057&pubid=545454&placementid=1052819&oppid=b516bc57-0475-4377-bdc6-369c44b31d46&mediatype=site&attempt_ts=1622740567081&extra=1',
    'meta': {
      'mediaType': 'video',
      'videoContext': 'instream'
    }
  };

  const bannerServerResponse = {
    'requestId': '2de3a9047fa9c6',
    'cpm': 5.34,
    'currency': 'USD',
    'width': 300,
    'height': 250,
    'creativeId': 'cr-test-banner-1',
    'netRevenue': true,
    'ttl': 350,
    'ad': "<script src='http://a-ap.1rx.io/rtbtest/js?event=impservedoc_type=testad&doc_version=2&crid=cr-test-banner-1&ssp=2129&pubid=100144&placementid=215243&oppid=b82f5c10-213e-49f6-96f7-910d7e331055&mediatype=site&attempt_ts=1623162232956&extra=1'></script>",
    'meta': {
      'mediaType': 'banner'
    }
  };

  let sandbox;
  let fakeRenderer;

  beforeEach(function () {
    sandbox = sinon.sandbox.create();
    sandbox.stub(utils, 'logError');
    sandbox.stub(Renderer, 'install');

    fakeRenderer = {
      setRender: sinon.stub()
    };
    Renderer.install.returns(fakeRenderer)
  });

  afterEach(function () {
    sandbox.restore();
    delete parent.window.unruly
  });

  it('should expose Unruly Bidder code', function () {
    expect(adapter.code).to.equal('unruly')
  });

  it('should contain the VIDEO mediaType', function () {
    expect(adapter.supportedMediaTypes).to.deep.equal([VIDEO, BANNER])
  });

  describe('isBidRequestValid', function () {
    it('should be a function', function () {
      expect(typeof adapter.isBidRequestValid).to.equal('function')
    });
    it('should return false if bid is false', function () {
      expect(adapter.isBidRequestValid()).to.be.false;
    });
    it('should return true if bid.mediaType is "banner"', function () {
      const mockBid = {
        mediaTypes: {
          banner: {
            sizes: [
              [600, 500],
              [300, 250]
            ]
          }
        },
        params: {
          siteId: 233261
        }
      };
      expect(adapter.isBidRequestValid(mockBid)).to.be.true;
    });
    it('should return true if bid.mediaTypes.video.context is "outstream"', function () {
      const mockBid = {
        mediaTypes: {
          video: {
            context: 'outstream',
            mimes: ['video/mp4'],
            playerSize: [[640, 480]]
          }
        },
        params: {
          siteId: 233261
        }
      };
      expect(adapter.isBidRequestValid(mockBid)).to.be.true;
    });
    it('should return true if bid.mediaTypes.video.context is "instream"', function () {
      const mockBid = {
        mediaTypes: {
          video: {
            context: 'instream',
            mimes: ['video/mp4'],
            playerSize: [[640, 480]]
          }
        },
        params: {
          siteId: 233261
        }
      };
      expect(adapter.isBidRequestValid(mockBid)).to.be.true;
    });
    it('should return false if bid.mediaTypes.video.context is not "instream" or "outstream"', function () {
      const mockBid = {
        mediaTypes: {
          video: {
            context: 'context',
            mimes: ['video/mp4'],
            playerSize: [[640, 480]]
          }
        },
        params: {
          siteId: 233261
        }
      };
      expect(adapter.isBidRequestValid(mockBid)).to.be.false;
    });
    it('should return false if bid.mediaTypes.video.context not exist', function () {
      const mockBid = {
        mediaTypes: {
          video: {
            mimes: ['video/mp4'],
            playerSize: [[640, 480]]
          }
        },
        params: {
          siteId: 233261
        }
      };
      expect(adapter.isBidRequestValid(mockBid)).to.be.false;
    });
    it('should return false if bid.mediaType is not "video" or "banner"', function () {
      const mockBid = {
        mediaTypes: {
          native: {
            image: {
              sizes: [300, 250]
            }
          }
        },
        params: {
          siteId: 233261
        }
      };
      expect(adapter.isBidRequestValid(mockBid)).to.be.false;
    });
    it('should return false if bid.mediaTypes is empty', function () {
      const mockBid = {
        mediaTypes: {},
        params: {
          siteId: 233261
        }
      };
      expect(adapter.isBidRequestValid(mockBid)).to.be.false;
    });
    it('should return false if bid.params.siteId not exist', function () {
      const mockBid = {
        mediaTypes: {
          video: {
            context: 'outstream',
            mimes: ['video/mp4'],
            playerSize: [[640, 480]]
          }
        },
        params: {
          targetingUUID: 233261
        }
      };
      expect(adapter.isBidRequestValid(mockBid)).to.be.false;
    });
  });

  describe('buildRequests', function () {
    let mockBidRequests;
    beforeEach(function () {
      mockBidRequests = {
        'bidderCode': 'unruly',
        'bids': [
          {
            'bidder': 'unruly',
            'params': {
              'siteId': 233261,
            },
            'mediaTypes': {
              'video': {
                'context': 'outstream',
                'mimes': [
                  'video/mp4'
                ],
                'playerSize': [
                  [
                    640,
                    480
                  ]
                ]
              }
            },
            'adUnitCode': 'video2',
            'transactionId': 'a89619e3-137d-4cc5-9ed4-58a0b2a0bbc2',
            'sizes': [
              [
                640,
                480
              ]
            ],
            'bidId': '27a3ee1626a5c7',
            'bidderRequestId': '12e00d17dff07b',
          }
        ]
      };
    });

    it('should be a function', function () {
      expect(typeof adapter.buildRequests).to.equal('function');
    });
    it('should return an object', function () {
      // const mockBidRequests = ['mockBid'];
      expect(typeof adapter.buildRequests(mockBidRequests.bids, mockBidRequests)).to.equal('object')
    });
    it('should return an array with 2 items when the bids has different siteId\'s', function () {
      mockBidRequests = {
        'bidderCode': 'unruly',
        'bids': [
          {
            'bidder': 'unruly',
            'params': {
              'siteId': 233261,
            },
            'mediaTypes': {
              'video': {
                'context': 'outstream',
                'mimes': [
                  'video/mp4'
                ],
                'playerSize': [
                  [
                    640,
                    480
                  ]
                ]
              }
            },
            'adUnitCode': 'video2',
            'transactionId': 'a89619e3-137d-4cc5-9ed4-58a0b2a0bbc2',
            'sizes': [
              [
                640,
                480
              ]
            ],
            'bidId': '27a3ee1626a5c7',
            'bidderRequestId': '12e00d17dff07b',
          },
          {
            'bidder': 'unruly',
            'params': {
              'siteId': 2234554,
            },
            'mediaTypes': {
              'video': {
                'context': 'outstream',
                'mimes': [
                  'video/mp4'
                ],
                'playerSize': [
                  [
                    640,
                    480
                  ]
                ]
              }
            },
            'adUnitCode': 'video2',
            'transactionId': 'a89619e3-137d-4cc5-9ed4-58a0b2a0bbc2',
            'sizes': [
              [
                640,
                480
              ]
            ],
            'bidId': '27a3ee1626a5c7',
            'bidderRequestId': '12e00d17dff07b',
          }
        ]
      };

      let result = adapter.buildRequests(mockBidRequests.bids, mockBidRequests);
      expect(typeof result).to.equal('object');
      expect(result.length).to.equal(2);
      expect(result[0].data.bidderRequest.bids.length).to.equal(1);
      expect(result[1].data.bidderRequest.bids.length).to.equal(1);
    });
    it('should return an array with 1 items when the bids has same siteId', function () {
      mockBidRequests = {
        'bidderCode': 'unruly',
        'bids': [
          {
            'bidder': 'unruly',
            'params': {
              'siteId': 233261,
            },
            'mediaTypes': {
              'video': {
                'context': 'outstream',
                'mimes': [
                  'video/mp4'
                ],
                'playerSize': [
                  [
                    640,
                    480
                  ]
                ]
              }
            },
            'adUnitCode': 'video2',
            'transactionId': 'a89619e3-137d-4cc5-9ed4-58a0b2a0bbc2',
            'sizes': [
              [
                640,
                480
              ]
            ],
            'bidId': '27a3ee1626a5c7',
            'bidderRequestId': '12e00d17dff07b',
          },
          {
            'bidder': 'unruly',
            'params': {
              'siteId': 233261,
            },
            'mediaTypes': {
              'video': {
                'context': 'outstream',
                'mimes': [
                  'video/mp4'
                ],
                'playerSize': [
                  [
                    640,
                    480
                  ]
                ]
              }
            },
            'adUnitCode': 'video2',
            'transactionId': 'a89619e3-137d-4cc5-9ed4-58a0b2a0bbc2',
            'sizes': [
              [
                640,
                480
              ]
            ],
            'bidId': '27a3ee1626a5c7',
            'bidderRequestId': '12e00d17dff07b',
          }
        ]
      };

      let result = adapter.buildRequests(mockBidRequests.bids, mockBidRequests);
      expect(typeof result).to.equal('object');
      expect(result.length).to.equal(1);
      expect(result[0].data.bidderRequest.bids.length).to.equal(2);
    });
    it('should return a server request with a valid exchange url', function () {
      expect(adapter.buildRequests(mockBidRequests.bids, mockBidRequests)[0].url).to.equal('https://targeting.unrulymedia.com/unruly_prebid')
    });
    it('should return a server request with a the end point url instead of the exchange url', function () {
      mockBidRequests.bids[0].params.endpoint = '//testendpoint.com';
      expect(adapter.buildRequests(mockBidRequests.bids, mockBidRequests)[0].url).to.equal('//testendpoint.com');
    });
    it('should return a server request with method === POST', function () {
      expect(adapter.buildRequests(mockBidRequests.bids, mockBidRequests)[0].method).to.equal('POST');
    });
    it('should ensure contentType is `application/json`', function () {
      expect(adapter.buildRequests(mockBidRequests.bids, mockBidRequests)[0].options).to.deep.equal({
        contentType: 'application/json'
      });
    });
    it('should return a server request with valid payload', function () {
      const expectedResult = {
        bidderRequest: {
          'bids': [
            {
              'bidder': 'unruly',
              'params': {
                'siteId': 233261
              },
              'mediaTypes': {
                'video': {
                  'context': 'outstream',
                  'mimes': [
                    'video/mp4'
                  ],
                  'playerSize': [
                    [
                      640,
                      480
                    ]
                  ],
                  'floor': 0
                }
              },
              'adUnitCode': 'video2',
              'transactionId': 'a89619e3-137d-4cc5-9ed4-58a0b2a0bbc2',
              'sizes': [
                [
                  640,
                  480
                ]
              ],
              'bidId': '27a3ee1626a5c7',
              'bidderRequestId': '12e00d17dff07b'
            }
          ],
          'invalidBidsCount': 0
        }
      };

      expect(adapter.buildRequests(mockBidRequests.bids, mockBidRequests)[0].data).to.deep.equal(expectedResult)
    });
    it('should return request and remove the duplicate sizes', function () {
      mockBidRequests = {
        'bidderCode': 'unruly',
        'bids': [
          {
            'bidder': 'unruly',
            'params': {
              'siteId': 233261,
            },
            'mediaTypes': {
              'banner': {
                'sizes': [
                  [
                    640,
                    480
                  ],
                  [
                    640,
                    480
                  ],
                  [
                    300,
                    250
                  ],
                  [
                    300,
                    250
                  ]
                ]
              }
            },
            'adUnitCode': 'video2',
            'transactionId': 'a89619e3-137d-4cc5-9ed4-58a0b2a0bbc2',
            'bidId': '27a3ee1626a5c7',
            'bidderRequestId': '12e00d17dff07b',
          }
        ]
      };

      const expectedResult = {
        bidderRequest: {
          'bids': [
            {
              'bidder': 'unruly',
              'params': {
                'siteId': 233261
              },
              'mediaTypes': {
                'banner': {
                  'sizes': [
                    [
                      640,
                      480
                    ],
                    [
                      300,
                      250
                    ]
                  ],
                  'floor': 0
                }
              },
              'adUnitCode': 'video2',
              'transactionId': 'a89619e3-137d-4cc5-9ed4-58a0b2a0bbc2',
              'bidId': '27a3ee1626a5c7',
              'bidderRequestId': '12e00d17dff07b',
            }
          ],
          'invalidBidsCount': 0
        }
      };

      let result = adapter.buildRequests(mockBidRequests.bids, mockBidRequests);
      expect(result[0].data).to.deep.equal(expectedResult);
    });

    it('should return have the floor value from the bid', function () {
      mockBidRequests = {
        'bidderCode': 'unruly',
        'bids': [
          {
            'bidder': 'unruly',
            'params': {
              'siteId': 233261,
            },
            'mediaTypes': {
              'banner': {
                'sizes': [
                  [
                    640,
                    480
                  ]
                ]
              }
            },
            'floors': {
              'enforceFloors': true,
              'currency': 'USD',
              'schema': {
                'fields': [
                  'mediaType'
                ]
              },
              'values': {
                'banner': 3
              },
            },
            'adUnitCode': 'video2',
            'transactionId': 'a89619e3-137d-4cc5-9ed4-58a0b2a0bbc2',
            'bidId': '27a3ee1626a5c7',
            'bidderRequestId': '12e00d17dff07b',
          }
        ]
      };

      const getFloor = (data) => {
        return {floor: 3}
      };

      mockBidRequests.bids[0].getFloor = getFloor;

      const expectedResult = {
        bidderRequest: {
          'bids': [
            {
              'bidder': 'unruly',
              'params': {
                'siteId': 233261
              },
              'mediaTypes': {
                'banner': {
                  'sizes': [
                    [
                      640,
                      480
                    ]
                  ],
                  'floor': 3
                }
              },
              'floors': {
                'enforceFloors': true,
                'currency': 'USD',
                'schema': {
                  'fields': [
                    'mediaType'
                  ]
                },
                'values': {
                  'banner': 3
                },
              },
              getFloor: getFloor,
              'adUnitCode': 'video2',
              'transactionId': 'a89619e3-137d-4cc5-9ed4-58a0b2a0bbc2',
              'bidId': '27a3ee1626a5c7',
              'bidderRequestId': '12e00d17dff07b',
            }
          ],
          'invalidBidsCount': 0
        }
      };

      let result = adapter.buildRequests(mockBidRequests.bids, mockBidRequests);
      expect(result[0].data).to.deep.equal(expectedResult);
    });
  });

  describe('interpretResponse', function () {
    it('should be a function', function () {
      expect(typeof adapter.interpretResponse).to.equal('function');
    });
    it('should return [] when serverResponse is undefined', function () {
      expect(adapter.interpretResponse()).to.deep.equal([]);
    });
    it('should return [] when  serverResponse has no bids', function () {
      const mockServerResponse = {body: {bids: []}};
      expect(adapter.interpretResponse(mockServerResponse)).to.deep.equal([])
    });
    it('should return array of bids when receive a successful response from server', function () {
      const mockExchangeBid = createOutStreamExchangeBid({adUnitCode: 'video1', requestId: 'mockBidId'});
      const mockServerResponse = createExchangeResponse(mockExchangeBid);
      expect(adapter.interpretResponse(mockServerResponse)).to.deep.equal([
        {
          'ext': {
            'statusCode': 1,
            'renderer': {
              'id': 'unruly_inarticle',
              'config': {
                'siteId': 123456,
                'targetingUUID': 'xxx-yyy-zzz'
              },
              'url': 'https://video.unrulymedia.com/native/prebid-loader.js'
            },
            'adUnitCode': 'video1'
          },
          requestId: 'mockBidId',
          bidderCode: 'unruly',
          cpm: 20,
          width: 323,
          height: 323,
          vastUrl: 'https://targeting.unrulymedia.com/in_article?uuid=74544e00-d43b-4f3a-a799-69d22ce979ce&supported_mime_type=application/javascript&supported_mime_type=video/mp4&tj=%7B%22site%22%3A%7B%22lang%22%3A%22en-GB%22%2C%22ref%22%3A%22%22%2C%22page%22%3A%22https%3A%2F%2Fdemo.unrulymedia.com%2FinArticle%2Finarticle_nypost_upbeat%2Ftravel_magazines.html%22%2C%22domain%22%3A%22demo.unrulymedia.com%22%7D%2C%22user%22%3A%7B%22profile%22%3A%7B%22quantcast%22%3A%7B%22segments%22%3A%5B%7B%22id%22%3A%22D%22%7D%2C%7B%22id%22%3A%22T%22%7D%5D%7D%7D%7D%7D&video_width=618&video_height=347',
          netRevenue: true,
          creativeId: 'mockBidId',
          ttl: 360,
<<<<<<< HEAD
          meta: { advertiserDomains: [] },
=======
          'meta': {
            'mediaType': 'video',
            'videoContext': 'outstream'
          },
>>>>>>> 2d82104b
          currency: 'USD',
          renderer: fakeRenderer,
          mediaType: 'video'
        }
      ])
    });

    it('should initialize and set the renderer', function () {
      expect(Renderer.install.called).to.be.false;
      expect(fakeRenderer.setRender.called).to.be.false;

      const mockReturnedBid = createOutStreamExchangeBid({adUnitCode: 'video1', requestId: 'mockBidId'});
      const mockRenderer = {
        url: 'value: mockRendererURL',
        config: {
          siteId: 123456,
          targetingUUID: 'xxx-yyy-zzz'
        }
      };
      mockReturnedBid.ext.renderer = mockRenderer;
      const mockServerResponse = createExchangeResponse(mockReturnedBid);

      adapter.interpretResponse(mockServerResponse);

      expect(Renderer.install.calledOnce).to.be.true;
      sinon.assert.calledWithExactly(
        Renderer.install,
        Object.assign({}, mockRenderer)
      );

      sinon.assert.calledOnce(fakeRenderer.setRender);
      sinon.assert.calledWithExactly(fakeRenderer.setRender, sinon.match.func)
    });

    it('should return [] and log if bidResponse renderer config is not available', function () {
      sinon.assert.notCalled(utils.logError);

      expect(Renderer.install.called).to.be.false;
      expect(fakeRenderer.setRender.called).to.be.false;

      const mockReturnedBid = createOutStreamExchangeBid({adUnitCode: 'video1', requestId: 'mockBidId'});
      const mockRenderer = {
        url: 'value: mockRendererURL'
      };
      mockReturnedBid.ext.renderer = mockRenderer;
      const mockServerResponse = createExchangeResponse(mockReturnedBid);

      expect(adapter.interpretResponse(mockServerResponse)).to.deep.equal([]);

      const logErrorCalls = utils.logError.getCalls();
      expect(logErrorCalls.length).to.equal(1);

      const [configErrorCall] = logErrorCalls;

      expect(configErrorCall.args.length).to.equal(1);
      expect(configErrorCall.args[0].message).to.equal('UnrulyBidAdapter: Missing renderer config.');
    });

    it('should return [] and log if siteId is not available', function () {
      sinon.assert.notCalled(utils.logError);

      expect(Renderer.install.called).to.be.false;
      expect(fakeRenderer.setRender.called).to.be.false;

      const mockReturnedBid = createOutStreamExchangeBid({adUnitCode: 'video1', requestId: 'mockBidId'});
      const mockRenderer = {
        url: 'value: mockRendererURL',
        config: {}
      };
      mockReturnedBid.ext.renderer = mockRenderer;
      const mockServerResponse = createExchangeResponse(mockReturnedBid);

      expect(adapter.interpretResponse(mockServerResponse)).to.deep.equal([]);

      const logErrorCalls = utils.logError.getCalls();
      expect(logErrorCalls.length).to.equal(1);

      const [siteIdErrorCall] = logErrorCalls;

      expect(siteIdErrorCall.args.length).to.equal(1);
      expect(siteIdErrorCall.args[0].message).to.equal('UnrulyBidAdapter: Missing renderer siteId.');
    });

    it('bid is placed on the bid queue when render is called', function () {
      const exchangeBid = createOutStreamExchangeBid({adUnitCode: 'video', vastUrl: 'value: vastUrl'});
      const exchangeResponse = createExchangeResponse(exchangeBid);

      adapter.interpretResponse(exchangeResponse);

      sinon.assert.calledOnce(fakeRenderer.setRender);
      fakeRenderer.setRender.firstCall.args[0]();

      expect(window.top).to.have.deep.nested.property('unruly.native.prebid.uq');

      const uq = window.top.unruly.native.prebid.uq;
      const sentRendererConfig = uq[0][1];

      expect(uq[0][0]).to.equal('render');
      expect(sentRendererConfig.vastUrl).to.equal('value: vastUrl');
      expect(sentRendererConfig.renderer).to.equal(fakeRenderer);
      expect(sentRendererConfig.adUnitCode).to.equal('video')
    });

    it('should ensure that renderer is placed in Prebid supply mode', function () {
      const mockExchangeBid = createOutStreamExchangeBid({adUnitCode: 'video1', requestId: 'mockBidId'});
      const mockServerResponse = createExchangeResponse(mockExchangeBid);

      expect('unruly' in window.parent).to.equal(false);

      adapter.interpretResponse(mockServerResponse);

      const supplyMode = window.parent.unruly.native.supplyMode;

      expect(supplyMode).to.equal('prebid');
    });

    it('should return correct response when ad type is instream with vastUrl', function () {
      const mockServerResponse = createExchangeResponse(inStreamServerResponse);
      const expectedResponse = inStreamServerResponse;
      expectedResponse.mediaType = 'video';

      expect(adapter.interpretResponse(mockServerResponse)).to.deep.equal([expectedResponse]);
    });

    it('should return correct response when ad type is instream with vastXml', function () {
      const mockServerResponse = {...createExchangeResponse(inStreamServerResponseWithVastXml)};
      const expectedResponse = inStreamServerResponseWithVastXml;
      expectedResponse.mediaType = 'video';

      expect(adapter.interpretResponse(mockServerResponse)).to.deep.equal([expectedResponse]);
    });

    it('should return [] and log if no vastUrl in instream response', function () {
      const {vastUrl, ...inStreamServerResponseNoVast} = inStreamServerResponse;
      const mockServerResponse = createExchangeResponse(inStreamServerResponseNoVast);

      expect(adapter.interpretResponse(mockServerResponse)).to.deep.equal([]);

      const logErrorCalls = utils.logError.getCalls();

      expect(logErrorCalls.length).to.equal(1);

      const [siteIdErrorCall] = logErrorCalls;

      expect(siteIdErrorCall.args.length).to.equal(1);
      expect(siteIdErrorCall.args[0].message).to.equal('UnrulyBidAdapter: Missing vastUrl or vastXml config.');
    });

    it('should return correct response when ad type is banner', function () {
      const mockServerResponse = createExchangeResponse(bannerServerResponse);
      const expectedResponse = bannerServerResponse;
      expectedResponse.mediaType = 'banner';

      expect(adapter.interpretResponse(mockServerResponse)).to.deep.equal([expectedResponse]);
    });

    it('should return [] and log if no ad in banner response', function () {
      const {ad, ...bannerServerResponseNoAd} = bannerServerResponse;
      const mockServerResponse = createExchangeResponse(bannerServerResponseNoAd);

      expect(adapter.interpretResponse(mockServerResponse)).to.deep.equal([]);

      const logErrorCalls = utils.logError.getCalls();

      expect(logErrorCalls.length).to.equal(1);

      const [siteIdErrorCall] = logErrorCalls;

      expect(siteIdErrorCall.args.length).to.equal(1);
      expect(siteIdErrorCall.args[0].message).to.equal('UnrulyBidAdapter: Missing ad config.');
    });

    it('should return correct response for multiple bids', function () {
      const outStreamServerResponse = createOutStreamExchangeBid({adUnitCode: 'video1', requestId: 'mockBidId'});
      const mockServerResponse = createExchangeResponse(outStreamServerResponse, inStreamServerResponse, bannerServerResponse);
      const expectedOutStreamResponse = outStreamServerResponse;
      expectedOutStreamResponse.mediaType = 'video';

      const expectedInStreamResponse = inStreamServerResponse;
      expectedInStreamResponse.mediaType = 'video';

      const expectedBannerResponse = bannerServerResponse;
      expectedBannerResponse.mediaType = 'banner';

      expect(adapter.interpretResponse(mockServerResponse)).to.deep.equal([expectedOutStreamResponse, expectedInStreamResponse, expectedBannerResponse]);
    });

    it('should return only valid bids', function () {
      const {ad, ...bannerServerResponseNoAd} = bannerServerResponse;
      const mockServerResponse = createExchangeResponse(bannerServerResponseNoAd, inStreamServerResponse);
      const expectedInStreamResponse = inStreamServerResponse;
      expectedInStreamResponse.mediaType = 'video';

      expect(adapter.interpretResponse(mockServerResponse)).to.deep.equal([expectedInStreamResponse]);

      const logErrorCalls = utils.logError.getCalls();

      expect(logErrorCalls.length).to.equal(1);

      const [siteIdErrorCall] = logErrorCalls;

      expect(siteIdErrorCall.args.length).to.equal(1);
      expect(siteIdErrorCall.args[0].message).to.equal('UnrulyBidAdapter: Missing ad config.');
    });
  });
});<|MERGE_RESOLUTION|>--- conflicted
+++ resolved
@@ -697,14 +697,10 @@
           netRevenue: true,
           creativeId: 'mockBidId',
           ttl: 360,
-<<<<<<< HEAD
-          meta: { advertiserDomains: [] },
-=======
           'meta': {
             'mediaType': 'video',
             'videoContext': 'outstream'
           },
->>>>>>> 2d82104b
           currency: 'USD',
           renderer: fakeRenderer,
           mediaType: 'video'
