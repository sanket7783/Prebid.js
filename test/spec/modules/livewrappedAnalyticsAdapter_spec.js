--- conflicted
+++ resolved
@@ -472,11 +472,7 @@
         {
           'floorData': {
             'floorValue': 1.1,
-<<<<<<< HEAD
-            'floorCurrency': 'SEK'
-=======
             'floorCurrency': 'FOO'
->>>>>>> a0a72f7a
           }
         }));
       events.emit(BID_WON, Object.assign({},
@@ -484,11 +480,7 @@
         {
           'floorData': {
             'floorValue': 1.1,
-<<<<<<< HEAD
-            'floorCurrency': 'SEK'
-=======
             'floorCurrency': 'FOO'
->>>>>>> a0a72f7a
           }
         }));
       events.emit(AUCTION_END, MOCK.AUCTION_END);
