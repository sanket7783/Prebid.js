import {expect} from 'chai';
import {spec, storage} from 'modules/livewrappedBidAdapter.js';
import {config} from 'src/config.js';
import * as utils from 'src/utils.js';
import { BANNER, NATIVE, VIDEO } from 'src/mediaTypes.js';

describe('Livewrapped adapter tests', function () {
  let sandbox,
    bidderRequest;

  beforeEach(function () {
    sandbox = sinon.sandbox.create();

    window.livewrapped = undefined;

    bidderRequest = {
      bidderCode: 'livewrapped',
      auctionId: 'c45dd708-a418-42ec-b8a7-b70a6c6fab0a',
      bidderRequestId: '178e34bad3658f',
      bids: [
        {
          bidder: 'livewrapped',
          params: {
            adUnitId: '9E153CED-61BC-479E-98DF-24DC0D01BA37',
            publisherId: '26947112-2289-405D-88C1-A7340C57E63E',
            userId: 'user id',
            url: 'https://www.domain.com',
            seats: {'dsp': ['seat 1']}
          },
          adUnitCode: 'panorama_d_1',
          sizes: [[980, 240], [980, 120]],
          bidId: '2ffb201a808da7',
          bidderRequestId: '178e34bad3658f',
          auctionId: 'F7557995-65F5-4682-8782-7D5D34D82A8C',
          transactionId: '3D1C8CF7-D288-4D7F-8ADD-97C553056C3D'
        }
      ],
      start: 1472239426002,
      auctionStart: 1472239426000,
      timeout: 5000
    };
  });

  afterEach(function () {
    sandbox.restore();
  });

  describe('isBidRequestValid', function() {
    it('should accept a request with id only as valid', function() {
      let bid = {params: {adUnitId: '9E153CED-61BC-479E-98DF-24DC0D01BA37'}};

      let result = spec.isBidRequestValid(bid);

      expect(result).to.be.true;
    });

    it('should accept a request with adUnitName and PublisherId as valid', function() {
      let bid = {params: {adUnitName: 'panorama_d_1', publisherId: '26947112-2289-405D-88C1-A7340C57E63E'}};

      let result = spec.isBidRequestValid(bid);

      expect(result).to.be.true;
    });

    it('should accept a request with adUnitCode and PublisherId as valid', function() {
      let bid = {adUnitCode: 'panorama_d_1', params: {publisherId: '26947112-2289-405D-88C1-A7340C57E63E'}};

      let result = spec.isBidRequestValid(bid);

      expect(result).to.be.true;
    });

    it('should accept a request with placementCode and PublisherId as valid', function() {
      let bid = {placementCode: 'panorama_d_1', params: {publisherId: '26947112-2289-405D-88C1-A7340C57E63E'}};

      let result = spec.isBidRequestValid(bid);

      expect(result).to.be.true;
    });

    it('should not accept a request with adUnitName, adUnitCode, placementCode but no PublisherId as valid', function() {
      let bid = {placementCode: 'panorama_d_1', adUnitCode: 'panorama_d_1', params: {adUnitName: 'panorama_d_1'}};

      let result = spec.isBidRequestValid(bid);

      expect(result).to.be.false;
    });
  });

  describe('buildRequests', function() {
    it('should make a well-formed single request object', function() {
      sandbox.stub(utils, 'isSafariBrowser').callsFake(() => false);
      sandbox.stub(storage, 'cookiesAreEnabled').callsFake(() => true);
      let result = spec.buildRequests(bidderRequest.bids, bidderRequest);
      let data = JSON.parse(result.data);

      expect(result.url).to.equal('https://lwadm.com/ad');

      let expectedQuery = {
        auctionId: 'F7557995-65F5-4682-8782-7D5D34D82A8C',
        publisherId: '26947112-2289-405D-88C1-A7340C57E63E',
        userId: 'user id',
        url: 'https://www.domain.com',
        seats: {'dsp': ['seat 1']},
        version: '1.4',
        width: 100,
        height: 100,
        cookieSupport: true,
        adRequests: [{
          adUnitId: '9E153CED-61BC-479E-98DF-24DC0D01BA37',
          callerAdUnitId: 'panorama_d_1',
          bidId: '2ffb201a808da7',
          transactionId: '3D1C8CF7-D288-4D7F-8ADD-97C553056C3D',
          formats: [{width: 980, height: 240}, {width: 980, height: 120}]
        }]
      };

      expect(data).to.deep.equal(expectedQuery);
    });

    it('should make a well-formed multiple request object', function() {
      sandbox.stub(utils, 'isSafariBrowser').callsFake(() => false);
      sandbox.stub(storage, 'cookiesAreEnabled').callsFake(() => true);
      let multiplebidRequest = clone(bidderRequest);
      multiplebidRequest.bids.push(clone(bidderRequest.bids[0]));
      multiplebidRequest.bids[1].adUnitCode = 'box_d_1';
      multiplebidRequest.bids[1].sizes = [[300, 250]];
      multiplebidRequest.bids[1].bidId = '3ffb201a808da7';
      delete multiplebidRequest.bids[1].params.adUnitId;

      let result = spec.buildRequests(multiplebidRequest.bids, multiplebidRequest);
      let data = JSON.parse(result.data);

      expect(result.url).to.equal('https://lwadm.com/ad');

      let expectedQuery = {
        auctionId: 'F7557995-65F5-4682-8782-7D5D34D82A8C',
        publisherId: '26947112-2289-405D-88C1-A7340C57E63E',
        userId: 'user id',
        url: 'https://www.domain.com',
        seats: {'dsp': ['seat 1']},
        version: '1.4',
        width: 100,
        height: 100,
        cookieSupport: true,
        adRequests: [{
          adUnitId: '9E153CED-61BC-479E-98DF-24DC0D01BA37',
          callerAdUnitId: 'panorama_d_1',
          bidId: '2ffb201a808da7',
          transactionId: '3D1C8CF7-D288-4D7F-8ADD-97C553056C3D',
          formats: [{width: 980, height: 240}, {width: 980, height: 120}]
        }, {
          callerAdUnitId: 'box_d_1',
          bidId: '3ffb201a808da7',
          transactionId: '3D1C8CF7-D288-4D7F-8ADD-97C553056C3D',
          formats: [{width: 300, height: 250}]
        }]
      };

      expect(data).to.deep.equal(expectedQuery);
    });

    it('should make a well-formed single request object with AdUnitName', function() {
      sandbox.stub(utils, 'isSafariBrowser').callsFake(() => false);
      sandbox.stub(storage, 'cookiesAreEnabled').callsFake(() => true);
      let testbidRequest = clone(bidderRequest);
      testbidRequest.bids[0].params.adUnitName = 'caller id 1';
      delete testbidRequest.bids[0].params.adUnitId;
      let result = spec.buildRequests(testbidRequest.bids, testbidRequest);
      let data = JSON.parse(result.data);

      expect(result.url).to.equal('https://lwadm.com/ad');

      let expectedQuery = {
        auctionId: 'F7557995-65F5-4682-8782-7D5D34D82A8C',
        publisherId: '26947112-2289-405D-88C1-A7340C57E63E',
        userId: 'user id',
        url: 'https://www.domain.com',
        seats: {'dsp': ['seat 1']},
        version: '1.4',
        width: 100,
        height: 100,
        cookieSupport: true,
        adRequests: [{
          callerAdUnitId: 'caller id 1',
          bidId: '2ffb201a808da7',
          transactionId: '3D1C8CF7-D288-4D7F-8ADD-97C553056C3D',
          formats: [{width: 980, height: 240}, {width: 980, height: 120}]
        }]
      };

      expect(data).to.deep.equal(expectedQuery);
    });

    it('should make a well-formed single request object with less parameters', function() {
      sandbox.stub(utils, 'isSafariBrowser').callsFake(() => false);
      sandbox.stub(storage, 'cookiesAreEnabled').callsFake(() => true);
      let testbidRequest = clone(bidderRequest);
      delete testbidRequest.bids[0].params.userId;
      delete testbidRequest.bids[0].params.seats;
      delete testbidRequest.bids[0].params.adUnitId;
      let result = spec.buildRequests(testbidRequest.bids, testbidRequest);
      let data = JSON.parse(result.data);

      expect(result.url).to.equal('https://lwadm.com/ad');

      let expectedQuery = {
        auctionId: 'F7557995-65F5-4682-8782-7D5D34D82A8C',
        publisherId: '26947112-2289-405D-88C1-A7340C57E63E',
        url: 'https://www.domain.com',
        version: '1.4',
        width: 100,
        height: 100,
        cookieSupport: true,
        adRequests: [{
          callerAdUnitId: 'panorama_d_1',
          bidId: '2ffb201a808da7',
          transactionId: '3D1C8CF7-D288-4D7F-8ADD-97C553056C3D',
          formats: [{width: 980, height: 240}, {width: 980, height: 120}]
        }]
      };

      expect(data).to.deep.equal(expectedQuery);
    });

    it('should make a well-formed single request object with less parameters, no publisherId', function() {
      sandbox.stub(utils, 'isSafariBrowser').callsFake(() => false);
      sandbox.stub(storage, 'cookiesAreEnabled').callsFake(() => true);
      let testbidRequest = clone(bidderRequest);
      delete testbidRequest.bids[0].params.userId;
      delete testbidRequest.bids[0].params.seats;
      delete testbidRequest.bids[0].params.publisherId;
      let result = spec.buildRequests(testbidRequest.bids, testbidRequest);
      let data = JSON.parse(result.data);

      expect(result.url).to.equal('https://lwadm.com/ad');

      let expectedQuery = {
        auctionId: 'F7557995-65F5-4682-8782-7D5D34D82A8C',
        url: 'https://www.domain.com',
        version: '1.4',
        width: 100,
        height: 100,
        cookieSupport: true,
        adRequests: [{
          adUnitId: '9E153CED-61BC-479E-98DF-24DC0D01BA37',
          callerAdUnitId: 'panorama_d_1',
          bidId: '2ffb201a808da7',
          transactionId: '3D1C8CF7-D288-4D7F-8ADD-97C553056C3D',
          formats: [{width: 980, height: 240}, {width: 980, height: 120}]
        }]
      };

      expect(data).to.deep.equal(expectedQuery);
    });

    it('should make a well-formed single request object with app parameters', function() {
      sandbox.stub(utils, 'isSafariBrowser').callsFake(() => false);
      sandbox.stub(storage, 'cookiesAreEnabled').callsFake(() => true);
      let testbidRequest = clone(bidderRequest);
      delete testbidRequest.bids[0].params.userId;
      delete testbidRequest.bids[0].params.seats;
      delete testbidRequest.bids[0].params.adUnitId;
      testbidRequest.bids[0].params.deviceId = 'deviceid';
      testbidRequest.bids[0].params.ifa = 'ifa';
      let result = spec.buildRequests(testbidRequest.bids, testbidRequest);
      let data = JSON.parse(result.data);

      let expectedQuery = {
        auctionId: 'F7557995-65F5-4682-8782-7D5D34D82A8C',
        publisherId: '26947112-2289-405D-88C1-A7340C57E63E',
        url: 'https://www.domain.com',
        version: '1.4',
        width: 100,
        height: 100,
        deviceId: 'deviceid',
        ifa: 'ifa',
        cookieSupport: true,
        adRequests: [{
          callerAdUnitId: 'panorama_d_1',
          bidId: '2ffb201a808da7',
          transactionId: '3D1C8CF7-D288-4D7F-8ADD-97C553056C3D',
          formats: [{width: 980, height: 240}, {width: 980, height: 120}]
        }]
      };

      expect(data).to.deep.equal(expectedQuery);
    });

    it('should make a well-formed single request object with debug parameters', function() {
      sandbox.stub(utils, 'isSafariBrowser').callsFake(() => false);
      sandbox.stub(storage, 'cookiesAreEnabled').callsFake(() => true);
      let testbidRequest = clone(bidderRequest);
      delete testbidRequest.bids[0].params.userId;
      delete testbidRequest.bids[0].params.seats;
      delete testbidRequest.bids[0].params.adUnitId;
      testbidRequest.bids[0].params.tid = 'tracking id';
      testbidRequest.bids[0].params.test = true;
      let result = spec.buildRequests(testbidRequest.bids, testbidRequest);
      let data = JSON.parse(result.data);

      let expectedQuery = {
        auctionId: 'F7557995-65F5-4682-8782-7D5D34D82A8C',
        publisherId: '26947112-2289-405D-88C1-A7340C57E63E',
        url: 'https://www.domain.com',
        version: '1.4',
        width: 100,
        height: 100,
        tid: 'tracking id',
        test: true,
        cookieSupport: true,
        adRequests: [{
          callerAdUnitId: 'panorama_d_1',
          bidId: '2ffb201a808da7',
          transactionId: '3D1C8CF7-D288-4D7F-8ADD-97C553056C3D',
          formats: [{width: 980, height: 240}, {width: 980, height: 120}]
        }]
      };

      expect(data).to.deep.equal(expectedQuery);
    });

    it('should make a well-formed single request object with optional parameters', function() {
      sandbox.stub(utils, 'isSafariBrowser').callsFake(() => false);
      sandbox.stub(storage, 'cookiesAreEnabled').callsFake(() => true);
      let testbidRequest = clone(bidderRequest);
      delete testbidRequest.bids[0].params.userId;
      delete testbidRequest.bids[0].params.seats;
      delete testbidRequest.bids[0].params.adUnitId;
      testbidRequest.bids[0].params.options = {keyvalues: [{key: 'key', value: 'value'}]};
      let result = spec.buildRequests(testbidRequest.bids, testbidRequest);
      let data = JSON.parse(result.data);

      let expectedQuery = {
        auctionId: 'F7557995-65F5-4682-8782-7D5D34D82A8C',
        publisherId: '26947112-2289-405D-88C1-A7340C57E63E',
        url: 'https://www.domain.com',
        version: '1.4',
        width: 100,
        height: 100,
        cookieSupport: true,
        adRequests: [{
          callerAdUnitId: 'panorama_d_1',
          bidId: '2ffb201a808da7',
          transactionId: '3D1C8CF7-D288-4D7F-8ADD-97C553056C3D',
          formats: [{width: 980, height: 240}, {width: 980, height: 120}],
          options: {keyvalues: [{key: 'key', value: 'value'}]}
        }]
      };

      expect(data).to.deep.equal(expectedQuery);
    });

    it('should make a well-formed single request object with ad blocker revovered parameter', function() {
      sandbox.stub(utils, 'getWindowTop').returns({ I12C: { Morph: 1 } });
      sandbox.stub(utils, 'isSafariBrowser').callsFake(() => false);
      sandbox.stub(storage, 'cookiesAreEnabled').callsFake(() => true);
      let testbidRequest = clone(bidderRequest);
      delete testbidRequest.bids[0].params.userId;
      delete testbidRequest.bids[0].params.seats;
      delete testbidRequest.bids[0].params.adUnitId;
      let result = spec.buildRequests(testbidRequest.bids, testbidRequest);
      let data = JSON.parse(result.data);

      let expectedQuery = {
        auctionId: 'F7557995-65F5-4682-8782-7D5D34D82A8C',
        publisherId: '26947112-2289-405D-88C1-A7340C57E63E',
        url: 'https://www.domain.com',
        version: '1.4',
        width: 100,
        height: 100,
        cookieSupport: true,
        rcv: true,
        adRequests: [{
          callerAdUnitId: 'panorama_d_1',
          bidId: '2ffb201a808da7',
          transactionId: '3D1C8CF7-D288-4D7F-8ADD-97C553056C3D',
          formats: [{width: 980, height: 240}, {width: 980, height: 120}]
        }]
      };

      expect(data).to.deep.equal(expectedQuery);
    });

    it('should make a well-formed single request object with native only parameters', function() {
      sandbox.stub(utils, 'isSafariBrowser').callsFake(() => false);
      sandbox.stub(storage, 'cookiesAreEnabled').callsFake(() => true);
      let testbidRequest = clone(bidderRequest);
      delete testbidRequest.bids[0].params.userId;
      delete testbidRequest.bids[0].params.seats;
      delete testbidRequest.bids[0].params.adUnitId;
      testbidRequest.bids[0].mediaTypes = {'native': {'nativedata': 'content parsed serverside only'}};
      let result = spec.buildRequests(testbidRequest.bids, testbidRequest);
      let data = JSON.parse(result.data);

      let expectedQuery = {
        auctionId: 'F7557995-65F5-4682-8782-7D5D34D82A8C',
        publisherId: '26947112-2289-405D-88C1-A7340C57E63E',
        url: 'https://www.domain.com',
        version: '1.4',
        width: 100,
        height: 100,
        cookieSupport: true,
        adRequests: [{
          callerAdUnitId: 'panorama_d_1',
          bidId: '2ffb201a808da7',
          transactionId: '3D1C8CF7-D288-4D7F-8ADD-97C553056C3D',
          formats: [{width: 980, height: 240}, {width: 980, height: 120}],
          native: {'nativedata': 'content parsed serverside only'}
        }]
      };

      expect(data).to.deep.equal(expectedQuery);
    });

    it('should make a well-formed single request object with native and banner parameters', function() {
      sandbox.stub(utils, 'isSafariBrowser').callsFake(() => false);
      sandbox.stub(storage, 'cookiesAreEnabled').callsFake(() => true);
      let testbidRequest = clone(bidderRequest);
      delete testbidRequest.bids[0].params.userId;
      delete testbidRequest.bids[0].params.seats;
      delete testbidRequest.bids[0].params.adUnitId;
      testbidRequest.bids[0].mediaTypes = {'native': {'nativedata': 'content parsed serverside only'}, 'banner': {'sizes': [[980, 240], [980, 120]]}};
      let result = spec.buildRequests(testbidRequest.bids, testbidRequest);
      let data = JSON.parse(result.data);

      let expectedQuery = {
        auctionId: 'F7557995-65F5-4682-8782-7D5D34D82A8C',
        publisherId: '26947112-2289-405D-88C1-A7340C57E63E',
        url: 'https://www.domain.com',
        version: '1.4',
        width: 100,
        height: 100,
        cookieSupport: true,
        adRequests: [{
          callerAdUnitId: 'panorama_d_1',
          bidId: '2ffb201a808da7',
          transactionId: '3D1C8CF7-D288-4D7F-8ADD-97C553056C3D',
          formats: [{width: 980, height: 240}, {width: 980, height: 120}],
          native: {'nativedata': 'content parsed serverside only'},
          banner: true
        }]
      };

      expect(data).to.deep.equal(expectedQuery);
    });

    it('should make a well-formed single request object with video only parameters', function() {
      sandbox.stub(utils, 'isSafariBrowser').callsFake(() => false);
      sandbox.stub(storage, 'cookiesAreEnabled').callsFake(() => true);
      let testbidRequest = clone(bidderRequest);
      delete testbidRequest.bids[0].params.userId;
      delete testbidRequest.bids[0].params.seats;
      delete testbidRequest.bids[0].params.adUnitId;
      testbidRequest.bids[0].mediaTypes = {'video': {'videodata': 'content parsed serverside only'}};
      let result = spec.buildRequests(testbidRequest.bids, testbidRequest);
      let data = JSON.parse(result.data);

      let expectedQuery = {
        auctionId: 'F7557995-65F5-4682-8782-7D5D34D82A8C',
        publisherId: '26947112-2289-405D-88C1-A7340C57E63E',
        url: 'https://www.domain.com',
        version: '1.4',
        width: 100,
        height: 100,
        cookieSupport: true,
        adRequests: [{
          callerAdUnitId: 'panorama_d_1',
          bidId: '2ffb201a808da7',
          transactionId: '3D1C8CF7-D288-4D7F-8ADD-97C553056C3D',
          formats: [{width: 980, height: 240}, {width: 980, height: 120}],
          video: {'videodata': 'content parsed serverside only'}
        }]
      };

      expect(data).to.deep.equal(expectedQuery);
    });

    it('should use app objects', function() {
      sandbox.stub(utils, 'isSafariBrowser').callsFake(() => false);
      sandbox.stub(storage, 'cookiesAreEnabled').callsFake(() => true);

      let testbidRequest = clone(bidderRequest);
      delete testbidRequest.bids[0].params.url;

      let origGetConfig = config.getConfig;
      sandbox.stub(config, 'getConfig').callsFake(function (key) {
        if (key === 'app') {
          return {bundle: 'bundle', domain: 'https://appdomain.com'};
        }
        if (key === 'device') {
          return {ifa: 'ifa', width: 300, height: 200};
        }
        return origGetConfig.apply(config, arguments);
      });

      let result = spec.buildRequests(testbidRequest.bids, testbidRequest);
      let data = JSON.parse(result.data);

      expect(result.url).to.equal('https://lwadm.com/ad');

      let expectedQuery = {
        auctionId: 'F7557995-65F5-4682-8782-7D5D34D82A8C',
        publisherId: '26947112-2289-405D-88C1-A7340C57E63E',
        userId: 'user id',
        url: 'https://appdomain.com',
        seats: {'dsp': ['seat 1']},
        version: '1.4',
        width: 300,
        height: 200,
        ifa: 'ifa',
        bundle: 'bundle',
        cookieSupport: true,
        adRequests: [{
          adUnitId: '9E153CED-61BC-479E-98DF-24DC0D01BA37',
          callerAdUnitId: 'panorama_d_1',
          bidId: '2ffb201a808da7',
          transactionId: '3D1C8CF7-D288-4D7F-8ADD-97C553056C3D',
          formats: [{width: 980, height: 240}, {width: 980, height: 120}]
        }]
      };

      expect(data).to.deep.equal(expectedQuery);
    });

    it('should use mediaTypes.banner.sizes before legacy sizes', function() {
      sandbox.stub(utils, 'isSafariBrowser').callsFake(() => false);
      sandbox.stub(storage, 'cookiesAreEnabled').callsFake(() => true);
      let testbidRequest = clone(bidderRequest);
      delete testbidRequest.bids[0].params.userId;
      delete testbidRequest.bids[0].params.seats;
      delete testbidRequest.bids[0].params.adUnitId;
      testbidRequest.bids[0].mediaTypes = {'banner': {'sizes': [[728, 90]]}};
      let result = spec.buildRequests(testbidRequest.bids, testbidRequest);
      let data = JSON.parse(result.data);

      let expectedQuery = {
        auctionId: 'F7557995-65F5-4682-8782-7D5D34D82A8C',
        publisherId: '26947112-2289-405D-88C1-A7340C57E63E',
        url: 'https://www.domain.com',
        version: '1.4',
        width: 100,
        height: 100,
        cookieSupport: true,
        adRequests: [{
          callerAdUnitId: 'panorama_d_1',
          bidId: '2ffb201a808da7',
          transactionId: '3D1C8CF7-D288-4D7F-8ADD-97C553056C3D',
          formats: [{width: 728, height: 90}]
        }]
      };

      expect(data).to.deep.equal(expectedQuery);
    });

    it('should pass gdpr true parameters', function() {
      sandbox.stub(utils, 'isSafariBrowser').callsFake(() => false);
      sandbox.stub(storage, 'cookiesAreEnabled').callsFake(() => true);
      let testRequest = clone(bidderRequest);
      testRequest.gdprConsent = {
        gdprApplies: true,
        consentString: 'test'
      };
      let result = spec.buildRequests(testRequest.bids, testRequest);
      let data = JSON.parse(result.data);

      expect(result.url).to.equal('https://lwadm.com/ad');

      let expectedQuery = {
        auctionId: 'F7557995-65F5-4682-8782-7D5D34D82A8C',
        publisherId: '26947112-2289-405D-88C1-A7340C57E63E',
        userId: 'user id',
        url: 'https://www.domain.com',
        seats: {'dsp': ['seat 1']},
        version: '1.4',
        width: 100,
        height: 100,
        cookieSupport: true,
        gdprApplies: true,
        gdprConsent: 'test',
        adRequests: [{
          adUnitId: '9E153CED-61BC-479E-98DF-24DC0D01BA37',
          callerAdUnitId: 'panorama_d_1',
          bidId: '2ffb201a808da7',
          transactionId: '3D1C8CF7-D288-4D7F-8ADD-97C553056C3D',
          formats: [{width: 980, height: 240}, {width: 980, height: 120}]
        }]
      };

      expect(data).to.deep.equal(expectedQuery);
    });

    it('should pass gdpr false parameters', function() {
      sandbox.stub(utils, 'isSafariBrowser').callsFake(() => false);
      sandbox.stub(storage, 'cookiesAreEnabled').callsFake(() => true);
      let testRequest = clone(bidderRequest);
      testRequest.gdprConsent = {
        gdprApplies: false
      };
      let result = spec.buildRequests(testRequest.bids, testRequest);
      let data = JSON.parse(result.data);

      expect(result.url).to.equal('https://lwadm.com/ad');

      let expectedQuery = {
        auctionId: 'F7557995-65F5-4682-8782-7D5D34D82A8C',
        publisherId: '26947112-2289-405D-88C1-A7340C57E63E',
        userId: 'user id',
        url: 'https://www.domain.com',
        seats: {'dsp': ['seat 1']},
        version: '1.4',
        width: 100,
        height: 100,
        cookieSupport: true,
        gdprApplies: false,
        adRequests: [{
          adUnitId: '9E153CED-61BC-479E-98DF-24DC0D01BA37',
          callerAdUnitId: 'panorama_d_1',
          bidId: '2ffb201a808da7',
          transactionId: '3D1C8CF7-D288-4D7F-8ADD-97C553056C3D',
          formats: [{width: 980, height: 240}, {width: 980, height: 120}]
        }]
      };

      expect(data).to.deep.equal(expectedQuery);
    });

    it('should pass no cookie support', function() {
      sandbox.stub(storage, 'cookiesAreEnabled').callsFake(() => false);
      sandbox.stub(utils, 'isSafariBrowser').callsFake(() => false);
      let result = spec.buildRequests(bidderRequest.bids, bidderRequest);
      let data = JSON.parse(result.data);

      expect(result.url).to.equal('https://lwadm.com/ad');

      let expectedQuery = {
        auctionId: 'F7557995-65F5-4682-8782-7D5D34D82A8C',
        publisherId: '26947112-2289-405D-88C1-A7340C57E63E',
        userId: 'user id',
        url: 'https://www.domain.com',
        seats: {'dsp': ['seat 1']},
        version: '1.4',
        width: 100,
        height: 100,
        cookieSupport: false,
        adRequests: [{
          adUnitId: '9E153CED-61BC-479E-98DF-24DC0D01BA37',
          callerAdUnitId: 'panorama_d_1',
          bidId: '2ffb201a808da7',
          transactionId: '3D1C8CF7-D288-4D7F-8ADD-97C553056C3D',
          formats: [{width: 980, height: 240}, {width: 980, height: 120}]
        }]
      };

      expect(data).to.deep.equal(expectedQuery);
    });

    it('should pass no cookie support Safari', function() {
      sandbox.stub(storage, 'cookiesAreEnabled').callsFake(() => true);
      sandbox.stub(utils, 'isSafariBrowser').callsFake(() => true);
      let result = spec.buildRequests(bidderRequest.bids, bidderRequest);
      let data = JSON.parse(result.data);

      expect(result.url).to.equal('https://lwadm.com/ad');

      let expectedQuery = {
        auctionId: 'F7557995-65F5-4682-8782-7D5D34D82A8C',
        publisherId: '26947112-2289-405D-88C1-A7340C57E63E',
        userId: 'user id',
        url: 'https://www.domain.com',
        seats: {'dsp': ['seat 1']},
        version: '1.4',
        width: 100,
        height: 100,
        cookieSupport: false,
        adRequests: [{
          adUnitId: '9E153CED-61BC-479E-98DF-24DC0D01BA37',
          callerAdUnitId: 'panorama_d_1',
          bidId: '2ffb201a808da7',
          transactionId: '3D1C8CF7-D288-4D7F-8ADD-97C553056C3D',
          formats: [{width: 980, height: 240}, {width: 980, height: 120}]
        }]
      };

      expect(data).to.deep.equal(expectedQuery);
    });

    it('should use params.url, then config pageUrl, then bidderRequest.refererInfo.referer', function() {
      let testRequest = clone(bidderRequest);
      testRequest.refererInfo = {referer: 'https://www.topurl.com'};

      let result = spec.buildRequests(testRequest.bids, testRequest);
      let data = JSON.parse(result.data);

      expect(data.url).to.equal('https://www.domain.com');

      delete testRequest.bids[0].params.url;

      result = spec.buildRequests(testRequest.bids, testRequest);
      data = JSON.parse(result.data);

      expect(data.url).to.equal('https://www.topurl.com');

      let origGetConfig = config.getConfig;
      sandbox.stub(config, 'getConfig').callsFake(function (key) {
        if (key === 'pageUrl') {
          return 'https://www.configurl.com';
        }
        return origGetConfig.apply(config, arguments);
      });

      result = spec.buildRequests(testRequest.bids, testRequest);
      data = JSON.parse(result.data);

      expect(data.url).to.equal('https://www.configurl.com');
    });

    it('should make use of pubcid if available', function() {
      sandbox.stub(utils, 'isSafariBrowser').callsFake(() => false);
      sandbox.stub(storage, 'cookiesAreEnabled').callsFake(() => true);
      let testbidRequest = clone(bidderRequest);
      delete testbidRequest.bids[0].params.userId;
      testbidRequest.bids[0].crumbs = {pubcid: 'pubcid 123'};
      let result = spec.buildRequests(testbidRequest.bids, testbidRequest);
      let data = JSON.parse(result.data);

      expect(result.url).to.equal('https://lwadm.com/ad');

      let expectedQuery = {
        auctionId: 'F7557995-65F5-4682-8782-7D5D34D82A8C',
        publisherId: '26947112-2289-405D-88C1-A7340C57E63E',
        userId: 'pubcid 123',
        url: 'https://www.domain.com',
        seats: {'dsp': ['seat 1']},
        version: '1.4',
        width: 100,
        height: 100,
        cookieSupport: true,
        adRequests: [{
          adUnitId: '9E153CED-61BC-479E-98DF-24DC0D01BA37',
          callerAdUnitId: 'panorama_d_1',
          bidId: '2ffb201a808da7',
          transactionId: '3D1C8CF7-D288-4D7F-8ADD-97C553056C3D',
          formats: [{width: 980, height: 240}, {width: 980, height: 120}]
        }]
      };

      expect(data).to.deep.equal(expectedQuery);
    });

    it('should make userId take precedence over pubcid', function() {
      sandbox.stub(utils, 'isSafariBrowser').callsFake(() => false);
      sandbox.stub(storage, 'cookiesAreEnabled').callsFake(() => true);
      let testbidRequest = clone(bidderRequest);
      testbidRequest.bids[0].crumbs = {pubcid: 'pubcid 123'};
      let result = spec.buildRequests(testbidRequest.bids, testbidRequest);
      let data = JSON.parse(result.data);

      expect(result.url).to.equal('https://lwadm.com/ad');

      let expectedQuery = {
        auctionId: 'F7557995-65F5-4682-8782-7D5D34D82A8C',
        publisherId: '26947112-2289-405D-88C1-A7340C57E63E',
        userId: 'user id',
        url: 'https://www.domain.com',
        seats: {'dsp': ['seat 1']},
        version: '1.4',
        width: 100,
        height: 100,
        cookieSupport: true,
        adRequests: [{
          adUnitId: '9E153CED-61BC-479E-98DF-24DC0D01BA37',
          callerAdUnitId: 'panorama_d_1',
          bidId: '2ffb201a808da7',
          transactionId: '3D1C8CF7-D288-4D7F-8ADD-97C553056C3D',
          formats: [{width: 980, height: 240}, {width: 980, height: 120}]
        }]
      };

      expect(data).to.deep.equal(expectedQuery);
    });
  });

  it('should make use of user ids if available', function() {
    sandbox.stub(utils, 'isSafariBrowser').callsFake(() => false);
    sandbox.stub(storage, 'cookiesAreEnabled').callsFake(() => true);
    let testbidRequest = clone(bidderRequest);
    delete testbidRequest.bids[0].params.userId;
<<<<<<< HEAD
    testbidRequest.bids[0].userId = {};
    testbidRequest.bids[0].userId.id5id = { uid: 'id5-user-id' };
    let result = spec.buildRequests(testbidRequest.bids, testbidRequest);
    let data = JSON.parse(result.data);

    expect(data.rtbData.user.ext.eids).to.deep.equal([{
      'source': 'id5-sync.com',
      'uids': [{
        'id': 'id5-user-id',
        'atype': 1
      }]
    }]);
  });
=======
    testbidRequest.bids[0].userIdAsEids = [
      {
        'source': 'id5-sync.com',
        'uids': [{
          'id': 'ID5-id',
          'atype': 1,
          'ext': {
            'linkType': 2
          }
        }]
      },
      {
        'source': 'pubcid.org',
        'uids': [{
          'id': 'publisher-common-id',
          'atype': 1
        }]
      },
      {
        'source': 'sharedid.org',
        'uids': [{
          'id': 'sharedid',
          'atype': 1,
          'ext': {
            'third': 'sharedid'
          }
        }]
      }
    ];
>>>>>>> e3313698

    let result = spec.buildRequests(testbidRequest.bids, testbidRequest);
    let data = JSON.parse(result.data);

<<<<<<< HEAD
    expect(data.rtbData.user.ext.eids).to.deep.equal([{
      'source': 'pubcid.org',
      'uids': [{
        'id': 'publisher-common-id',
        'atype': 1
      }]
    }]);
=======
    expect(data.rtbData.user.ext.eids).to.deep.equal(testbidRequest.bids[0].userIdAsEids);
>>>>>>> e3313698
  });

  it('should make use of criteoId if available', function() {
    sandbox.stub(utils, 'isSafariBrowser').callsFake(() => false);
    sandbox.stub(storage, 'cookiesAreEnabled').callsFake(() => true);
    let testbidRequest = clone(bidderRequest);
    delete testbidRequest.bids[0].params.userId;
    testbidRequest.bids[0].userId = {};
    testbidRequest.bids[0].userId.criteoId = 'criteo-id';
    let result = spec.buildRequests(testbidRequest.bids, testbidRequest);
    let data = JSON.parse(result.data);

    expect(data.rtbData.user.ext.eids).to.deep.equal([{
      'source': 'criteo.com',
      'uids': [{
        'id': 'criteo-id',
        'atype': 1
      }]
    }]);
  });

  it('should send schain object if available', function() {
    sandbox.stub(utils, 'isSafariBrowser').callsFake(() => false);
    sandbox.stub(storage, 'cookiesAreEnabled').callsFake(() => true);
    let testbidRequest = clone(bidderRequest);
    let schain = {
      'ver': '1.0',
      'complete': 1,
      'nodes': [
        {
          'asi': 'directseller.com',
          'sid': '00001',
          'rid': 'BidRequest1',
          'hp': 1
        }
      ]
    };

    testbidRequest.bids[0].schain = schain;

    let result = spec.buildRequests(testbidRequest.bids, testbidRequest);
    let data = JSON.parse(result.data);

    expect(data.schain).to.deep.equal(schain);
  });

  describe('interpretResponse', function () {
    it('should handle single success response', function() {
      let lwResponse = {
        ads: [
          {
            id: '28e5ddf4-3c01-11e8-86a7-0a44794250d4',
            callerId: 'site_outsider_0',
            tag: '<span>ad</span>',
            width: 300,
            height: 250,
            cpmBid: 2.565917,
            bidId: '32e50fad901ae89',
            auctionId: '13e674db-d4d8-4e19-9d28-ff38177db8bf',
            creativeId: '52cbd598-2715-4c43-a06f-229fc170f945:427077',
            ttl: 120,
            meta: undefined
          }
        ],
        currency: 'USD'
      };

      let expectedResponse = [{
        requestId: '32e50fad901ae89',
        bidderCode: 'livewrapped',
        cpm: 2.565917,
        width: 300,
        height: 250,
        ad: '<span>ad</span>',
        ttl: 120,
        creativeId: '52cbd598-2715-4c43-a06f-229fc170f945:427077',
        netRevenue: true,
        currency: 'USD',
        meta: undefined
      }];

      let bids = spec.interpretResponse({body: lwResponse});

      expect(bids).to.deep.equal(expectedResponse);
    })

    it('should handle single native success response', function() {
      let lwResponse = {
        ads: [
          {
            id: '28e5ddf4-3c01-11e8-86a7-0a44794250d4',
            callerId: 'site_outsider_0',
            tag: '{\'native\':\'native\'}',
            width: 300,
            height: 250,
            cpmBid: 2.565917,
            bidId: '32e50fad901ae89',
            auctionId: '13e674db-d4d8-4e19-9d28-ff38177db8bf',
            creativeId: '52cbd598-2715-4c43-a06f-229fc170f945:427077',
            native: {'native': 'native'},
            ttl: 120,
            meta: undefined
          }
        ],
        currency: 'USD'
      };

      let expectedResponse = [{
        requestId: '32e50fad901ae89',
        bidderCode: 'livewrapped',
        cpm: 2.565917,
        width: 300,
        height: 250,
        ad: '{\'native\':\'native\'}',
        ttl: 120,
        creativeId: '52cbd598-2715-4c43-a06f-229fc170f945:427077',
        netRevenue: true,
        currency: 'USD',
        meta: undefined,
        native: {'native': 'native'},
        mediaType: NATIVE
      }];

      let bids = spec.interpretResponse({body: lwResponse});

      expect(bids).to.deep.equal(expectedResponse);
    })

    it('should handle single video success response', function() {
      let lwResponse = {
        ads: [
          {
            id: '28e5ddf4-3c01-11e8-86a7-0a44794250d4',
            callerId: 'site_outsider_0',
            tag: 'VAST XML',
            video: {},
            width: 300,
            height: 250,
            cpmBid: 2.565917,
            bidId: '32e50fad901ae89',
            auctionId: '13e674db-d4d8-4e19-9d28-ff38177db8bf',
            creativeId: '52cbd598-2715-4c43-a06f-229fc170f945:427077',
            ttl: 120,
            meta: undefined
          }
        ],
        currency: 'USD'
      };

      let expectedResponse = [{
        requestId: '32e50fad901ae89',
        bidderCode: 'livewrapped',
        cpm: 2.565917,
        width: 300,
        height: 250,
        ad: 'VAST XML',
        ttl: 120,
        creativeId: '52cbd598-2715-4c43-a06f-229fc170f945:427077',
        netRevenue: true,
        currency: 'USD',
        meta: undefined,
        vastXml: 'VAST XML',
        mediaType: VIDEO
      }];

      let bids = spec.interpretResponse({body: lwResponse});

      expect(bids).to.deep.equal(expectedResponse);
    })

    it('should handle multiple success response', function() {
      let lwResponse = {
        ads: [
          {
            id: '28e5ddf4-3c01-11e8-86a7-0a44794250d4',
            callerId: 'site_outsider_0',
            tag: '<span>ad1</span>',
            width: 300,
            height: 250,
            cpmBid: 2.565917,
            bidId: '32e50fad901ae89',
            auctionId: '13e674db-d4d8-4e19-9d28-ff38177db8bf',
            creativeId: '52cbd598-2715-4c43-a06f-229fc170f945:427077',
            ttl: 120,
            meta: undefined
          },
          {
            id: '38e5ddf4-3c01-11e8-86a7-0a44794250d4',
            callerId: 'site_outsider_1',
            tag: '<span>ad2</span>',
            width: 980,
            height: 240,
            cpmBid: 3.565917,
            bidId: '42e50fad901ae89',
            auctionId: '13e674db-d4d8-4e19-9d28-ff38177db8bf',
            creativeId: '62cbd598-2715-4c43-a06f-229fc170f945:427077',
            ttl: 120,
            meta: undefined
          }
        ],
        currency: 'USD'
      };

      let expectedResponse = [{
        requestId: '32e50fad901ae89',
        bidderCode: 'livewrapped',
        cpm: 2.565917,
        width: 300,
        height: 250,
        ad: '<span>ad1</span>',
        ttl: 120,
        creativeId: '52cbd598-2715-4c43-a06f-229fc170f945:427077',
        netRevenue: true,
        currency: 'USD',
        meta: undefined
      }, {
        requestId: '42e50fad901ae89',
        bidderCode: 'livewrapped',
        cpm: 3.565917,
        width: 980,
        height: 240,
        ad: '<span>ad2</span>',
        ttl: 120,
        creativeId: '62cbd598-2715-4c43-a06f-229fc170f945:427077',
        netRevenue: true,
        currency: 'USD',
        meta: undefined
      }];

      let bids = spec.interpretResponse({body: lwResponse});

      expect(bids).to.deep.equal(expectedResponse);
    })

    it('should return meta-data', function() {
      let lwResponse = {
        ads: [
          {
            id: '28e5ddf4-3c01-11e8-86a7-0a44794250d4',
            callerId: 'site_outsider_0',
            tag: '<span>ad</span>',
            width: 300,
            height: 250,
            cpmBid: 2.565917,
            bidId: '32e50fad901ae89',
            auctionId: '13e674db-d4d8-4e19-9d28-ff38177db8bf',
            creativeId: '52cbd598-2715-4c43-a06f-229fc170f945:427077',
            ttl: 120,
            meta: {metadata: 'metadata'}
          }
        ],
        currency: 'USD'
      };

      let expectedResponse = [{
        requestId: '32e50fad901ae89',
        bidderCode: 'livewrapped',
        cpm: 2.565917,
        width: 300,
        height: 250,
        ad: '<span>ad</span>',
        ttl: 120,
        creativeId: '52cbd598-2715-4c43-a06f-229fc170f945:427077',
        netRevenue: true,
        currency: 'USD',
        meta: {metadata: 'metadata'}
      }];

      let bids = spec.interpretResponse({body: lwResponse});

      expect(bids).to.deep.equal(expectedResponse);
    })

    it('should send debug-data to external debugger', function() {
      let lwResponse = {
        ads: [
          {
            id: '28e5ddf4-3c01-11e8-86a7-0a44794250d4',
            callerId: 'site_outsider_0',
            tag: '<span>ad</span>',
            width: 300,
            height: 250,
            cpmBid: 2.565917,
            bidId: '32e50fad901ae89',
            auctionId: '13e674db-d4d8-4e19-9d28-ff38177db8bf',
            creativeId: '52cbd598-2715-4c43-a06f-229fc170f945:427077',
            ttl: 120
          }
        ],
        currency: 'USD',
        dbg: 'debugdata'
      };

      let debugData;

      window.livewrapped = {
        s2sDebug: function(dbg) {
          debugData = dbg;
        }
      };

      spec.interpretResponse({body: lwResponse});

      expect(debugData).to.equal(lwResponse.dbg);
    })
  });

  describe('user sync', function () {
    let serverResponses;

    beforeEach(function () {
      serverResponses = [{
        body: {
          pixels: [
            {type: 'Redirect', url: 'https://pixelsync'},
            {type: 'Iframe', url: 'https://iframesync'}
          ]
        }
      }];
    });

    it('should return empty if no server responses', function() {
      let syncs = spec.getUserSyncs({
        pixelEnabled: true,
        iframeEnabled: true
      }, []);

      let expectedResponse = [];

      expect(syncs).to.deep.equal(expectedResponse)
    });

    it('should return empty if no user sync', function() {
      let syncs = spec.getUserSyncs({
        pixelEnabled: true,
        iframeEnabled: true
      }, [{body: {}}]);

      let expectedResponse = [];

      expect(syncs).to.deep.equal(expectedResponse)
    });

    it('should returns pixel and iframe user sync', function() {
      let syncs = spec.getUserSyncs({
        pixelEnabled: true,
        iframeEnabled: true
      }, serverResponses);

      let expectedResponse = [{type: 'image', url: 'https://pixelsync'}, {type: 'iframe', url: 'https://iframesync'}];

      expect(syncs).to.deep.equal(expectedResponse)
    });

    it('should returns pixel only if iframe not supported user sync', function() {
      let syncs = spec.getUserSyncs({
        pixelEnabled: true,
        iframeEnabled: false
      }, serverResponses);

      let expectedResponse = [{type: 'image', url: 'https://pixelsync'}];

      expect(syncs).to.deep.equal(expectedResponse)
    });

    it('should returns iframe only if pixel not supported user sync', function() {
      let syncs = spec.getUserSyncs({
        pixelEnabled: false,
        iframeEnabled: true
      }, serverResponses);

      let expectedResponse = [{type: 'iframe', url: 'https://iframesync'}];

      expect(syncs).to.deep.equal(expectedResponse)
    });
  });
});

function clone(obj) {
  return JSON.parse(JSON.stringify(obj));
}<|MERGE_RESOLUTION|>--- conflicted
+++ resolved
@@ -786,21 +786,6 @@
     sandbox.stub(storage, 'cookiesAreEnabled').callsFake(() => true);
     let testbidRequest = clone(bidderRequest);
     delete testbidRequest.bids[0].params.userId;
-<<<<<<< HEAD
-    testbidRequest.bids[0].userId = {};
-    testbidRequest.bids[0].userId.id5id = { uid: 'id5-user-id' };
-    let result = spec.buildRequests(testbidRequest.bids, testbidRequest);
-    let data = JSON.parse(result.data);
-
-    expect(data.rtbData.user.ext.eids).to.deep.equal([{
-      'source': 'id5-sync.com',
-      'uids': [{
-        'id': 'id5-user-id',
-        'atype': 1
-      }]
-    }]);
-  });
-=======
     testbidRequest.bids[0].userIdAsEids = [
       {
         'source': 'id5-sync.com',
@@ -830,22 +815,11 @@
         }]
       }
     ];
->>>>>>> e3313698
 
     let result = spec.buildRequests(testbidRequest.bids, testbidRequest);
     let data = JSON.parse(result.data);
 
-<<<<<<< HEAD
-    expect(data.rtbData.user.ext.eids).to.deep.equal([{
-      'source': 'pubcid.org',
-      'uids': [{
-        'id': 'publisher-common-id',
-        'atype': 1
-      }]
-    }]);
-=======
     expect(data.rtbData.user.ext.eids).to.deep.equal(testbidRequest.bids[0].userIdAsEids);
->>>>>>> e3313698
   });
 
   it('should make use of criteoId if available', function() {
