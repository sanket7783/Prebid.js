--- conflicted
+++ resolved
@@ -885,25 +885,6 @@
     expect(data.rtbData.user.ext.eids).to.deep.equal(testbidRequest.bids[0].userIdAsEids);
   });
 
-<<<<<<< HEAD
-  xit('should make use of criteoId if available', function() {
-    sandbox.stub(utils, 'isSafariBrowser').callsFake(() => false);
-    sandbox.stub(storage, 'cookiesAreEnabled').callsFake(() => true);
-    let testbidRequest = clone(bidderRequest);
-    delete testbidRequest.bids[0].params.userId;
-    testbidRequest.bids[0].userId = {};
-    testbidRequest.bids[0].userId.criteoId = 'criteo-id';
-    let result = spec.buildRequests(testbidRequest.bids, testbidRequest);
-    let data = JSON.parse(result.data);
-
-    expect(data.rtbData.user.ext.eids).to.deep.equal([{
-      'source': 'criteo.com',
-      'uids': [{
-        'id': 'criteo-id',
-        'atype': 1
-      }]
-    }]);
-=======
   it('should merge user ids with existing ortb2', function() {
     sandbox.stub(utils, 'isSafariBrowser').callsFake(() => false);
     sandbox.stub(storage, 'cookiesAreEnabled').callsFake(() => true);
@@ -933,7 +914,6 @@
     var expected = {user: {ext: {prop: 'value', eids: testbidRequest.bids[0].userIdAsEids}}}
 
     expect(data.rtbData).to.deep.equal(expected);
->>>>>>> f12529c7
   });
 
   it('should send schain object if available', function() {
