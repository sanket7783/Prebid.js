import {expect} from 'chai';
import {spec, storage} from 'modules/livewrappedBidAdapter.js';
import {config} from 'src/config.js';
import * as utils from 'src/utils.js';
import { BANNER, NATIVE, VIDEO } from 'src/mediaTypes.js';

describe('Livewrapped adapter tests', function () {
  let sandbox,
    bidderRequest;

  beforeEach(function () {
    sandbox = sinon.sandbox.create();

    window.livewrapped = undefined;

    bidderRequest = {
      bidderCode: 'livewrapped',
      auctionId: 'c45dd708-a418-42ec-b8a7-b70a6c6fab0a',
      bidderRequestId: '178e34bad3658f',
      bids: [
        {
          bidder: 'livewrapped',
          params: {
            adUnitId: '9E153CED-61BC-479E-98DF-24DC0D01BA37',
            publisherId: '26947112-2289-405D-88C1-A7340C57E63E',
            userId: 'user id',
            url: 'https://www.domain.com',
            seats: {'dsp': ['seat 1']}
          },
          adUnitCode: 'panorama_d_1',
          sizes: [[980, 240], [980, 120]],
          bidId: '2ffb201a808da7',
          bidderRequestId: '178e34bad3658f',
          auctionId: 'F7557995-65F5-4682-8782-7D5D34D82A8C',
          transactionId: '3D1C8CF7-D288-4D7F-8ADD-97C553056C3D'
        }
      ],
      start: 1472239426002,
      auctionStart: 1472239426000,
      timeout: 5000
    };
  });

  afterEach(function () {
    sandbox.restore();
  });

  describe('isBidRequestValid', function() {
    it('should accept a request with id only as valid', function() {
      let bid = {params: {adUnitId: '9E153CED-61BC-479E-98DF-24DC0D01BA37'}};

      let result = spec.isBidRequestValid(bid);

      expect(result).to.be.true;
    });

    it('should accept a request with adUnitName and PublisherId as valid', function() {
      let bid = {params: {adUnitName: 'panorama_d_1', publisherId: '26947112-2289-405D-88C1-A7340C57E63E'}};

      let result = spec.isBidRequestValid(bid);

      expect(result).to.be.true;
    });

    it('should accept a request with adUnitCode and PublisherId as valid', function() {
      let bid = {adUnitCode: 'panorama_d_1', params: {publisherId: '26947112-2289-405D-88C1-A7340C57E63E'}};

      let result = spec.isBidRequestValid(bid);

      expect(result).to.be.true;
    });

    it('should accept a request with placementCode and PublisherId as valid', function() {
      let bid = {placementCode: 'panorama_d_1', params: {publisherId: '26947112-2289-405D-88C1-A7340C57E63E'}};

      let result = spec.isBidRequestValid(bid);

      expect(result).to.be.true;
    });

    it('should not accept a request with adUnitName, adUnitCode, placementCode but no PublisherId as valid', function() {
      let bid = {placementCode: 'panorama_d_1', adUnitCode: 'panorama_d_1', params: {adUnitName: 'panorama_d_1'}};

      let result = spec.isBidRequestValid(bid);

      expect(result).to.be.false;
    });
  });

  describe('buildRequests', function() {
    it('should make a well-formed single request object', function() {
      sandbox.stub(utils, 'isSafariBrowser').callsFake(() => false);
      sandbox.stub(storage, 'cookiesAreEnabled').callsFake(() => true);
      let result = spec.buildRequests(bidderRequest.bids, bidderRequest);
      let data = JSON.parse(result.data);

      expect(result.url).to.equal('https://lwadm.com/ad');

      let expectedQuery = {
        auctionId: 'F7557995-65F5-4682-8782-7D5D34D82A8C',
        publisherId: '26947112-2289-405D-88C1-A7340C57E63E',
        userId: 'user id',
        url: 'https://www.domain.com',
        seats: {'dsp': ['seat 1']},
        version: '1.4',
        width: 100,
        height: 100,
        cookieSupport: true,
        adRequests: [{
          adUnitId: '9E153CED-61BC-479E-98DF-24DC0D01BA37',
          callerAdUnitId: 'panorama_d_1',
          bidId: '2ffb201a808da7',
          transactionId: '3D1C8CF7-D288-4D7F-8ADD-97C553056C3D',
          formats: [{width: 980, height: 240}, {width: 980, height: 120}]
        }]
      };

      expect(data).to.deep.equal(expectedQuery);
    });

    it('should make a well-formed multiple request object', function() {
      sandbox.stub(utils, 'isSafariBrowser').callsFake(() => false);
      sandbox.stub(storage, 'cookiesAreEnabled').callsFake(() => true);
      let multiplebidRequest = clone(bidderRequest);
      multiplebidRequest.bids.push(clone(bidderRequest.bids[0]));
      multiplebidRequest.bids[1].adUnitCode = 'box_d_1';
      multiplebidRequest.bids[1].sizes = [[300, 250]];
      multiplebidRequest.bids[1].bidId = '3ffb201a808da7';
      delete multiplebidRequest.bids[1].params.adUnitId;

      let result = spec.buildRequests(multiplebidRequest.bids, multiplebidRequest);
      let data = JSON.parse(result.data);

      expect(result.url).to.equal('https://lwadm.com/ad');

      let expectedQuery = {
        auctionId: 'F7557995-65F5-4682-8782-7D5D34D82A8C',
        publisherId: '26947112-2289-405D-88C1-A7340C57E63E',
        userId: 'user id',
        url: 'https://www.domain.com',
        seats: {'dsp': ['seat 1']},
        version: '1.4',
        width: 100,
        height: 100,
        cookieSupport: true,
        adRequests: [{
          adUnitId: '9E153CED-61BC-479E-98DF-24DC0D01BA37',
          callerAdUnitId: 'panorama_d_1',
          bidId: '2ffb201a808da7',
          transactionId: '3D1C8CF7-D288-4D7F-8ADD-97C553056C3D',
          formats: [{width: 980, height: 240}, {width: 980, height: 120}]
        }, {
          callerAdUnitId: 'box_d_1',
          bidId: '3ffb201a808da7',
          transactionId: '3D1C8CF7-D288-4D7F-8ADD-97C553056C3D',
          formats: [{width: 300, height: 250}]
        }]
      };

      expect(data).to.deep.equal(expectedQuery);
    });

    it('should make a well-formed single request object with AdUnitName', function() {
      sandbox.stub(utils, 'isSafariBrowser').callsFake(() => false);
      sandbox.stub(storage, 'cookiesAreEnabled').callsFake(() => true);
      let testbidRequest = clone(bidderRequest);
      testbidRequest.bids[0].params.adUnitName = 'caller id 1';
      delete testbidRequest.bids[0].params.adUnitId;
      let result = spec.buildRequests(testbidRequest.bids, testbidRequest);
      let data = JSON.parse(result.data);

      expect(result.url).to.equal('https://lwadm.com/ad');

      let expectedQuery = {
        auctionId: 'F7557995-65F5-4682-8782-7D5D34D82A8C',
        publisherId: '26947112-2289-405D-88C1-A7340C57E63E',
        userId: 'user id',
        url: 'https://www.domain.com',
        seats: {'dsp': ['seat 1']},
        version: '1.4',
        width: 100,
        height: 100,
        cookieSupport: true,
        adRequests: [{
          callerAdUnitId: 'caller id 1',
          bidId: '2ffb201a808da7',
          transactionId: '3D1C8CF7-D288-4D7F-8ADD-97C553056C3D',
          formats: [{width: 980, height: 240}, {width: 980, height: 120}]
        }]
      };

      expect(data).to.deep.equal(expectedQuery);
    });

    it('should make a well-formed single request object with less parameters', function() {
      sandbox.stub(utils, 'isSafariBrowser').callsFake(() => false);
      sandbox.stub(storage, 'cookiesAreEnabled').callsFake(() => true);
      let testbidRequest = clone(bidderRequest);
      delete testbidRequest.bids[0].params.userId;
      delete testbidRequest.bids[0].params.seats;
      delete testbidRequest.bids[0].params.adUnitId;
      let result = spec.buildRequests(testbidRequest.bids, testbidRequest);
      let data = JSON.parse(result.data);

      expect(result.url).to.equal('https://lwadm.com/ad');

      let expectedQuery = {
        auctionId: 'F7557995-65F5-4682-8782-7D5D34D82A8C',
        publisherId: '26947112-2289-405D-88C1-A7340C57E63E',
        url: 'https://www.domain.com',
        version: '1.4',
        width: 100,
        height: 100,
        cookieSupport: true,
        adRequests: [{
          callerAdUnitId: 'panorama_d_1',
          bidId: '2ffb201a808da7',
          transactionId: '3D1C8CF7-D288-4D7F-8ADD-97C553056C3D',
          formats: [{width: 980, height: 240}, {width: 980, height: 120}]
        }]
      };

      expect(data).to.deep.equal(expectedQuery);
    });

    it('should make a well-formed single request object with less parameters, no publisherId', function() {
      sandbox.stub(utils, 'isSafariBrowser').callsFake(() => false);
      sandbox.stub(storage, 'cookiesAreEnabled').callsFake(() => true);
      let testbidRequest = clone(bidderRequest);
      delete testbidRequest.bids[0].params.userId;
      delete testbidRequest.bids[0].params.seats;
      delete testbidRequest.bids[0].params.publisherId;
      let result = spec.buildRequests(testbidRequest.bids, testbidRequest);
      let data = JSON.parse(result.data);

      expect(result.url).to.equal('https://lwadm.com/ad');

      let expectedQuery = {
        auctionId: 'F7557995-65F5-4682-8782-7D5D34D82A8C',
        url: 'https://www.domain.com',
        version: '1.4',
        width: 100,
        height: 100,
        cookieSupport: true,
        adRequests: [{
          adUnitId: '9E153CED-61BC-479E-98DF-24DC0D01BA37',
          callerAdUnitId: 'panorama_d_1',
          bidId: '2ffb201a808da7',
          transactionId: '3D1C8CF7-D288-4D7F-8ADD-97C553056C3D',
          formats: [{width: 980, height: 240}, {width: 980, height: 120}]
        }]
      };

      expect(data).to.deep.equal(expectedQuery);
    });

    it('should make a well-formed single request object with app parameters', function() {
      sandbox.stub(utils, 'isSafariBrowser').callsFake(() => false);
      sandbox.stub(storage, 'cookiesAreEnabled').callsFake(() => true);
      let testbidRequest = clone(bidderRequest);
      delete testbidRequest.bids[0].params.userId;
      delete testbidRequest.bids[0].params.seats;
      delete testbidRequest.bids[0].params.adUnitId;
      testbidRequest.bids[0].params.deviceId = 'deviceid';
      testbidRequest.bids[0].params.ifa = 'ifa';
      let result = spec.buildRequests(testbidRequest.bids, testbidRequest);
      let data = JSON.parse(result.data);

      let expectedQuery = {
        auctionId: 'F7557995-65F5-4682-8782-7D5D34D82A8C',
        publisherId: '26947112-2289-405D-88C1-A7340C57E63E',
        url: 'https://www.domain.com',
        version: '1.4',
        width: 100,
        height: 100,
        deviceId: 'deviceid',
        ifa: 'ifa',
        cookieSupport: true,
        adRequests: [{
          callerAdUnitId: 'panorama_d_1',
          bidId: '2ffb201a808da7',
          transactionId: '3D1C8CF7-D288-4D7F-8ADD-97C553056C3D',
          formats: [{width: 980, height: 240}, {width: 980, height: 120}]
        }]
      };

      expect(data).to.deep.equal(expectedQuery);
    });

    it('should make a well-formed single request object with debug parameters', function() {
      sandbox.stub(utils, 'isSafariBrowser').callsFake(() => false);
      sandbox.stub(storage, 'cookiesAreEnabled').callsFake(() => true);
      let testbidRequest = clone(bidderRequest);
      delete testbidRequest.bids[0].params.userId;
      delete testbidRequest.bids[0].params.seats;
      delete testbidRequest.bids[0].params.adUnitId;
      testbidRequest.bids[0].params.tid = 'tracking id';
      testbidRequest.bids[0].params.test = true;
      let result = spec.buildRequests(testbidRequest.bids, testbidRequest);
      let data = JSON.parse(result.data);

      let expectedQuery = {
        auctionId: 'F7557995-65F5-4682-8782-7D5D34D82A8C',
        publisherId: '26947112-2289-405D-88C1-A7340C57E63E',
        url: 'https://www.domain.com',
        version: '1.4',
        width: 100,
        height: 100,
        tid: 'tracking id',
        test: true,
        cookieSupport: true,
        adRequests: [{
          callerAdUnitId: 'panorama_d_1',
          bidId: '2ffb201a808da7',
          transactionId: '3D1C8CF7-D288-4D7F-8ADD-97C553056C3D',
          formats: [{width: 980, height: 240}, {width: 980, height: 120}]
        }]
      };

      expect(data).to.deep.equal(expectedQuery);
    });

    it('should make a well-formed single request object with optional parameters', function() {
      sandbox.stub(utils, 'isSafariBrowser').callsFake(() => false);
      sandbox.stub(storage, 'cookiesAreEnabled').callsFake(() => true);
      let testbidRequest = clone(bidderRequest);
      delete testbidRequest.bids[0].params.userId;
      delete testbidRequest.bids[0].params.seats;
      delete testbidRequest.bids[0].params.adUnitId;
      testbidRequest.bids[0].params.options = {keyvalues: [{key: 'key', value: 'value'}]};
      let result = spec.buildRequests(testbidRequest.bids, testbidRequest);
      let data = JSON.parse(result.data);

      let expectedQuery = {
        auctionId: 'F7557995-65F5-4682-8782-7D5D34D82A8C',
        publisherId: '26947112-2289-405D-88C1-A7340C57E63E',
        url: 'https://www.domain.com',
        version: '1.4',
        width: 100,
        height: 100,
        cookieSupport: true,
        adRequests: [{
          callerAdUnitId: 'panorama_d_1',
          bidId: '2ffb201a808da7',
          transactionId: '3D1C8CF7-D288-4D7F-8ADD-97C553056C3D',
          formats: [{width: 980, height: 240}, {width: 980, height: 120}],
          options: {keyvalues: [{key: 'key', value: 'value'}]}
        }]
      };

      expect(data).to.deep.equal(expectedQuery);
    });

    it('should make a well-formed single request object with ad blocker revovered parameter', function() {
      sandbox.stub(utils, 'getWindowTop').returns({ I12C: { Morph: 1 } });
      sandbox.stub(utils, 'isSafariBrowser').callsFake(() => false);
      sandbox.stub(storage, 'cookiesAreEnabled').callsFake(() => true);
      let testbidRequest = clone(bidderRequest);
      delete testbidRequest.bids[0].params.userId;
      delete testbidRequest.bids[0].params.seats;
      delete testbidRequest.bids[0].params.adUnitId;
      let result = spec.buildRequests(testbidRequest.bids, testbidRequest);
      let data = JSON.parse(result.data);

      let expectedQuery = {
        auctionId: 'F7557995-65F5-4682-8782-7D5D34D82A8C',
        publisherId: '26947112-2289-405D-88C1-A7340C57E63E',
        url: 'https://www.domain.com',
        version: '1.4',
        width: 100,
        height: 100,
        cookieSupport: true,
        rcv: true,
        adRequests: [{
          callerAdUnitId: 'panorama_d_1',
          bidId: '2ffb201a808da7',
          transactionId: '3D1C8CF7-D288-4D7F-8ADD-97C553056C3D',
          formats: [{width: 980, height: 240}, {width: 980, height: 120}]
        }]
      };

      expect(data).to.deep.equal(expectedQuery);
    });

    it('should make a well-formed single request object with native only parameters', function() {
      sandbox.stub(utils, 'isSafariBrowser').callsFake(() => false);
      sandbox.stub(storage, 'cookiesAreEnabled').callsFake(() => true);
      let testbidRequest = clone(bidderRequest);
      delete testbidRequest.bids[0].params.userId;
      delete testbidRequest.bids[0].params.seats;
      delete testbidRequest.bids[0].params.adUnitId;
      testbidRequest.bids[0].mediaTypes = {'native': {'nativedata': 'content parsed serverside only'}};
      let result = spec.buildRequests(testbidRequest.bids, testbidRequest);
      let data = JSON.parse(result.data);

      let expectedQuery = {
        auctionId: 'F7557995-65F5-4682-8782-7D5D34D82A8C',
        publisherId: '26947112-2289-405D-88C1-A7340C57E63E',
        url: 'https://www.domain.com',
        version: '1.4',
        width: 100,
        height: 100,
        cookieSupport: true,
        adRequests: [{
          callerAdUnitId: 'panorama_d_1',
          bidId: '2ffb201a808da7',
          transactionId: '3D1C8CF7-D288-4D7F-8ADD-97C553056C3D',
          formats: [{width: 980, height: 240}, {width: 980, height: 120}],
          native: {'nativedata': 'content parsed serverside only'}
        }]
      };

      expect(data).to.deep.equal(expectedQuery);
    });

    it('should make a well-formed single request object with native and banner parameters', function() {
      sandbox.stub(utils, 'isSafariBrowser').callsFake(() => false);
      sandbox.stub(storage, 'cookiesAreEnabled').callsFake(() => true);
      let testbidRequest = clone(bidderRequest);
      delete testbidRequest.bids[0].params.userId;
      delete testbidRequest.bids[0].params.seats;
      delete testbidRequest.bids[0].params.adUnitId;
      testbidRequest.bids[0].mediaTypes = {'native': {'nativedata': 'content parsed serverside only'}, 'banner': {'sizes': [[980, 240], [980, 120]]}};
      let result = spec.buildRequests(testbidRequest.bids, testbidRequest);
      let data = JSON.parse(result.data);

      let expectedQuery = {
        auctionId: 'F7557995-65F5-4682-8782-7D5D34D82A8C',
        publisherId: '26947112-2289-405D-88C1-A7340C57E63E',
        url: 'https://www.domain.com',
        version: '1.4',
        width: 100,
        height: 100,
        cookieSupport: true,
        adRequests: [{
          callerAdUnitId: 'panorama_d_1',
          bidId: '2ffb201a808da7',
          transactionId: '3D1C8CF7-D288-4D7F-8ADD-97C553056C3D',
          formats: [{width: 980, height: 240}, {width: 980, height: 120}],
          native: {'nativedata': 'content parsed serverside only'},
          banner: true
        }]
      };

      expect(data).to.deep.equal(expectedQuery);
    });

    it('should make a well-formed single request object with video only parameters', function() {
      sandbox.stub(utils, 'isSafariBrowser').callsFake(() => false);
      sandbox.stub(storage, 'cookiesAreEnabled').callsFake(() => true);
      let testbidRequest = clone(bidderRequest);
      delete testbidRequest.bids[0].params.userId;
      delete testbidRequest.bids[0].params.seats;
      delete testbidRequest.bids[0].params.adUnitId;
      testbidRequest.bids[0].mediaTypes = {'video': {'videodata': 'content parsed serverside only'}};
      let result = spec.buildRequests(testbidRequest.bids, testbidRequest);
      let data = JSON.parse(result.data);

      let expectedQuery = {
        auctionId: 'F7557995-65F5-4682-8782-7D5D34D82A8C',
        publisherId: '26947112-2289-405D-88C1-A7340C57E63E',
        url: 'https://www.domain.com',
        version: '1.4',
        width: 100,
        height: 100,
        cookieSupport: true,
        adRequests: [{
          callerAdUnitId: 'panorama_d_1',
          bidId: '2ffb201a808da7',
          transactionId: '3D1C8CF7-D288-4D7F-8ADD-97C553056C3D',
          formats: [{width: 980, height: 240}, {width: 980, height: 120}],
          video: {'videodata': 'content parsed serverside only'}
        }]
      };

      expect(data).to.deep.equal(expectedQuery);
    });

    it('should use app objects', function() {
      sandbox.stub(utils, 'isSafariBrowser').callsFake(() => false);
      sandbox.stub(storage, 'cookiesAreEnabled').callsFake(() => true);

      let testbidRequest = clone(bidderRequest);
      delete testbidRequest.bids[0].params.url;

      let origGetConfig = config.getConfig;
      sandbox.stub(config, 'getConfig').callsFake(function (key) {
        if (key === 'app') {
          return {bundle: 'bundle', domain: 'https://appdomain.com'};
        }
        if (key === 'device') {
          return {ifa: 'ifa', width: 300, height: 200};
        }
        return origGetConfig.apply(config, arguments);
      });

      let result = spec.buildRequests(testbidRequest.bids, testbidRequest);
      let data = JSON.parse(result.data);

      expect(result.url).to.equal('https://lwadm.com/ad');

      let expectedQuery = {
        auctionId: 'F7557995-65F5-4682-8782-7D5D34D82A8C',
        publisherId: '26947112-2289-405D-88C1-A7340C57E63E',
        userId: 'user id',
        url: 'https://appdomain.com',
        seats: {'dsp': ['seat 1']},
        version: '1.4',
        width: 300,
        height: 200,
        ifa: 'ifa',
        bundle: 'bundle',
        cookieSupport: true,
        adRequests: [{
          adUnitId: '9E153CED-61BC-479E-98DF-24DC0D01BA37',
          callerAdUnitId: 'panorama_d_1',
          bidId: '2ffb201a808da7',
          transactionId: '3D1C8CF7-D288-4D7F-8ADD-97C553056C3D',
          formats: [{width: 980, height: 240}, {width: 980, height: 120}]
        }]
      };

      expect(data).to.deep.equal(expectedQuery);
    });

    it('should use mediaTypes.banner.sizes before legacy sizes', function() {
      sandbox.stub(utils, 'isSafariBrowser').callsFake(() => false);
      sandbox.stub(storage, 'cookiesAreEnabled').callsFake(() => true);
      let testbidRequest = clone(bidderRequest);
      delete testbidRequest.bids[0].params.userId;
      delete testbidRequest.bids[0].params.seats;
      delete testbidRequest.bids[0].params.adUnitId;
      testbidRequest.bids[0].mediaTypes = {'banner': {'sizes': [[728, 90]]}};
      let result = spec.buildRequests(testbidRequest.bids, testbidRequest);
      let data = JSON.parse(result.data);

      let expectedQuery = {
        auctionId: 'F7557995-65F5-4682-8782-7D5D34D82A8C',
        publisherId: '26947112-2289-405D-88C1-A7340C57E63E',
        url: 'https://www.domain.com',
        version: '1.4',
        width: 100,
        height: 100,
        cookieSupport: true,
        adRequests: [{
          callerAdUnitId: 'panorama_d_1',
          bidId: '2ffb201a808da7',
          transactionId: '3D1C8CF7-D288-4D7F-8ADD-97C553056C3D',
          formats: [{width: 728, height: 90}]
        }]
      };

      expect(data).to.deep.equal(expectedQuery);
    });

    it('should pass gdpr true parameters', function() {
      sandbox.stub(utils, 'isSafariBrowser').callsFake(() => false);
      sandbox.stub(storage, 'cookiesAreEnabled').callsFake(() => true);
      let testRequest = clone(bidderRequest);
      testRequest.gdprConsent = {
        gdprApplies: true,
        consentString: 'test'
      };
      let result = spec.buildRequests(testRequest.bids, testRequest);
      let data = JSON.parse(result.data);

      expect(result.url).to.equal('https://lwadm.com/ad');

      let expectedQuery = {
        auctionId: 'F7557995-65F5-4682-8782-7D5D34D82A8C',
        publisherId: '26947112-2289-405D-88C1-A7340C57E63E',
        userId: 'user id',
        url: 'https://www.domain.com',
        seats: {'dsp': ['seat 1']},
        version: '1.4',
        width: 100,
        height: 100,
        cookieSupport: true,
        gdprApplies: true,
        gdprConsent: 'test',
        adRequests: [{
          adUnitId: '9E153CED-61BC-479E-98DF-24DC0D01BA37',
          callerAdUnitId: 'panorama_d_1',
          bidId: '2ffb201a808da7',
          transactionId: '3D1C8CF7-D288-4D7F-8ADD-97C553056C3D',
          formats: [{width: 980, height: 240}, {width: 980, height: 120}]
        }]
      };

      expect(data).to.deep.equal(expectedQuery);
    });

    it('should pass gdpr false parameters', function() {
      sandbox.stub(utils, 'isSafariBrowser').callsFake(() => false);
      sandbox.stub(storage, 'cookiesAreEnabled').callsFake(() => true);
      let testRequest = clone(bidderRequest);
      testRequest.gdprConsent = {
        gdprApplies: false
      };
      let result = spec.buildRequests(testRequest.bids, testRequest);
      let data = JSON.parse(result.data);

      expect(result.url).to.equal('https://lwadm.com/ad');

      let expectedQuery = {
        auctionId: 'F7557995-65F5-4682-8782-7D5D34D82A8C',
        publisherId: '26947112-2289-405D-88C1-A7340C57E63E',
        userId: 'user id',
        url: 'https://www.domain.com',
        seats: {'dsp': ['seat 1']},
        version: '1.4',
        width: 100,
        height: 100,
        cookieSupport: true,
        gdprApplies: false,
        adRequests: [{
          adUnitId: '9E153CED-61BC-479E-98DF-24DC0D01BA37',
          callerAdUnitId: 'panorama_d_1',
          bidId: '2ffb201a808da7',
          transactionId: '3D1C8CF7-D288-4D7F-8ADD-97C553056C3D',
          formats: [{width: 980, height: 240}, {width: 980, height: 120}]
        }]
      };

      expect(data).to.deep.equal(expectedQuery);
    });

    it('should pass no cookie support', function() {
      sandbox.stub(storage, 'cookiesAreEnabled').callsFake(() => false);
      sandbox.stub(utils, 'isSafariBrowser').callsFake(() => false);
      let result = spec.buildRequests(bidderRequest.bids, bidderRequest);
      let data = JSON.parse(result.data);

      expect(result.url).to.equal('https://lwadm.com/ad');

      let expectedQuery = {
        auctionId: 'F7557995-65F5-4682-8782-7D5D34D82A8C',
        publisherId: '26947112-2289-405D-88C1-A7340C57E63E',
        userId: 'user id',
        url: 'https://www.domain.com',
        seats: {'dsp': ['seat 1']},
        version: '1.4',
        width: 100,
        height: 100,
        cookieSupport: false,
        adRequests: [{
          adUnitId: '9E153CED-61BC-479E-98DF-24DC0D01BA37',
          callerAdUnitId: 'panorama_d_1',
          bidId: '2ffb201a808da7',
          transactionId: '3D1C8CF7-D288-4D7F-8ADD-97C553056C3D',
          formats: [{width: 980, height: 240}, {width: 980, height: 120}]
        }]
      };

      expect(data).to.deep.equal(expectedQuery);
    });

    it('should pass no cookie support Safari', function() {
      sandbox.stub(storage, 'cookiesAreEnabled').callsFake(() => true);
      sandbox.stub(utils, 'isSafariBrowser').callsFake(() => true);
      let result = spec.buildRequests(bidderRequest.bids, bidderRequest);
      let data = JSON.parse(result.data);

      expect(result.url).to.equal('https://lwadm.com/ad');

      let expectedQuery = {
        auctionId: 'F7557995-65F5-4682-8782-7D5D34D82A8C',
        publisherId: '26947112-2289-405D-88C1-A7340C57E63E',
        userId: 'user id',
        url: 'https://www.domain.com',
        seats: {'dsp': ['seat 1']},
        version: '1.4',
        width: 100,
        height: 100,
        cookieSupport: false,
        adRequests: [{
          adUnitId: '9E153CED-61BC-479E-98DF-24DC0D01BA37',
          callerAdUnitId: 'panorama_d_1',
          bidId: '2ffb201a808da7',
          transactionId: '3D1C8CF7-D288-4D7F-8ADD-97C553056C3D',
          formats: [{width: 980, height: 240}, {width: 980, height: 120}]
        }]
      };

      expect(data).to.deep.equal(expectedQuery);
    });

    it('should use params.url, then config pageUrl, then bidderRequest.refererInfo.referer', function() {
      let testRequest = clone(bidderRequest);
      testRequest.refererInfo = {referer: 'https://www.topurl.com'};

      let result = spec.buildRequests(testRequest.bids, testRequest);
      let data = JSON.parse(result.data);

      expect(data.url).to.equal('https://www.domain.com');

      delete testRequest.bids[0].params.url;

      result = spec.buildRequests(testRequest.bids, testRequest);
      data = JSON.parse(result.data);

      expect(data.url).to.equal('https://www.topurl.com');

      let origGetConfig = config.getConfig;
      sandbox.stub(config, 'getConfig').callsFake(function (key) {
        if (key === 'pageUrl') {
          return 'https://www.configurl.com';
        }
        return origGetConfig.apply(config, arguments);
      });

      result = spec.buildRequests(testRequest.bids, testRequest);
      data = JSON.parse(result.data);

      expect(data.url).to.equal('https://www.configurl.com');
    });

    it('should make use of pubcid if available', function() {
      sandbox.stub(utils, 'isSafariBrowser').callsFake(() => false);
      sandbox.stub(storage, 'cookiesAreEnabled').callsFake(() => true);
      let testbidRequest = clone(bidderRequest);
      delete testbidRequest.bids[0].params.userId;
      testbidRequest.bids[0].crumbs = {pubcid: 'pubcid 123'};
      let result = spec.buildRequests(testbidRequest.bids, testbidRequest);
      let data = JSON.parse(result.data);

      expect(result.url).to.equal('https://lwadm.com/ad');

      let expectedQuery = {
        auctionId: 'F7557995-65F5-4682-8782-7D5D34D82A8C',
        publisherId: '26947112-2289-405D-88C1-A7340C57E63E',
        userId: 'pubcid 123',
        url: 'https://www.domain.com',
        seats: {'dsp': ['seat 1']},
        version: '1.4',
        width: 100,
        height: 100,
        cookieSupport: true,
        adRequests: [{
          adUnitId: '9E153CED-61BC-479E-98DF-24DC0D01BA37',
          callerAdUnitId: 'panorama_d_1',
          bidId: '2ffb201a808da7',
          transactionId: '3D1C8CF7-D288-4D7F-8ADD-97C553056C3D',
          formats: [{width: 980, height: 240}, {width: 980, height: 120}]
        }]
      };

      expect(data).to.deep.equal(expectedQuery);
    });

    it('should make userId take precedence over pubcid', function() {
      sandbox.stub(utils, 'isSafariBrowser').callsFake(() => false);
      sandbox.stub(storage, 'cookiesAreEnabled').callsFake(() => true);
      let testbidRequest = clone(bidderRequest);
      testbidRequest.bids[0].crumbs = {pubcid: 'pubcid 123'};
      let result = spec.buildRequests(testbidRequest.bids, testbidRequest);
      let data = JSON.parse(result.data);

      expect(result.url).to.equal('https://lwadm.com/ad');

      let expectedQuery = {
        auctionId: 'F7557995-65F5-4682-8782-7D5D34D82A8C',
        publisherId: '26947112-2289-405D-88C1-A7340C57E63E',
        userId: 'user id',
        url: 'https://www.domain.com',
        seats: {'dsp': ['seat 1']},
        version: '1.4',
        width: 100,
        height: 100,
        cookieSupport: true,
        adRequests: [{
          adUnitId: '9E153CED-61BC-479E-98DF-24DC0D01BA37',
          callerAdUnitId: 'panorama_d_1',
          bidId: '2ffb201a808da7',
          transactionId: '3D1C8CF7-D288-4D7F-8ADD-97C553056C3D',
          formats: [{width: 980, height: 240}, {width: 980, height: 120}]
        }]
      };

      expect(data).to.deep.equal(expectedQuery);
    });
  });

  it('should make use of user ids if available', function() {
    sandbox.stub(utils, 'isSafariBrowser').callsFake(() => false);
    sandbox.stub(storage, 'cookiesAreEnabled').callsFake(() => true);
    let testbidRequest = clone(bidderRequest);
    delete testbidRequest.bids[0].params.userId;
<<<<<<< HEAD
    testbidRequest.bids[0].userId = {};
    testbidRequest.bids[0].userId.id5id = { uid: 'id5-user-id' };
=======
    testbidRequest.bids[0].userIdAsEids = [
      {
        'source': 'id5-sync.com',
        'uids': [{
          'id': 'ID5-id',
          'atype': 1,
          'ext': {
            'linkType': 2
          }
        }]
      },
      {
        'source': 'pubcid.org',
        'uids': [{
          'id': 'publisher-common-id',
          'atype': 1
        }]
      },
      {
        'source': 'sharedid.org',
        'uids': [{
          'id': 'sharedid',
          'atype': 1,
          'ext': {
            'third': 'sharedid'
          }
        }]
      }
    ];

>>>>>>> 23efd639
    let result = spec.buildRequests(testbidRequest.bids, testbidRequest);
    let data = JSON.parse(result.data);

    expect(data.rtbData.user.ext.eids).to.deep.equal(testbidRequest.bids[0].userIdAsEids);
  });

  it('should make use of criteoId if available', function() {
    sandbox.stub(utils, 'isSafariBrowser').callsFake(() => false);
    sandbox.stub(storage, 'cookiesAreEnabled').callsFake(() => true);
    let testbidRequest = clone(bidderRequest);
    delete testbidRequest.bids[0].params.userId;
    testbidRequest.bids[0].userId = {};
    testbidRequest.bids[0].userId.criteoId = 'criteo-id';
    let result = spec.buildRequests(testbidRequest.bids, testbidRequest);
    let data = JSON.parse(result.data);

    expect(data.rtbData.user.ext.eids).to.deep.equal([{
<<<<<<< HEAD
      'source': 'pubcid.org',
=======
      'source': 'criteo.com',
>>>>>>> 23efd639
      'uids': [{
        'id': 'criteo-id',
        'atype': 1
      }]
    }]);
  });

  it('should make use of criteoId if available', function() {
    sandbox.stub(utils, 'isSafariBrowser').callsFake(() => false);
    sandbox.stub(storage, 'cookiesAreEnabled').callsFake(() => true);
    let testbidRequest = clone(bidderRequest);
    delete testbidRequest.bids[0].params.userId;
    testbidRequest.bids[0].userId = {};
    testbidRequest.bids[0].userId.criteoId = 'criteo-id';
    let result = spec.buildRequests(testbidRequest.bids, testbidRequest);
    let data = JSON.parse(result.data);

    expect(data.rtbData.user.ext.eids).to.deep.equal([{
      'source': 'criteo.com',
      'uids': [{
        'id': 'criteo-id',
        'atype': 1
      }]
    }]);
  });

  it('should send schain object if available', function() {
    sandbox.stub(utils, 'isSafariBrowser').callsFake(() => false);
    sandbox.stub(storage, 'cookiesAreEnabled').callsFake(() => true);
    let testbidRequest = clone(bidderRequest);
    let schain = {
      'ver': '1.0',
      'complete': 1,
      'nodes': [
        {
          'asi': 'directseller.com',
          'sid': '00001',
          'rid': 'BidRequest1',
          'hp': 1
        }
      ]
    };

    testbidRequest.bids[0].schain = schain;

    let result = spec.buildRequests(testbidRequest.bids, testbidRequest);
    let data = JSON.parse(result.data);

    expect(data.schain).to.deep.equal(schain);
  });

  describe('interpretResponse', function () {
    it('should handle single success response', function() {
      let lwResponse = {
        ads: [
          {
            id: '28e5ddf4-3c01-11e8-86a7-0a44794250d4',
            callerId: 'site_outsider_0',
            tag: '<span>ad</span>',
            width: 300,
            height: 250,
            cpmBid: 2.565917,
            bidId: '32e50fad901ae89',
            auctionId: '13e674db-d4d8-4e19-9d28-ff38177db8bf',
            creativeId: '52cbd598-2715-4c43-a06f-229fc170f945:427077',
            ttl: 120,
            meta: undefined
          }
        ],
        currency: 'USD'
      };

      let expectedResponse = [{
        requestId: '32e50fad901ae89',
        bidderCode: 'livewrapped',
        cpm: 2.565917,
        width: 300,
        height: 250,
        ad: '<span>ad</span>',
        ttl: 120,
        creativeId: '52cbd598-2715-4c43-a06f-229fc170f945:427077',
        netRevenue: true,
        currency: 'USD',
        meta: undefined
      }];

      let bids = spec.interpretResponse({body: lwResponse});

      expect(bids).to.deep.equal(expectedResponse);
    })

    it('should handle single native success response', function() {
      let lwResponse = {
        ads: [
          {
            id: '28e5ddf4-3c01-11e8-86a7-0a44794250d4',
            callerId: 'site_outsider_0',
            tag: '{\'native\':\'native\'}',
            width: 300,
            height: 250,
            cpmBid: 2.565917,
            bidId: '32e50fad901ae89',
            auctionId: '13e674db-d4d8-4e19-9d28-ff38177db8bf',
            creativeId: '52cbd598-2715-4c43-a06f-229fc170f945:427077',
            native: {'native': 'native'},
            ttl: 120,
            meta: undefined
          }
        ],
        currency: 'USD'
      };

      let expectedResponse = [{
        requestId: '32e50fad901ae89',
        bidderCode: 'livewrapped',
        cpm: 2.565917,
        width: 300,
        height: 250,
        ad: '{\'native\':\'native\'}',
        ttl: 120,
        creativeId: '52cbd598-2715-4c43-a06f-229fc170f945:427077',
        netRevenue: true,
        currency: 'USD',
        meta: undefined,
        native: {'native': 'native'},
        mediaType: NATIVE
      }];

      let bids = spec.interpretResponse({body: lwResponse});

      expect(bids).to.deep.equal(expectedResponse);
    })

    it('should handle single video success response', function() {
      let lwResponse = {
        ads: [
          {
            id: '28e5ddf4-3c01-11e8-86a7-0a44794250d4',
            callerId: 'site_outsider_0',
            tag: 'VAST XML',
            video: {},
            width: 300,
            height: 250,
            cpmBid: 2.565917,
            bidId: '32e50fad901ae89',
            auctionId: '13e674db-d4d8-4e19-9d28-ff38177db8bf',
            creativeId: '52cbd598-2715-4c43-a06f-229fc170f945:427077',
            ttl: 120,
            meta: undefined
          }
        ],
        currency: 'USD'
      };

      let expectedResponse = [{
        requestId: '32e50fad901ae89',
        bidderCode: 'livewrapped',
        cpm: 2.565917,
        width: 300,
        height: 250,
        ad: 'VAST XML',
        ttl: 120,
        creativeId: '52cbd598-2715-4c43-a06f-229fc170f945:427077',
        netRevenue: true,
        currency: 'USD',
        meta: undefined,
        vastXml: 'VAST XML',
        mediaType: VIDEO
      }];

      let bids = spec.interpretResponse({body: lwResponse});

      expect(bids).to.deep.equal(expectedResponse);
    })

    it('should handle multiple success response', function() {
      let lwResponse = {
        ads: [
          {
            id: '28e5ddf4-3c01-11e8-86a7-0a44794250d4',
            callerId: 'site_outsider_0',
            tag: '<span>ad1</span>',
            width: 300,
            height: 250,
            cpmBid: 2.565917,
            bidId: '32e50fad901ae89',
            auctionId: '13e674db-d4d8-4e19-9d28-ff38177db8bf',
            creativeId: '52cbd598-2715-4c43-a06f-229fc170f945:427077',
            ttl: 120,
            meta: undefined
          },
          {
            id: '38e5ddf4-3c01-11e8-86a7-0a44794250d4',
            callerId: 'site_outsider_1',
            tag: '<span>ad2</span>',
            width: 980,
            height: 240,
            cpmBid: 3.565917,
            bidId: '42e50fad901ae89',
            auctionId: '13e674db-d4d8-4e19-9d28-ff38177db8bf',
            creativeId: '62cbd598-2715-4c43-a06f-229fc170f945:427077',
            ttl: 120,
            meta: undefined
          }
        ],
        currency: 'USD'
      };

      let expectedResponse = [{
        requestId: '32e50fad901ae89',
        bidderCode: 'livewrapped',
        cpm: 2.565917,
        width: 300,
        height: 250,
        ad: '<span>ad1</span>',
        ttl: 120,
        creativeId: '52cbd598-2715-4c43-a06f-229fc170f945:427077',
        netRevenue: true,
        currency: 'USD',
        meta: undefined
      }, {
        requestId: '42e50fad901ae89',
        bidderCode: 'livewrapped',
        cpm: 3.565917,
        width: 980,
        height: 240,
        ad: '<span>ad2</span>',
        ttl: 120,
        creativeId: '62cbd598-2715-4c43-a06f-229fc170f945:427077',
        netRevenue: true,
        currency: 'USD',
        meta: undefined
      }];

      let bids = spec.interpretResponse({body: lwResponse});

      expect(bids).to.deep.equal(expectedResponse);
    })

    it('should return meta-data', function() {
      let lwResponse = {
        ads: [
          {
            id: '28e5ddf4-3c01-11e8-86a7-0a44794250d4',
            callerId: 'site_outsider_0',
            tag: '<span>ad</span>',
            width: 300,
            height: 250,
            cpmBid: 2.565917,
            bidId: '32e50fad901ae89',
            auctionId: '13e674db-d4d8-4e19-9d28-ff38177db8bf',
            creativeId: '52cbd598-2715-4c43-a06f-229fc170f945:427077',
            ttl: 120,
            meta: {metadata: 'metadata'}
          }
        ],
        currency: 'USD'
      };

      let expectedResponse = [{
        requestId: '32e50fad901ae89',
        bidderCode: 'livewrapped',
        cpm: 2.565917,
        width: 300,
        height: 250,
        ad: '<span>ad</span>',
        ttl: 120,
        creativeId: '52cbd598-2715-4c43-a06f-229fc170f945:427077',
        netRevenue: true,
        currency: 'USD',
        meta: {metadata: 'metadata'}
      }];

      let bids = spec.interpretResponse({body: lwResponse});

      expect(bids).to.deep.equal(expectedResponse);
    })

    it('should send debug-data to external debugger', function() {
      let lwResponse = {
        ads: [
          {
            id: '28e5ddf4-3c01-11e8-86a7-0a44794250d4',
            callerId: 'site_outsider_0',
            tag: '<span>ad</span>',
            width: 300,
            height: 250,
            cpmBid: 2.565917,
            bidId: '32e50fad901ae89',
            auctionId: '13e674db-d4d8-4e19-9d28-ff38177db8bf',
            creativeId: '52cbd598-2715-4c43-a06f-229fc170f945:427077',
            ttl: 120
          }
        ],
        currency: 'USD',
        dbg: 'debugdata'
      };

      let debugData;

      window.livewrapped = {
        s2sDebug: function(dbg) {
          debugData = dbg;
        }
      };

      spec.interpretResponse({body: lwResponse});

      expect(debugData).to.equal(lwResponse.dbg);
    })
  });

  describe('user sync', function () {
    let serverResponses;

    beforeEach(function () {
      serverResponses = [{
        body: {
          pixels: [
            {type: 'Redirect', url: 'https://pixelsync'},
            {type: 'Iframe', url: 'https://iframesync'}
          ]
        }
      }];
    });

    it('should return empty if no server responses', function() {
      let syncs = spec.getUserSyncs({
        pixelEnabled: true,
        iframeEnabled: true
      }, []);

      let expectedResponse = [];

      expect(syncs).to.deep.equal(expectedResponse)
    });

    it('should return empty if no user sync', function() {
      let syncs = spec.getUserSyncs({
        pixelEnabled: true,
        iframeEnabled: true
      }, [{body: {}}]);

      let expectedResponse = [];

      expect(syncs).to.deep.equal(expectedResponse)
    });

    it('should returns pixel and iframe user sync', function() {
      let syncs = spec.getUserSyncs({
        pixelEnabled: true,
        iframeEnabled: true
      }, serverResponses);

      let expectedResponse = [{type: 'image', url: 'https://pixelsync'}, {type: 'iframe', url: 'https://iframesync'}];

      expect(syncs).to.deep.equal(expectedResponse)
    });

    it('should returns pixel only if iframe not supported user sync', function() {
      let syncs = spec.getUserSyncs({
        pixelEnabled: true,
        iframeEnabled: false
      }, serverResponses);

      let expectedResponse = [{type: 'image', url: 'https://pixelsync'}];

      expect(syncs).to.deep.equal(expectedResponse)
    });

    it('should returns iframe only if pixel not supported user sync', function() {
      let syncs = spec.getUserSyncs({
        pixelEnabled: false,
        iframeEnabled: true
      }, serverResponses);

      let expectedResponse = [{type: 'iframe', url: 'https://iframesync'}];

      expect(syncs).to.deep.equal(expectedResponse)
    });
  });
});

function clone(obj) {
  return JSON.parse(JSON.stringify(obj));
}<|MERGE_RESOLUTION|>--- conflicted
+++ resolved
@@ -786,10 +786,6 @@
     sandbox.stub(storage, 'cookiesAreEnabled').callsFake(() => true);
     let testbidRequest = clone(bidderRequest);
     delete testbidRequest.bids[0].params.userId;
-<<<<<<< HEAD
-    testbidRequest.bids[0].userId = {};
-    testbidRequest.bids[0].userId.id5id = { uid: 'id5-user-id' };
-=======
     testbidRequest.bids[0].userIdAsEids = [
       {
         'source': 'id5-sync.com',
@@ -820,7 +816,6 @@
       }
     ];
 
->>>>>>> 23efd639
     let result = spec.buildRequests(testbidRequest.bids, testbidRequest);
     let data = JSON.parse(result.data);
 
@@ -838,11 +833,7 @@
     let data = JSON.parse(result.data);
 
     expect(data.rtbData.user.ext.eids).to.deep.equal([{
-<<<<<<< HEAD
-      'source': 'pubcid.org',
-=======
       'source': 'criteo.com',
->>>>>>> 23efd639
       'uids': [{
         'id': 'criteo-id',
         'atype': 1
