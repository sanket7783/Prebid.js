import { expect } from 'chai';
import { spec } from 'modules/yieldmoBidAdapter.js';
import * as utils from 'src/utils.js';

describe('YieldmoAdapter', function () {
  const BANNER_ENDPOINT = 'https://ads.yieldmo.com/exchange/prebid';
  const VIDEO_ENDPOINT = 'https://ads.yieldmo.com/exchange/prebidvideo';

  const mockBannerBid = (rootParams = {}, params = {}) => ({
    bidder: 'yieldmo',
    params: {
      bidFloor: 0.1,
      ...params,
    },
    adUnitCode: 'adunit-code',
    mediaTypes: {
      banner: {
        sizes: [
          [300, 250],
          [300, 600],
        ],
      },
    },
    bidId: '30b31c1838de1e',
    bidderRequestId: '22edbae2733bf6',
    auctionId: '1d1a030790a475',
    crumbs: {
      pubcid: 'c604130c-0144-4b63-9bf2-c2bd8c8d86da',
    },
    userId: {
      tdid: '8d146286-91d4-4958-aff4-7e489dd1abd6'
    },
    ...rootParams
  });

  const mockVideoBid = (rootParams = {}, params = {}, videoParams = {}) => ({
    bidder: 'yieldmo',
    adUnitCode: 'adunit-code-video',
    bidId: '321video123',
    mediaTypes: {
      video: {
        playerSize: [640, 480],
        context: 'instream',
        mimes: ['video/mp4']
      },
    },
    params: {
      placementId: '123',
      ...params,
      video: {
        placement: 1,
        maxduration: 30,
        startdelay: 10,
        protocols: [2, 3],
        api: [2, 3],
        skipppable: true,
        playbackmethod: [1, 2],
        ...videoParams
      }
    },
    ...rootParams
  });

  const mockBidderRequest = (params = {}, bids = [mockBannerBid()]) => ({
    bidderCode: 'yieldmo',
    auctionId: 'e3a336ad-2761-4a1c-b421-ecc7c5294a34',
    bidderRequestId: '14c4ede8c693f',
    bids,
    auctionStart: 1520001292880,
    timeout: 3000,
    start: 1520001292884,
    doneCbCallCount: 0,
    refererInfo: {
      numIframes: 1,
      reachedTop: true,
      referer: 'yieldmo.com',
    },
    ...params
  });

  const mockGetFloor = floor => ({getFloor: () => ({ currency: 'USD', floor })});

  describe('isBidRequestValid', function () {
    describe('Banner:', function () {
      it('should return true when necessary information is found', function () {
        expect(spec.isBidRequestValid(mockBannerBid())).to.be.true;
      });

      it('should return false when necessary information is not found', function () {
        // empty bid
        expect(spec.isBidRequestValid({})).to.be.false;

        // empty bidId
        expect(spec.isBidRequestValid(mockBannerBid({bidId: ''}))).to.be.false;

        // empty adUnitCode
        expect(spec.isBidRequestValid(mockBannerBid({adUnitCode: ''}))).to.be.false;

        let invalidBid = mockBannerBid();
        delete invalidBid.mediaTypes.banner;
        expect(spec.isBidRequestValid(invalidBid)).to.be.false;
      });
    });

    describe('Instream video:', function () {
      const getVideoBidWithoutParam = (key, paramToRemove) => {
        let bid = mockVideoBid();
        delete utils.deepAccess(bid, key)[paramToRemove];
        return bid;
      }

      it('should return true when necessary information is found', function () {
        expect(spec.isBidRequestValid(mockVideoBid())).to.be.true;
      });

      it('should return false when necessary information is not found', function () {
        // empty bidId
        expect(spec.isBidRequestValid(mockVideoBid({bidId: ''}))).to.be.false;

        // empty adUnitCode
        expect(spec.isBidRequestValid(mockVideoBid({adUnitCode: ''}))).to.be.false;
      });

      it('should return false when required mediaTypes.video.* param is not found', function () {
        const getBidAndExclude = paramToRemove => getVideoBidWithoutParam('mediaTypes.video', paramToRemove);

        expect(spec.isBidRequestValid(getBidAndExclude('playerSize'))).to.be.false;
        expect(spec.isBidRequestValid(getBidAndExclude('mimes'))).to.be.false;
      });

      it('should return false when required bid.params.* is not found', function () {
        const getBidAndExclude = paramToRemove => getVideoBidWithoutParam('params', paramToRemove);

        expect(spec.isBidRequestValid(getBidAndExclude('placementId'))).to.be.false;
        expect(spec.isBidRequestValid(getBidAndExclude('video'))).to.be.false;
      });

      it('should return false when required bid.params.video.* is not found', function () {
        const getBidAndExclude = paramToRemove => getVideoBidWithoutParam('params.video', paramToRemove);

        expect(spec.isBidRequestValid(getBidAndExclude('placement'))).to.be.false;
        expect(spec.isBidRequestValid(getBidAndExclude('maxduration'))).to.be.false;
        expect(spec.isBidRequestValid(getBidAndExclude('startdelay'))).to.be.false;
        expect(spec.isBidRequestValid(getBidAndExclude('protocols'))).to.be.false;
        expect(spec.isBidRequestValid(getBidAndExclude('api'))).to.be.false;
      });
    });
  });

  describe('buildRequests', function () {
    const build = (bidRequests, bidderReq = mockBidderRequest()) => spec.buildRequests(bidRequests, bidderReq);
    const buildAndGetPlacementInfo = (bidRequests, index = 0, bidderReq = mockBidderRequest()) =>
      utils.deepAccess(build(bidRequests, bidderReq), `${index}.data.p`);
    const buildAndGetData = (bidRequests, index = 0, bidderReq = mockBidderRequest()) =>
      utils.deepAccess(build(bidRequests, bidderReq), `${index}.data`) || {};

    describe('Banner:', function () {
      it('should attempt to send banner bid requests to the endpoint via GET', function () {
        const requests = build([mockBannerBid()]);
        expect(requests.length).to.equal(1);
        expect(requests[0].method).to.equal('GET');
        expect(requests[0].url).to.be.equal(BANNER_ENDPOINT);
      });

      it('should not blow up if crumbs is undefined', function () {
        expect(function () {
          build([mockBannerBid({crumbs: undefined})]);
        }).not.to.throw();
      });

      it('should place bid information into the p parameter of data', function () {
        let bidArray = [mockBannerBid()];
        expect(buildAndGetPlacementInfo(bidArray)).to.equal(
          '[{"placement_id":"adunit-code","callback_id":"30b31c1838de1e","sizes":[[300,250],[300,600]],"bidFloor":0.1}]'
        );

        // multiple placements
        bidArray.push(mockBannerBid(
          {adUnitCode: 'adunit-2', bidId: '123a', bidderRequestId: '321', auctionId: '222'}, {bidFloor: 0.2}));
        expect(buildAndGetPlacementInfo(bidArray)).to.equal(
          '[{"placement_id":"adunit-code","callback_id":"30b31c1838de1e","sizes":[[300,250],[300,600]],"bidFloor":0.1},' +
        '{"placement_id":"adunit-2","callback_id":"123a","sizes":[[300,250],[300,600]],"bidFloor":0.2}]'
        );
      });

      it('should add placement id if given', function () {
        let bidArray = [mockBannerBid({}, {placementId: 'ym_1293871298'})];
        let placementInfo = buildAndGetPlacementInfo(bidArray);
        expect(placementInfo).to.include('"ym_placement_id":"ym_1293871298"');
        expect(placementInfo).not.to.include('"ym_placement_id":"ym_0987654321"');

        bidArray.push(mockBannerBid({}, {placementId: 'ym_0987654321'}));
        placementInfo = buildAndGetPlacementInfo(bidArray);
        expect(placementInfo).to.include('"ym_placement_id":"ym_1293871298"');
        expect(placementInfo).to.include('"ym_placement_id":"ym_0987654321"');
      });

      it('should add additional information to data parameter of request', function () {
        const data = buildAndGetData([mockBannerBid()]);
        expect(data.hasOwnProperty('page_url')).to.be.true;
        expect(data.hasOwnProperty('bust')).to.be.true;
        expect(data.hasOwnProperty('pr')).to.be.true;
        expect(data.hasOwnProperty('scrd')).to.be.true;
        expect(data.dnt).to.be.false;
        expect(data.hasOwnProperty('description')).to.be.true;
        expect(data.hasOwnProperty('title')).to.be.true;
        expect(data.hasOwnProperty('h')).to.be.true;
        expect(data.hasOwnProperty('w')).to.be.true;
        expect(data.hasOwnProperty('pubcid')).to.be.true;
        expect(data.userConsent).to.equal('{"gdprApplies":"","cmp":""}');
        expect(data.us_privacy).to.equal('');
      });

      it('should add pubcid as parameter of request', function () {
        const pubcid = 'c604130c-0144-4b63-9bf2-c2bd8c8d86da2';
        const pubcidBid = mockBannerBid({crumbs: undefined, userId: {pubcid}});
        expect(buildAndGetData([pubcidBid]).pubcid).to.deep.equal(pubcid);
      });

      it('should add unified id as parameter of request', function () {
        const unifiedIdBid = mockBannerBid({crumbs: undefined});
        expect(buildAndGetData([unifiedIdBid]).tdid).to.deep.equal(mockBannerBid().userId.tdid);
      });

      it('should add CRITEO RTUS id as parameter of request', function () {
        const criteoId = 'aff4';
        const criteoIdBid = mockBannerBid({crumbs: undefined, userId: { criteoId }});
        expect(buildAndGetData([criteoIdBid]).cri_prebid).to.deep.equal(criteoId);
      });

      it('should add gdpr information to request if available', () => {
        const gdprConsent = {
          consentString: 'BOJ/P2HOJ/P2HABABMAAAAAZ+A==',
          vendorData: {blerp: 1},
          gdprApplies: true,
        };
        const data = buildAndGetData([mockBannerBid()], 0, mockBidderRequest({gdprConsent}));
        expect(data.userConsent).equal(
          JSON.stringify({
            gdprApplies: true,
            cmp: 'BOJ/P2HOJ/P2HABABMAAAAAZ+A==',
          })
        );
      });

      it('should add ccpa information to request if available', () => {
        const uspConsent = '1YNY';
        const data = buildAndGetData([mockBannerBid()], 0, mockBidderRequest({uspConsent}));
        expect(data.us_privacy).equal(uspConsent);
      });

      it('should add schain if it is in the bidRequest', () => {
        const schain = {
          ver: '1.0',
          complete: 1,
          nodes: [{asi: 'indirectseller.com', sid: '00001', hp: 1}],
        };
        const data = buildAndGetData([mockBannerBid({schain})]);
        expect(data.schain).equal(JSON.stringify(schain));
      });

      it('should process floors module if available', function () {
        const placementsData = JSON.parse(buildAndGetPlacementInfo([
          mockBannerBid({...mockGetFloor(3.99)}),
          mockBannerBid({...mockGetFloor(1.23)}, { bidFloor: 1.1 }),
        ]));
        expect(placementsData[0].bidFloor).to.equal(3.99);
        expect(placementsData[1].bidFloor).to.equal(1.23);
      });

      it('should use bidFloor if no floors module is available', function() {
        const placementsData = JSON.parse(buildAndGetPlacementInfo([
          mockBannerBid({}, { bidFloor: 1.2 }),
          mockBannerBid({}, { bidFloor: 0.7 }),
        ]));
        expect(placementsData[0].bidFloor).to.equal(1.2);
        expect(placementsData[1].bidFloor).to.equal(0.7);
      });

      it('should not write 0 bidfloor value by default', function() {
        const placementsData = JSON.parse(buildAndGetPlacementInfo([mockBannerBid()]));
        expect(placementsData[0].bidfloor).to.undefined;
      });

      it('should not exceed max url length', () => {
        const longString = new Array(8000).join('a');
        const localWindow = utils.getWindowTop();

        const originalTitle = localWindow.document.title;
        localWindow.document.title = longString;

        const request = spec.buildRequests(
          [mockBannerBid()],
          mockBidderRequest({
            refererInfo: {
              numIframes: 1,
              reachedTop: true,
              referer: longString,
            },
          })
        )[0];
        const url = `${request.url}?${utils.parseQueryStringParameters(request.data)}`;

        expect(url.length).equal(8000);

        localWindow.document.title = originalTitle;
      });

      it('should only shortcut properties rather then completely remove it', () => {
<<<<<<< HEAD
        const longString = new Array(7516).join('a');
=======
        const longString = new Array(8000).join('a');
>>>>>>> 2d82104b
        const localWindow = utils.getWindowTop();

        const originalTitle = localWindow.document.title;
        localWindow.document.title = `testtitle${longString}`;

        const request = spec.buildRequests(
          [mockBannerBid()],
          mockBidderRequest({
            refererInfo: {
              numIframes: 1,
              reachedTop: true,
<<<<<<< HEAD
              referer: longString,
=======
              title: longString,
>>>>>>> 2d82104b
            },
          })
        )[0];

        expect(request.data.title.length).greaterThan(0);

        localWindow.document.title = originalTitle;
      });
<<<<<<< HEAD
=======

      it('should add ats_envelope to banner bid request', function() {
        const envelope = 'test_envelope';
        const requests = build([mockBannerBid({}, { lr_env: envelope })]);

        expect(requests[0].data.ats_envelope).to.equal(envelope);
      });

      it('should add gpid to the banner bid request', function () {
        let bidArray = [mockBannerBid({
          ortb2Imp: {
            ext: { data: { pbadslot: '/6355419/Travel/Europe/France/Paris' } },
          }
        })];
        let placementInfo = buildAndGetPlacementInfo(bidArray);
        expect(placementInfo).to.include('"gpid":"/6355419/Travel/Europe/France/Paris"');
      });

      it('should add eids to the banner bid request', function () {
        const params = {
          userId: {pubcid: 'fake_pubcid'},
          fakeUserIdAsEids: [{
            source: 'pubcid.org',
            uids: [{
              id: 'fake_pubcid',
              atype: 1
            }]
          }]
        };
        expect(buildAndGetData([mockBannerBid({...params})]).eids).equal(JSON.stringify(params.fakeUserIdAsEids));
      });
>>>>>>> 2d82104b
    });

    describe('Instream video:', function () {
      let videoBid;
      const buildVideoBidAndGetVideoParam = () => build([videoBid])[0].data.imp[0].video;

      beforeEach(() => {
        videoBid = mockVideoBid();
      });

      it('should attempt to send video bid requests to the endpoint via POST', function () {
        const requests = build([videoBid]);
        expect(requests.length).to.equal(1);
        expect(requests[0].method).to.equal('POST');
        expect(requests[0].url).to.be.equal(VIDEO_ENDPOINT);
      });

      it('should add mediaTypes.video prop to the imp.video prop', function () {
        utils.deepAccess(videoBid, 'mediaTypes.video')['minduration'] = 40;
        expect(buildVideoBidAndGetVideoParam().minduration).to.equal(40);
      });

      it('should override mediaTypes.video prop if params.video prop is present', function () {
        utils.deepAccess(videoBid, 'mediaTypes.video')['minduration'] = 50;
        utils.deepAccess(videoBid, 'params.video')['minduration'] = 40;
        expect(buildVideoBidAndGetVideoParam().minduration).to.equal(40);
      });

      it('should add mediaTypes.video.mimes prop to the imp.video', function () {
        utils.deepAccess(videoBid, 'mediaTypes.video')['minduration'] = ['video/mp4'];
        expect(buildVideoBidAndGetVideoParam().minduration).to.deep.equal(['video/mp4']);
      });

      it('should override mediaTypes.video.mimes prop if params.video.mimes is present', function () {
        utils.deepAccess(videoBid, 'mediaTypes.video')['mimes'] = ['video/mp4'];
        utils.deepAccess(videoBid, 'params.video')['mimes'] = ['video/mkv'];
        expect(buildVideoBidAndGetVideoParam().mimes).to.deep.equal(['video/mkv']);
      });

      describe('video.skip state check', () => {
        it('should not set video.skip if neither *.video.skip nor *.video.skippable is present', function () {
          utils.deepAccess(videoBid, 'mediaTypes.video')['skippable'] = false;
          utils.deepAccess(videoBid, 'params.video')['skippable'] = false;
          expect(buildVideoBidAndGetVideoParam().skip).to.undefined;
        });

        it('should set video.skip=1 if mediaTypes.video.skip is present', function () {
          utils.deepAccess(videoBid, 'mediaTypes.video')['skip'] = 1;
          expect(buildVideoBidAndGetVideoParam().skip).to.equal(1);
        });

        it('should set video.skip=1 if params.video.skip is present', function () {
          utils.deepAccess(videoBid, 'params.video')['skip'] = 1;
          expect(buildVideoBidAndGetVideoParam().skip).to.equal(1);
        });

        it('should set video.skip=1 if mediaTypes.video.skippable is present', function () {
          utils.deepAccess(videoBid, 'mediaTypes.video')['skippable'] = true;
          expect(buildVideoBidAndGetVideoParam().skip).to.equal(1);
        });

        it('should set video.skip=1 if mediaTypes.video.skippable is present', function () {
          utils.deepAccess(videoBid, 'params.video')['skippable'] = true;
          expect(buildVideoBidAndGetVideoParam().skip).to.equal(1);
        });

        it('should set video.skip=1 if mediaTypes.video.skippable is present', function () {
          utils.deepAccess(videoBid, 'mediaTypes.video')['skippable'] = false;
          utils.deepAccess(videoBid, 'params.video')['skippable'] = true;
          expect(buildVideoBidAndGetVideoParam().skip).to.equal(1);
        });

        it('should not set video.skip if params.video.skippable is false', function () {
          utils.deepAccess(videoBid, 'mediaTypes.video')['skippable'] = true;
          utils.deepAccess(videoBid, 'params.video')['skippable'] = false;
          expect(buildVideoBidAndGetVideoParam().skip).to.undefined;
        });
      });

      it('should process floors module if available', function () {
        const requests = build([
          mockVideoBid({...mockGetFloor(3.99)}),
          mockVideoBid({...mockGetFloor(1.23)}, { bidfloor: 1.1 }),
        ]);
        const imps = requests[0].data.imp;
        expect(imps[0].bidfloor).to.equal(3.99);
        expect(imps[1].bidfloor).to.equal(1.23);
      });

      it('should use bidfloor if no floors module is available', function() {
        const requests = build([
          mockVideoBid({}, { bidfloor: 1.2 }),
          mockVideoBid({}, { bidfloor: 0.7 }),
        ]);
        const imps = requests[0].data.imp;
        expect(imps[0].bidfloor).to.equal(1.2);
        expect(imps[1].bidfloor).to.equal(0.7);
      });

      it('should have 0 bidfloor value by default', function() {
        const requests = build([mockVideoBid()]);
        expect(requests[0].data.imp[0].bidfloor).to.equal(0);
      });
<<<<<<< HEAD
=======

      it('should add ats_envelope to video bid request', function() {
        const envelope = 'test_envelope';
        const requests = build([mockVideoBid({}, { lr_env: envelope })]);

        expect(requests[0].data.ats_envelope).to.equal(envelope);
      });

      it('should add schain if it is in the bidRequest', () => {
        const schain = {
          ver: '1.0',
          complete: 1,
          nodes: [{
            asi: 'indirectseller.com',
            sid: '00001',
            hp: 1
          }],
        };
        expect(buildAndGetData([mockVideoBid({schain})]).schain).to.deep.equal(schain);
      });

      it('should add gpid to the video request', function () {
        const ortb2Imp = {
          ext: { data: { pbadslot: '/6355419/Travel/Europe/France/Paris' } },
        };
        expect(buildAndGetData([mockVideoBid({ortb2Imp})]).imp[0].ext.gpid).to.be.equal(ortb2Imp.ext.data.pbadslot);
      });

      it('should add eids to the video bid request', function () {
        const params = {
          userId: {pubcid: 'fake_pubcid'},
          fakeUserIdAsEids: [{
            source: 'pubcid.org',
            uids: [{
              id: 'fake_pubcid',
              atype: 1
            }]
          }]
        };
        expect(buildAndGetData([mockVideoBid({...params})]).user.eids).to.eql(params.fakeUserIdAsEids);
      });
>>>>>>> 2d82104b
    });
  });

  describe('interpretResponse', function () {
    const mockServerResponse = () => ({
      body: [{
        callback_id: '21989fdbef550a',
        cpm: 3.45455,
        width: 300,
        height: 250,
        ad: '<html><head></head><body><script>//GEX ad object</script>' +
          '<div id="ym_123" class="ym"></div><script>//js code</script></body></html>',
        creative_id: '9874652394875',
        adomain: ['www.example.com'],
      }],
      header: 'header?',
    });

    it('should correctly reorder the server response', function () {
      const newResponse = spec.interpretResponse(mockServerResponse());
      expect(newResponse.length).to.be.equal(1);
      expect(newResponse[0]).to.deep.equal({
        requestId: '21989fdbef550a',
        cpm: 3.45455,
        width: 300,
        height: 250,
        creativeId: '9874652394875',
        currency: 'USD',
        netRevenue: true,
        ttl: 300,
        ad: '<html><head></head><body><script>//GEX ad object</script>' +
          '<div id="ym_123" class="ym"></div><script>//js code</script></body></html>',
        meta: {
          advertiserDomains: ['www.example.com'],
          mediaType: 'banner',
        },
      });
    });

    it('should correctly reorder video bids', function () {
      const response = mockServerResponse();
      const seatbid = [
        {
          bid: {
            adm: '<?xml version="1.0" encoding="UTF-8"?>',
            adomain: ['www.example.com'],
            crid: 'dd65c0a7536aff',
            impid: '91ea8bba1',
            price: 1.5,
          },
        },
      ];
      const bidRequest = {
        data: {
          imp: [
            {
              id: '91ea8bba1',
              video: {
                h: 250,
                w: 300,
              },
            },
          ],
        },
      };

      response.body.seatbid = seatbid;

      const newResponse = spec.interpretResponse(response, bidRequest);
      expect(newResponse.length).to.be.equal(2);
      expect(newResponse[1]).to.deep.equal({
        cpm: 1.5,
        creativeId: 'dd65c0a7536aff',
        currency: 'USD',
        height: 250,
        mediaType: 'video',
        meta: {
          advertiserDomains: ['www.example.com'],
          mediaType: 'video',
        },
        netRevenue: true,
        requestId: '91ea8bba1',
        ttl: 300,
        vastXml: '<?xml version="1.0" encoding="UTF-8"?>',
        width: 300,
      });
    });

    it('should not add responses if the cpm is 0 or null', function () {
      let response = mockServerResponse();
      response.body[0].cpm = 0;
      expect(spec.interpretResponse(response)).to.deep.equal([]);

      response.body[0].cpm = null;
      expect(spec.interpretResponse(response)).to.deep.equal([]);
    });
  });

  describe('getUserSync', function () {
    it('should return a tracker with type and url as parameters', function () {
      expect(spec.getUserSyncs()).to.deep.equal([]);
    });
  });
});<|MERGE_RESOLUTION|>--- conflicted
+++ resolved
@@ -307,11 +307,7 @@
       });
 
       it('should only shortcut properties rather then completely remove it', () => {
-<<<<<<< HEAD
-        const longString = new Array(7516).join('a');
-=======
         const longString = new Array(8000).join('a');
->>>>>>> 2d82104b
         const localWindow = utils.getWindowTop();
 
         const originalTitle = localWindow.document.title;
@@ -323,11 +319,7 @@
             refererInfo: {
               numIframes: 1,
               reachedTop: true,
-<<<<<<< HEAD
-              referer: longString,
-=======
               title: longString,
->>>>>>> 2d82104b
             },
           })
         )[0];
@@ -336,8 +328,6 @@
 
         localWindow.document.title = originalTitle;
       });
-<<<<<<< HEAD
-=======
 
       it('should add ats_envelope to banner bid request', function() {
         const envelope = 'test_envelope';
@@ -369,7 +359,6 @@
         };
         expect(buildAndGetData([mockBannerBid({...params})]).eids).equal(JSON.stringify(params.fakeUserIdAsEids));
       });
->>>>>>> 2d82104b
     });
 
     describe('Instream video:', function () {
@@ -473,8 +462,6 @@
         const requests = build([mockVideoBid()]);
         expect(requests[0].data.imp[0].bidfloor).to.equal(0);
       });
-<<<<<<< HEAD
-=======
 
       it('should add ats_envelope to video bid request', function() {
         const envelope = 'test_envelope';
@@ -516,7 +503,6 @@
         };
         expect(buildAndGetData([mockVideoBid({...params})]).user.eids).to.eql(params.fakeUserIdAsEids);
       });
->>>>>>> 2d82104b
     });
   });
 
