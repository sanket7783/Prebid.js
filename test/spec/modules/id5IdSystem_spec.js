--- conflicted
+++ resolved
@@ -7,12 +7,8 @@
   expDaysStr,
   nbCacheName,
   getNbFromCache,
-<<<<<<< HEAD
-  storeNbInCache
-=======
   storeNbInCache,
   isInControlGroup
->>>>>>> e3313698
 } from 'modules/id5IdSystem.js';
 import { init, requestBidsHook, setSubmoduleRegistry, coreStorage } from 'modules/userId/index.js';
 import { config } from 'src/config.js';
@@ -439,158 +435,6 @@
       expect(getNbFromCache(ID5_TEST_PARTNER_ID)).to.be.eq(0);
     });
   });
-<<<<<<< HEAD
-
-  describe('Decode stored object', function() {
-    const expectedDecodedObject = { id5id: { uid: ID5_STORED_ID, ext: { linkType: ID5_STORED_LINK_TYPE } } };
-
-    it('should properly decode from a stored object', function() {
-      expect(id5IdSubmodule.decode(ID5_STORED_OBJ, getId5FetchConfig())).to.deep.equal(expectedDecodedObject);
-    });
-    it('should return undefined if passed a string', function() {
-      expect(id5IdSubmodule.decode('somestring', getId5FetchConfig())).to.eq(undefined);
-    });
-  });
-
-  describe('A/B Testing', function() {
-    const expectedDecodedObjectWithIdAbOff = { id5id: { uid: ID5_STORED_ID, ext: { linkType: ID5_STORED_LINK_TYPE } } };
-    const expectedDecodedObjectWithIdAbOn = { id5id: { uid: ID5_STORED_ID, ext: { linkType: ID5_STORED_LINK_TYPE, abTestingControlGroup: false } } };
-    const expectedDecodedObjectWithoutIdAbOn = { id5id: { uid: 0, ext: { linkType: 0, abTestingControlGroup: true } } };
-    let testConfig;
-
-    beforeEach(function() {
-      testConfig = getId5FetchConfig();
-    });
-
-    describe('Configuration Validation', function() {
-      let logErrorSpy;
-      let logInfoSpy;
-
-      beforeEach(function() {
-        logErrorSpy = sinon.spy(utils, 'logError');
-        logInfoSpy = sinon.spy(utils, 'logInfo');
-      });
-      afterEach(function() {
-        logErrorSpy.restore();
-        logInfoSpy.restore();
-      });
-
-      // A/B Testing ON, but invalid config
-      let testInvalidAbTestingConfigsWithError = [
-        { enabled: true },
-        { enabled: true, controlGroupPct: 2 },
-        { enabled: true, controlGroupPct: -1 },
-        { enabled: true, controlGroupPct: 'a' },
-        { enabled: true, controlGroupPct: true }
-      ];
-      testInvalidAbTestingConfigsWithError.forEach((testAbTestingConfig) => {
-        it('should error if config is invalid, and always return an ID', function () {
-          testConfig.params.abTesting = testAbTestingConfig;
-          let decoded = id5IdSubmodule.decode(ID5_STORED_OBJ, testConfig);
-          expect(decoded).to.deep.equal(expectedDecodedObjectWithIdAbOn);
-          sinon.assert.calledOnce(logErrorSpy);
-        });
-      });
-
-      // A/B Testing OFF, with invalid config (ignore)
-      let testInvalidAbTestingConfigsWithoutError = [
-        { enabled: false, controlGroupPct: -1 },
-        { enabled: false, controlGroupPct: 2 },
-        { enabled: false, controlGroupPct: 'a' },
-        { enabled: false, controlGroupPct: true }
-      ];
-      testInvalidAbTestingConfigsWithoutError.forEach((testAbTestingConfig) => {
-        it('should not error if config is invalid but A/B testing is off, and always return an ID', function () {
-          testConfig.params.abTesting = testAbTestingConfig;
-          let decoded = id5IdSubmodule.decode(ID5_STORED_OBJ, testConfig);
-          expect(decoded).to.deep.equal(expectedDecodedObjectWithIdAbOff);
-          sinon.assert.notCalled(logErrorSpy);
-          sinon.assert.notCalled(logInfoSpy);
-        });
-      });
-
-      // A/B Testing ON, with valid config
-      let testValidConfigs = [
-        { enabled: true, controlGroupPct: 0 },
-        { enabled: true, controlGroupPct: 0.5 },
-        { enabled: true, controlGroupPct: 1 }
-      ];
-      testValidConfigs.forEach((testAbTestingConfig) => {
-        it('should not error if config is valid', function () {
-          testConfig.params.abTesting = testAbTestingConfig;
-          id5IdSubmodule.decode(ID5_STORED_OBJ, testConfig);
-          sinon.assert.notCalled(logErrorSpy);
-          sinon.assert.calledOnce(logInfoSpy);
-        });
-      });
-    });
-
-    describe('A/B Testing Config is not Set', function() {
-      let randStub;
-
-      beforeEach(function() {
-        randStub = sinon.stub(Math, 'random').callsFake(function() {
-          return 0;
-        });
-      });
-      afterEach(function () {
-        randStub.restore();
-      });
-
-      it('should expose ID when A/B config is not set', function () {
-        let decoded = id5IdSubmodule.decode(ID5_STORED_OBJ, testConfig);
-        expect(decoded).to.deep.equal(expectedDecodedObjectWithIdAbOff);
-      });
-
-      it('should expose ID when A/B config is empty', function () {
-        testConfig.params.abTesting = { };
-
-        let decoded = id5IdSubmodule.decode(ID5_STORED_OBJ, testConfig);
-        expect(decoded).to.deep.equal(expectedDecodedObjectWithIdAbOff);
-      });
-    });
-
-    describe('A/B Testing Config is Set', function() {
-      let randStub;
-
-      beforeEach(function() {
-        randStub = sinon.stub(Math, 'random').callsFake(function() {
-          return 0.25;
-        });
-      });
-      afterEach(function () {
-        randStub.restore();
-      });
-
-      it('should expose ID when A/B testing is off', function () {
-        testConfig.params.abTesting = {
-          enabled: false,
-          controlGroupPct: 0.5
-        };
-
-        let decoded = id5IdSubmodule.decode(ID5_STORED_OBJ, testConfig);
-        expect(decoded).to.deep.equal(expectedDecodedObjectWithIdAbOff);
-      });
-
-      it('should expose ID when not in control group', function () {
-        testConfig.params.abTesting = {
-          enabled: true,
-          controlGroupPct: 0.1
-        };
-
-        let decoded = id5IdSubmodule.decode(ID5_STORED_OBJ, testConfig);
-        expect(decoded).to.deep.equal(expectedDecodedObjectWithIdAbOn);
-      });
-
-      it('should not expose ID when in control group', function () {
-        testConfig.params.abTesting = {
-          enabled: true,
-          controlGroupPct: 0.5
-        };
-
-        let decoded = id5IdSubmodule.decode(ID5_STORED_OBJ, testConfig);
-        expect(decoded).to.deep.equal(expectedDecodedObjectWithoutIdAbOn);
-=======
 
   describe('Decode stored object', function() {
     const expectedDecodedObject = { id5id: { uid: ID5_STORED_ID, ext: { linkType: ID5_STORED_LINK_TYPE } } };
@@ -785,7 +629,6 @@
           let decoded = id5IdSubmodule.decode(ID5_STORED_OBJ, testConfig);
           expect(decoded).to.deep.equal(expectedDecodedObjectWithoutIdAbOn);
         });
->>>>>>> e3313698
       });
     });
   });
