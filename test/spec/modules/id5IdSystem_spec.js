--- conflicted
+++ resolved
@@ -321,20 +321,11 @@
 
       expect(getNbFromCache(ID5_TEST_PARTNER_ID)).to.be.eq(2);
     });
-
-<<<<<<< HEAD
-    // TODO : Check why it is failing
-    xit('should call ID5 servers with signature and incremented nb post auction if refresh needed', function () {
-      let expStr = (new Date(Date.now() + 25000).toUTCString());
-      coreStorage.setCookie(ID5_COOKIE_NAME, JSON.stringify(ID5_STORED_OBJ), expStr);
-      coreStorage.setCookie(`${ID5_COOKIE_NAME}_last`, (new Date(Date.now() - 50000).toUTCString()), expStr);
-      coreStorage.setCookie(ID5_NB_COOKIE_NAME, '1', expStr);
-=======
+    
     it('should call ID5 servers with signature and incremented nb post auction if refresh needed', function () {
       storeInLocalStorage(ID5_STORAGE_NAME, JSON.stringify(ID5_STORED_OBJ), 1);
       storeInLocalStorage(`${ID5_STORAGE_NAME}_last`, expDaysStr(-1), 1);
       storeNbInCache(ID5_TEST_PARTNER_ID, 1);
->>>>>>> 05eafcf6
 
       let id5Config = getFetchLocalStorageConfig();
       id5Config.userSync.userIds[0].storage.refreshInSeconds = 2;
@@ -360,9 +351,10 @@
       const responseHeader = { 'Content-Type': 'application/json' };
       request.respond(200, responseHeader, JSON.stringify(ID5_JSON_RESPONSE));
 
-<<<<<<< HEAD
-      expect(coreStorage.getCookie(ID5_COOKIE_NAME)).to.be.eq(JSON.stringify(ID5_JSON_RESPONSE));
-      expect(coreStorage.getCookie(ID5_NB_COOKIE_NAME)).to.be.eq('0');
+//       expect(coreStorage.getCookie(ID5_COOKIE_NAME)).to.be.eq(JSON.stringify(ID5_JSON_RESPONSE));
+//       expect(coreStorage.getCookie(ID5_NB_COOKIE_NAME)).to.be.eq('0');
+      expect(decodeURIComponent(getFromLocalStorage(ID5_STORAGE_NAME))).to.be.eq(JSON.stringify(ID5_JSON_RESPONSE));
+      expect(getNbFromCache(ID5_TEST_PARTNER_ID)).to.be.eq(0);
     });
 
     // TODO : Check why it is failing
@@ -397,10 +389,6 @@
 
       expect(coreStorage.getCookie(ID5_COOKIE_NAME)).to.be.eq(JSON.stringify(ID5_JSON_RESPONSE));
       expect(coreStorage.getCookie(ID5_NB_COOKIE_NAME)).to.be.eq('0');
-=======
-      expect(decodeURIComponent(getFromLocalStorage(ID5_STORAGE_NAME))).to.be.eq(JSON.stringify(ID5_JSON_RESPONSE));
-      expect(getNbFromCache(ID5_TEST_PARTNER_ID)).to.be.eq(0);
->>>>>>> 05eafcf6
     });
   });
 
