--- conflicted
+++ resolved
@@ -453,105 +453,7 @@
 
     beforeEach(function() {
       testConfig = getId5FetchConfig();
-<<<<<<< HEAD
-    });
-
-    describe('Configuration Validation', function() {
-      let logErrorSpy;
-      let logInfoSpy;
-
-      beforeEach(function() {
-        logErrorSpy = sinon.spy(utils, 'logError');
-        logInfoSpy = sinon.spy(utils, 'logInfo');
-      });
-      afterEach(function() {
-        logErrorSpy.restore();
-        logInfoSpy.restore();
-      });
-
-      // A/B Testing ON, but invalid config
-      let testInvalidAbTestingConfigsWithError = [
-        { enabled: true },
-        { enabled: true, controlGroupPct: 2 },
-        { enabled: true, controlGroupPct: -1 },
-        { enabled: true, controlGroupPct: 'a' },
-        { enabled: true, controlGroupPct: true }
-      ];
-      testInvalidAbTestingConfigsWithError.forEach((testAbTestingConfig) => {
-        it('should be undefined if ratio is invalid', () => {
-          expect(isInControlGroup('userId', testAbTestingConfig.controlGroupPct)).to.be.undefined;
-        });
-        it('should error if config is invalid, and always return an ID', function () {
-          testConfig.params.abTesting = testAbTestingConfig;
-          let decoded = id5IdSubmodule.decode(ID5_STORED_OBJ, testConfig);
-          expect(decoded).to.deep.equal(expectedDecodedObjectWithIdAbOn);
-          sinon.assert.calledOnce(logErrorSpy);
-        });
-      });
-
-      // A/B Testing OFF, with invalid config (ignore)
-      let testInvalidAbTestingConfigsWithoutError = [
-        { enabled: false, controlGroupPct: -1 },
-        { enabled: false, controlGroupPct: 2 },
-        { enabled: false, controlGroupPct: 'a' },
-        { enabled: false, controlGroupPct: true }
-      ];
-      testInvalidAbTestingConfigsWithoutError.forEach((testAbTestingConfig) => {
-        it('should be undefined if ratio is invalid', () => {
-          expect(isInControlGroup('userId', testAbTestingConfig.controlGroupPct)).to.be.undefined;
-        });
-        it('should not error if config is invalid but A/B testing is off, and always return an ID', function () {
-          testConfig.params.abTesting = testAbTestingConfig;
-          let decoded = id5IdSubmodule.decode(ID5_STORED_OBJ, testConfig);
-          expect(decoded).to.deep.equal(expectedDecodedObjectWithIdAbOff);
-          sinon.assert.notCalled(logErrorSpy);
-        });
-      });
-
-      // A/B Testing ON, with valid config
-      let testValidConfigs = [
-        { enabled: true, controlGroupPct: 0 },
-        { enabled: true, controlGroupPct: 0.5 },
-        { enabled: true, controlGroupPct: 1 }
-      ];
-      testValidConfigs.forEach((testAbTestingConfig) => {
-        it('should not be undefined if ratio is valid', () => {
-          expect(isInControlGroup('userId', testAbTestingConfig.controlGroupPct)).to.not.be.undefined;
-        });
-        it('should not error if config is valid', function () {
-          testConfig.params.abTesting = testAbTestingConfig;
-          id5IdSubmodule.decode(ID5_STORED_OBJ, testConfig);
-          sinon.assert.notCalled(logErrorSpy);
-        });
-      });
-    });
-
-    describe('A/B Testing Config is not Set', function() {
-      let randStub;
-
-      beforeEach(function() {
-        randStub = sinon.stub(Math, 'random').callsFake(function() {
-          return 0;
-        });
-      });
-      afterEach(function () {
-        randStub.restore();
-      });
-
-      it('should expose ID when A/B config is not set', function () {
-        let decoded = id5IdSubmodule.decode(ID5_STORED_OBJ, testConfig);
-        expect(decoded).to.deep.equal(expectedDecodedObjectWithIdAbOff);
-      });
-
-      it('should expose ID when A/B config is empty', function () {
-        testConfig.params.abTesting = { };
-
-        let decoded = id5IdSubmodule.decode(ID5_STORED_OBJ, testConfig);
-        expect(decoded).to.deep.equal(expectedDecodedObjectWithIdAbOff);
-      });
-=======
       storedObject = utils.deepClone(ID5_STORED_OBJ);
->>>>>>> 2d82104b
     });
 
     describe('A/B Testing Config is Set', function() {
