--- conflicted
+++ resolved
@@ -436,28 +436,6 @@
       setSubmoduleRegistry([id5IdSubmodule]);
       config.setConfig(id5Config);
 
-<<<<<<< HEAD
-      let innerAdUnits;
-      requestBidsHook((adUnitConfig) => { innerAdUnits = adUnitConfig.adUnits }, {adUnits});
-
-      expect(getNbFromCache(ID5_TEST_PARTNER_ID)).to.be.eq(2);
-
-      expect(server.requests).to.be.empty;
-      events.emit(CONSTANTS.EVENTS.REQUEST_BIDS, {});
-
-      let request = server.requests[0];
-      let requestBody = JSON.parse(request.requestBody);
-      expect(request.url).to.contain(ID5_ENDPOINT);
-      // TODO: Uncomment below to check what is not working
-      // expect(requestBody.s).to.eq(ID5_STORED_SIGNATURE);
-      // expect(requestBody.nbPage).to.eq(2);
-
-      const responseHeader = { 'Content-Type': 'application/json' };
-      request.respond(200, responseHeader, JSON.stringify(ID5_JSON_RESPONSE));
-
-      expect(decodeURIComponent(getFromLocalStorage(ID5_STORAGE_NAME))).to.be.eq(JSON.stringify(ID5_JSON_RESPONSE));
-      expect(getNbFromCache(ID5_TEST_PARTNER_ID)).to.be.eq(0);
-=======
       return new Promise((resolve) => {
         requestBidsHook(() => {
           resolve()
@@ -480,7 +458,6 @@
         expect(decodeURIComponent(getFromLocalStorage(ID5_STORAGE_NAME))).to.be.eq(JSON.stringify(ID5_JSON_RESPONSE));
         expect(getNbFromCache(ID5_TEST_PARTNER_ID)).to.be.eq(0);
       })
->>>>>>> d406c6e2
     });
   });
 
