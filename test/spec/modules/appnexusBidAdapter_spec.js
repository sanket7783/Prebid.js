import { expect } from 'chai';
import { spec } from 'modules/appnexusBidAdapter';
import { newBidder } from 'src/adapters/bidderFactory';
import { deepClone } from 'src/utils';

const ENDPOINT = '//ib.adnxs.com/ut/v3/prebid';

describe('AppNexusAdapter', () => {
  const adapter = newBidder(spec);

  describe('inherited functions', () => {
    it('exists and is a function', () => {
      expect(adapter.callBids).to.exist.and.to.be.a('function');
    });
  });

  describe('isBidRequestValid', () => {
    let bid = {
      'bidder': 'appnexus',
      'params': {
        'placementId': '10433394'
      },
      'adUnitCode': 'adunit-code',
      'sizes': [[300, 250], [300, 600]],
      'bidId': '30b31c1838de1e',
      'bidderRequestId': '22edbae2733bf6',
      'auctionId': '1d1a030790a475',
    };

    it('should return true when required params found', () => {
      expect(spec.isBidRequestValid(bid)).to.equal(true);
    });

    it('should return true when required params found', () => {
      let bid = Object.assign({}, bid);
      delete bid.params;
      bid.params = {
        'member': '1234',
        'invCode': 'ABCD'
      };

      expect(spec.isBidRequestValid(bid)).to.equal(true);
    });

    it('should return false when required params are not passed', () => {
      let bid = Object.assign({}, bid);
      delete bid.params;
      bid.params = {
        'placementId': 0
      };
      expect(spec.isBidRequestValid(bid)).to.equal(false);
    });
  });

  describe('buildRequests', () => {
    let bidRequests = [
      {
        'bidder': 'appnexus',
        'params': {
          'placementId': '10433394'
        },
        'adUnitCode': 'adunit-code',
        'sizes': [[300, 250], [300, 600]],
        'bidId': '30b31c1838de1e',
        'bidderRequestId': '22edbae2733bf6',
        'auctionId': '1d1a030790a475',
      }
    ];

    it('should parse out private sizes', () => {
      let bidRequest = Object.assign({},
        bidRequests[0],
        {
          params: {
            placementId: '10433394',
            privateSizes: [300, 250]
          }
        }
      );

      const request = spec.buildRequests([bidRequest]);
      const payload = JSON.parse(request.data);

      expect(payload.tags[0].private_sizes).to.exist;
      expect(payload.tags[0].private_sizes).to.deep.equal([{width: 300, height: 250}]);
    });

    it('should add source and verison to the tag', () => {
      const request = spec.buildRequests(bidRequests);
      const payload = JSON.parse(request.data);
      expect(payload.sdk).to.exist;
      expect(payload.sdk).to.deep.equal({
        source: 'pbjs',
        version: '$prebid.version$'
      });
    });

    it('should populate the ad_types array on all requests', () => {
      ['banner', 'video', 'native'].forEach(type => {
        const bidRequest = Object.assign({}, bidRequests[0]);
        bidRequest.mediaTypes = {};
        bidRequest.mediaTypes[type] = {};

        const request = spec.buildRequests([bidRequest]);
        const payload = JSON.parse(request.data);

        expect(payload.tags[0].ad_types).to.deep.equal([type]);
      });
    });

    it('should populate the ad_types array on outstream requests', () => {
      const bidRequest = Object.assign({}, bidRequests[0]);
      bidRequest.mediaTypes = {};
      bidRequest.mediaTypes.video = {context: 'outstream'};

      const request = spec.buildRequests([bidRequest]);
      const payload = JSON.parse(request.data);

      expect(payload.tags[0].ad_types).to.deep.equal(['video']);
    });

    it('sends bid request to ENDPOINT via POST', () => {
      const request = spec.buildRequests(bidRequests);
      expect(request.url).to.equal(ENDPOINT);
      expect(request.method).to.equal('POST');
    });

    it('should attach valid video params to the tag', () => {
      let bidRequest = Object.assign({},
        bidRequests[0],
        {
          params: {
            placementId: '10433394',
            video: {
              id: 123,
              minduration: 100,
              foobar: 'invalid'
            }
          }
        }
      );

      const request = spec.buildRequests([bidRequest]);
      const payload = JSON.parse(request.data);
      expect(payload.tags[0].video).to.deep.equal({
        id: 123,
        minduration: 100
      });
    });

    it('should attach valid user params to the tag', () => {
      let bidRequest = Object.assign({},
        bidRequests[0],
        {
          params: {
            placementId: '10433394',
            user: {
              external_uid: '123',
              foobar: 'invalid'
            }
          }
        }
      );

      const request = spec.buildRequests([bidRequest]);
      const payload = JSON.parse(request.data);

      expect(payload.user).to.exist;
      expect(payload.user).to.deep.equal({
        external_uid: '123',
      });
    });

    it('should attach native params to the request', () => {
      let bidRequest = Object.assign({},
        bidRequests[0],
        {
          mediaType: 'native',
          nativeParams: {
            title: {required: true},
            body: {required: true},
            image: {required: true, sizes: [{ width: 100, height: 100 }]},
            cta: {required: false},
            sponsoredBy: {required: true}
          }
        }
      );

      const request = spec.buildRequests([bidRequest]);
      const payload = JSON.parse(request.data);

      expect(payload.tags[0].native.layouts[0]).to.deep.equal({
        title: {required: true},
        description: {required: true},
        main_image: {required: true, sizes: [{ width: 100, height: 100 }]},
        ctatext: {required: false},
        sponsored_by: {required: true}
      });
    });

    it('sets minimum native asset params when not provided on adunit', () => {
      let bidRequest = Object.assign({},
        bidRequests[0],
        {
          mediaType: 'native',
          nativeParams: {
            image: {required: true},
          }
        }
      );

      const request = spec.buildRequests([bidRequest]);
      const payload = JSON.parse(request.data);

      expect(payload.tags[0].native.layouts[0]).to.deep.equal({
        main_image: {required: true, sizes: [{}]},
      });
    });

    it('does not overwrite native ad unit params with mimimum params', () => {
      let bidRequest = Object.assign({},
        bidRequests[0],
        {
          mediaType: 'native',
          nativeParams: {
            image: {
              aspect_ratios: [{
                min_width: 100,
                ratio_width: 2,
                ratio_height: 3,
              }]
            }
          }
        }
      );

      const request = spec.buildRequests([bidRequest]);
      const payload = JSON.parse(request.data);

      expect(payload.tags[0].native.layouts[0]).to.deep.equal({
        main_image: {
          required: true,
          aspect_ratios: [{
            min_width: 100,
            ratio_width: 2,
            ratio_height: 3,
          }]
        },
      });
    });

    it('should convert keyword params to proper form and attaches to request', () => {
      let bidRequest = Object.assign({},
        bidRequests[0],
        {
          params: {
            placementId: '10433394',
            keywords: {
              single: 'val',
              singleArr: ['val'],
              singleArrNum: [5],
              multiValMixed: ['value1', 2, 'value3'],
              singleValNum: 123,
              badValue: {'foo': 'bar'} // should be dropped
            }
          }
        }
      );

      const request = spec.buildRequests([bidRequest]);
      const payload = JSON.parse(request.data);

      expect(payload.tags[0].keywords).to.deep.equal([{
        'key': 'single',
        'value': ['val']
      }, {
        'key': 'singleArr',
        'value': ['val']
      }, {
        'key': 'singleArrNum',
        'value': ['5']
      }, {
        'key': 'multiValMixed',
        'value': ['value1', '2', 'value3']
      }, {
        'key': 'singleValNum',
        'value': ['123']
      }]);
    });

    it('should add payment rules to the request', () => {
      let bidRequest = Object.assign({},
        bidRequests[0],
        {
          params: {
            placementId: '10433394',
            usePaymentRule: true
          }
        }
      );

      const request = spec.buildRequests([bidRequest]);
      const payload = JSON.parse(request.data);

      expect(payload.tags[0].use_pmt_rule).to.equal(true);
    });
<<<<<<< HEAD

    it('should add gdpr consent information to the request', () => {
      let consentString = 'BOJ8RZsOJ8RZsABAB8AAAAAZ+A==';
      let bidderRequest = {
        'bidderCode': 'appnexus',
        'auctionId': '1d1a030790a475',
        'bidderRequestId': '22edbae2733bf6',
        'timeout': 3000,
        'gdprConsent': {
          consentString: consentString,
          gdprApplies: true
        }
      };
      bidderRequest.bids = bidRequests;

      const request = spec.buildRequests(bidRequests, bidderRequest);
      const payload = JSON.parse(request.data);

      expect(payload.gdpr_consent).to.exist;
      expect(payload.gdpr_consent.consent_string).to.exist.and.to.equal(consentString);
      expect(payload.gdpr_consent.consent_required).to.exist.and.to.be.true;
    });
  })
=======
>>>>>>> a4913ead

    it('should add gdpr consent information to the request', () => {
      let consentString = 'BOJ8RZsOJ8RZsABAB8AAAAAZ+A==';
      let bidderRequest = {
        'bidderCode': 'appnexus',
        'auctionId': '1d1a030790a475',
        'bidderRequestId': '22edbae2733bf6',
        'timeout': 3000,
        'gdprConsent': {
          consentString: consentString,
          gdprApplies: true
        }
      };
      bidderRequest.bids = bidRequests;

      const request = spec.buildRequests(bidRequests, bidderRequest);
      const payload = JSON.parse(request.data);

      expect(payload.gdpr_consent).to.exist;
      expect(payload.gdpr_consent.consent_string).to.exist.and.to.equal(consentString);
      expect(payload.gdpr_consent.consent_required).to.exist.and.to.be.true;
    });
  })

  describe('interpretResponse', () => {
    let response = {
      'version': '3.0.0',
      'tags': [
        {
          'uuid': '3db3773286ee59',
          'tag_id': 10433394,
          'auction_id': '4534722592064951574',
          'nobid': false,
          'no_ad_url': 'http://lax1-ib.adnxs.com/no-ad',
          'timeout_ms': 10000,
          'ad_profile_id': 27079,
          'ads': [
            {
              'content_source': 'rtb',
              'ad_type': 'banner',
              'buyer_member_id': 958,
              'creative_id': 29681110,
              'media_type_id': 1,
              'media_subtype_id': 1,
              'cpm': 0.5,
              'cpm_publisher_currency': 0.5,
              'publisher_currency_code': '$',
              'client_initiated_ad_counting': true,
              'rtb': {
                'banner': {
                  'content': '<!-- Creative -->',
                  'width': 300,
                  'height': 250
                },
                'trackers': [
                  {
                    'impression_urls': [
                      'http://lax1-ib.adnxs.com/impression'
                    ],
                    'video_events': {}
                  }
                ]
              }
            }
          ]
        }
      ]
    };

    it('should get correct bid response', () => {
      let expectedResponse = [
        {
          'requestId': '3db3773286ee59',
          'cpm': 0.5,
          'creativeId': 29681110,
          'dealId': undefined,
          'width': 300,
          'height': 250,
          'ad': '<!-- Creative -->',
          'mediaType': 'banner',
          'currency': 'USD',
          'ttl': 300,
          'netRevenue': true,
          'appnexus': {
            'buyerMemberId': 958
          }
        }
      ];
      let bidderRequest;
      let result = spec.interpretResponse({ body: response }, {bidderRequest});
      expect(Object.keys(result[0])).to.have.members(Object.keys(expectedResponse[0]));
    });

    it('handles nobid responses', () => {
      let response = {
        'version': '0.0.1',
        'tags': [{
          'uuid': '84ab500420319d',
          'tag_id': 5976557,
          'auction_id': '297492697822162468',
          'nobid': true
        }]
      };
      let bidderRequest;

      let result = spec.interpretResponse({ body: response }, {bidderRequest});
      expect(result.length).to.equal(0);
    });

    it('handles non-banner media responses', () => {
      let response = {
        'tags': [{
          'uuid': '84ab500420319d',
          'ads': [{
            'ad_type': 'video',
            'cpm': 0.500000,
            'notify_url': 'imptracker.com',
            'rtb': {
              'video': {
                'content': '<!-- Creative -->'
              }
            }
          }]
        }]
      };
      let bidderRequest;

      let result = spec.interpretResponse({ body: response }, {bidderRequest});
      expect(result[0]).to.have.property('vastUrl');
      expect(result[0]).to.have.property('vastImpUrl');
      expect(result[0]).to.have.property('mediaType', 'video');
    });

    it('handles native responses', () => {
      let response1 = deepClone(response);
      response1.tags[0].ads[0].ad_type = 'native';
      response1.tags[0].ads[0].rtb.native = {
        'title': 'Native Creative',
        'desc': 'Cool description great stuff',
        'ctatext': 'Do it',
        'sponsored': 'AppNexus',
        'icon': {
          'width': 0,
          'height': 0,
          'url': 'http://cdn.adnxs.com/icon.png'
        },
        'main_img': {
          'width': 2352,
          'height': 1516,
          'url': 'http://cdn.adnxs.com/img.png'
        },
        'link': {
          'url': 'https://www.appnexus.com',
          'fallback_url': '',
          'click_trackers': ['http://nym1-ib.adnxs.com/click']
        },
        'impression_trackers': ['http://example.com'],
      };
      let bidderRequest;

      let result = spec.interpretResponse({ body: response1 }, {bidderRequest});
      expect(result[0].native.title).to.equal('Native Creative');
      expect(result[0].native.body).to.equal('Cool description great stuff');
      expect(result[0].native.cta).to.equal('Do it');
      expect(result[0].native.image.url).to.equal('http://cdn.adnxs.com/img.png');
    });

    it('supports configuring outstream renderers', () => {
      const outstreamResponse = deepClone(response);
      outstreamResponse.tags[0].ads[0].rtb.video = {};
      outstreamResponse.tags[0].ads[0].renderer_url = 'renderer.js';

      const bidderRequest = {
        bids: [{
          renderer: {
            options: {
              adText: 'configured'
            }
          }
        }]
      };

      const result = spec.interpretResponse({ body: outstreamResponse }, {bidderRequest});
      expect(result[0].renderer.config).to.deep.equal(
        bidderRequest.bids[0].renderer.options
      );
    });
  });
});<|MERGE_RESOLUTION|>--- conflicted
+++ resolved
@@ -304,32 +304,6 @@
 
       expect(payload.tags[0].use_pmt_rule).to.equal(true);
     });
-<<<<<<< HEAD
-
-    it('should add gdpr consent information to the request', () => {
-      let consentString = 'BOJ8RZsOJ8RZsABAB8AAAAAZ+A==';
-      let bidderRequest = {
-        'bidderCode': 'appnexus',
-        'auctionId': '1d1a030790a475',
-        'bidderRequestId': '22edbae2733bf6',
-        'timeout': 3000,
-        'gdprConsent': {
-          consentString: consentString,
-          gdprApplies: true
-        }
-      };
-      bidderRequest.bids = bidRequests;
-
-      const request = spec.buildRequests(bidRequests, bidderRequest);
-      const payload = JSON.parse(request.data);
-
-      expect(payload.gdpr_consent).to.exist;
-      expect(payload.gdpr_consent.consent_string).to.exist.and.to.equal(consentString);
-      expect(payload.gdpr_consent.consent_required).to.exist.and.to.be.true;
-    });
-  })
-=======
->>>>>>> a4913ead
 
     it('should add gdpr consent information to the request', () => {
       let consentString = 'BOJ8RZsOJ8RZsABAB8AAAAAZ+A==';
