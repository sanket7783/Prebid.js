--- conflicted
+++ resolved
@@ -822,13 +822,6 @@
       expect(request.options).to.deep.equal({withCredentials: false});
     });
 
-<<<<<<< HEAD
-    it('should populate eids array when ttd id and criteo is available', function () {
-      const bidRequest = Object.assign({}, bidRequests[0], {
-        userId: {
-          tdid: 'sample-userid',
-          criteoId: 'sample-criteo-userid'
-=======
     it('should populate eids when supported userIds are available', function () {
       const bidRequest = Object.assign({}, bidRequests[0], {
         userId: {
@@ -836,7 +829,6 @@
           criteoId: 'sample-criteo-userid',
           netId: 'sample-netId-userid',
           idl_env: 'sample-idl-userid'
->>>>>>> e5ade754
         }
       });
 
@@ -852,8 +844,6 @@
         source: 'criteo.com',
         id: 'sample-criteo-userid',
       });
-<<<<<<< HEAD
-=======
 
       expect(payload.eids).to.deep.include({
         source: 'netid.de',
@@ -910,7 +900,6 @@
       expect(payload.iab_support).to.not.exist;
       expect(payload.tags[0].banner_frameworks).to.not.exist;
       expect(payload.tags[0].video_frameworks).to.not.exist;
->>>>>>> e5ade754
     });
   })
 
