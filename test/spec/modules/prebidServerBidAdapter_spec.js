import { expect } from 'chai';
import { PrebidServer as Adapter, resetSyncedStatus } from 'modules/prebidServerBidAdapter/index.js';
import adapterManager from 'src/adapterManager';
import * as utils from 'src/utils';
import { ajax } from 'src/ajax';
import { config } from 'src/config';
import events from 'src/events';
import CONSTANTS from 'src/constants';
import { server } from 'test/mocks/xhr';

let CONFIG = {
  accountId: '1',
  enabled: true,
  bidders: ['appnexus'],
  timeout: 1000,
  cacheMarkup: 2,
  endpoint: 'https://prebid.adnxs.com/pbs/v1/openrtb2/auction'
};

const REQUEST = {
  'account_id': '1',
  'tid': '437fbbf5-33f5-487a-8e16-a7112903cfe5',
  'max_bids': 1,
  'timeout_millis': 1000,
  'secure': 0,
  'url': '',
  'prebid_version': '0.30.0-pre',
  'ad_units': [
    {
      'code': 'div-gpt-ad-1460505748561-0',
      'sizes': [[300, 250], [300, 600]],
      'mediaTypes': {
        'banner': {
          'sizes': [[300, 250], [300, 300]]
        },
        'native': {
          'title': {
            'required': true,
            'len': 800
          },
          'image': {
            'required': true,
            'sizes': [989, 742],
          },
          'icon': {
            'required': true,
            'aspect_ratios': [{
              'min_height': 10,
              'min_width': 10,
              'ratio_height': 1,
              'ratio_width': 1
            }]
          },
          'sponsoredBy': {
            'required': true
          }
        }
      },
      'transactionId': '4ef956ad-fd83-406d-bd35-e4bb786ab86c',
      'bids': [
        {
          'bid_id': '123',
          'bidder': 'appnexus',
          'params': {
            'placementId': '10433394',
            'member': 123
          }
        }
      ]
    }
  ]
};

const VIDEO_REQUEST = {
  'account_id': '1',
  'tid': '437fbbf5-33f5-487a-8e16-a7112903cfe5',
  'max_bids': 1,
  'timeout_millis': 1000,
  'secure': 0,
  'url': '',
  'prebid_version': '1.4.0-pre',
  'ad_units': [
    {
      'code': 'div-gpt-ad-1460505748561-0',
      'sizes': [640, 480],
      'mediaTypes': {
        'video': {
          'playerSize': [[640, 480]],
          'mimes': ['video/mp4']
        }
      },
      'transactionId': '4ef956ad-fd83-406d-bd35-e4bb786ab86c',
      'bids': [
        {
          'bid_id': '123',
          'bidder': 'appnexus',
          'params': { 'placementId': '12349520' }
        }
      ]
    }
  ]
};

const OUTSTREAM_VIDEO_REQUEST = {
  'account_id': '1',
  'tid': '437fbbf5-33f5-487a-8e16-a7112903cfe5',
  'max_bids': 1,
  'timeout_millis': 1000,
  'secure': 0,
  'url': '',
  'prebid_version': '1.4.0-pre',
  'ad_units': [
    {
      'code': 'div-gpt-ad-1460505748561-0',
      'sizes': [640, 480],
      'mediaTypes': {
        'video': {
          playerSize: [[640, 480]],
          context: 'outstream',
          mimes: ['video/mp4']
        },
        banner: { sizes: [[300, 250]] }
      },
      'transactionId': '4ef956ad-fd83-406d-bd35-e4bb786ab86c',
      'bids': [
        {
          'bid_id': '123',
          'bidder': 'appnexus',
          'params': { 'placementId': '12349520' }
        }
      ]
    },
    {
      code: 'video1',
      mediaTypes: {
        video: {
          playerSize: [640, 480],
          context: 'outstream',
          mimes: ['video/mp4']
        }
      },
      bids: [
        {
          bidder: 'appnexus',
          params: {
            placementId: 13232385,
            video: {
              skippable: true,
              playback_method: ['auto_play_sound_off']
            }
          }
        }
      ],
      renderer: {
        url: 'http://acdn.adnxs.com/video/outstream/ANOutstreamVideo.js',
        render: function (bid) {
          ANOutstreamVideo.renderAd({
            targetId: bid.adUnitCode,
            adResponse: bid.adResponse,
          });
        }
      }
    }
  ]
};

let BID_REQUESTS;

const RESPONSE_NO_BID_NO_UNIT = {
  'tid': '437fbbf5-33f5-487a-8e16-a7112903cfe5',
  'status': 'OK',
  'bidder_status': [{
    'bidder': 'appnexus',
    'response_time_ms': 132,
    'no_bid': true
  }]
};

const RESPONSE_NO_BID_UNIT_SET = {
  'tid': '437fbbf5-33f5-487a-8e16-a7112903cfe5',
  'status': 'OK',
  'bidder_status': [{
    'bidder': 'appnexus',
    'ad_unit': 'div-gpt-ad-1460505748561-0',
    'response_time_ms': 91,
    'no_bid': true
  }]
};

const RESPONSE_NO_COOKIE = {
  'tid': 'd6eca075-4a59-4346-bdb3-86531830ef2c',
  'status': 'OK',
  'bidder_status': [{
    'bidder': 'pubmatic',
    'no_cookie': true,
    'usersync': {
      'url': '//ads.pubmatic.com/AdServer/js/user_sync.html?predirect=http://localhost:8000/setuid?bidder=pubmatic&uid=',
      'type': 'iframe'
    }
  }]
};

const RESPONSE_NO_PBS_COOKIE = {
  'tid': '882fe33e-2981-4257-bd44-bd3b03945f48',
  'status': 'no_cookie',
  'bidder_status': [{
    'bidder': 'rubicon',
    'no_cookie': true,
    'usersync': {
      'url': 'https://pixel.rubiconproject.com/exchange/sync.php?p=prebid',
      'type': 'redirect'
    }
  }, {
    'bidder': 'pubmatic',
    'no_cookie': true,
    'usersync': {
      'url': '//ads.pubmatic.com/AdServer/js/user_sync.html?predirect=https%3A%2F%2Fprebid.adnxs.com%2Fpbs%2Fv1%2Fsetuid%3Fbidder%3Dpubmatic%26uid%3D',
      'type': 'iframe'
    }
  }, {
    'bidder': 'appnexus',
    'response_time_ms': 162,
    'num_bids': 1,
    'debug': [{
      'request_uri': 'http://ib.adnxs.com/openrtb2',
      'request_body': '{"id":"882fe33e-2981-4257-bd44-bd3b03945f48","imp":[{"id":"/19968336/header-bid-tag-0","banner":{"w":300,"h":250,"format":[{"w":300,"h":250}]},"secure":1,"ext":{"appnexus":{"placement_id":5914989}}}],"site":{"domain":"nytimes.com","page":"http://www.nytimes.com"},"device":{"ua":"Mozilla/5.0 (Macintosh; Intel Mac OS X 10_12_5) AppleWebKit/537.36 (KHTML, like Gecko) Chrome/58.0.3029.110 Safari/537.36","ip":"75.97.0.47"},"user":{"id":"3519479852893340159","buyeruid":"3519479852893340159"},"at":1,"tmax":1000,"source":{"fd":1,"tid":"882fe33e-2981-4257-bd44-bd3b03945f48"}}',
      'response_body': '{"id":"882fe33e-2981-4257-bd44-bd3b03945f48"}',
      'status_code': 200
    }]
  }],
  'bids': [{
    'bid_id': '123',
    'code': 'div-gpt-ad-1460505748561-0',
    'creative_id': '70928274',
    'bidder': 'appnexus',
    'price': 0.07425,
    'adm': '<script type="application/javascript" src="https://secure-nym.adnxs.com/ab?e=wqT_3QLeCPBOXgQAAAMA1gAFAQi5krDKBRCwho2ft8LKoCMY_4PozveI7eswIAEqLQnbgoxDEVi5PxElYqnyDAKzPxkAAAAgXA8zQCHOzMzMzMy8PykzMwECsMM_MO2C6QI47RtA_AxIAlCSj-khWL-tNGAAaNfUTniivwSAAQGKAQNVU0SSAQEG8FSYAawCoAH6AagBAbABALgBAsABBcgBAtABCdgBAOABAPABAIoCkgF1ZignYScsIDE2OTc2MjksIDE0OTgxNTUzMjEpO3VmKCdyJywgNzA5MjgyNzQsQh4ABGMnATsQODY2NTVKPAAgZycsIDM5OTgzTh0AKGknLCA0OTM1MTUsMlcA8IeSAs0CIWhWRE5jZ2pfdVlVSUVKS1A2U0VZQUNDX3JUUXdBRGdBUUFCSV9BeFE3WUxwQWxnQVlKOEJhQUJ3QUhnQWdBRUFpQUVBa0FFQm1BRUJvQUVCcUFFRHNBRUF1UUhPRGRmZE16UERQOEVCemczWDNUTXp3el9KQVFBQUFBQUFBUEFfMlFFCQw0QUR3UC1BQnk0OGU5UUUFFChnQUlCaUFLMzdjRQEIQEIzNWNCaUFMZzZJNEVpQUxoDQgAag0IAG4NCABvAQhIa0FJSG1BSUFvQUlBcUFJR3RRSQVUAHYNCPBed0FJQXlBSUEwQUlBMkFJQTRBTDYtd2ZvQXBqaXI4b0Y4Z0lGZG1semFUSDRBZ0NBQXdHUUF3Q1lBd0dvQV8tNWhRaTZBd2xPV1UweU9qTTJNamcumgItIV93ajdud2oyUAHwTHY2MDBJQUFvQURvSlRsbE5Nam96TmpJNNgCAOACvtUr6gIWaHR0cDovL3d3dy5ueXRpbWVzLmNvbfICEQoGQURWX0lEEgcxNjk3NjI5BRQIQ1BHBRQt9AEUCAVDUAETBAgxTSXA8gINCghBRFZfRlJFURIBMPICGQoPQ1VTVE9NX01PREVMX0lEEgYxMzA1NTTyAh8KFjIcAFBMRUFGX05BTUUSBXZpc2kx8gIoCho2IgAIQVNUAUkcSUZJRUQSCjFBzvB4NDkxNDSAAwCIAwGQAwCYAxSgAwGqAwDAA6wCyAMA2APjBuADAOgDAPgDA4AEAJIECS9vcGVucnRiMpgEAKIECjc1Ljk3LjAuNDeoBACyBAoIABAAGAAgADAAuAQAwAQAyAQA0gQJTllNMjozNjI42gQCCAHgBADwBGGlIIgFAZgFAKAF_xEBuAGqBSQ4ODJmZTMzZS0yOTgxLTQyNTctYmQ0NC1iZDNiMDM5NDVmNDjABQDJBQAAAQI08D_SBQkJAAAAAAAAAAA.&s=d4bc7cd2e5d7e1910a591bc97df6ae9e63333e52&referrer=http%3A%2F%2Fwww.nytimes.com&pp=${AUCTION_PRICE}&"></script>',
    'width': 300,
    'height': 250,
    'response_time_ms': 162
  }]
};

const RESPONSE_OPENRTB = {
  'id': 'c7dcf14f',
  'seatbid': [
    {
      'bid': [
        {
          'id': '8750901685062148',
          'impid': 'div-gpt-ad-1460505748561-0',
          'price': 0.5,
          'adm': '<script src="http://lax1-ib.adnxs.com/ab?e=wqT_3QKgB6CgAwAAAwDWAAUBCJ7kvtMFEPft7JnIuImSdBj87IDv8q21rXcqNgkAAAECCOA_EQEHNAAA4D8ZAAAAgOtR4D8hERIAKREJADERG6Aw8ub8BDi-B0C-B0gCUNbLkw5Y4YBIYABokUB48NIEgAEBigEDVVNEkgUG8FKYAawCoAH6AagBAbABALgBAsABA8gBAtABCdgBAOABAPABAIoCOnVmKCdhJywgNDk0NDcyLCAxNTE3MjY5NTM0KTt1ZigncicsIDI5NjgxMTEwLDIeAPCckgKBAiFqRHF3RUFpNjBJY0VFTmJMa3c0WUFDRGhnRWd3QURnQVFBUkl2Z2RROHViOEJGZ0FZUF9fX184UGFBQndBWGdCZ0FFQmlBRUJrQUVCbUFFQm9BRUJxQUVEc0FFQXVRRXBpNGlEQUFEZ1A4RUJLWXVJZ3dBQTREX0pBVkx3MU5mdl9lMF8yUUVBQUFBQUFBRHdQLUFCQVBVQgUPKEpnQ0FLQUNBTFVDBRAETDAJCPBUTUFDQWNnQ0FkQUNBZGdDQWVBQ0FPZ0NBUGdDQUlBREFaQURBSmdEQWFnRHV0Q0hCTG9ERVdSbFptRjFiSFFqVEVGWU1Ub3pPRFk1mgI5IS1ndndfUTYEAfCENFlCSUlBUW9BRG9SWkdWbVlYVnNkQ05NUVZneE9qTTROamsu2ALoB-ACx9MB6gJHaHR0cDovL3ByZWJpZC5sb2NhbGhvc3Q6OTk5OS9pbnRlZ3JhdGlvbkV4YW1wbGVzL2dwdC9hcHBuZXh1cy10ZXN0Lmh0bWzyAhAKBkFEVl9JRBIGNCXTHPICEQoGQ1BHARM4BzE5Nzc5MzPyAhAKBUNQBRPwljg1MTM1OTSAAwGIAwGQAwCYAxSgAwGqAwDAA6wCyAMA2AMA4AMA6AMA-AMDgAQAkgQJL29wZW5ydGIymAQAogQMMjE2LjU1LjQ3Ljk0qAQAsgQMCAAQABgAIAAwADgAuAQAwAQAyAQA0gQRZGVmYXVsdCNMQVgxOjM4NjnaBAIIAeAEAPAE1suTDogFAZgFAKAF______8BA7ABqgUkYzdkY2YxNGYtZjliYS00Yzc3LWEzYjQtMjdmNmRmMzkwNjdmwAUAyQVpLhTwP9IFCQkJDFAAANgFAeAFAfAFAfoFBAgAEACQBgA.&s=f4dc8b6fa65845d08f0a87c145e12cb7d6288c2a&referrer=http%3A%2F%2Fprebid.localhost%3A9999%2FintegrationExamples%2Fgpt%2Fappnexus-test.html&pp=${AUCTION_PRICE}"></script>',
          'adid': '29681110',
          'adomain': ['appnexus.com'],
          'iurl': 'http://lax1-ib.adnxs.com/cr?id=2968111',
          'cid': '958',
          'crid': '2968111',
          'dealid': 'test-dealid',
          'w': 300,
          'h': 250,
          'ext': {
            'prebid': { 'type': 'banner' },
            'bidder': {
              'appnexus': {
                'brand_id': 1,
                'auction_id': 3,
                'bidder_id': 2
              }
            }
          }
        }
      ],
      'seat': 'appnexus'
    },
  ],
  'cur': 'EUR',
  'ext': {
    'responsetimemillis': {
      'appnexus': 8,
    }
  }
};

const RESPONSE_OPENRTB_VIDEO = {
  id: 'c7dcf14f',
  seatbid: [
    {
      bid: [
        {
          id: '1987250005171537465',
          impid: 'div-gpt-ad-1460505748561-0',
          price: 10,
          adm: '<?xml version="1.0" encoding="UTF-8" standalone="yes"?><VAST version="3.0"><Ad id="81877115" sequence="0"><Wrapper><AdSystem version="3.0">adnxs</AdSystem><VASTAdTagURI><![CDATA[http://lax1-ib.adnxs.com/ab?e=wqT_3QLZBq]]></VASTAdTagURI><Impression><![CDATA[http://ib.adnxs.com/nop]]></Impression><Creatives><Creative adID="81877115"><Linear></Linear></Creative></Creatives></Wrapper></Ad></VAST>',
          adid: '81877115',
          adomain: ['appnexus.com'],
          iurl: 'http://lax1-ib.adnxs.com/cr?id=81877115',
          cid: '3535',
          crid: '81877115',
          dealid: 'test-dealid',
          w: 1,
          h: 1,
          ext: {
            prebid: {
              type: 'video',
            },
            bidder: {
              appnexus: {
                brand_id: 1,
                auction_id: 6673622101799484743,
                bidder_id: 2,
                bid_ad_type: 1,
              },
            },
          },
        },
      ],
      seat: 'appnexus',
    },
  ],
  ext: {
    responsetimemillis: {
      appnexus: 81,
    },
  },
};

const RESPONSE_OPENRTB_NATIVE = {
  'id': 'c7dcf14f',
  'seatbid': [
    {
      'bid': [
        {
          'id': '6451317310275562039',
          'impid': 'div-gpt-ad-1460505748561-0',
          'price': 10,
          'adm': {
            'ver': '1.2',
            'assets': [
              {
                'id': 1,
                'img': {
                  'url': 'https://vcdn.adnxs.com/p/creative-image/f8/7f/0f/13/f87f0f13-230c-4f05-8087-db9216e393de.jpg',
                  'w': 989,
                  'h': 742,
                  'ext': {
                    'appnexus': {
                      'prevent_crop': 0
                    }
                  }
                }
              },
              {
                'id': 2,
                'img': {
                  'url': 'https://vcdn.adnxs.com/p/creative-image/1a/3e/e9/5b/1a3ee95b-06cd-4260-98c7-0258627c9197.png',
                  'w': 127,
                  'h': 83,
                  'ext': {
                    'appnexus': {
                      'prevent_crop': 0
                    }
                  }
                }
              },
              {
                'id': 0,
                'title': {
                  'text': 'This is a Prebid Native Creative'
                }
              },
              {
                'id': 3,
                'data': {
                  'value': 'Prebid.org'
                }
              }
            ],
            'link': {
              'url': 'https://lax1-ib.adnxs.com/click?AAAAAAAAJEAAAAAAAAAkQAAAAAAAACRAAAAAAAAAJEAAAAAAAAAkQGdce2vBWudAJZpFu1er1zA7ZzddAAAAAOLoyQBtJAAAbSQAAAIAAAC8pM8FnPgWAAAAAABVU0QAVVNEAAEAAQBNXQAAAAABAgMCAAAAALsAuhVqdgAAAAA./cpcpm=AAAAAAAAAAA=/bcr=AAAAAAAA8D8=/pp=${AUCTION_PRICE}/cnd=%213Q5HCQj8-LwKELzJvi4YnPFbIAQoADEAAAAAAAAkQDoJTEFYMTo0MDc3QKcPSQAAAAAAAPA_UQAAAAAAAAAAWQAAAAAAAAAAYQAAAAAAAAAAaQAAAAAAAAAAcQAAAAAAAAAA/cca=OTMyNSNMQVgxOjQwNzc=/bn=84305/test=1/clickenc=http%3A%2F%2Fprebid.org%2Fdev-docs%2Fshow-native-ads.html'
            },
            'eventtrackers': [
              {
                'event': 1,
                'method': 1,
                'url': 'https://lax1-ib.adnxs.com/it?an_audit=0&test=1&referrer=http%3A%2F%2Flocalhost%3A9999%2FintegrationExamples%2Fgpt%2Fdemo_native.html&e=wqT_3QKCCKACBAAAAwDWAAUBCLvO3ekFEOe47duW2NbzQBiltJba--rq6zAqNgkAAAECCCRAEQEHEAAAJEAZEQkAIREJACkRCQAxEQmoMOLRpwY47UhA7UhIAlC8yb4uWJzxW2AAaM26dXjRkgWAAQGKAQNVU0SSAQEG8FKYAQGgAQGoAQGwAQC4AQLAAQPIAQLQAQnYAQDgAQHwAQCKAjt1ZignYScsIDI1Mjk4ODUsIDE1NjM5MTE5OTUpO3VmKCdyJywgOTc0OTQyMDQsIC4eAPQ0AZICnQIhb2pkaWlnajgtTHdLRUx6SnZpNFlBQ0NjOFZzd0FEZ0FRQVJJN1VoUTR0R25CbGdBWVAwQmFBQndBSGdBZ0FFQWlBRUFrQUVCbUFFQm9BRUJxQUVEc0FFQXVRSHpyV3FrQUFBa1FNRUI4NjFxcEFBQUpFREpBVVZpYmxDaFpRQkEyUUVBQUFBQUFBRHdQLUFCQVBVQkFBQUFBUGdCQUpnQ0FLQUNBTFVDQUFBQUFMMENBQUFBQU1BQ0FNZ0NBT0FDQU9nQ0FQZ0NBSUFEQVpBREFKZ0RBYWdEX1BpOENyb0RDVXhCV0RFNk5EQTNOLUFEcHctUUJBQ1lCQUhCQkFBQUFBQUFBQUFBeVFRQUFBQUFBQUFBQU5nRUFBLi6aAoUBITNRNUhDUWo4LUx3S0VMeiUhJG5QRmJJQVFvQUQRvVhBa1FEb0pURUZZTVRvME1EYzNRS2NQUxFUDFBBX1URDAxBQUFXHQwAWR0MAGEdDABjHQz0FwHYAgDgAq2YSOoCPmh0dHA6Ly9sb2NhbGhvc3Q6OTk5OS9pbnRlZ3JhdGlvbkV4YW1wbGVzL2dwdC9kZW1vX25hdGl2ZS5odG1sgAMAiAMBkAMAmAMUoAMBqgMAwAPgqAHIAwDYAwDgAwDoAwD4AwOABACSBAkvb3BlbnJ0YjKYBACiBA0xNzMuMjQ0LjM2LjQwqATtoySyBAwIABAAGAAgADAAOAC4BADABADIBADSBA45MzI1I0xBWDE6NDA3N9oEAggB4AQA8AS8yb4uiAUBmAUAoAX___________8BqgUkZTU5YzNlYjYtNmRkNi00MmQ5LWExMWEtM2FhMTFjOTc5MGUwwAUAyQUAAAAAAADwP9IFCQkAaVh0ANgFAeAFAfAFmfQh-gUECAAQAJAGAZgGALgGAMEGCSQk8D_IBgDaBhYKEAkQGQEBwTTgBgzyBgIIAIAHAYgHAA..&s=11ababa390e9f7983de260493fc5b91ec5b1b3d4&pp=${AUCTION_PRICE}'
              }
            ]
          },
          'adid': '97494204',
          'adomain': [
            'http://prebid.org'
          ],
          'iurl': 'https://lax1-ib.adnxs.com/cr?id=97494204',
          'cid': '9325',
          'crid': '97494204',
          'cat': [
            'IAB3-1'
          ],
          'ext': {
            'prebid': {
              'targeting': {
                'hb_bidder': 'appnexus',
                'hb_pb': '10.00'
              },
              'type': 'native',
              'video': {
                'duration': 0,
                'primary_category': ''
              }
            },
            'bidder': {
              'appnexus': {
                'brand_id': 555545,
                'auction_id': 4676806524825984103,
                'bidder_id': 2,
                'bid_ad_type': 3
              }
            }
          }
        }
      ],
      'seat': 'appnexus'
    }
  ]
};

describe('S2S Adapter', function () {
  let adapter,
    addBidResponse = sinon.spy(),
    done = sinon.spy();

  beforeEach(function () {
    adapter = new Adapter();
    BID_REQUESTS = [
      {
        'bidderCode': 'appnexus',
        'auctionId': '173afb6d132ba3',
        'bidderRequestId': '3d1063078dfcc8',
        'tid': '437fbbf5-33f5-487a-8e16-a7112903cfe5',
        'bids': [
          {
            'bidder': 'appnexus',
            'params': {
              'placementId': '10433394',
              'member': 123,
              'keywords': {
                'foo': ['bar', 'baz'],
                'fizz': ['buzz']
              }
            },
            'bid_id': '123',
            'adUnitCode': 'div-gpt-ad-1460505748561-0',
            'mediaTypes': {
              'banner': {
                'sizes': [[300, 250]]
              }
            },
            'transactionId': '4ef956ad-fd83-406d-bd35-e4bb786ab86c',
            'sizes': [300, 250],
            'bidId': '123',
            'bidderRequestId': '3d1063078dfcc8',
            'auctionId': '173afb6d132ba3',
            'storedAuctionResponse': 11111
          }
        ],
        'auctionStart': 1510852447530,
        'timeout': 5000,
        'src': 's2s',
        'doneCbCallCount': 0,
        'refererInfo': {
          'referer': 'http://mytestpage.com'
        }
      }
    ];
  });

  afterEach(function () {
    addBidResponse.resetHistory();
    done.resetHistory();
  });

  describe('request function', function () {
    beforeEach(function () {
      config.resetConfig();
      resetSyncedStatus();
    });

    afterEach(function () {
      config.resetConfig();
    });

    it('should not add outstrean without renderer', function () {
      let ortb2Config = utils.deepClone(CONFIG);
      ortb2Config.endpoint = 'https://prebid.adnxs.com/pbs/v1/openrtb2/auction';

      config.setConfig({ s2sConfig: ortb2Config });
      adapter.callBids(OUTSTREAM_VIDEO_REQUEST, BID_REQUESTS, addBidResponse, done, ajax);

      const requestBid = JSON.parse(server.requests[0].requestBody);
      expect(requestBid.imp[0].banner).to.exist;
      expect(requestBid.imp[0].video).to.not.exist;
    });

    it('exists and is a function', function () {
      expect(adapter.callBids).to.exist.and.to.be.a('function');
    });

    describe('gdpr tests', function () {
      afterEach(function () {
        config.resetConfig();
        $$PREBID_GLOBAL$$.requestBids.removeAll();
      });

      it('adds gdpr consent information to ortb2 request depending on presence of module', function () {
        let ortb2Config = utils.deepClone(CONFIG);
        ortb2Config.endpoint = 'https://prebid.adnxs.com/pbs/v1/openrtb2/auction';

        let consentConfig = { consentManagement: { cmpApi: 'iab' }, s2sConfig: ortb2Config };
        config.setConfig(consentConfig);

        let gdprBidRequest = utils.deepClone(BID_REQUESTS);
        gdprBidRequest[0].gdprConsent = {
          consentString: 'abc123',
          gdprApplies: true
        };

        adapter.callBids(REQUEST, gdprBidRequest, addBidResponse, done, ajax);
        let requestBid = JSON.parse(server.requests[0].requestBody);

        expect(requestBid.regs.ext.gdpr).is.equal(1);
        expect(requestBid.user.ext.consent).is.equal('abc123');

        config.resetConfig();
        config.setConfig({ s2sConfig: CONFIG });

        adapter.callBids(REQUEST, BID_REQUESTS, addBidResponse, done, ajax);
        requestBid = JSON.parse(server.requests[1].requestBody);

        expect(requestBid.regs).to.not.exist;
        expect(requestBid.user).to.not.exist;
      });

      it('check gdpr info gets added into cookie_sync request: have consent data', function () {
        let cookieSyncConfig = utils.deepClone(CONFIG);
        cookieSyncConfig.syncEndpoint = 'https://prebid.adnxs.com/pbs/v1/cookie_sync';

        let consentConfig = { consentManagement: { cmpApi: 'iab' }, s2sConfig: cookieSyncConfig };
        config.setConfig(consentConfig);

        let gdprBidRequest = utils.deepClone(BID_REQUESTS);

        gdprBidRequest[0].gdprConsent = {
          consentString: 'abc123def',
          gdprApplies: true
        };

        adapter.callBids(REQUEST, gdprBidRequest, addBidResponse, done, ajax);
        let requestBid = JSON.parse(server.requests[0].requestBody);

        expect(requestBid.gdpr).is.equal(1);
        expect(requestBid.gdpr_consent).is.equal('abc123def');
        expect(requestBid.bidders).to.contain('appnexus').and.to.have.lengthOf(1);
        expect(requestBid.account).is.equal('1');
      });

      it('check gdpr info gets added into cookie_sync request: have consent data but gdprApplies is false', function () {
        let cookieSyncConfig = utils.deepClone(CONFIG);
        cookieSyncConfig.syncEndpoint = 'https://prebid.adnxs.com/pbs/v1/cookie_sync';

        let consentConfig = { consentManagement: { cmpApi: 'iab' }, s2sConfig: cookieSyncConfig };
        config.setConfig(consentConfig);

        let gdprBidRequest = utils.deepClone(BID_REQUESTS);
        gdprBidRequest[0].gdprConsent = {
          consentString: 'xyz789abcc',
          gdprApplies: false
        };

        adapter.callBids(REQUEST, gdprBidRequest, addBidResponse, done, ajax);
        let requestBid = JSON.parse(server.requests[0].requestBody);

        expect(requestBid.gdpr).is.equal(0);
        expect(requestBid.gdpr_consent).is.undefined;
      });

      it('checks gdpr info gets added to cookie_sync request: consent data unknown', function () {
        let cookieSyncConfig = utils.deepClone(CONFIG);
        cookieSyncConfig.syncEndpoint = 'https://prebid.adnxs.com/pbs/v1/cookie_sync';

        let consentConfig = { consentManagement: { cmpApi: 'iab' }, s2sConfig: cookieSyncConfig };
        config.setConfig(consentConfig);

        let gdprBidRequest = utils.deepClone(BID_REQUESTS);
        gdprBidRequest[0].gdprConsent = {
          consentString: undefined,
          gdprApplies: undefined
        };

        adapter.callBids(REQUEST, gdprBidRequest, addBidResponse, done, ajax);
        let requestBid = JSON.parse(server.requests[0].requestBody);

        expect(requestBid.gdpr).is.undefined;
        expect(requestBid.gdpr_consent).is.undefined;
      });
    });

    describe('us_privacy (ccpa) consent data', function () {
      afterEach(function () {
        config.resetConfig();
        $$PREBID_GLOBAL$$.requestBids.removeAll();
      });

      it('is added to ortb2 request when in bidRequest', function () {
        let ortb2Config = utils.deepClone(CONFIG);
        ortb2Config.endpoint = 'https://prebid.adnxs.com/pbs/v1/openrtb2/auction';
        config.setConfig({ s2sConfig: ortb2Config });

        let uspBidRequest = utils.deepClone(BID_REQUESTS);
        uspBidRequest[0].uspConsent = '1NYN';

        adapter.callBids(REQUEST, uspBidRequest, addBidResponse, done, ajax);
        let requestBid = JSON.parse(server.requests[0].requestBody);

        expect(requestBid.regs.ext.us_privacy).is.equal('1NYN');

        config.resetConfig();
        config.setConfig({ s2sConfig: CONFIG });

        adapter.callBids(REQUEST, BID_REQUESTS, addBidResponse, done, ajax);
        requestBid = JSON.parse(server.requests[1].requestBody);

        expect(requestBid.regs).to.not.exist;
      });

      it('is added to cookie_sync request when in bidRequest', function () {
        let cookieSyncConfig = utils.deepClone(CONFIG);
        cookieSyncConfig.syncEndpoint = 'https://prebid.adnxs.com/pbs/v1/cookie_sync';
        config.setConfig({ s2sConfig: cookieSyncConfig });

        let uspBidRequest = utils.deepClone(BID_REQUESTS);
        uspBidRequest[0].uspConsent = '1YNN';

        adapter.callBids(REQUEST, uspBidRequest, addBidResponse, done, ajax);
        let requestBid = JSON.parse(server.requests[0].requestBody);

        expect(requestBid.us_privacy).is.equal('1YNN');
        expect(requestBid.bidders).to.contain('appnexus').and.to.have.lengthOf(1);
        expect(requestBid.account).is.equal('1');
      });
    });

    describe('gdpr and us_privacy (ccpa) consent data', function () {
      afterEach(function () {
        config.resetConfig();
        $$PREBID_GLOBAL$$.requestBids.removeAll();
      });

      it('is added to ortb2 request when in bidRequest', function () {
        let ortb2Config = utils.deepClone(CONFIG);
        ortb2Config.endpoint = 'https://prebid.adnxs.com/pbs/v1/openrtb2/auction';
        config.setConfig({ s2sConfig: ortb2Config });

        let consentBidRequest = utils.deepClone(BID_REQUESTS);
        consentBidRequest[0].uspConsent = '1NYN';
        consentBidRequest[0].gdprConsent = {
          consentString: 'abc123',
          gdprApplies: true
        };

        adapter.callBids(REQUEST, consentBidRequest, addBidResponse, done, ajax);
        let requestBid = JSON.parse(server.requests[0].requestBody);

        expect(requestBid.regs.ext.us_privacy).is.equal('1NYN');
        expect(requestBid.regs.ext.gdpr).is.equal(1);
        expect(requestBid.user.ext.consent).is.equal('abc123');

        config.resetConfig();
        config.setConfig({ s2sConfig: CONFIG });

        adapter.callBids(REQUEST, BID_REQUESTS, addBidResponse, done, ajax);
        requestBid = JSON.parse(server.requests[1].requestBody);

        expect(requestBid.regs).to.not.exist;
        expect(requestBid.user).to.not.exist;
      });

      it('is added to cookie_sync request when in bidRequest', function () {
        let cookieSyncConfig = utils.deepClone(CONFIG);
        cookieSyncConfig.syncEndpoint = 'https://prebid.adnxs.com/pbs/v1/cookie_sync';
        config.setConfig({ s2sConfig: cookieSyncConfig });

        let consentBidRequest = utils.deepClone(BID_REQUESTS);
        consentBidRequest[0].uspConsent = '1YNN';
        consentBidRequest[0].gdprConsent = {
          consentString: 'abc123def',
          gdprApplies: true
        };

        adapter.callBids(REQUEST, consentBidRequest, addBidResponse, done, ajax);
        let requestBid = JSON.parse(server.requests[0].requestBody);

        expect(requestBid.us_privacy).is.equal('1YNN');
        expect(requestBid.gdpr).is.equal(1);
        expect(requestBid.gdpr_consent).is.equal('abc123def');
        expect(requestBid.bidders).to.contain('appnexus').and.to.have.lengthOf(1);
        expect(requestBid.account).is.equal('1');
      });
    });

    it('adds digitrust id is present and user is not optout', function () {
      let ortb2Config = utils.deepClone(CONFIG);
      ortb2Config.endpoint = 'https://prebid.adnxs.com/pbs/v1/openrtb2/auction';

      let consentConfig = { s2sConfig: ortb2Config };
      config.setConfig(consentConfig);

      let digiTrustObj = {
        privacy: {
          optout: false
        },
        id: 'testId',
        keyv: 'testKeyV'
      };

      let digiTrustBidRequest = utils.deepClone(BID_REQUESTS);
      digiTrustBidRequest[0].bids[0].userId = { digitrustid: { data: digiTrustObj } };

      adapter.callBids(REQUEST, digiTrustBidRequest, addBidResponse, done, ajax);
      let requestBid = JSON.parse(server.requests[0].requestBody);

      expect(requestBid.user.ext.digitrust).to.deep.equal({
        id: digiTrustObj.id,
        keyv: digiTrustObj.keyv
      });

      digiTrustObj.privacy.optout = true;

      adapter.callBids(REQUEST, digiTrustBidRequest, addBidResponse, done, ajax);
      requestBid = JSON.parse(server.requests[1].requestBody);

      expect(requestBid.user && request.user.ext && requestBid.user.ext.digitrust).to.not.exist;
    });

    it('adds device and app objects to request', function () {
      const _config = {
        s2sConfig: CONFIG,
        device: { ifa: '6D92078A-8246-4BA4-AE5B-76104861E7DC' },
        app: { bundle: 'com.test.app' },
      };

      config.setConfig(_config);
      adapter.callBids(REQUEST, BID_REQUESTS, addBidResponse, done, ajax);
      const requestBid = JSON.parse(server.requests[0].requestBody);
      expect(requestBid.device).to.deep.equal({
        ifa: '6D92078A-8246-4BA4-AE5B-76104861E7DC',
        w: window.innerWidth,
        h: window.innerHeight
      });
      expect(requestBid.app).to.deep.equal({
        bundle: 'com.test.app',
        publisher: { 'id': '1' }
      });
    });

    it('adds device and app objects to request for OpenRTB', function () {
      const s2sConfig = Object.assign({}, CONFIG, {
        endpoint: 'https://prebid.adnxs.com/pbs/v1/openrtb2/auction'
      });

      const _config = {
        s2sConfig: s2sConfig,
        device: { ifa: '6D92078A-8246-4BA4-AE5B-76104861E7DC' },
        app: { bundle: 'com.test.app' },
      };

      config.setConfig(_config);
      adapter.callBids(REQUEST, BID_REQUESTS, addBidResponse, done, ajax);
      const requestBid = JSON.parse(server.requests[0].requestBody);
      expect(requestBid.device).to.deep.equal({
        ifa: '6D92078A-8246-4BA4-AE5B-76104861E7DC',
        w: window.innerWidth,
        h: window.innerHeight
      });
      expect(requestBid.app).to.deep.equal({
        bundle: 'com.test.app',
        publisher: { 'id': '1' }
      });
    });

    it('adds debugging value from storedAuctionResponse to OpenRTB', function () {
      const s2sConfig = Object.assign({}, CONFIG, {
        endpoint: 'https://prebid.adnxs.com/pbs/v1/openrtb2/auction'
      });
      const _config = {
        s2sConfig: s2sConfig,
        device: { ifa: '6D92078A-8246-4BA4-AE5B-76104861E7DC' },
        app: { bundle: 'com.test.app' }
      };

      config.setConfig(_config);
      adapter.callBids(REQUEST, BID_REQUESTS, addBidResponse, done, ajax);
      const requestBid = JSON.parse(server.requests[0].requestBody);
      expect(requestBid.imp).to.exist.and.to.be.a('array');
      expect(requestBid.imp).to.have.lengthOf(1);
      expect(requestBid.imp[0].ext).to.exist.and.to.be.a('object');
      expect(requestBid.imp[0].ext.prebid).to.exist.and.to.be.a('object');
      expect(requestBid.imp[0].ext.prebid.storedauctionresponse).to.exist.and.to.be.a('object');
      expect(requestBid.imp[0].ext.prebid.storedauctionresponse.id).to.equal('11111');
    });

    it('adds device.w and device.h even if the config lacks a device object', function () {
      const s2sConfig = Object.assign({}, CONFIG, {
        endpoint: 'https://prebid.adnxs.com/pbs/v1/openrtb2/auction'
      });

      const _config = {
        s2sConfig: s2sConfig,
        app: { bundle: 'com.test.app' },
      };

      config.setConfig(_config);
      adapter.callBids(REQUEST, BID_REQUESTS, addBidResponse, done, ajax);
      const requestBid = JSON.parse(server.requests[0].requestBody);
      expect(requestBid.device).to.deep.equal({
        w: window.innerWidth,
        h: window.innerHeight
      });
      expect(requestBid.app).to.deep.equal({
        bundle: 'com.test.app',
        publisher: { 'id': '1' }
      });
    });

    it('adds native request for OpenRTB', function () {
      const s2sConfig = Object.assign({}, CONFIG, {
        endpoint: 'https://prebid.adnxs.com/pbs/v1/openrtb2/auction'
      });

      const _config = {
        s2sConfig: s2sConfig
      };

      config.setConfig(_config);
      adapter.callBids(REQUEST, BID_REQUESTS, addBidResponse, done, ajax);
      const requestBid = JSON.parse(server.requests[0].requestBody);

      expect(requestBid.imp[0].native).to.deep.equal({
        request: JSON.stringify({
          'context': 1,
          'plcmttype': 1,
          'eventtrackers': [{
            event: 1,
            methods: [1]
          }],
          'assets': [
            {
              'required': 1,
              'title': {
                'len': 800
              }
            },
            {
              'required': 1,
              'img': {
                'type': 3,
                'w': 989,
                'h': 742
              }
            },
            {
              'required': 1,
              'img': {
                'type': 1,
                'wmin': 10,
                'hmin': 10,
                'ext': {
                  'aspectratios': ['1:1']
                }
              }
            },
            {
              'required': 1,
              'data': {
                'type': 1
              }
            }
          ]
        }),
        ver: '1.2'
      });
    });

    it('adds site if app is not present', function () {
      const s2sConfig = Object.assign({}, CONFIG, {
        endpoint: 'https://prebid.adnxs.com/pbs/v1/openrtb2/auction'
      });

      const _config = {
        s2sConfig: s2sConfig,
      };

      config.setConfig(_config);
      adapter.callBids(REQUEST, BID_REQUESTS, addBidResponse, done, ajax);
      const requestBid = JSON.parse(server.requests[0].requestBody);
      expect(requestBid.site).to.exist.and.to.be.a('object');
      expect(requestBid.site.publisher).to.exist.and.to.be.a('object');
      expect(requestBid.site.page).to.exist.and.to.be.a('string');
    });

    it('adds appnexus aliases to request', function () {
      const s2sConfig = Object.assign({}, CONFIG, {
        endpoint: 'https://prebid.adnxs.com/pbs/v1/openrtb2/auction'
      });
      config.setConfig({ s2sConfig: s2sConfig });

      const aliasBidder = {
        bidder: 'brealtime',
        params: { placementId: '123456' }
      };

      const request = utils.deepClone(REQUEST);
      request.ad_units[0].bids = [aliasBidder];

      adapter.callBids(request, BID_REQUESTS, addBidResponse, done, ajax);

      const requestBid = JSON.parse(server.requests[0].requestBody);

      expect(requestBid.ext).to.deep.equal({
        prebid: {
          aliases: {
            brealtime: 'appnexus'
          },
          targeting: {
            includebidderkeys: false,
            includewinners: true
          }
        }
      });
    });

    it('adds dynamic aliases to request', function () {
      const s2sConfig = Object.assign({}, CONFIG, {
        endpoint: 'https://prebid.adnxs.com/pbs/v1/openrtb2/auction'
      });
      config.setConfig({ s2sConfig: s2sConfig });

      const alias = 'foobar';
      const aliasBidder = {
        bidder: alias,
        params: { placementId: '123456' }
      };

      const request = utils.deepClone(REQUEST);
      request.ad_units[0].bids = [aliasBidder];

      // TODO: stub this
      $$PREBID_GLOBAL$$.aliasBidder('appnexus', alias);
      adapter.callBids(request, BID_REQUESTS, addBidResponse, done, ajax);

      const requestBid = JSON.parse(server.requests[0].requestBody);

      expect(requestBid.ext).to.deep.equal({
        prebid: {
          aliases: {
            [alias]: 'appnexus'
          },
          targeting: {
            includebidderkeys: false,
            includewinners: true
          }
        }
      });
    });

    it('converts appnexus params to expected format for PBS', function () {
      const s2sConfig = Object.assign({}, CONFIG, {
        endpoint: 'https://prebid.adnxs.com/pbs/v1/openrtb2/auction'
      });
      config.setConfig({ s2sConfig: s2sConfig });

      const myRequest = utils.deepClone(REQUEST);
      myRequest.ad_units[0].bids[0].params.usePaymentRule = true;
      myRequest.ad_units[0].bids[0].params.keywords = {
        foo: ['bar', 'baz'],
        fizz: ['buzz']
      };

      adapter.callBids(myRequest, BID_REQUESTS, addBidResponse, done, ajax);
      const requestBid = JSON.parse(server.requests[0].requestBody);

      expect(requestBid.imp[0].ext.appnexus).to.exist;
      expect(requestBid.imp[0].ext.appnexus.placement_id).to.exist.and.to.equal(10433394);
      expect(requestBid.imp[0].ext.appnexus.use_pmt_rule).to.exist.and.to.be.true;
      expect(requestBid.imp[0].ext.appnexus.member).to.exist;
      expect(requestBid.imp[0].ext.appnexus.keywords).to.exist.and.to.deep.equal([{
        key: 'foo',
        value: ['bar', 'baz']
      }, {
        key: 'fizz',
        value: ['buzz']
      }]);
    });

    it('adds limit to the cookie_sync request if userSyncLimit is greater than 0', function () {
      let cookieSyncConfig = utils.deepClone(CONFIG);
      cookieSyncConfig.syncEndpoint = 'https://prebid.adnxs.com/pbs/v1/cookie_sync';
      cookieSyncConfig.userSyncLimit = 1;

      config.setConfig({ s2sConfig: cookieSyncConfig });

      let bidRequest = utils.deepClone(BID_REQUESTS);
      adapter.callBids(REQUEST, bidRequest, addBidResponse, done, ajax);
      let requestBid = JSON.parse(server.requests[0].requestBody);

      expect(requestBid.bidders).to.contain('appnexus').and.to.have.lengthOf(1);
      expect(requestBid.account).is.equal('1');
      expect(requestBid.limit).is.equal(1);
    });

    it('does not add limit to cooke_sync request if userSyncLimit is missing or 0', function () {
      let cookieSyncConfig = utils.deepClone(CONFIG);
      cookieSyncConfig.syncEndpoint = 'https://prebid.adnxs.com/pbs/v1/cookie_sync';
      config.setConfig({ s2sConfig: cookieSyncConfig });

      let bidRequest = utils.deepClone(BID_REQUESTS);
      adapter.callBids(REQUEST, bidRequest, addBidResponse, done, ajax);
      let requestBid = JSON.parse(server.requests[0].requestBody);

      expect(requestBid.bidders).to.contain('appnexus').and.to.have.lengthOf(1);
      expect(requestBid.account).is.equal('1');
      expect(requestBid.limit).is.undefined;

      cookieSyncConfig.userSyncLimit = 0;
      config.resetConfig();
      config.setConfig({ s2sConfig: cookieSyncConfig });

      bidRequest = utils.deepClone(BID_REQUESTS);
      adapter.callBids(REQUEST, bidRequest, addBidResponse, done, ajax);
      requestBid = JSON.parse(server.requests[0].requestBody);

      expect(requestBid.bidders).to.contain('appnexus').and.to.have.lengthOf(1);
      expect(requestBid.account).is.equal('1');
      expect(requestBid.limit).is.undefined;
    });

    it('adds s2sConfig adapterOptions to request for ORTB', function () {
      const s2sConfig = Object.assign({}, CONFIG, {
        endpoint: 'https://prebid.adnxs.com/pbs/v1/openrtb2/auction',
        adapterOptions: {
          appnexus: {
            key: 'value'
          }
        }
      });
      const _config = {
        s2sConfig: s2sConfig,
        device: { ifa: '6D92078A-8246-4BA4-AE5B-76104861E7DC' },
        app: { bundle: 'com.test.app' },
      };

      config.setConfig(_config);
      adapter.callBids(REQUEST, BID_REQUESTS, addBidResponse, done, ajax);
      const requestBid = JSON.parse(server.requests[0].requestBody);
      expect(requestBid.imp[0].ext.appnexus).to.haveOwnProperty('key');
      expect(requestBid.imp[0].ext.appnexus.key).to.be.equal('value')
    });

    it('when userId is defined on bids, it\'s properties should be copied to user.ext.tpid properties', function () {
      let ortb2Config = utils.deepClone(CONFIG);
      ortb2Config.endpoint = 'https://prebid.adnxs.com/pbs/v1/openrtb2/auction';

      let consentConfig = { s2sConfig: ortb2Config };
      config.setConfig(consentConfig);

      let userIdBidRequest = utils.deepClone(BID_REQUESTS);
      userIdBidRequest[0].bids[0].userId = {
        criteoId: '44VmRDeUE3ZGJ5MzRkRVJHU3BIUlJ6TlFPQUFU',
        tdid: 'abc123',
        pubcid: '1234',
        parrableid: '01.1563917337.test-eid',
        lipb: {
          lipbid: 'li-xyz',
          segments: ['segA', 'segB']
        }
      };

      adapter.callBids(REQUEST, userIdBidRequest, addBidResponse, done, ajax);
      let requestBid = JSON.parse(server.requests[0].requestBody);
      expect(typeof requestBid.user.ext.eids).is.equal('object');
      expect(Array.isArray(requestBid.user.ext.eids)).to.be.true;
      expect(requestBid.user.ext.eids.filter(eid => eid.source === 'adserver.org')).is.not.empty;
      expect(requestBid.user.ext.eids.filter(eid => eid.source === 'adserver.org')[0].uids[0].id).is.equal('abc123');
      expect(requestBid.user.ext.eids.filter(eid => eid.source === 'criteo.com')).is.not.empty;
      expect(requestBid.user.ext.eids.filter(eid => eid.source === 'criteo.com')[0].uids[0].id).is.equal('44VmRDeUE3ZGJ5MzRkRVJHU3BIUlJ6TlFPQUFU');
      expect(requestBid.user.ext.eids.filter(eid => eid.source === 'pubcid.org')).is.not.empty;
      expect(requestBid.user.ext.eids.filter(eid => eid.source === 'pubcid.org')[0].uids[0].id).is.equal('1234');
      expect(requestBid.user.ext.eids.filter(eid => eid.source === 'parrable.com')).is.not.empty;
      expect(requestBid.user.ext.eids.filter(eid => eid.source === 'parrable.com')[0].uids[0].id).is.equal('01.1563917337.test-eid');
      expect(requestBid.user.ext.eids.filter(eid => eid.source === 'liveintent.com')).is.not.empty;
      expect(requestBid.user.ext.eids.filter(eid => eid.source === 'liveintent.com')[0].uids[0].id).is.equal('li-xyz');
      expect(requestBid.user.ext.eids.filter(eid => eid.source === 'liveintent.com')[0].ext.segments.length).is.equal(2);
      expect(requestBid.user.ext.eids.filter(eid => eid.source === 'liveintent.com')[0].ext.segments[0]).is.equal('segA');
      expect(requestBid.user.ext.eids.filter(eid => eid.source === 'liveintent.com')[0].ext.segments[1]).is.equal('segB');
    });

    it('when config \'currency.adServerCurrency\' value is an array: ORTB has property \'cur\' value set to a single item array', function () {
      let s2sConfig = utils.deepClone(CONFIG);
      s2sConfig.endpoint = 'https://prebid.adnxs.com/pbs/v1/openrtb2/auction';
      config.setConfig({
        currency: { adServerCurrency: ['USD', 'GB', 'UK', 'AU'] },
        s2sConfig: s2sConfig
      });

      const bidRequests = utils.deepClone(BID_REQUESTS);
      adapter.callBids(REQUEST, bidRequests, addBidResponse, done, ajax);

      const parsedRequestBody = JSON.parse(server.requests[0].requestBody);
      expect(parsedRequestBody.cur).to.deep.equal(['USD']);
    });

    it('when config \'currency.adServerCurrency\' value is a string: ORTB has property \'cur\' value set to a single item array', function () {
      let s2sConfig = utils.deepClone(CONFIG);
      s2sConfig.endpoint = 'https://prebid.adnxs.com/pbs/v1/openrtb2/auction';
      config.setConfig({
        currency: { adServerCurrency: 'NZ' },
        s2sConfig: s2sConfig
      });

      const bidRequests = utils.deepClone(BID_REQUESTS);
      adapter.callBids(REQUEST, bidRequests, addBidResponse, done, ajax);

      const parsedRequestBody = JSON.parse(server.requests[1].requestBody);
      expect(parsedRequestBody.cur).to.deep.equal(['NZ']);
    });

    it('when config \'currency.adServerCurrency\' is unset: ORTB should not define a \'cur\' property', function () {
      let s2sConfig = utils.deepClone(CONFIG);
      s2sConfig.endpoint = 'https://prebid.adnxs.com/pbs/v1/openrtb2/auction';
      config.setConfig({ s2sConfig: s2sConfig });

      const bidRequests = utils.deepClone(BID_REQUESTS);
      adapter.callBids(REQUEST, bidRequests, addBidResponse, done, ajax);

      const parsedRequestBody = JSON.parse(server.requests[0].requestBody);
      expect(typeof parsedRequestBody.cur).to.equal('undefined');
    });

    it('always add ext.prebid.targeting.includebidderkeys: false for ORTB', function () {
      const s2sConfig = Object.assign({}, CONFIG, {
        endpoint: 'https://prebid.adnxs.com/pbs/v1/openrtb2/auction',
        adapterOptions: {
          appnexus: {
            key: 'value'
          }
        }
      });
      const _config = {
        s2sConfig: s2sConfig,
        device: { ifa: '6D92078A-8246-4BA4-AE5B-76104861E7DC' },
        app: { bundle: 'com.test.app' },
      };

      config.setConfig(_config);
      adapter.callBids(REQUEST, BID_REQUESTS, addBidResponse, done, ajax);
      const requestBid = JSON.parse(server.requests[0].requestBody);

      expect(requestBid.ext.prebid.targeting).to.haveOwnProperty('includebidderkeys');
      expect(requestBid.ext.prebid.targeting.includebidderkeys).to.equal(false);
    });

    it('always add ext.prebid.targeting.includewinners: true for ORTB', function () {
      const s2sConfig = Object.assign({}, CONFIG, {
        endpoint: 'https://prebid.adnxs.com/pbs/v1/openrtb2/auction',
        adapterOptions: {
          appnexus: {
            key: 'value'
          }
        }
      });
      const _config = {
        s2sConfig: s2sConfig,
        device: { ifa: '6D92078A-8246-4BA4-AE5B-76104861E7DC' },
        app: { bundle: 'com.test.app' },
      };

      config.setConfig(_config);
      adapter.callBids(REQUEST, BID_REQUESTS, addBidResponse, done, ajax);
      const requestBid = JSON.parse(server.requests[0].requestBody);

      expect(requestBid.ext.prebid.targeting).to.haveOwnProperty('includewinners');
      expect(requestBid.ext.prebid.targeting.includewinners).to.equal(true);
    });

    it('adds s2sConfig video.ext.prebid to request for ORTB', function () {
      const s2sConfig = Object.assign({}, CONFIG, {
        endpoint: 'https://prebid.adnxs.com/pbs/v1/openrtb2/auction',
        extPrebid: {
          foo: 'bar'
        }
      });
      const _config = {
        s2sConfig: s2sConfig,
        device: { ifa: '6D92078A-8246-4BA4-AE5B-76104861E7DC' },
        app: { bundle: 'com.test.app' },
      };

      config.setConfig(_config);
      adapter.callBids(REQUEST, BID_REQUESTS, addBidResponse, done, ajax);
      const requestBid = JSON.parse(server.requests[0].requestBody);

      expect(requestBid).to.haveOwnProperty('ext');
      expect(requestBid.ext).to.haveOwnProperty('prebid');
      expect(requestBid.ext.prebid).to.deep.equal({
        foo: 'bar',
        targeting: {
          includewinners: true,
          includebidderkeys: false
        }
      });
    });

    it('overrides request.ext.prebid properties using s2sConfig video.ext.prebid values for ORTB', function () {
      const s2sConfig = Object.assign({}, CONFIG, {
        endpoint: 'https://prebid.adnxs.com/pbs/v1/openrtb2/auction',
        extPrebid: {
          targeting: {
            includewinners: false,
            includebidderkeys: true
          }
        }
      });
      const _config = {
        s2sConfig: s2sConfig,
        device: { ifa: '6D92078A-8246-4BA4-AE5B-76104861E7DC' },
        app: { bundle: 'com.test.app' },
      };

      config.setConfig(_config);
      adapter.callBids(REQUEST, BID_REQUESTS, addBidResponse, done, ajax);
      const requestBid = JSON.parse(server.requests[0].requestBody);

      expect(requestBid).to.haveOwnProperty('ext');
      expect(requestBid.ext).to.haveOwnProperty('prebid');
      expect(requestBid.ext.prebid).to.deep.equal({
        targeting: {
          includewinners: false,
          includebidderkeys: true
        }
      });
    });

    it('overrides request.ext.prebid properties using s2sConfig video.ext.prebid values for ORTB', function () {
      const s2sConfig = Object.assign({}, CONFIG, {
        endpoint: 'https://prebid.adnxs.com/pbs/v1/openrtb2/auction',
        extPrebid: {
          cache: {
            vastxml: 'vastxml-set-though-extPrebid.cache.vastXml'
          },
          targeting: {
            includewinners: false,
            includebidderkeys: false
          }
        }
      });
      const _config = {
        s2sConfig: s2sConfig,
        device: { ifa: '6D92078A-8246-4BA4-AE5B-76104861E7DC' },
        app: { bundle: 'com.test.app' },
      };

      config.setConfig(_config);
      adapter.callBids(REQUEST, BID_REQUESTS, addBidResponse, done, ajax);
      const requestBid = JSON.parse(server.requests[0].requestBody);

      expect(requestBid).to.haveOwnProperty('ext');
      expect(requestBid.ext).to.haveOwnProperty('prebid');
      expect(requestBid.ext.prebid).to.deep.equal({
        cache: {
          vastxml: 'vastxml-set-though-extPrebid.cache.vastXml'
        },
        targeting: {
          includewinners: false,
          includebidderkeys: false
        }
      });
    });

    it('passes schain object in request', function () {
      const bidRequests = utils.deepClone(BID_REQUESTS);
      const schainObject = {
        'ver': '1.0',
        'complete': 1,
        'nodes': [
          {
            'asi': 'indirectseller.com',
            'sid': '00001',
            'hp': 1
          },

          {
            'asi': 'indirectseller-2.com',
            'sid': '00002',
            'hp': 2
          }
        ]
      };
      bidRequests[0].bids[0].schain = schainObject;
      adapter.callBids(REQUEST, bidRequests, addBidResponse, done, ajax);
      const parsedRequestBody = JSON.parse(server.requests[0].requestBody);
      expect(parsedRequestBody.source.ext.schain).to.deep.equal(schainObject);
    })

    describe('pbAdSlot config', function () {
      it('should not send \"imp.ext.context.data.adslot\" if \"fpd.context\" is undefined', function () {
        const ortb2Config = utils.deepClone(CONFIG);
        ortb2Config.endpoint = 'https://prebid.adnxs.com/pbs/v1/openrtb2/auction';
        const consentConfig = { s2sConfig: ortb2Config };
        config.setConfig(consentConfig);
        const bidRequest = utils.deepClone(REQUEST);

        adapter.callBids(bidRequest, BID_REQUESTS, addBidResponse, done, ajax);
        const parsedRequestBody = JSON.parse(server.requests[0].requestBody);

        expect(parsedRequestBody.imp).to.be.a('array');
        expect(parsedRequestBody.imp[0]).to.be.a('object');
        expect(parsedRequestBody.imp[0]).to.not.have.deep.nested.property('ext.context.data.adslot');
      });

      it('should not send \"imp.ext.context.data.adslot\" if \"fpd.context.pbAdSlot\" is undefined', function () {
        const ortb2Config = utils.deepClone(CONFIG);
        ortb2Config.endpoint = 'https://prebid.adnxs.com/pbs/v1/openrtb2/auction';
        const consentConfig = { s2sConfig: ortb2Config };
        config.setConfig(consentConfig);
        const bidRequest = utils.deepClone(REQUEST);
        bidRequest.ad_units[0].fpd = {};

        adapter.callBids(bidRequest, BID_REQUESTS, addBidResponse, done, ajax);
        const parsedRequestBody = JSON.parse(server.requests[0].requestBody);

        expect(parsedRequestBody.imp).to.be.a('array');
        expect(parsedRequestBody.imp[0]).to.be.a('object');
        expect(parsedRequestBody.imp[0]).to.not.have.deep.nested.property('ext.context.data.adslot');
      });

      it('should not send \"imp.ext.context.data.adslot\" if \"fpd.context.pbAdSlot\" is empty string', function () {
        const ortb2Config = utils.deepClone(CONFIG);
        ortb2Config.endpoint = 'https://prebid.adnxs.com/pbs/v1/openrtb2/auction';
        const consentConfig = { s2sConfig: ortb2Config };
        config.setConfig(consentConfig);
        const bidRequest = utils.deepClone(REQUEST);
        bidRequest.ad_units[0].fpd = {
          context: {
            pbAdSlot: ''
          }
        };

        adapter.callBids(bidRequest, BID_REQUESTS, addBidResponse, done, ajax);
        const parsedRequestBody = JSON.parse(server.requests[0].requestBody);

        expect(parsedRequestBody.imp).to.be.a('array');
        expect(parsedRequestBody.imp[0]).to.be.a('object');
        expect(parsedRequestBody.imp[0]).to.not.have.deep.nested.property('ext.context.data.adslot');
      });

      it('should send \"imp.ext.context.data.adslot\" if \"fpd.context.pbAdSlot\" value is a non-empty string', function () {
        const ortb2Config = utils.deepClone(CONFIG);
        ortb2Config.endpoint = 'https://prebid.adnxs.com/pbs/v1/openrtb2/auction';
        const consentConfig = { s2sConfig: ortb2Config };
        config.setConfig(consentConfig);
        const bidRequest = utils.deepClone(REQUEST);
        bidRequest.ad_units[0].fpd = {
          context: {
            pbAdSlot: '/a/b/c'
          }
        };

        adapter.callBids(bidRequest, BID_REQUESTS, addBidResponse, done, ajax);
        const parsedRequestBody = JSON.parse(server.requests[0].requestBody);

        expect(parsedRequestBody.imp).to.be.a('array');
        expect(parsedRequestBody.imp[0]).to.be.a('object');
        expect(parsedRequestBody.imp[0]).to.have.deep.nested.property('ext.context.data.adslot');
        expect(parsedRequestBody.imp[0].ext.context.data.adslot).to.equal('/a/b/c');
      });
    });
  });

  describe('response handler', function () {
    let server;
    let logWarnSpy;

    beforeEach(function () {
      server = sinon.fakeServer.create();
      sinon.stub(utils, 'triggerPixel');
      sinon.stub(utils, 'insertUserSyncIframe');
      sinon.stub(utils, 'logError');
      sinon.stub(events, 'emit');
      logWarnSpy = sinon.spy(utils, 'logWarn');
    });

    afterEach(function () {
      server.restore();
      utils.triggerPixel.restore();
      utils.insertUserSyncIframe.restore();
      utils.logError.restore();
      events.emit.restore();
      logWarnSpy.restore();
    });

    // TODO: test dependent on pbjs_api_spec.  Needs to be isolated
    it('does not call addBidResponse and calls done when ad unit not set', function () {
      server.respondWith(JSON.stringify(RESPONSE_NO_BID_NO_UNIT));

      config.setConfig({ s2sConfig: CONFIG });
      adapter.callBids(REQUEST, BID_REQUESTS, addBidResponse, done, ajax);
      server.respond();

      sinon.assert.notCalled(addBidResponse);
      sinon.assert.calledOnce(done);
    });

    it('does not call addBidResponse and calls done when server requests cookie sync', function () {
      server.respondWith(JSON.stringify(RESPONSE_NO_COOKIE));

      config.setConfig({ s2sConfig: CONFIG });
      adapter.callBids(REQUEST, BID_REQUESTS, addBidResponse, done, ajax);
      server.respond();

      sinon.assert.notCalled(addBidResponse);
      sinon.assert.calledOnce(done);
    });

    it('does not call addBidResponse and calls done  when ad unit is set', function () {
      server.respondWith(JSON.stringify(RESPONSE_NO_BID_UNIT_SET));

      config.setConfig({ s2sConfig: CONFIG });
      adapter.callBids(REQUEST, BID_REQUESTS, addBidResponse, done, ajax);
      server.respond();

      sinon.assert.notCalled(addBidResponse);
      sinon.assert.calledOnce(done);
    });

    it('registers successful bids and calls done when there are less bids than requests', function () {
      server.respondWith(JSON.stringify(RESPONSE_OPENRTB));

      config.setConfig({ s2sConfig: CONFIG });
      adapter.callBids(REQUEST, BID_REQUESTS, addBidResponse, done, ajax);
      server.respond();

      sinon.assert.calledOnce(addBidResponse);
      sinon.assert.calledOnce(done);

      expect(addBidResponse.firstCall.args[0]).to.equal('div-gpt-ad-1460505748561-0');

      expect(addBidResponse.firstCall.args[1]).to.have.property('requestId', '123');

      expect(addBidResponse.firstCall.args[1])
        .to.have.property('statusMessage', 'Bid available');
    });

    it('should have dealId in bidObject', function () {
      server.respondWith(JSON.stringify(RESPONSE_OPENRTB));

      config.setConfig({ s2sConfig: CONFIG });
      adapter.callBids(REQUEST, BID_REQUESTS, addBidResponse, done, ajax);
      server.respond();
      const response = addBidResponse.firstCall.args[1];
      expect(response).to.have.property('dealId', 'test-dealid');
    });

<<<<<<< HEAD
    it('should set the bidResponse currency to whats in the PBS response', function() {
      server.respondWith(JSON.stringify(RESPONSE_OPENRTB));
      let ortb2Config = utils.deepClone(CONFIG);
      ortb2Config.endpoint = 'https://prebid.adnxs.com/pbs/v1/openrtb2/auction';
      config.setConfig({ s2sConfig: ortb2Config });
=======
    it('should pass through default adserverTargeting if present in bidObject for video request', function () {
      config.setConfig({s2sConfig: CONFIG});
      const cacheResponse = utils.deepClone(RESPONSE_OPENRTB);
      const targetingTestData = {
        hb_cache_path: '/cache',
        hb_cache_host: 'prebid-cache.testurl.com'
      };

      cacheResponse.seatbid.forEach(item => {
        item.bid[0].ext.prebid.targeting = targetingTestData
      });
      server.respondWith(JSON.stringify(cacheResponse));
      adapter.callBids(VIDEO_REQUEST, BID_REQUESTS, addBidResponse, done, ajax);
      server.respond();

      sinon.assert.calledOnce(addBidResponse);
      const response = addBidResponse.firstCall.args[1];
      expect(response).to.have.property('adserverTargeting');
      expect(response.adserverTargeting).to.deep.equal({
        'hb_cache_path': '/cache',
        'hb_cache_host': 'prebid-cache.testurl.com'
      });
    });

    it('should set the bidResponse currency to whats in the PBS response', function() {
      server.respondWith(JSON.stringify(RESPONSE_OPENRTB));
>>>>>>> 86f27c35
      adapter.callBids(REQUEST, BID_REQUESTS, addBidResponse, done, ajax);
      server.respond();
      sinon.assert.calledOnce(addBidResponse);
      const pbjsResponse = addBidResponse.firstCall.args[1];
      expect(pbjsResponse).to.have.property('currency', 'EUR');
    });

    it('should set the default bidResponse currency when not specified in OpenRTB', function() {
      let modifiedResponse = utils.deepClone(RESPONSE_OPENRTB);
      modifiedResponse.cur = '';
<<<<<<< HEAD
      let ortb2Config = utils.deepClone(CONFIG);
      ortb2Config.endpoint = 'https://prebid.adnxs.com/pbs/v1/openrtb2/auction';
      config.setConfig({ s2sConfig: ortb2Config });
=======
>>>>>>> 86f27c35
      server.respondWith(JSON.stringify(modifiedResponse));
      adapter.callBids(REQUEST, BID_REQUESTS, addBidResponse, done, ajax);
      server.respond();
      sinon.assert.calledOnce(addBidResponse);
      const pbjsResponse = addBidResponse.firstCall.args[1];
      expect(pbjsResponse).to.have.property('currency', 'USD');
    });

<<<<<<< HEAD
    it('should pass through default adserverTargeting if present in bidObject', function () {
      server.respondWith(JSON.stringify(RESPONSE));
=======
    it('should pass through default adserverTargeting if present in bidObject for banner request', function () {
      const cacheResponse = utils.deepClone(RESPONSE_OPENRTB);

      const targetingTestData = {
        'foo': 'bar'
      };

      cacheResponse.seatbid.forEach(item => {
        item.bid[0].ext.prebid.targeting = targetingTestData
      });

      server.respondWith(JSON.stringify(cacheResponse));

>>>>>>> 86f27c35
      config.setConfig({ s2sConfig: CONFIG });
      adapter.callBids(REQUEST, BID_REQUESTS, addBidResponse, done, ajax);
      server.respond();
      sinon.assert.calledOnce(addBidResponse);
      const response = addBidResponse.firstCall.args[1];
      expect(response).to.have.property('adserverTargeting').that.deep.equals({ 'foo': 'bar' });
    });

    it('registers client user syncs when client bid adapter is present', function () {
      let rubiconAdapter = {
        registerSyncs: sinon.spy()
      };
      sinon.stub(adapterManager, 'getBidAdapter').callsFake(() => rubiconAdapter);

      server.respondWith(JSON.stringify(RESPONSE_NO_PBS_COOKIE));

      config.setConfig({ s2sConfig: CONFIG });
      adapter.callBids(REQUEST, BID_REQUESTS, addBidResponse, done, ajax);
      server.respond();

      sinon.assert.calledOnce(rubiconAdapter.registerSyncs);

      adapterManager.getBidAdapter.restore();
    });

    it('registers client user syncs when using OpenRTB endpoint', function () {
      let rubiconAdapter = {
        registerSyncs: sinon.spy()
      };
      sinon.stub(adapterManager, 'getBidAdapter').returns(rubiconAdapter);

      const s2sConfig = Object.assign({}, CONFIG, {
        endpoint: 'https://prebid.adnxs.com/pbs/v1/openrtb2/auction'
      });
      config.setConfig({ s2sConfig });

      server.respondWith(JSON.stringify(RESPONSE_OPENRTB));
      adapter.callBids(REQUEST, BID_REQUESTS, addBidResponse, done, ajax);
      server.respond();

      sinon.assert.calledOnce(rubiconAdapter.registerSyncs);

      adapterManager.getBidAdapter.restore();
    });

    it('handles OpenRTB responses and call BIDDER_DONE', function () {
      const s2sConfig = Object.assign({}, CONFIG, {
        endpoint: 'https://prebid.adnxs.com/pbs/v1/openrtb2/auction'
      });
      config.setConfig({ s2sConfig });

      server.respondWith(JSON.stringify(RESPONSE_OPENRTB));
      adapter.callBids(REQUEST, BID_REQUESTS, addBidResponse, done, ajax);
      server.respond();

      sinon.assert.calledOnce(events.emit);
      const event = events.emit.firstCall.args;
      expect(event[0]).to.equal(CONSTANTS.EVENTS.BIDDER_DONE);
      expect(event[1].bids[0]).to.have.property('serverResponseTimeMs', 8);

      sinon.assert.calledOnce(addBidResponse);
      const response = addBidResponse.firstCall.args[1];
      expect(response).to.have.property('statusMessage', 'Bid available');
      expect(response).to.have.property('bidderCode', 'appnexus');
      expect(response).to.have.property('requestId', '123');
      expect(response).to.have.property('cpm', 0.5);
      expect(response).to.not.have.property('vastUrl');
      expect(response).to.not.have.property('videoCacheKey');
    });

    it('handles OpenRTB video responses', function () {
      const s2sConfig = Object.assign({}, CONFIG, {
        endpoint: 'https://prebidserverurl/openrtb2/auction?querystring=param'
      });
      config.setConfig({ s2sConfig });

      server.respondWith(JSON.stringify(RESPONSE_OPENRTB_VIDEO));
      adapter.callBids(VIDEO_REQUEST, BID_REQUESTS, addBidResponse, done, ajax);
      server.respond();

      sinon.assert.calledOnce(addBidResponse);
      const response = addBidResponse.firstCall.args[1];
      expect(response).to.have.property('statusMessage', 'Bid available');
      expect(response).to.have.property('vastXml', RESPONSE_OPENRTB_VIDEO.seatbid[0].bid[0].adm);
      expect(response).to.have.property('mediaType', 'video');
      expect(response).to.have.property('bidderCode', 'appnexus');
      expect(response).to.have.property('requestId', '123');
      expect(response).to.have.property('cpm', 10);
    });

    it('handles response cache from ext.prebid.cache.vastXml', function () {
      const s2sConfig = Object.assign({}, CONFIG, {
        endpoint: 'https://prebidserverurl/openrtb2/auction?querystring=param'
      });
      config.setConfig({ s2sConfig });
      const cacheResponse = utils.deepClone(RESPONSE_OPENRTB_VIDEO);
      cacheResponse.seatbid.forEach(item => {
        item.bid[0].ext.prebid.cache = {
          vastXml: {
            cacheId: 'abcd1234',
            url: 'https://prebid-cache.net/cache?uuid=abcd1234'
          }
        }
      });
      server.respondWith(JSON.stringify(cacheResponse));
      adapter.callBids(VIDEO_REQUEST, BID_REQUESTS, addBidResponse, done, ajax);
      server.respond();

      sinon.assert.calledOnce(addBidResponse);
      const response = addBidResponse.firstCall.args[1];

      expect(response).to.have.property('statusMessage', 'Bid available');
      expect(response).to.have.property('videoCacheKey', 'abcd1234');
      expect(response).to.have.property('vastUrl', 'https://prebid-cache.net/cache?uuid=abcd1234');
    });

    it('add adserverTargeting object to bids when ext.prebid.targeting is defined', function () {
      const s2sConfig = Object.assign({}, CONFIG, {
        endpoint: 'https://prebidserverurl/openrtb2/auction?querystring=param'
      });
      config.setConfig({ s2sConfig });
      const cacheResponse = utils.deepClone(RESPONSE_OPENRTB_VIDEO);
      const targetingTestData = {
        hb_cache_path: '/cache',
        hb_cache_host: 'prebid-cache.testurl.com'
      };

      cacheResponse.seatbid.forEach(item => {
        item.bid[0].ext.prebid.targeting = targetingTestData
      });
      server.respondWith(JSON.stringify(cacheResponse));
      adapter.callBids(VIDEO_REQUEST, BID_REQUESTS, addBidResponse, done, ajax);
      server.respond();

      sinon.assert.calledOnce(addBidResponse);
      const response = addBidResponse.firstCall.args[1];

      expect(response).to.have.property('adserverTargeting');
      expect(response.adserverTargeting).to.deep.equal({
        'hb_cache_path': '/cache',
        'hb_cache_host': 'prebid-cache.testurl.com'
      });
    });

    it('handles response cache from ext.prebid.targeting', function () {
      const s2sConfig = Object.assign({}, CONFIG, {
        endpoint: 'https://prebidserverurl/openrtb2/auction?querystring=param'
      });
      config.setConfig({ s2sConfig });
      const cacheResponse = utils.deepClone(RESPONSE_OPENRTB_VIDEO);
      cacheResponse.seatbid.forEach(item => {
        item.bid[0].ext.prebid.targeting = {
          hb_uuid: 'a5ad3993',
          hb_cache_host: 'prebid-cache.net',
          hb_cache_path: '/cache'
        }
      });
      server.respondWith(JSON.stringify(cacheResponse));
      adapter.callBids(VIDEO_REQUEST, BID_REQUESTS, addBidResponse, done, ajax);
      server.respond();

      sinon.assert.calledOnce(addBidResponse);
      const response = addBidResponse.firstCall.args[1];

      expect(response).to.have.property('statusMessage', 'Bid available');
      expect(response).to.have.property('videoCacheKey', 'a5ad3993');
      expect(response).to.have.property('vastUrl', 'https://prebid-cache.net/cache?uuid=a5ad3993');
    });

    it('handles OpenRTB native responses', function () {
      sinon.stub(utils, 'getBidRequest').returns({
        adUnitCode: 'div-gpt-ad-1460505748561-0',
        bidder: 'appnexus',
        bidId: '123'
      });
      const s2sConfig = Object.assign({}, CONFIG, {
        endpoint: 'https://prebidserverurl/openrtb2/auction?querystring=param'
      });
      config.setConfig({ s2sConfig });

      server.respondWith(JSON.stringify(RESPONSE_OPENRTB_NATIVE));
      adapter.callBids(REQUEST, BID_REQUESTS, addBidResponse, done, ajax);
      server.respond();

      sinon.assert.calledOnce(addBidResponse);
      const response = addBidResponse.firstCall.args[1];
      expect(response).to.have.property('statusMessage', 'Bid available');
      expect(response).to.have.property('adm').deep.equal(RESPONSE_OPENRTB_NATIVE.seatbid[0].bid[0].adm);
      expect(response).to.have.property('mediaType', 'native');
      expect(response).to.have.property('bidderCode', 'appnexus');
      expect(response).to.have.property('requestId', '123');
      expect(response).to.have.property('cpm', 10);

      utils.getBidRequest.restore();
    });
  });

  describe('s2sConfig', function () {
    let logErrorSpy;

    beforeEach(function () {
      logErrorSpy = sinon.spy(utils, 'logError');
      resetSyncedStatus();
    });

    afterEach(function () {
      utils.logError.restore();
    });

    it('should log an error when accountId is missing', function () {
      const options = {
        enabled: true,
        bidders: ['appnexus'],
        timeout: 1000,
        adapter: 'prebidServer',
        endpoint: 'https://prebid.adnxs.com/pbs/v1/openrtb2/auction'
      };

      config.setConfig({ s2sConfig: options });
      sinon.assert.calledOnce(logErrorSpy);
    });

    it('should log an error when bidders is missing', function () {
      const options = {
        accountId: '1',
        enabled: true,
        timeout: 1000,
        adapter: 's2s',
        endpoint: 'https://prebid.adnxs.com/pbs/v1/openrtb2/auction'
      };

      config.setConfig({ s2sConfig: options });
      sinon.assert.calledOnce(logErrorSpy);
    });

    it('should log an error when endpoint is missing', function () {
      const options = {
        accountId: '1',
        bidders: ['appnexus'],
        timeout: 1000,
        enabled: true,
        adapter: 'prebidServer'
      };

      config.setConfig({ s2sConfig: options });
      sinon.assert.calledOnce(logErrorSpy);
    });

    it('should log an error when using an unknown vendor', function () {
      const options = {
        accountId: '1',
        bidders: ['appnexus'],
        defaultVendor: 'mytest'
      };

      config.setConfig({ s2sConfig: options });
      sinon.assert.calledOnce(logErrorSpy);
    });

    it('should configure the s2sConfig object with appnexus vendor defaults unless specified by user', function () {
      const options = {
        accountId: '123',
        bidders: ['appnexus'],
        defaultVendor: 'appnexus',
        timeout: 750
      };

      config.setConfig({ s2sConfig: options });
      sinon.assert.notCalled(logErrorSpy);

      let vendorConfig = config.getConfig('s2sConfig');
      expect(vendorConfig).to.have.property('accountId', '123');
      expect(vendorConfig).to.have.property('adapter', 'prebidServer');
      expect(vendorConfig.bidders).to.deep.equal(['appnexus']);
      expect(vendorConfig.enabled).to.be.true;
      expect(vendorConfig).to.have.property('endpoint', 'https://prebid.adnxs.com/pbs/v1/openrtb2/auction');
      expect(vendorConfig).to.have.property('syncEndpoint', 'https://prebid.adnxs.com/pbs/v1/cookie_sync');
      expect(vendorConfig).to.have.property('timeout', 750);
    });

    it('should configure the s2sConfig object with rubicon vendor defaults unless specified by user', function () {
      const options = {
        accountId: 'abc',
        bidders: ['rubicon'],
        defaultVendor: 'rubicon',
        timeout: 750
      };

      config.setConfig({ s2sConfig: options });
      sinon.assert.notCalled(logErrorSpy);

      let vendorConfig = config.getConfig('s2sConfig');
      expect(vendorConfig).to.have.property('accountId', 'abc');
      expect(vendorConfig).to.have.property('adapter', 'prebidServer');
      expect(vendorConfig.bidders).to.deep.equal(['rubicon']);
      expect(vendorConfig.enabled).to.be.true;
      expect(vendorConfig).to.have.property('endpoint', 'https://prebid-server.rubiconproject.com/openrtb2/auction');
      expect(vendorConfig).to.have.property('syncEndpoint', 'https://prebid-server.rubiconproject.com/cookie_sync');
      expect(vendorConfig).to.have.property('timeout', 750);
    });

    it('should return proper defaults', function () {
      expect(config.getConfig('s2sConfig')).to.deep.equal({
        'accountId': 'abc',
        'adapter': 'prebidServer',
        'bidders': ['rubicon'],
        'defaultVendor': 'rubicon',
        'enabled': true,
        'endpoint': 'https://prebid-server.rubiconproject.com/openrtb2/auction',
        'syncEndpoint': 'https://prebid-server.rubiconproject.com/cookie_sync',
        'timeout': 750
      })
    });

    it('should return default adapterOptions if not set', function () {
      config.setConfig({
        s2sConfig: {
          accountId: 'abc',
          bidders: ['rubicon'],
          defaultVendor: 'rubicon',
          timeout: 750
        }
      });
      expect(config.getConfig('s2sConfig')).to.deep.equal({
        enabled: true,
        timeout: 750,
        adapter: 'prebidServer',
        accountId: 'abc',
        bidders: ['rubicon'],
        defaultVendor: 'rubicon',
        endpoint: 'https://prebid-server.rubiconproject.com/openrtb2/auction',
        syncEndpoint: 'https://prebid-server.rubiconproject.com/cookie_sync',
      })
    });

    it('should set adapterOptions', function () {
      config.setConfig({
        s2sConfig: {
          adapterOptions: {
            rubicon: {
              singleRequest: true,
              foo: 'bar'
            }
          }
        }
      });
      expect(config.getConfig('s2sConfig').adapterOptions).to.deep.equal({
        rubicon: {
          singleRequest: true,
          foo: 'bar'
        }
      })
    });

    it('should set syncUrlModifier', function () {
      config.setConfig({
        s2sConfig: {
          syncUrlModifier: {
            appnexus: () => { }
          }
        }
      });
      expect(typeof config.getConfig('s2sConfig').syncUrlModifier.appnexus).to.equal('function')
    });

    it('should set correct bidder names to bidders property when using an alias for that bidder', function () {
      const s2sConfig = utils.deepClone(CONFIG);

      // Add syncEndpoint so that the request goes to the User Sync endpoint
      // Modify the bidders property to include an alias for Rubicon adapter
      s2sConfig.syncEndpoint = 'https://prebid.adnxs.com/pbs/v1/cookie_sync';
      s2sConfig.bidders = ['appnexus', 'rubicon-alias'];

      const request = utils.deepClone(REQUEST);

      // Add another bidder, `rubicon-alias`
      request.ad_units[0].bids.push({
        bidder: 'rubicon-alias',
        params: {
          accoundId: 14062,
          siteId: 70608,
          zoneId: 498816
        }
      });

      // create an alias for the Rubicon Bid Adapter
      adapterManager.aliasBidAdapter('rubicon', 'rubicon-alias');

      config.setConfig({ s2sConfig });

      const bidRequest = utils.deepClone(BID_REQUESTS);
      bidRequest.push({
        'bidderCode': 'rubicon-alias',
        'auctionId': '4146ab2b-9422-4040-9b1c-966fffbfe2d4',
        'bidderRequestId': '4b1a4f9c3e4546',
        'tid': 'd7fa8342-ae22-4ca1-b237-331169350f84',
        'bids': [
          {
            'bidder': 'rubicon-alias',
            'params': {
              'accountId': 14062,
              'siteId': 70608,
              'zoneId': 498816
            },
            'bid_id': '2a9523915411c3',
            'mediaTypes': {
              'banner': {
                'sizes': [
                  [
                    300,
                    250
                  ]
                ]
              }
            },
            'adUnitCode': 'div-gpt-ad-1460505748561-0',
            'transactionId': '78ddc106-b7d8-45d1-bd29-86993098e53d',
            'sizes': [
              [
                300,
                250
              ]
            ],
            'bidId': '2a9523915411c3',
            'bidderRequestId': '4b1a4f9c3e4546',
            'auctionId': '4146ab2b-9422-4040-9b1c-966fffbfe2d4'
          }
        ],
        'auctionStart': 1569234122602,
        'timeout': 1000,
        'src': 's2s'
      });

      adapter.callBids(request, bidRequest, addBidResponse, done, ajax);

      const requestBid = JSON.parse(server.requests[0].requestBody);
      expect(requestBid.bidders).to.deep.equal(['appnexus', 'rubicon']);
    });
  });
});<|MERGE_RESOLUTION|>--- conflicted
+++ resolved
@@ -1470,13 +1470,6 @@
       expect(response).to.have.property('dealId', 'test-dealid');
     });
 
-<<<<<<< HEAD
-    it('should set the bidResponse currency to whats in the PBS response', function() {
-      server.respondWith(JSON.stringify(RESPONSE_OPENRTB));
-      let ortb2Config = utils.deepClone(CONFIG);
-      ortb2Config.endpoint = 'https://prebid.adnxs.com/pbs/v1/openrtb2/auction';
-      config.setConfig({ s2sConfig: ortb2Config });
-=======
     it('should pass through default adserverTargeting if present in bidObject for video request', function () {
       config.setConfig({s2sConfig: CONFIG});
       const cacheResponse = utils.deepClone(RESPONSE_OPENRTB);
@@ -1503,7 +1496,6 @@
 
     it('should set the bidResponse currency to whats in the PBS response', function() {
       server.respondWith(JSON.stringify(RESPONSE_OPENRTB));
->>>>>>> 86f27c35
       adapter.callBids(REQUEST, BID_REQUESTS, addBidResponse, done, ajax);
       server.respond();
       sinon.assert.calledOnce(addBidResponse);
@@ -1514,12 +1506,6 @@
     it('should set the default bidResponse currency when not specified in OpenRTB', function() {
       let modifiedResponse = utils.deepClone(RESPONSE_OPENRTB);
       modifiedResponse.cur = '';
-<<<<<<< HEAD
-      let ortb2Config = utils.deepClone(CONFIG);
-      ortb2Config.endpoint = 'https://prebid.adnxs.com/pbs/v1/openrtb2/auction';
-      config.setConfig({ s2sConfig: ortb2Config });
-=======
->>>>>>> 86f27c35
       server.respondWith(JSON.stringify(modifiedResponse));
       adapter.callBids(REQUEST, BID_REQUESTS, addBidResponse, done, ajax);
       server.respond();
@@ -1528,10 +1514,6 @@
       expect(pbjsResponse).to.have.property('currency', 'USD');
     });
 
-<<<<<<< HEAD
-    it('should pass through default adserverTargeting if present in bidObject', function () {
-      server.respondWith(JSON.stringify(RESPONSE));
-=======
     it('should pass through default adserverTargeting if present in bidObject for banner request', function () {
       const cacheResponse = utils.deepClone(RESPONSE_OPENRTB);
 
@@ -1545,7 +1527,6 @@
 
       server.respondWith(JSON.stringify(cacheResponse));
 
->>>>>>> 86f27c35
       config.setConfig({ s2sConfig: CONFIG });
       adapter.callBids(REQUEST, BID_REQUESTS, addBidResponse, done, ajax);
       server.respond();
