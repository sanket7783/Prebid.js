--- conflicted
+++ resolved
@@ -830,8 +830,6 @@
       expect(requestBid.imp[0].ext.prebid.storedauctionresponse.id).to.equal('11111');
     });
 
-<<<<<<< HEAD
-=======
     describe('price floors module', function () {
       function runTest(expectedFloor, expectedCur) {
         adapter.callBids(REQUEST, BID_REQUESTS, addBidResponse, done, ajax);
@@ -927,7 +925,6 @@
       });
     });
 
->>>>>>> e3313698
     it('adds device.w and device.h even if the config lacks a device object', function () {
       const _config = {
         s2sConfig: CONFIG,
@@ -1040,8 +1037,6 @@
 
     it('adds appnexus aliases to request', function () {
       config.setConfig({ s2sConfig: CONFIG });
-<<<<<<< HEAD
-=======
 
       const aliasBidder = {
         bidder: 'brealtime',
@@ -1102,7 +1097,6 @@
         endpoint: 'https://prebid.adnxs.com/pbs/v1/openrtb2/auction'
       });
       config.setConfig({ s2sConfig: s2sConfig });
->>>>>>> e3313698
 
       const aliasBidder = {
         bidder: 'mediafuse',
@@ -1127,16 +1121,11 @@
       });
     });
 
-<<<<<<< HEAD
-    it('adds dynamic aliases to request', function () {
-      config.setConfig({ s2sConfig: CONFIG });
-=======
     it('skips dynamic aliases to request when skipPbsAliasing enabled', function () {
       const s2sConfig = Object.assign({}, CONFIG, {
         endpoint: 'https://prebid.adnxs.com/pbs/v1/openrtb2/auction'
       });
       config.setConfig({ s2sConfig: s2sConfig });
->>>>>>> e3313698
 
       const alias = 'foobar_1';
       const aliasBidder = {
@@ -1739,11 +1728,7 @@
     });
 
     describe('pbAdSlot config', function () {
-<<<<<<< HEAD
-      it('should not send \"imp.ext.context.data.pbadslot\" if \"fpd.context\" is undefined', function () {
-=======
       it('should not send \"imp.ext.data.pbadslot\" if \"ortb2Imp.ext\" is undefined', function () {
->>>>>>> e3313698
         const consentConfig = { s2sConfig: CONFIG };
         config.setConfig(consentConfig);
         const bidRequest = utils.deepClone(REQUEST);
@@ -1756,11 +1741,7 @@
         expect(parsedRequestBody.imp[0]).to.not.have.deep.nested.property('ext.data.pbadslot');
       });
 
-<<<<<<< HEAD
-      it('should not send \"imp.ext.context.data.pbadslot\" if \"fpd.context.pbAdSlot\" is undefined', function () {
-=======
       it('should not send \"imp.ext.data.pbadslot\" if \"ortb2Imp.ext.data.pbadslot\" is undefined', function () {
->>>>>>> e3313698
         const consentConfig = { s2sConfig: CONFIG };
         config.setConfig(consentConfig);
         const bidRequest = utils.deepClone(REQUEST);
@@ -1774,11 +1755,7 @@
         expect(parsedRequestBody.imp[0]).to.not.have.deep.nested.property('ext.data.pbadslot');
       });
 
-<<<<<<< HEAD
-      it('should not send \"imp.ext.context.data.pbadslot\" if \"fpd.context.pbAdSlot\" is empty string', function () {
-=======
       it('should not send \"imp.ext.data.pbadslot\" if \"ortb2Imp.ext.data.pbadslot\" is empty string', function () {
->>>>>>> e3313698
         const consentConfig = { s2sConfig: CONFIG };
         config.setConfig(consentConfig);
         const bidRequest = utils.deepClone(REQUEST);
@@ -1798,11 +1775,7 @@
         expect(parsedRequestBody.imp[0]).to.not.have.deep.nested.property('ext.data.pbadslot');
       });
 
-<<<<<<< HEAD
-      it('should send \"imp.ext.context.data.pbadslot\" if \"fpd.context.pbAdSlot\" value is a non-empty string', function () {
-=======
       it('should send \"imp.ext.data.pbadslot\" if \"ortb2Imp.ext.data.pbadslot\" value is a non-empty string', function () {
->>>>>>> e3313698
         const consentConfig = { s2sConfig: CONFIG };
         config.setConfig(consentConfig);
         const bidRequest = utils.deepClone(REQUEST);
@@ -1825,11 +1798,7 @@
     });
 
     describe('GAM ad unit config', function () {
-<<<<<<< HEAD
-      it('should not send \"imp.ext.context.data.adserver.adslot\" if \"fpd.context\" is undefined', function () {
-=======
       it('should not send \"imp.ext.data.adserver.adslot\" if \"ortb2Imp.ext\" is undefined', function () {
->>>>>>> e3313698
         const consentConfig = { s2sConfig: CONFIG };
         config.setConfig(consentConfig);
         const bidRequest = utils.deepClone(REQUEST);
@@ -1842,11 +1811,7 @@
         expect(parsedRequestBody.imp[0]).to.not.have.deep.nested.property('ext.data.adslot');
       });
 
-<<<<<<< HEAD
-      it('should not send \"imp.ext.context.data.adserver.adslot\" if \"fpd.context.adserver.adSlot\" is undefined', function () {
-=======
       it('should not send \"imp.ext.data.adserver.adslot\" if \"ortb2Imp.ext.data.adserver.adslot\" is undefined', function () {
->>>>>>> e3313698
         const consentConfig = { s2sConfig: CONFIG };
         config.setConfig(consentConfig);
         const bidRequest = utils.deepClone(REQUEST);
@@ -1860,11 +1825,7 @@
         expect(parsedRequestBody.imp[0]).to.not.have.deep.nested.property('ext.data.adslot');
       });
 
-<<<<<<< HEAD
-      it('should not send \"imp.ext.context.data.adserver.adslot\" if \"fpd.context.adserver.adSlot\" is empty string', function () {
-=======
       it('should not send \"imp.ext.data.adserver.adslot\" if \"ortb2Imp.ext.data.adserver.adslot\" is empty string', function () {
->>>>>>> e3313698
         const consentConfig = { s2sConfig: CONFIG };
         config.setConfig(consentConfig);
         const bidRequest = utils.deepClone(REQUEST);
@@ -1886,11 +1847,7 @@
         expect(parsedRequestBody.imp[0]).to.not.have.deep.nested.property('ext.data.adslot');
       });
 
-<<<<<<< HEAD
-      it('should send both \"adslot\" and \"name\" from \"imp.ext.context.data.adserver\" if \"fpd.context.adserver.adSlot\" and \"fpd.context.adserver.name\" values are non-empty strings', function () {
-=======
       it('should send both \"adslot\" and \"name\" from \"imp.ext.data.adserver\" if \"ortb2Imp.ext.data.adserver.adslot\" and \"ortb2Imp.ext.data.adserver.name\" values are non-empty strings', function () {
->>>>>>> e3313698
         const consentConfig = { s2sConfig: CONFIG };
         config.setConfig(consentConfig);
         const bidRequest = utils.deepClone(REQUEST);
