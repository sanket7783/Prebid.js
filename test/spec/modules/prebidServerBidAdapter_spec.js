import { expect } from 'chai';
import { PrebidServer as Adapter, resetSyncedStatus, resetWurlMap } from 'modules/prebidServerBidAdapter/index.js';
import adapterManager from 'src/adapterManager.js';
import * as utils from 'src/utils.js';
import { ajax } from 'src/ajax.js';
import { config } from 'src/config.js';
import events from 'src/events.js';
import CONSTANTS from 'src/constants.json';
import { server } from 'test/mocks/xhr.js';
import { createEidsArray } from 'modules/userId/eids.js';

let CONFIG = {
  accountId: '1',
  enabled: true,
  bidders: ['appnexus'],
  timeout: 1000,
  cacheMarkup: 2,
  endpoint: {
    p1Consent: 'https://prebid.adnxs.com/pbs/v1/openrtb2/auction',
    noP1Consent: 'https://prebid.adnxs.com/pbs/v1/openrtb2/auction'
  }
};

const REQUEST = {
  'account_id': '1',
  'tid': '437fbbf5-33f5-487a-8e16-a7112903cfe5',
  'max_bids': 1,
  'timeout_millis': 1000,
  'secure': 0,
  'url': '',
  'prebid_version': '0.30.0-pre',
  's2sConfig': CONFIG,
  'ad_units': [
    {
      'code': 'div-gpt-ad-1460505748561-0',
      'sizes': [[300, 250], [300, 600]],
      'mediaTypes': {
        'banner': {
          'sizes': [[300, 250], [300, 300]]
        },
        'native': {
          'title': {
            'required': true,
            'len': 800
          },
          'image': {
            'required': true,
            'sizes': [989, 742],
          },
          'icon': {
            'required': true,
            'aspect_ratios': [{
              'min_height': 10,
              'min_width': 10,
              'ratio_height': 1,
              'ratio_width': 1
            }]
          },
          'sponsoredBy': {
            'required': true
          }
        }
      },
      'transactionId': '4ef956ad-fd83-406d-bd35-e4bb786ab86c',
      'bids': [
        {
          'bid_id': '123',
          'bidder': 'appnexus',
          'params': {
            'placementId': '10433394',
            'member': 123
          }
        }
      ]
    }
  ]
};

const VIDEO_REQUEST = {
  'account_id': '1',
  'tid': '437fbbf5-33f5-487a-8e16-a7112903cfe5',
  'max_bids': 1,
  'timeout_millis': 1000,
  'secure': 0,
  'url': '',
  'prebid_version': '1.4.0-pre',
  's2sConfig': CONFIG,
  'ad_units': [
    {
      'code': 'div-gpt-ad-1460505748561-0',
      'sizes': [640, 480],
      'mediaTypes': {
        'video': {
          'playerSize': [[640, 480]],
          'mimes': ['video/mp4']
        }
      },
      'transactionId': '4ef956ad-fd83-406d-bd35-e4bb786ab86c',
      'bids': [
        {
          'bid_id': '123',
          'bidder': 'appnexus',
          'params': { 'placementId': '12349520' }
        }
      ]
    }
  ]
};

const OUTSTREAM_VIDEO_REQUEST = {
  'account_id': '1',
  'tid': '437fbbf5-33f5-487a-8e16-a7112903cfe5',
  'max_bids': 1,
  'timeout_millis': 1000,
  'secure': 0,
  'url': '',
  'prebid_version': '1.4.0-pre',
  's2sConfig': CONFIG,
  'ad_units': [
    {
      'code': 'div-gpt-ad-1460505748561-0',
      'sizes': [640, 480],
      'mediaTypes': {
        'video': {
          playerSize: [[640, 480]],
          context: 'outstream',
          mimes: ['video/mp4'],
          renderer: {
            url: 'https://acdn.adnxs.com/video/outstream/ANOutstreamVideo.js',
            render: function (bid) {
              ANOutstreamVideo.renderAd({
                targetId: bid.adUnitCode,
                adResponse: bid.adResponse,
              });
            }
          }
        },
        banner: { sizes: [[300, 250]] }
      },
      'transactionId': '4ef956ad-fd83-406d-bd35-e4bb786ab86c',
      'bids': [
        {
          'bid_id': '123',
          'bidder': 'appnexus',
          'params': { 'placementId': '12349520' }
        }
      ]
    },
    {
      code: 'video1',
      mediaTypes: {
        video: {
          playerSize: [640, 480],
          context: 'outstream',
          mimes: ['video/mp4'],
          skip: 1
        }
      },
      bids: [
        {
          bidder: 'appnexus',
          params: {
            placementId: 13232385,
            video: {
              skippable: true,
              playback_method: ['auto_play_sound_off']
            }
          }
        }
      ]
    }
  ],
};

let BID_REQUESTS;

const RESPONSE_NO_BID_NO_UNIT = {
  'tid': '437fbbf5-33f5-487a-8e16-a7112903cfe5',
  'status': 'OK',
  'bidder_status': [{
    'bidder': 'appnexus',
    'response_time_ms': 132,
    'no_bid': true
  }]
};

const RESPONSE_NO_BID_UNIT_SET = {
  'tid': '437fbbf5-33f5-487a-8e16-a7112903cfe5',
  'status': 'OK',
  'bidder_status': [{
    'bidder': 'appnexus',
    'ad_unit': 'div-gpt-ad-1460505748561-0',
    'response_time_ms': 91,
    'no_bid': true
  }]
};

const RESPONSE_NO_COOKIE = {
  'tid': 'd6eca075-4a59-4346-bdb3-86531830ef2c',
  'status': 'OK',
  'bidder_status': [{
    'bidder': 'pubmatic',
    'no_cookie': true,
    'usersync': {
      'url': '//ads.pubmatic.com/AdServer/js/user_sync.html?predirect=http://localhost:8000/setuid?bidder=pubmatic&uid=',
      'type': 'iframe'
    }
  }]
};

const RESPONSE_NO_PBS_COOKIE = {
  'tid': '882fe33e-2981-4257-bd44-bd3b03945f48',
  'status': 'no_cookie',
  'bidder_status': [{
    'bidder': 'rubicon',
    'no_cookie': true,
    'usersync': {
      'url': 'https://pixel.rubiconproject.com/exchange/sync.php?p=prebid',
      'type': 'redirect'
    }
  }, {
    'bidder': 'pubmatic',
    'no_cookie': true,
    'usersync': {
      'url': '//ads.pubmatic.com/AdServer/js/user_sync.html?predirect=https%3A%2F%2Fprebid.adnxs.com%2Fpbs%2Fv1%2Fsetuid%3Fbidder%3Dpubmatic%26uid%3D',
      'type': 'iframe'
    }
  }, {
    'bidder': 'appnexus',
    'response_time_ms': 162,
    'num_bids': 1,
    'debug': [{
      'request_uri': 'http://ib.adnxs.com/openrtb2',
      'request_body': '{"id":"882fe33e-2981-4257-bd44-bd3b03945f48","imp":[{"id":"/19968336/header-bid-tag-0","banner":{"w":300,"h":250,"format":[{"w":300,"h":250}]},"secure":1,"ext":{"appnexus":{"placement_id":5914989}}}],"site":{"domain":"nytimes.com","page":"http://www.nytimes.com"},"device":{"ua":"Mozilla/5.0 (Macintosh; Intel Mac OS X 10_12_5) AppleWebKit/537.36 (KHTML, like Gecko) Chrome/58.0.3029.110 Safari/537.36","ip":"75.97.0.47"},"user":{"id":"3519479852893340159","buyeruid":"3519479852893340159"},"at":1,"tmax":1000,"source":{"fd":1,"tid":"882fe33e-2981-4257-bd44-bd3b03945f48"}}',
      'response_body': '{"id":"882fe33e-2981-4257-bd44-bd3b03945f48"}',
      'status_code': 200
    }]
  }],
  'bids': [{
    'bid_id': '123',
    'code': 'div-gpt-ad-1460505748561-0',
    'creative_id': '70928274',
    'bidder': 'appnexus',
    'price': 0.07425,
    'adm': '<script type="application/javascript" src="https://secure-nym.adnxs.com/ab?e=wqT_3QLeCPBOXgQAAAMA1gAFAQi5krDKBRCwho2ft8LKoCMY_4PozveI7eswIAEqLQnbgoxDEVi5PxElYqnyDAKzPxkAAAAgXA8zQCHOzMzMzMy8PykzMwECsMM_MO2C6QI47RtA_AxIAlCSj-khWL-tNGAAaNfUTniivwSAAQGKAQNVU0SSAQEG8FSYAawCoAH6AagBAbABALgBAsABBcgBAtABCdgBAOABAPABAIoCkgF1ZignYScsIDE2OTc2MjksIDE0OTgxNTUzMjEpO3VmKCdyJywgNzA5MjgyNzQsQh4ABGMnATsQODY2NTVKPAAgZycsIDM5OTgzTh0AKGknLCA0OTM1MTUsMlcA8IeSAs0CIWhWRE5jZ2pfdVlVSUVKS1A2U0VZQUNDX3JUUXdBRGdBUUFCSV9BeFE3WUxwQWxnQVlKOEJhQUJ3QUhnQWdBRUFpQUVBa0FFQm1BRUJvQUVCcUFFRHNBRUF1UUhPRGRmZE16UERQOEVCemczWDNUTXp3el9KQVFBQUFBQUFBUEFfMlFFCQw0QUR3UC1BQnk0OGU5UUUFFChnQUlCaUFLMzdjRQEIQEIzNWNCaUFMZzZJNEVpQUxoDQgAag0IAG4NCABvAQhIa0FJSG1BSUFvQUlBcUFJR3RRSQVUAHYNCPBed0FJQXlBSUEwQUlBMkFJQTRBTDYtd2ZvQXBqaXI4b0Y4Z0lGZG1semFUSDRBZ0NBQXdHUUF3Q1lBd0dvQV8tNWhRaTZBd2xPV1UweU9qTTJNamcumgItIV93ajdud2oyUAHwTHY2MDBJQUFvQURvSlRsbE5Nam96TmpJNNgCAOACvtUr6gIWaHR0cDovL3d3dy5ueXRpbWVzLmNvbfICEQoGQURWX0lEEgcxNjk3NjI5BRQIQ1BHBRQt9AEUCAVDUAETBAgxTSXA8gINCghBRFZfRlJFURIBMPICGQoPQ1VTVE9NX01PREVMX0lEEgYxMzA1NTTyAh8KFjIcAFBMRUFGX05BTUUSBXZpc2kx8gIoCho2IgAIQVNUAUkcSUZJRUQSCjFBzvB4NDkxNDSAAwCIAwGQAwCYAxSgAwGqAwDAA6wCyAMA2APjBuADAOgDAPgDA4AEAJIECS9vcGVucnRiMpgEAKIECjc1Ljk3LjAuNDeoBACyBAoIABAAGAAgADAAuAQAwAQAyAQA0gQJTllNMjozNjI42gQCCAHgBADwBGGlIIgFAZgFAKAF_xEBuAGqBSQ4ODJmZTMzZS0yOTgxLTQyNTctYmQ0NC1iZDNiMDM5NDVmNDjABQDJBQAAAQI08D_SBQkJAAAAAAAAAAA.&s=d4bc7cd2e5d7e1910a591bc97df6ae9e63333e52&referrer=http%3A%2F%2Fwww.nytimes.com&pp=${AUCTION_PRICE}&"></script>',
    'width': 300,
    'height': 250,
    'response_time_ms': 162
  }]
};

const RESPONSE_OPENRTB = {
  'id': 'c7dcf14f',
  'seatbid': [
    {
      'bid': [
        {
          'id': '8750901685062148',
          'impid': 'div-gpt-ad-1460505748561-0',
          'price': 0.5,
          'adm': '<script src="http://lax1-ib.adnxs.com/ab?e=wqT_3QKgB6CgAwAAAwDWAAUBCJ7kvtMFEPft7JnIuImSdBj87IDv8q21rXcqNgkAAAECCOA_EQEHNAAA4D8ZAAAAgOtR4D8hERIAKREJADERG6Aw8ub8BDi-B0C-B0gCUNbLkw5Y4YBIYABokUB48NIEgAEBigEDVVNEkgUG8FKYAawCoAH6AagBAbABALgBAsABA8gBAtABCdgBAOABAPABAIoCOnVmKCdhJywgNDk0NDcyLCAxNTE3MjY5NTM0KTt1ZigncicsIDI5NjgxMTEwLDIeAPCckgKBAiFqRHF3RUFpNjBJY0VFTmJMa3c0WUFDRGhnRWd3QURnQVFBUkl2Z2RROHViOEJGZ0FZUF9fX184UGFBQndBWGdCZ0FFQmlBRUJrQUVCbUFFQm9BRUJxQUVEc0FFQXVRRXBpNGlEQUFEZ1A4RUJLWXVJZ3dBQTREX0pBVkx3MU5mdl9lMF8yUUVBQUFBQUFBRHdQLUFCQVBVQgUPKEpnQ0FLQUNBTFVDBRAETDAJCPBUTUFDQWNnQ0FkQUNBZGdDQWVBQ0FPZ0NBUGdDQUlBREFaQURBSmdEQWFnRHV0Q0hCTG9ERVdSbFptRjFiSFFqVEVGWU1Ub3pPRFk1mgI5IS1ndndfUTYEAfCENFlCSUlBUW9BRG9SWkdWbVlYVnNkQ05NUVZneE9qTTROamsu2ALoB-ACx9MB6gJHaHR0cDovL3ByZWJpZC5sb2NhbGhvc3Q6OTk5OS9pbnRlZ3JhdGlvbkV4YW1wbGVzL2dwdC9hcHBuZXh1cy10ZXN0Lmh0bWzyAhAKBkFEVl9JRBIGNCXTHPICEQoGQ1BHARM4BzE5Nzc5MzPyAhAKBUNQBRPwljg1MTM1OTSAAwGIAwGQAwCYAxSgAwGqAwDAA6wCyAMA2AMA4AMA6AMA-AMDgAQAkgQJL29wZW5ydGIymAQAogQMMjE2LjU1LjQ3Ljk0qAQAsgQMCAAQABgAIAAwADgAuAQAwAQAyAQA0gQRZGVmYXVsdCNMQVgxOjM4NjnaBAIIAeAEAPAE1suTDogFAZgFAKAF______8BA7ABqgUkYzdkY2YxNGYtZjliYS00Yzc3LWEzYjQtMjdmNmRmMzkwNjdmwAUAyQVpLhTwP9IFCQkJDFAAANgFAeAFAfAFAfoFBAgAEACQBgA.&s=f4dc8b6fa65845d08f0a87c145e12cb7d6288c2a&referrer=http%3A%2F%2Fprebid.localhost%3A9999%2FintegrationExamples%2Fgpt%2Fappnexus-test.html&pp=${AUCTION_PRICE}"></script>',
          'adid': '29681110',
          'adomain': ['appnexus.com'],
          'iurl': 'http://lax1-ib.adnxs.com/cr?id=2968111',
          'cid': '958',
          'crid': '2968111',
          'dealid': 'test-dealid',
          'w': 300,
          'h': 250,
          'ext': {
            'prebid': {
              'type': 'banner',
              'event': {
                'win': 'http://wurl.org?id=333'
              },
              'meta': {
                'dchain': { 'ver': '1.0', 'complete': 0, 'nodes': [ { 'asi': 'magnite.com', 'bsid': '123456789', } ] }
              }
            },
            'bidder': {
              'appnexus': {
                'brand_id': 1,
                'auction_id': 3,
                'bidder_id': 2
              }
            }
          }
        }
      ],
      'seat': 'appnexus'
    },
  ],
  'cur': 'EUR',
  'ext': {
    'responsetimemillis': {
      'appnexus': 8,
    }
  }
};

const RESPONSE_OPENRTB_VIDEO = {
  id: 'c7dcf14f',
  seatbid: [
    {
      bid: [
        {
          id: '1987250005171537465',
          impid: 'div-gpt-ad-1460505748561-0',
          price: 10,
          adm: '<?xml version="1.0" encoding="UTF-8" standalone="yes"?><VAST version="3.0"><Ad id="81877115" sequence="0"><Wrapper><AdSystem version="3.0">adnxs</AdSystem><VASTAdTagURI><![CDATA[http://lax1-ib.adnxs.com/ab?e=wqT_3QLZBq]]></VASTAdTagURI><Impression><![CDATA[http://ib.adnxs.com/nop]]></Impression><Creatives><Creative adID="81877115"><Linear></Linear></Creative></Creatives></Wrapper></Ad></VAST>',
          adid: '81877115',
          adomain: ['appnexus.com'],
          iurl: 'http://lax1-ib.adnxs.com/cr?id=81877115',
          cid: '3535',
          crid: '81877115',
          dealid: 'test-dealid',
          w: 1,
          h: 1,
          ext: {
            prebid: {
              type: 'video',
              bidid: '654321'
            },
            bidder: {
              appnexus: {
                brand_id: 1,
                auction_id: 6673622101799484743,
                bidder_id: 2,
                bid_ad_type: 1,
              },
            },
          },
        },
      ],
      seat: 'appnexus',
    },
  ],
  ext: {
    responsetimemillis: {
      appnexus: 81,
    },
  },
};

const RESPONSE_OPENRTB_NATIVE = {
  'id': 'c7dcf14f',
  'seatbid': [
    {
      'bid': [
        {
          'id': '6451317310275562039',
          'impid': 'div-gpt-ad-1460505748561-0',
          'price': 10,
          'adm': {
            'ver': '1.2',
            'assets': [
              {
                'id': 1,
                'img': {
                  'url': 'https://vcdn.adnxs.com/p/creative-image/f8/7f/0f/13/f87f0f13-230c-4f05-8087-db9216e393de.jpg',
                  'w': 989,
                  'h': 742,
                  'ext': {
                    'appnexus': {
                      'prevent_crop': 0
                    }
                  }
                }
              },
              {
                'id': 2,
                'img': {
                  'url': 'https://vcdn.adnxs.com/p/creative-image/1a/3e/e9/5b/1a3ee95b-06cd-4260-98c7-0258627c9197.png',
                  'w': 127,
                  'h': 83,
                  'ext': {
                    'appnexus': {
                      'prevent_crop': 0
                    }
                  }
                }
              },
              {
                'id': 0,
                'title': {
                  'text': 'This is a Prebid Native Creative'
                }
              },
              {
                'id': 3,
                'data': {
                  'value': 'Prebid.org'
                }
              }
            ],
            'link': {
              'url': 'https://lax1-ib.adnxs.com/click?AAAAAAAAJEAAAAAAAAAkQAAAAAAAACRAAAAAAAAAJEAAAAAAAAAkQGdce2vBWudAJZpFu1er1zA7ZzddAAAAAOLoyQBtJAAAbSQAAAIAAAC8pM8FnPgWAAAAAABVU0QAVVNEAAEAAQBNXQAAAAABAgMCAAAAALsAuhVqdgAAAAA./cpcpm=AAAAAAAAAAA=/bcr=AAAAAAAA8D8=/pp=${AUCTION_PRICE}/cnd=%213Q5HCQj8-LwKELzJvi4YnPFbIAQoADEAAAAAAAAkQDoJTEFYMTo0MDc3QKcPSQAAAAAAAPA_UQAAAAAAAAAAWQAAAAAAAAAAYQAAAAAAAAAAaQAAAAAAAAAAcQAAAAAAAAAA/cca=OTMyNSNMQVgxOjQwNzc=/bn=84305/test=1/clickenc=http%3A%2F%2Fprebid.org%2Fdev-docs%2Fshow-native-ads.html'
            },
            'eventtrackers': [
              {
                'event': 1,
                'method': 1,
                'url': 'https://lax1-ib.adnxs.com/it?an_audit=0&test=1&referrer=http%3A%2F%2Flocalhost%3A9999%2FintegrationExamples%2Fgpt%2Fdemo_native.html&e=wqT_3QKCCKACBAAAAwDWAAUBCLvO3ekFEOe47duW2NbzQBiltJba--rq6zAqNgkAAAECCCRAEQEHEAAAJEAZEQkAIREJACkRCQAxEQmoMOLRpwY47UhA7UhIAlC8yb4uWJzxW2AAaM26dXjRkgWAAQGKAQNVU0SSAQEG8FKYAQGgAQGoAQGwAQC4AQLAAQPIAQLQAQnYAQDgAQHwAQCKAjt1ZignYScsIDI1Mjk4ODUsIDE1NjM5MTE5OTUpO3VmKCdyJywgOTc0OTQyMDQsIC4eAPQ0AZICnQIhb2pkaWlnajgtTHdLRUx6SnZpNFlBQ0NjOFZzd0FEZ0FRQVJJN1VoUTR0R25CbGdBWVAwQmFBQndBSGdBZ0FFQWlBRUFrQUVCbUFFQm9BRUJxQUVEc0FFQXVRSHpyV3FrQUFBa1FNRUI4NjFxcEFBQUpFREpBVVZpYmxDaFpRQkEyUUVBQUFBQUFBRHdQLUFCQVBVQkFBQUFBUGdCQUpnQ0FLQUNBTFVDQUFBQUFMMENBQUFBQU1BQ0FNZ0NBT0FDQU9nQ0FQZ0NBSUFEQVpBREFKZ0RBYWdEX1BpOENyb0RDVXhCV0RFNk5EQTNOLUFEcHctUUJBQ1lCQUhCQkFBQUFBQUFBQUFBeVFRQUFBQUFBQUFBQU5nRUFBLi6aAoUBITNRNUhDUWo4LUx3S0VMeiUhJG5QRmJJQVFvQUQRvVhBa1FEb0pURUZZTVRvME1EYzNRS2NQUxFUDFBBX1URDAxBQUFXHQwAWR0MAGEdDABjHQz0FwHYAgDgAq2YSOoCPmh0dHA6Ly9sb2NhbGhvc3Q6OTk5OS9pbnRlZ3JhdGlvbkV4YW1wbGVzL2dwdC9kZW1vX25hdGl2ZS5odG1sgAMAiAMBkAMAmAMUoAMBqgMAwAPgqAHIAwDYAwDgAwDoAwD4AwOABACSBAkvb3BlbnJ0YjKYBACiBA0xNzMuMjQ0LjM2LjQwqATtoySyBAwIABAAGAAgADAAOAC4BADABADIBADSBA45MzI1I0xBWDE6NDA3N9oEAggB4AQA8AS8yb4uiAUBmAUAoAX___________8BqgUkZTU5YzNlYjYtNmRkNi00MmQ5LWExMWEtM2FhMTFjOTc5MGUwwAUAyQUAAAAAAADwP9IFCQkAaVh0ANgFAeAFAfAFmfQh-gUECAAQAJAGAZgGALgGAMEGCSQk8D_IBgDaBhYKEAkQGQEBwTTgBgzyBgIIAIAHAYgHAA..&s=11ababa390e9f7983de260493fc5b91ec5b1b3d4&pp=${AUCTION_PRICE}'
              }
            ]
          },
          'adid': '97494204',
          'adomain': [
            'http://prebid.org'
          ],
          'iurl': 'https://lax1-ib.adnxs.com/cr?id=97494204',
          'cid': '9325',
          'crid': '97494204',
          'cat': [
            'IAB3-1'
          ],
          'ext': {
            'prebid': {
              'targeting': {
                'hb_bidder': 'appnexus',
                'hb_pb': '10.00'
              },
              'type': 'native',
              'video': {
                'duration': 0,
                'primary_category': ''
              }
            },
            'bidder': {
              'appnexus': {
                'brand_id': 555545,
                'auction_id': 4676806524825984103,
                'bidder_id': 2,
                'bid_ad_type': 3
              }
            }
          }
        }
      ],
      'seat': 'appnexus'
    }
  ]
};

describe('S2S Adapter', function () {
  let adapter,
    addBidResponse = sinon.spy(),
    done = sinon.spy();

  beforeEach(function () {
    config.resetConfig();
    adapter = new Adapter();
    BID_REQUESTS = [
      {
        'bidderCode': 'appnexus',
        'auctionId': '173afb6d132ba3',
        'bidderRequestId': '3d1063078dfcc8',
        'tid': '437fbbf5-33f5-487a-8e16-a7112903cfe5',
        'bids': [
          {
            'bidder': 'appnexus',
            'params': {
              'placementId': '10433394',
              'member': 123,
              'keywords': {
                'foo': ['bar', 'baz'],
                'fizz': ['buzz']
              }
            },
            'bid_id': '123',
            'adUnitCode': 'div-gpt-ad-1460505748561-0',
            'mediaTypes': {
              'banner': {
                'sizes': [[300, 250]]
              }
            },
            'transactionId': '4ef956ad-fd83-406d-bd35-e4bb786ab86c',
            'sizes': [300, 250],
            'bidId': '123',
            'bidderRequestId': '3d1063078dfcc8',
            'auctionId': '173afb6d132ba3',
            'storedAuctionResponse': 11111
          }
        ],
        'auctionStart': 1510852447530,
        'timeout': 5000,
        'src': 's2s',
        'doneCbCallCount': 0,
        'refererInfo': {
          'referer': 'http://mytestpage.com'
        }
      }
    ];
  });

  afterEach(function () {
    addBidResponse.resetHistory();
    done.resetHistory();
  });

  after(function () {
    config.resetConfig();
  });

  describe('request function', function () {
    beforeEach(function () {
      resetSyncedStatus();
    });

    it('should block request if config did not define p1Consent URL in endpoint object config', function() {
      let badConfig = utils.deepClone(CONFIG);
      badConfig.endpoint = { noP1Consent: 'https://prebid.adnxs.com/pbs/v1/openrtb2/auction' };
      config.setConfig({ s2sConfig: badConfig });

      let badCfgRequest = utils.deepClone(REQUEST);
      badCfgRequest.s2sConfig = badConfig;

      adapter.callBids(badCfgRequest, BID_REQUESTS, addBidResponse, done, ajax);

      expect(server.requests.length).to.equal(0);
    });

    it('should block request if config did not define noP1Consent URL in endpoint object config', function() {
      let badConfig = utils.deepClone(CONFIG);
      badConfig.endpoint = { p1Consent: 'https://prebid.adnxs.com/pbs/v1/openrtb2/auction' };
      config.setConfig({ s2sConfig: badConfig });

      let badCfgRequest = utils.deepClone(REQUEST);
      badCfgRequest.s2sConfig = badConfig;

      let badBidderRequest = utils.deepClone(BID_REQUESTS);
      badBidderRequest[0].gdprConsent = {
        consentString: 'abc123',
        addtlConsent: 'superduperconsent',
        gdprApplies: true,
        apiVersion: 2,
        vendorData: {
          purpose: {
            consents: {
              1: false
            }
          }
        }
      };

      adapter.callBids(badCfgRequest, badBidderRequest, addBidResponse, done, ajax);

      expect(server.requests.length).to.equal(0);
    });

    it('should block request if config did not define any URLs in endpoint object config', function() {
      let badConfig = utils.deepClone(CONFIG);
      badConfig.endpoint = {};
      config.setConfig({ s2sConfig: badConfig });

      let badCfgRequest = utils.deepClone(REQUEST);
      badCfgRequest.s2sConfig = badConfig;

      adapter.callBids(badCfgRequest, BID_REQUESTS, addBidResponse, done, ajax);

      expect(server.requests.length).to.equal(0);
    });

    it('should add outstream bc renderer exists on mediatype', function () {
      config.setConfig({ s2sConfig: CONFIG });

      adapter.callBids(OUTSTREAM_VIDEO_REQUEST, BID_REQUESTS, addBidResponse, done, ajax);

      const requestBid = JSON.parse(server.requests[0].requestBody);
      expect(requestBid.imp[0].banner).to.exist;
      expect(requestBid.imp[0].video).to.exist;
    });

    it('should default video placement if not defined and instream', function () {
      let ortb2Config = utils.deepClone(CONFIG);
      ortb2Config.endpoint.p1Consent = 'https://prebid.adnxs.com/pbs/v1/openrtb2/auction';
<<<<<<< HEAD

      config.setConfig({ s2sConfig: ortb2Config });

      let videoBid = utils.deepClone(VIDEO_REQUEST);
      videoBid.ad_units[0].mediaTypes.video.context = 'instream';
      adapter.callBids(videoBid, BID_REQUESTS, addBidResponse, done, ajax);

      const requestBid = JSON.parse(server.requests[0].requestBody);
      expect(requestBid.imp[0].banner).to.not.exist;
      expect(requestBid.imp[0].video).to.exist;
      expect(requestBid.imp[0].video.placement).to.equal(1);
    });

    it('converts video mediaType properties into openRTB format', function () {
      let ortb2Config = utils.deepClone(CONFIG);
      ortb2Config.endpoint.p1Consent = 'https://prebid.adnxs.com/pbs/v1/openrtb2/auction';
=======
>>>>>>> 2d82104b

      config.setConfig({ s2sConfig: ortb2Config });

      let videoBid = utils.deepClone(VIDEO_REQUEST);
      videoBid.ad_units[0].mediaTypes.video.context = 'instream';
      adapter.callBids(videoBid, BID_REQUESTS, addBidResponse, done, ajax);

      const requestBid = JSON.parse(server.requests[0].requestBody);
      expect(requestBid.imp[0].banner).to.not.exist;
      expect(requestBid.imp[0].video).to.exist;
      expect(requestBid.imp[0].video.placement).to.equal(1);
      expect(requestBid.imp[0].video.w).to.equal(640);
      expect(requestBid.imp[0].video.h).to.equal(480);
      expect(requestBid.imp[0].video.playerSize).to.be.undefined;
      expect(requestBid.imp[0].video.context).to.be.undefined;
    });

    it('converts video mediaType properties into openRTB format', function () {
      let ortb2Config = utils.deepClone(CONFIG);
      ortb2Config.endpoint.p1Consent = 'https://prebid.adnxs.com/pbs/v1/openrtb2/auction';

      config.setConfig({ s2sConfig: ortb2Config });

      let videoBid = utils.deepClone(VIDEO_REQUEST);
      videoBid.ad_units[0].mediaTypes.video.context = 'instream';
      adapter.callBids(videoBid, BID_REQUESTS, addBidResponse, done, ajax);

      const requestBid = JSON.parse(server.requests[0].requestBody);
      expect(requestBid.imp[0].banner).to.not.exist;
      expect(requestBid.imp[0].video).to.exist;
      expect(requestBid.imp[0].video.placement).to.equal(1);
      expect(requestBid.imp[0].video.w).to.equal(640);
      expect(requestBid.imp[0].video.h).to.equal(480);
      expect(requestBid.imp[0].video.playerSize).to.be.undefined;
      expect(requestBid.imp[0].video.context).to.be.undefined;
    });

    it('exists and is a function', function () {
      expect(adapter.callBids).to.exist.and.to.be.a('function');
    });

    describe('gdpr tests', function () {
      afterEach(function () {
        $$PREBID_GLOBAL$$.requestBids.removeAll();
      });

      it('adds gdpr consent information to ortb2 request depending on presence of module', function () {
        let consentConfig = { consentManagement: { cmpApi: 'iab' }, s2sConfig: CONFIG };
        config.setConfig(consentConfig);

        let gdprBidRequest = utils.deepClone(BID_REQUESTS);
        gdprBidRequest[0].gdprConsent = {
          consentString: 'abc123',
          gdprApplies: true
        };

        adapter.callBids(REQUEST, gdprBidRequest, addBidResponse, done, ajax);
        let requestBid = JSON.parse(server.requests[0].requestBody);

        expect(requestBid.regs.ext.gdpr).is.equal(1);
        expect(requestBid.user.ext.consent).is.equal('abc123');

        config.resetConfig();
        config.setConfig({ s2sConfig: CONFIG });

        adapter.callBids(REQUEST, BID_REQUESTS, addBidResponse, done, ajax);
        requestBid = JSON.parse(server.requests[1].requestBody);

        expect(requestBid.regs).to.not.exist;
        expect(requestBid.user).to.not.exist;
      });

      it('adds additional consent information to ortb2 request depending on presence of module', function () {
        let consentConfig = { consentManagement: { cmpApi: 'iab' }, s2sConfig: CONFIG };
        config.setConfig(consentConfig);

        let gdprBidRequest = utils.deepClone(BID_REQUESTS);
        gdprBidRequest[0].gdprConsent = {
          consentString: 'abc123',
          addtlConsent: 'superduperconsent',
          gdprApplies: true
        };

        adapter.callBids(REQUEST, gdprBidRequest, addBidResponse, done, ajax);
        let requestBid = JSON.parse(server.requests[0].requestBody);

        expect(requestBid.regs.ext.gdpr).is.equal(1);
        expect(requestBid.user.ext.consent).is.equal('abc123');
        expect(requestBid.user.ext.ConsentedProvidersSettings.consented_providers).is.equal('superduperconsent');

        config.resetConfig();
        config.setConfig({ s2sConfig: CONFIG });

        adapter.callBids(REQUEST, BID_REQUESTS, addBidResponse, done, ajax);
        requestBid = JSON.parse(server.requests[1].requestBody);

        expect(requestBid.regs).to.not.exist;
        expect(requestBid.user).to.not.exist;
      });

      it('check gdpr info gets added into cookie_sync request: have consent data', function () {
        let cookieSyncConfig = utils.deepClone(CONFIG);
        cookieSyncConfig.syncEndpoint = { p1Consent: 'https://prebid.adnxs.com/pbs/v1/cookie_sync' };

        let consentConfig = { consentManagement: { cmpApi: 'iab' }, s2sConfig: cookieSyncConfig };
        config.setConfig(consentConfig);

        let gdprBidRequest = utils.deepClone(BID_REQUESTS);

        gdprBidRequest[0].gdprConsent = {
          consentString: 'abc123def',
          gdprApplies: true
        };

        const s2sBidRequest = utils.deepClone(REQUEST);
        s2sBidRequest.s2sConfig = cookieSyncConfig;

        adapter.callBids(s2sBidRequest, gdprBidRequest, addBidResponse, done, ajax);
        let requestBid = JSON.parse(server.requests[0].requestBody);

        expect(requestBid.gdpr).is.equal(1);
        expect(requestBid.gdpr_consent).is.equal('abc123def');
        expect(requestBid.bidders).to.contain('appnexus').and.to.have.lengthOf(1);
        expect(requestBid.account).is.equal('1');
      });

      it('check gdpr info gets added into cookie_sync request: have consent data but gdprApplies is false', function () {
        let cookieSyncConfig = utils.deepClone(CONFIG);
        cookieSyncConfig.syncEndpoint = { p1Consent: 'https://prebid.adnxs.com/pbs/v1/cookie_sync' };

        let consentConfig = { consentManagement: { cmpApi: 'iab' }, s2sConfig: cookieSyncConfig };
        config.setConfig(consentConfig);

        const s2sBidRequest = utils.deepClone(REQUEST);
        s2sBidRequest.s2sConfig = cookieSyncConfig;

        let gdprBidRequest = utils.deepClone(BID_REQUESTS);
        gdprBidRequest[0].gdprConsent = {
          consentString: 'xyz789abcc',
          gdprApplies: false
        };

        adapter.callBids(s2sBidRequest, gdprBidRequest, addBidResponse, done, ajax);
        let requestBid = JSON.parse(server.requests[0].requestBody);

        expect(requestBid.gdpr).is.equal(0);
        expect(requestBid.gdpr_consent).is.undefined;
      });

      it('checks gdpr info gets added to cookie_sync request: applies is false', function () {
        let cookieSyncConfig = utils.deepClone(CONFIG);
        cookieSyncConfig.syncEndpoint = { p1Consent: 'https://prebid.adnxs.com/pbs/v1/cookie_sync' };

        let consentConfig = { consentManagement: { cmpApi: 'iab' }, s2sConfig: cookieSyncConfig };
        config.setConfig(consentConfig);

        let gdprBidRequest = utils.deepClone(BID_REQUESTS);
        gdprBidRequest[0].gdprConsent = {
          consentString: undefined,
          gdprApplies: false
        };

        const s2sBidRequest = utils.deepClone(REQUEST);
        s2sBidRequest.s2sConfig = cookieSyncConfig;

        adapter.callBids(s2sBidRequest, gdprBidRequest, addBidResponse, done, ajax);
        let requestBid = JSON.parse(server.requests[0].requestBody);

        expect(requestBid.gdpr).is.equal(0);
        expect(requestBid.gdpr_consent).is.undefined;
      });
    });

    describe('us_privacy (ccpa) consent data', function () {
      afterEach(function () {
        $$PREBID_GLOBAL$$.requestBids.removeAll();
      });

      it('is added to ortb2 request when in bidRequest', function () {
        config.setConfig({ s2sConfig: CONFIG });

        let uspBidRequest = utils.deepClone(BID_REQUESTS);
        uspBidRequest[0].uspConsent = '1NYN';

        adapter.callBids(REQUEST, uspBidRequest, addBidResponse, done, ajax);
        let requestBid = JSON.parse(server.requests[0].requestBody);

        expect(requestBid.regs.ext.us_privacy).is.equal('1NYN');

        config.resetConfig();
        config.setConfig({ s2sConfig: CONFIG });

        adapter.callBids(REQUEST, BID_REQUESTS, addBidResponse, done, ajax);
        requestBid = JSON.parse(server.requests[1].requestBody);

        expect(requestBid.regs).to.not.exist;
      });

      it('is added to cookie_sync request when in bidRequest', function () {
        let cookieSyncConfig = utils.deepClone(CONFIG);
        cookieSyncConfig.syncEndpoint = { p1Consent: 'https://prebid.adnxs.com/pbs/v1/cookie_sync' };
        config.setConfig({ s2sConfig: cookieSyncConfig });

        let uspBidRequest = utils.deepClone(BID_REQUESTS);
        uspBidRequest[0].uspConsent = '1YNN';

        const s2sBidRequest = utils.deepClone(REQUEST);
        s2sBidRequest.s2sConfig = cookieSyncConfig;

        adapter.callBids(s2sBidRequest, uspBidRequest, addBidResponse, done, ajax);
        let requestBid = JSON.parse(server.requests[0].requestBody);

        expect(requestBid.us_privacy).is.equal('1YNN');
        expect(requestBid.bidders).to.contain('appnexus').and.to.have.lengthOf(1);
        expect(requestBid.account).is.equal('1');
      });
    });

    describe('gdpr and us_privacy (ccpa) consent data', function () {
      afterEach(function () {
        $$PREBID_GLOBAL$$.requestBids.removeAll();
      });

      it('is added to ortb2 request when in bidRequest', function () {
        config.setConfig({ s2sConfig: CONFIG });

        let consentBidRequest = utils.deepClone(BID_REQUESTS);
        consentBidRequest[0].uspConsent = '1NYN';
        consentBidRequest[0].gdprConsent = {
          consentString: 'abc123',
          gdprApplies: true
        };

        adapter.callBids(REQUEST, consentBidRequest, addBidResponse, done, ajax);
        let requestBid = JSON.parse(server.requests[0].requestBody);

        expect(requestBid.regs.ext.us_privacy).is.equal('1NYN');
        expect(requestBid.regs.ext.gdpr).is.equal(1);
        expect(requestBid.user.ext.consent).is.equal('abc123');

        config.resetConfig();
        config.setConfig({ s2sConfig: CONFIG });

        adapter.callBids(REQUEST, BID_REQUESTS, addBidResponse, done, ajax);
        requestBid = JSON.parse(server.requests[1].requestBody);

        expect(requestBid.regs).to.not.exist;
        expect(requestBid.user).to.not.exist;
      });

      it('is added to cookie_sync request when in bidRequest', function () {
        let cookieSyncConfig = utils.deepClone(CONFIG);
        cookieSyncConfig.syncEndpoint = { p1Consent: 'https://prebid.adnxs.com/pbs/v1/cookie_sync' };
        config.setConfig({ s2sConfig: cookieSyncConfig });

        let consentBidRequest = utils.deepClone(BID_REQUESTS);
        consentBidRequest[0].uspConsent = '1YNN';
        consentBidRequest[0].gdprConsent = {
          consentString: 'abc123def',
          gdprApplies: true
        };

        const s2sBidRequest = utils.deepClone(REQUEST);
        s2sBidRequest.s2sConfig = cookieSyncConfig

        adapter.callBids(s2sBidRequest, consentBidRequest, addBidResponse, done, ajax);
        let requestBid = JSON.parse(server.requests[0].requestBody);

        expect(requestBid.us_privacy).is.equal('1YNN');
        expect(requestBid.gdpr).is.equal(1);
        expect(requestBid.gdpr_consent).is.equal('abc123def');
        expect(requestBid.bidders).to.contain('appnexus').and.to.have.lengthOf(1);
        expect(requestBid.account).is.equal('1');
      });
    });

    it('adds device and app objects to request', function () {
      const _config = {
        s2sConfig: CONFIG,
        device: { ifa: '6D92078A-8246-4BA4-AE5B-76104861E7DC' },
        app: { bundle: 'com.test.app' },
      };

      config.setConfig(_config);
      adapter.callBids(REQUEST, BID_REQUESTS, addBidResponse, done, ajax);
      const requestBid = JSON.parse(server.requests[0].requestBody);
      expect(requestBid.device).to.deep.equal({
        ifa: '6D92078A-8246-4BA4-AE5B-76104861E7DC',
        w: window.innerWidth,
        h: window.innerHeight
      });
      expect(requestBid.app).to.deep.equal({
        bundle: 'com.test.app',
        publisher: { 'id': '1' }
      });
    });

    it('adds device and app objects to request for OpenRTB', function () {
      const s2sConfig = Object.assign({}, CONFIG, {
        endpoint: {
          p1Consent: 'https://prebid.adnxs.com/pbs/v1/openrtb2/auction'
        }
      });

      const _config = {
        s2sConfig: s2sConfig,
        device: { ifa: '6D92078A-8246-4BA4-AE5B-76104861E7DC' },
        app: { bundle: 'com.test.app' },
      };

      config.setConfig(_config);
      adapter.callBids(REQUEST, BID_REQUESTS, addBidResponse, done, ajax);
      const requestBid = JSON.parse(server.requests[0].requestBody);
      expect(requestBid.device).to.deep.equal({
        ifa: '6D92078A-8246-4BA4-AE5B-76104861E7DC',
        w: window.innerWidth,
        h: window.innerHeight
      });
      expect(requestBid.app).to.deep.equal({
        bundle: 'com.test.app',
        publisher: { 'id': '1' }
      });
    });

    it('adds debugging value from storedAuctionResponse to OpenRTB', function () {
      const _config = {
        s2sConfig: CONFIG,
        device: { ifa: '6D92078A-8246-4BA4-AE5B-76104861E7DC' },
        app: { bundle: 'com.test.app' }
      };

      config.setConfig(_config);
      adapter.callBids(REQUEST, BID_REQUESTS, addBidResponse, done, ajax);
      const requestBid = JSON.parse(server.requests[0].requestBody);
      expect(requestBid.imp).to.exist.and.to.be.a('array');
      expect(requestBid.imp).to.have.lengthOf(1);
      expect(requestBid.imp[0].ext).to.exist.and.to.be.a('object');
      expect(requestBid.imp[0].ext.prebid).to.exist.and.to.be.a('object');
      expect(requestBid.imp[0].ext.prebid.storedauctionresponse).to.exist.and.to.be.a('object');
      expect(requestBid.imp[0].ext.prebid.storedauctionresponse.id).to.equal('11111');
    });

    describe('price floors module', function () {
      function runTest(expectedFloor, expectedCur) {
        adapter.callBids(REQUEST, BID_REQUESTS, addBidResponse, done, ajax);
        const requestBid = JSON.parse(server.requests[requestCount].requestBody);
        expect(requestBid.imp[0].bidfloor).to.equal(expectedFloor);
        expect(requestBid.imp[0].bidfloorcur).to.equal(expectedCur);
        requestCount += 1;
      }

      let getFloorResponse, requestCount;
      beforeEach(function () {
        getFloorResponse = {};
        requestCount = 0;
      });

      it('should NOT pass bidfloor and bidfloorcur when getFloor not present or returns invalid response', function () {
        const _config = {
          s2sConfig: CONFIG,
        };

        config.setConfig(_config);

        // if no get floor
        runTest(undefined, undefined);

        // if getFloor returns empty object
        BID_REQUESTS[0].bids[0].getFloor = () => getFloorResponse;
        sinon.spy(BID_REQUESTS[0].bids[0], 'getFloor');

        runTest(undefined, undefined);
        // make sure getFloor was called
        expect(
          BID_REQUESTS[0].bids[0].getFloor.calledWith({
            currency: 'USD',
          })
        ).to.be.true;

        // if getFloor does not return number
        getFloorResponse = {currency: 'EUR', floor: 'not a number'};
        runTest(undefined, undefined);

        // if getFloor does not return currency
        getFloorResponse = {floor: 1.1};
        runTest(undefined, undefined);
      });

      it('should correctly pass bidfloor and bidfloorcur', function () {
        const _config = {
          s2sConfig: CONFIG,
        };

        config.setConfig(_config);

        BID_REQUESTS[0].bids[0].getFloor = () => getFloorResponse;
        sinon.spy(BID_REQUESTS[0].bids[0], 'getFloor');

        // returns USD and string floor
        getFloorResponse = {currency: 'USD', floor: '1.23'};
        runTest(1.23, 'USD');
        // make sure getFloor was called
        expect(
          BID_REQUESTS[0].bids[0].getFloor.calledWith({
            currency: 'USD',
          })
        ).to.be.true;

        // returns non USD and number floor
        getFloorResponse = {currency: 'EUR', floor: 0.85};
        runTest(0.85, 'EUR');
      });

      it('should correctly pass adServerCurrency when set to getFloor not default', function () {
        config.setConfig({
          s2sConfig: CONFIG,
          currency: { adServerCurrency: 'JPY' },
        });

        // we have to start requestCount at 1 because a conversion rates fetch occurs when adServerCur is not USD!
        requestCount = 1;

        BID_REQUESTS[0].bids[0].getFloor = () => getFloorResponse;
        sinon.spy(BID_REQUESTS[0].bids[0], 'getFloor');

        // returns USD and string floor
        getFloorResponse = {currency: 'JPY', floor: 97.2};
        runTest(97.2, 'JPY');
        // make sure getFloor was called with JPY
        expect(
          BID_REQUESTS[0].bids[0].getFloor.calledWith({
            currency: 'JPY',
          })
        ).to.be.true;
      });
    });

    it('adds device.w and device.h even if the config lacks a device object', function () {
      const _config = {
        s2sConfig: CONFIG,
        app: { bundle: 'com.test.app' },
      };

      config.setConfig(_config);
      adapter.callBids(REQUEST, BID_REQUESTS, addBidResponse, done, ajax);
      const requestBid = JSON.parse(server.requests[0].requestBody);
      expect(requestBid.device).to.deep.equal({
        w: window.innerWidth,
        h: window.innerHeight
      });
      expect(requestBid.app).to.deep.equal({
        bundle: 'com.test.app',
        publisher: { 'id': '1' }
      });
    });

    it('adds native request for OpenRTB', function () {
      const _config = {
        s2sConfig: CONFIG
      };

      config.setConfig(_config);
      adapter.callBids(REQUEST, BID_REQUESTS, addBidResponse, done, ajax);
      const requestBid = JSON.parse(server.requests[0].requestBody);

      expect(requestBid.imp[0].native).to.deep.equal({
        request: JSON.stringify({
          'context': 1,
          'plcmttype': 1,
          'eventtrackers': [{
            event: 1,
            methods: [1]
          }],
          'assets': [
            {
              'required': 1,
              'title': {
                'len': 800
              }
            },
            {
              'required': 1,
              'img': {
                'type': 3,
                'w': 989,
                'h': 742
              }
            },
            {
              'required': 1,
              'img': {
                'type': 1,
                'wmin': 10,
                'hmin': 10,
                'ext': {
                  'aspectratios': ['1:1']
                }
              }
            },
            {
              'required': 1,
              'data': {
                'type': 1
              }
            }
          ]
        }),
        ver: '1.2'
      });
    });

    it('adds site if app is not present', function () {
      const _config = {
        s2sConfig: CONFIG,
        site: {
          publisher: {
            id: '1234',
            domain: 'test.com'
          },
          content: {
            language: 'en'
          }
        }
      };

      config.setConfig(_config);
      adapter.callBids(REQUEST, BID_REQUESTS, addBidResponse, done, ajax);
      const requestBid = JSON.parse(server.requests[0].requestBody);
      expect(requestBid.site).to.exist.and.to.be.a('object');
      expect(requestBid.site.publisher).to.exist.and.to.be.a('object');
      expect(requestBid.site.publisher.id).to.exist.and.to.be.a('string');
      expect(requestBid.site.publisher.domain).to.exist.and.to.be.a('string');
      expect(requestBid.site.page).to.exist.and.to.be.a('string');
      expect(requestBid.site.content).to.exist.and.to.be.a('object');
      expect(requestBid.site.content.language).to.exist.and.to.be.a('string');
      expect(requestBid.site).to.deep.equal({
        publisher: {
          id: '1234',
          domain: 'test.com'
        },
        content: {
          language: 'en'
        },
        page: 'http://mytestpage.com'
      });
    });

    it('adds appnexus aliases to request', function () {
      config.setConfig({ s2sConfig: CONFIG });

      const aliasBidder = {
        bidder: 'brealtime',
        params: { placementId: '123456' }
      };

      const request = utils.deepClone(REQUEST);
      request.ad_units[0].bids = [aliasBidder];

      adapter.callBids(request, BID_REQUESTS, addBidResponse, done, ajax);

      const requestBid = JSON.parse(server.requests[0].requestBody);
      expect(requestBid.ext).to.haveOwnProperty('prebid');
      expect(requestBid.ext.prebid).to.deep.include({
        aliases: {
          brealtime: 'appnexus'
        },
        auctiontimestamp: 1510852447530,
        targeting: {
          includebidderkeys: false,
          includewinners: true
        }
      });
    });

    it('adds dynamic aliases to request', function () {
      config.setConfig({ s2sConfig: CONFIG });

      const alias = 'foobar';
      const aliasBidder = {
        bidder: alias,
        params: { placementId: '123456' }
      };

      const request = utils.deepClone(REQUEST);
      request.ad_units[0].bids = [aliasBidder];

      // TODO: stub this
      $$PREBID_GLOBAL$$.aliasBidder('appnexus', alias);
      adapter.callBids(request, BID_REQUESTS, addBidResponse, done, ajax);

      const requestBid = JSON.parse(server.requests[0].requestBody);
      expect(requestBid.ext).to.haveOwnProperty('prebid');
      expect(requestBid.ext.prebid).to.deep.include({
        aliases: {
          [alias]: 'appnexus'
        },
        auctiontimestamp: 1510852447530,
        targeting: {
          includebidderkeys: false,
          includewinners: true
        }
      });
    });

    it('skips pbs alias when skipPbsAliasing is enabled in adapter', function() {
      const s2sConfig = Object.assign({}, CONFIG, {
        endpoint: {
          p1Consent: 'https://prebid.adnxs.com/pbs/v1/openrtb2/auction'
        }
<<<<<<< HEAD
      });
      config.setConfig({ s2sConfig: s2sConfig });

      const aliasBidder = {
        bidder: 'mediafuse',
        params: { aid: 123 }
      };

      const request = utils.deepClone(REQUEST);
      request.ad_units[0].bids = [aliasBidder];

      adapter.callBids(request, BID_REQUESTS, addBidResponse, done, ajax);

      const requestBid = JSON.parse(server.requests[0].requestBody);

      expect(requestBid.ext).to.deep.equal({
        prebid: {
          auctiontimestamp: 1510852447530,
          targeting: {
            includebidderkeys: false,
            includewinners: true
          },
          channel: {
            name: 'pbjs',
            version: 'v$prebid.version$'
          }
        }
      });
    });

    it('skips dynamic aliases to request when skipPbsAliasing enabled', function () {
      const s2sConfig = Object.assign({}, CONFIG, {
        endpoint: {
          p1Consent: 'https://prebid.adnxs.com/pbs/v1/openrtb2/auction'
        }
      });
      config.setConfig({ s2sConfig: s2sConfig });

      const alias = 'foobar_1';
      const aliasBidder = {
        bidder: alias,
        params: { aid: 123456 }
      };

      const request = utils.deepClone(REQUEST);
      request.ad_units[0].bids = [aliasBidder];

      // TODO: stub this
      $$PREBID_GLOBAL$$.aliasBidder('appnexus', alias, { skipPbsAliasing: true });
      adapter.callBids(request, BID_REQUESTS, addBidResponse, done, ajax);

      const requestBid = JSON.parse(server.requests[0].requestBody);

      expect(requestBid.ext).to.deep.equal({
        prebid: {
          auctiontimestamp: 1510852447530,
          targeting: {
            includebidderkeys: false,
            includewinners: true
          },
          channel: {
            name: 'pbjs',
            version: 'v$prebid.version$'
          }
        }
      });
    });

    it('skips pbs alias when skipPbsAliasing is enabled in adapter', function() {
      const s2sConfig = Object.assign({}, CONFIG, {
        endpoint: 'https://prebid.adnxs.com/pbs/v1/openrtb2/auction'
=======
>>>>>>> 2d82104b
      });
      config.setConfig({ s2sConfig: s2sConfig });

      const aliasBidder = {
        bidder: 'mediafuse',
        params: { aid: 123 }
      };

      const request = utils.deepClone(REQUEST);
      request.ad_units[0].bids = [aliasBidder];

      adapter.callBids(request, BID_REQUESTS, addBidResponse, done, ajax);

      const requestBid = JSON.parse(server.requests[0].requestBody);

      expect(requestBid.ext).to.deep.equal({
        prebid: {
          auctiontimestamp: 1510852447530,
          targeting: {
            includebidderkeys: false,
            includewinners: true
          },
          channel: {
            name: 'pbjs',
            version: 'v$prebid.version$'
          }
        }
      });
    });

    it('skips dynamic aliases to request when skipPbsAliasing enabled', function () {
      const s2sConfig = Object.assign({}, CONFIG, {
        endpoint: {
          p1Consent: 'https://prebid.adnxs.com/pbs/v1/openrtb2/auction'
        }
      });
      config.setConfig({ s2sConfig: s2sConfig });

      const alias = 'foobar_1';
      const aliasBidder = {
        bidder: alias,
        params: { aid: 123456 }
      };

      const request = utils.deepClone(REQUEST);
      request.ad_units[0].bids = [aliasBidder];

      // TODO: stub this
      $$PREBID_GLOBAL$$.aliasBidder('appnexus', alias, { skipPbsAliasing: true });
      adapter.callBids(request, BID_REQUESTS, addBidResponse, done, ajax);

      const requestBid = JSON.parse(server.requests[0].requestBody);

      expect(requestBid.ext).to.deep.equal({
        prebid: {
          auctiontimestamp: 1510852447530,
          targeting: {
            includebidderkeys: false,
            includewinners: true
          },
          channel: {
            name: 'pbjs',
            version: 'v$prebid.version$'
          }
        }
      });
    });

    it('converts appnexus params to expected format for PBS', function () {
      const s2sConfig = Object.assign({}, CONFIG, {
        endpoint: {
          p1Consent: 'https://prebid.adnxs.com/pbs/v1/openrtb2/auction'
        }
      });
      config.setConfig({ s2sConfig: s2sConfig });

      const myRequest = utils.deepClone(REQUEST);
      myRequest.ad_units[0].bids[0].params.usePaymentRule = true;
      myRequest.ad_units[0].bids[0].params.keywords = {
        foo: ['bar', 'baz'],
        fizz: ['buzz']
      };

      adapter.callBids(myRequest, BID_REQUESTS, addBidResponse, done, ajax);
      const requestBid = JSON.parse(server.requests[0].requestBody);

      expect(requestBid.imp[0].ext.appnexus).to.exist;
      expect(requestBid.imp[0].ext.appnexus.placement_id).to.exist.and.to.equal(10433394);
      expect(requestBid.imp[0].ext.appnexus.use_pmt_rule).to.exist.and.to.be.true;
      expect(requestBid.imp[0].ext.appnexus.member).to.exist;
      expect(requestBid.imp[0].ext.appnexus.keywords).to.exist.and.to.deep.equal([{
        key: 'foo',
        value: ['bar', 'baz']
      }, {
        key: 'fizz',
        value: ['buzz']
      }]);
    });

    it('adds limit to the cookie_sync request if userSyncLimit is greater than 0', function () {
      let cookieSyncConfig = utils.deepClone(CONFIG);
      cookieSyncConfig.syncEndpoint = { p1Consent: 'https://prebid.adnxs.com/pbs/v1/cookie_sync' };
      cookieSyncConfig.userSyncLimit = 1;

      const s2sBidRequest = utils.deepClone(REQUEST);
      s2sBidRequest.s2sConfig = cookieSyncConfig;

      config.setConfig({ s2sConfig: cookieSyncConfig });

      let bidRequest = utils.deepClone(BID_REQUESTS);
      adapter.callBids(s2sBidRequest, bidRequest, addBidResponse, done, ajax);
      let requestBid = JSON.parse(server.requests[0].requestBody);

      expect(requestBid.bidders).to.contain('appnexus').and.to.have.lengthOf(1);
      expect(requestBid.account).is.equal('1');
      expect(requestBid.limit).is.equal(1);
    });

    it('does not add limit to cooke_sync request if userSyncLimit is missing or 0', function () {
      let cookieSyncConfig = utils.deepClone(CONFIG);
      cookieSyncConfig.syncEndpoint = { p1Consent: 'https://prebid.adnxs.com/pbs/v1/cookie_sync' };
      config.setConfig({ s2sConfig: cookieSyncConfig });

      const s2sBidRequest = utils.deepClone(REQUEST);
      s2sBidRequest.s2sConfig = cookieSyncConfig;

      let bidRequest = utils.deepClone(BID_REQUESTS);
      adapter.callBids(s2sBidRequest, bidRequest, addBidResponse, done, ajax);
      let requestBid = JSON.parse(server.requests[0].requestBody);

      expect(requestBid.bidders).to.contain('appnexus').and.to.have.lengthOf(1);
      expect(requestBid.account).is.equal('1');
      expect(requestBid.limit).is.undefined;

      cookieSyncConfig.userSyncLimit = 0;
      config.resetConfig();
      config.setConfig({ s2sConfig: cookieSyncConfig });

      const s2sBidRequest2 = utils.deepClone(REQUEST);
      s2sBidRequest2.s2sConfig = cookieSyncConfig;

      bidRequest = utils.deepClone(BID_REQUESTS);
      adapter.callBids(s2sBidRequest2, bidRequest, addBidResponse, done, ajax);
      requestBid = JSON.parse(server.requests[0].requestBody);

      expect(requestBid.bidders).to.contain('appnexus').and.to.have.lengthOf(1);
      expect(requestBid.account).is.equal('1');
      expect(requestBid.limit).is.undefined;
    });

    it('adds s2sConfig adapterOptions to request for ORTB', function () {
      const s2sConfig = Object.assign({}, CONFIG, {
        adapterOptions: {
          appnexus: {
            key: 'value'
          }
        }
      });
      const _config = {
        s2sConfig: s2sConfig,
        device: { ifa: '6D92078A-8246-4BA4-AE5B-76104861E7DC' },
        app: { bundle: 'com.test.app' },
      };

      const s2sBidRequest = utils.deepClone(REQUEST);
      s2sBidRequest.s2sConfig = s2sConfig;

      config.setConfig(_config);
      adapter.callBids(s2sBidRequest, BID_REQUESTS, addBidResponse, done, ajax);
      const requestBid = JSON.parse(server.requests[0].requestBody);
      expect(requestBid.imp[0].ext.appnexus).to.haveOwnProperty('key');
      expect(requestBid.imp[0].ext.appnexus.key).to.be.equal('value')
    });

    describe('config site value is added to the oRTB request', function () {
      const s2sConfig = Object.assign({}, CONFIG, {
        adapterOptions: {
          appnexus: {
            key: 'value'
          }
        }
      });
      const device = {
        ua: 'Mozilla/5.0 (Macintosh; Intel Mac OS X 10_12_5) AppleWebKit/537.36 (KHTML, like Gecko) Chrome/58.0.3029.110 Safari/537.36',
        ip: '75.97.0.47'
      };

      const s2sBidRequest = utils.deepClone(REQUEST);
      s2sBidRequest.s2sConfig = s2sConfig;

      it('and overrides publisher and page', function () {
        config.setConfig({
          s2sConfig: s2sConfig,
          site: {
            domain: 'nytimes.com',
            page: 'http://www.nytimes.com',
            publisher: { id: '2' }
          },
          device: device
        });

        adapter.callBids(s2sBidRequest, BID_REQUESTS, addBidResponse, done, ajax);
        const requestBid = JSON.parse(server.requests[0].requestBody);

        expect(requestBid.site).to.exist.and.to.be.a('object');
        expect(requestBid.site.domain).to.equal('nytimes.com');
        expect(requestBid.site.page).to.equal('http://www.nytimes.com');
        expect(requestBid.site.publisher).to.exist.and.to.be.a('object');
        expect(requestBid.site.publisher.id).to.equal('2');
      });

      it('and merges domain and page with the config site value', function () {
        config.setConfig({
          s2sConfig: s2sConfig,
          site: {
            foo: 'bar'
          },
          device: device
        });

        adapter.callBids(s2sBidRequest, BID_REQUESTS, addBidResponse, done, ajax);

        const requestBid = JSON.parse(server.requests[0].requestBody);
        expect(requestBid.site).to.exist.and.to.be.a('object');
        expect(requestBid.site.foo).to.equal('bar');
        expect(requestBid.site.page).to.equal('http://mytestpage.com');
        expect(requestBid.site.publisher).to.exist.and.to.be.a('object');
        expect(requestBid.site.publisher.id).to.equal('1');
      });
    });

    it('when userId is defined on bids, it\'s properties should be copied to user.ext.tpid properties', function () {
      let consentConfig = { s2sConfig: CONFIG };
      config.setConfig(consentConfig);

      let userIdBidRequest = utils.deepClone(BID_REQUESTS);
      userIdBidRequest[0].bids[0].userId = {
        criteoId: '44VmRDeUE3ZGJ5MzRkRVJHU3BIUlJ6TlFPQUFU',
        tdid: 'abc123',
        pubcid: '1234',
        parrableId: { eid: '01.1563917337.test-eid' },
        lipb: {
          lipbid: 'li-xyz',
          segments: ['segA', 'segB']
        },
        idl_env: '0000-1111-2222-3333',
        id5id: {
          uid: '11111',
          ext: {
            linkType: 'some-link-type'
          }
        }
      };
      userIdBidRequest[0].bids[0].userIdAsEids = createEidsArray(userIdBidRequest[0].bids[0].userId);

      adapter.callBids(REQUEST, userIdBidRequest, addBidResponse, done, ajax);
      let requestBid = JSON.parse(server.requests[0].requestBody);
      expect(typeof requestBid.user.ext.eids).is.equal('object');
      expect(Array.isArray(requestBid.user.ext.eids)).to.be.true;
      expect(requestBid.user.ext.eids.filter(eid => eid.source === 'adserver.org')).is.not.empty;
      expect(requestBid.user.ext.eids.filter(eid => eid.source === 'adserver.org')[0].uids[0].id).is.equal('abc123');
      expect(requestBid.user.ext.eids.filter(eid => eid.source === 'criteo.com')).is.not.empty;
      expect(requestBid.user.ext.eids.filter(eid => eid.source === 'criteo.com')[0].uids[0].id).is.equal('44VmRDeUE3ZGJ5MzRkRVJHU3BIUlJ6TlFPQUFU');
      expect(requestBid.user.ext.eids.filter(eid => eid.source === 'pubcid.org')).is.not.empty;
      expect(requestBid.user.ext.eids.filter(eid => eid.source === 'pubcid.org')[0].uids[0].id).is.equal('1234');
      expect(requestBid.user.ext.eids.filter(eid => eid.source === 'parrable.com')).is.not.empty;
      expect(requestBid.user.ext.eids.filter(eid => eid.source === 'parrable.com')[0].uids[0].id).is.equal('01.1563917337.test-eid');
      expect(requestBid.user.ext.eids.filter(eid => eid.source === 'liveintent.com')).is.not.empty;
      expect(requestBid.user.ext.eids.filter(eid => eid.source === 'liveintent.com')[0].uids[0].id).is.equal('li-xyz');
      expect(requestBid.user.ext.eids.filter(eid => eid.source === 'liveintent.com')[0].ext.segments.length).is.equal(2);
      expect(requestBid.user.ext.eids.filter(eid => eid.source === 'liveintent.com')[0].ext.segments[0]).is.equal('segA');
      expect(requestBid.user.ext.eids.filter(eid => eid.source === 'liveintent.com')[0].ext.segments[1]).is.equal('segB');
      expect(requestBid.user.ext.eids.filter(eid => eid.source === 'id5-sync.com')).is.not.empty;
      expect(requestBid.user.ext.eids.filter(eid => eid.source === 'id5-sync.com')[0].uids[0].id).is.equal('11111');
      expect(requestBid.user.ext.eids.filter(eid => eid.source === 'id5-sync.com')[0].uids[0].ext.linkType).is.equal('some-link-type');
      // LiveRamp should exist
      expect(requestBid.user.ext.eids.filter(eid => eid.source === 'liveramp.com')[0].uids[0].id).is.equal('0000-1111-2222-3333');
    });

    it('when config \'currency.adServerCurrency\' value is an array: ORTB has property \'cur\' value set to a single item array', function () {
      config.setConfig({
        currency: { adServerCurrency: ['USD', 'GB', 'UK', 'AU'] },
      });

      const bidRequests = utils.deepClone(BID_REQUESTS);
      adapter.callBids(REQUEST, bidRequests, addBidResponse, done, ajax);

      const parsedRequestBody = JSON.parse(server.requests[0].requestBody);
      expect(parsedRequestBody.cur).to.deep.equal(['USD']);
    });

    it('when config \'currency.adServerCurrency\' value is a string: ORTB has property \'cur\' value set to a single item array', function () {
      config.setConfig({
        currency: { adServerCurrency: 'NZ' },
      });

      const bidRequests = utils.deepClone(BID_REQUESTS);
      adapter.callBids(REQUEST, bidRequests, addBidResponse, done, ajax);

      const parsedRequestBody = JSON.parse(server.requests[1].requestBody);
      expect(parsedRequestBody.cur).to.deep.equal(['NZ']);
    });

    it('when config \'currency.adServerCurrency\' is unset: ORTB should not define a \'cur\' property', function () {
      config.setConfig({ s2sConfig: CONFIG });

      const bidRequests = utils.deepClone(BID_REQUESTS);
      adapter.callBids(REQUEST, bidRequests, addBidResponse, done, ajax);

      const parsedRequestBody = JSON.parse(server.requests[0].requestBody);
      expect(typeof parsedRequestBody.cur).to.equal('undefined');
    });

    it('always add ext.prebid.targeting.includebidderkeys: false for ORTB', function () {
      const s2sConfig = Object.assign({}, CONFIG, {
        adapterOptions: {
          appnexus: {
            key: 'value'
          }
        }
      });
      const _config = {
        s2sConfig: s2sConfig,
        device: { ifa: '6D92078A-8246-4BA4-AE5B-76104861E7DC' },
        app: { bundle: 'com.test.app' },
      };

      config.setConfig(_config);

      const s2sBidRequest = utils.deepClone(REQUEST);
      s2sBidRequest.s2sConfig = s2sConfig;

      adapter.callBids(s2sBidRequest, BID_REQUESTS, addBidResponse, done, ajax);
      const requestBid = JSON.parse(server.requests[0].requestBody);

      expect(requestBid.ext.prebid.targeting).to.haveOwnProperty('includebidderkeys');
      expect(requestBid.ext.prebid.targeting.includebidderkeys).to.equal(false);
    });

    it('always add ext.prebid.targeting.includewinners: true for ORTB', function () {
      const s2sConfig = Object.assign({}, CONFIG, {
        adapterOptions: {
          appnexus: {
            key: 'value'
          }
        }
      });
      const _config = {
        s2sConfig: s2sConfig,
        device: { ifa: '6D92078A-8246-4BA4-AE5B-76104861E7DC' },
        app: { bundle: 'com.test.app' },
      };
      config.setConfig(_config);

      const s2sBidRequest = utils.deepClone(REQUEST);
      s2sBidRequest.s2sConfig = s2sConfig;

      adapter.callBids(s2sBidRequest, BID_REQUESTS, addBidResponse, done, ajax);
      const requestBid = JSON.parse(server.requests[0].requestBody);

      expect(requestBid.ext.prebid.targeting).to.haveOwnProperty('includewinners');
      expect(requestBid.ext.prebid.targeting.includewinners).to.equal(true);
    });

    it('adds s2sConfig video.ext.prebid to request for ORTB', function () {
      const s2sConfig = Object.assign({}, CONFIG, {
        extPrebid: {
          foo: 'bar'
        }
      });
      const _config = {
        s2sConfig: s2sConfig,
        device: { ifa: '6D92078A-8246-4BA4-AE5B-76104861E7DC' },
        app: { bundle: 'com.test.app' },
      };

      const s2sBidRequest = utils.deepClone(REQUEST);
      s2sBidRequest.s2sConfig = s2sConfig;

      config.setConfig(_config);
      adapter.callBids(s2sBidRequest, BID_REQUESTS, addBidResponse, done, ajax);
      const requestBid = JSON.parse(server.requests[0].requestBody);

      expect(requestBid).to.haveOwnProperty('ext');
      expect(requestBid.ext).to.haveOwnProperty('prebid');
      expect(requestBid.ext.prebid).to.deep.include({
        auctiontimestamp: 1510852447530,
        foo: 'bar',
        targeting: {
          includewinners: true,
          includebidderkeys: false
        }
      });
    });

    it('overrides request.ext.prebid properties using s2sConfig video.ext.prebid values for ORTB', function () {
      const s2sConfig = Object.assign({}, CONFIG, {
        extPrebid: {
          targeting: {
            includewinners: false,
            includebidderkeys: true
          }
        }
      });
      const _config = {
        s2sConfig: s2sConfig,
        device: { ifa: '6D92078A-8246-4BA4-AE5B-76104861E7DC' },
        app: { bundle: 'com.test.app' },
      };

      const s2sBidRequest = utils.deepClone(REQUEST);
      s2sBidRequest.s2sConfig = s2sConfig;

      config.setConfig(_config);
      adapter.callBids(s2sBidRequest, BID_REQUESTS, addBidResponse, done, ajax);
      const requestBid = JSON.parse(server.requests[0].requestBody);

      expect(requestBid).to.haveOwnProperty('ext');
      expect(requestBid.ext).to.haveOwnProperty('prebid');
      expect(requestBid.ext.prebid).to.deep.include({
        auctiontimestamp: 1510852447530,
        targeting: {
          includewinners: false,
          includebidderkeys: true
        }
      });
    });

    it('overrides request.ext.prebid properties using s2sConfig video.ext.prebid values for ORTB', function () {
      const s2sConfig = Object.assign({}, CONFIG, {
        extPrebid: {
          cache: {
            vastxml: 'vastxml-set-though-extPrebid.cache.vastXml'
          },
          targeting: {
            includewinners: false,
            includebidderkeys: false
          }
        }
      });
      const _config = {
        s2sConfig: s2sConfig,
        device: { ifa: '6D92078A-8246-4BA4-AE5B-76104861E7DC' },
        app: { bundle: 'com.test.app' },
      };

      const s2sBidRequest = utils.deepClone(REQUEST);
      s2sBidRequest.s2sConfig = s2sConfig;

      config.setConfig(_config);
      adapter.callBids(s2sBidRequest, BID_REQUESTS, addBidResponse, done, ajax);
      const requestBid = JSON.parse(server.requests[0].requestBody);

      expect(requestBid).to.haveOwnProperty('ext');
      expect(requestBid.ext).to.haveOwnProperty('prebid');
      expect(requestBid.ext.prebid).to.deep.include({
        auctiontimestamp: 1510852447530,
        cache: {
          vastxml: 'vastxml-set-though-extPrebid.cache.vastXml'
        },
        targeting: {
          includewinners: false,
          includebidderkeys: false
        }
      });
    });

    it('passes schain object in request', function () {
      const bidRequests = utils.deepClone(BID_REQUESTS);
      const schainObject = {
        'ver': '1.0',
        'complete': 1,
        'nodes': [
          {
            'asi': 'indirectseller.com',
            'sid': '00001',
            'hp': 1
          },

          {
            'asi': 'indirectseller-2.com',
            'sid': '00002',
            'hp': 2
          }
        ]
      };
      bidRequests[0].bids[0].schain = schainObject;
      adapter.callBids(REQUEST, bidRequests, addBidResponse, done, ajax);
      const parsedRequestBody = JSON.parse(server.requests[0].requestBody);
      expect(parsedRequestBody.source.ext.schain).to.deep.equal(schainObject);
    });

    it('passes multibid array in request', function () {
      const bidRequests = utils.deepClone(BID_REQUESTS);
      const multibid = [{
        bidder: 'bidderA',
        maxBids: 2
      }, {
        bidder: 'bidderB',
        maxBids: 2
      }];
      const expected = [{
        bidder: 'bidderA',
        maxbids: 2
      }, {
        bidder: 'bidderB',
        maxbids: 2
      }];

      config.setConfig({multibid: multibid});

      adapter.callBids(REQUEST, bidRequests, addBidResponse, done, ajax);
      const parsedRequestBody = JSON.parse(server.requests[0].requestBody);
      expect(parsedRequestBody.ext.prebid.multibid).to.deep.equal(expected);
    });

    it('sets and passes pbjs version in request if channel does not exist in s2sConfig', () => {
      const s2sBidRequest = utils.deepClone(REQUEST);
      const bidRequests = utils.deepClone(BID_REQUESTS);

      adapter.callBids(s2sBidRequest, bidRequests, addBidResponse, done, ajax);

      const parsedRequestBody = JSON.parse(server.requests[0].requestBody);
      expect(parsedRequestBody.ext.prebid.channel).to.deep.equal({name: 'pbjs', version: 'v$prebid.version$'});
    });

    it('does not set pbjs version in request if channel does exist in s2sConfig', () => {
      const s2sBidRequest = utils.deepClone(REQUEST);
      const bidRequests = utils.deepClone(BID_REQUESTS);

      utils.deepSetValue(s2sBidRequest, 's2sConfig.extPrebid.channel', {test: 1});

      adapter.callBids(s2sBidRequest, bidRequests, addBidResponse, done, ajax);

      const parsedRequestBody = JSON.parse(server.requests[0].requestBody);
      expect(parsedRequestBody.ext.prebid.channel).to.deep.equal({test: 1});
    });

    it('passes first party data in request', () => {
      const s2sBidRequest = utils.deepClone(REQUEST);
      const bidRequests = utils.deepClone(BID_REQUESTS);

      const commonContext = {
        keywords: ['power tools'],
        search: 'drill'
      };
      const commonUser = {
        keywords: ['a', 'b'],
        gender: 'M'
      };

      const context = {
        content: { userrating: 4 },
        data: {
          pageType: 'article',
          category: 'tools'
        }
      };
      const user = {
        yob: '1984',
        geo: { country: 'ca' },
        data: {
          registered: true,
          interests: ['cars']
        }
      };
      const bcat = ['IAB25', 'IAB7-39'];
      const badv = ['blockedAdv-1.com', 'blockedAdv-2.com'];
      const allowedBidders = [ 'rubicon', 'appnexus' ];

      const expected = allowedBidders.map(bidder => ({
        bidders: [ bidder ],
        config: {
          ortb2: {
            site: {
              content: { userrating: 4 },
              ext: {
                data: {
                  pageType: 'article',
                  category: 'tools'
                }
              }
            },
            user: {
              yob: '1984',
              geo: { country: 'ca' },
              ext: {
                data: {
                  registered: true,
                  interests: ['cars']
                }
              }
            },
            bcat: ['IAB25', 'IAB7-39'],
            badv: ['blockedAdv-1.com', 'blockedAdv-2.com']
          }
        }
      }));
      const commonContextExpected = utils.mergeDeep({'page': 'http://mytestpage.com', 'publisher': {'id': '1'}}, commonContext);

      config.setConfig({ fpd: { context: commonContext, user: commonUser, badv, bcat } });
      config.setBidderConfig({ bidders: allowedBidders, config: { fpd: { context, user, bcat, badv } } });
      adapter.callBids(s2sBidRequest, bidRequests, addBidResponse, done, ajax);
      const parsedRequestBody = JSON.parse(server.requests[0].requestBody);
      expect(parsedRequestBody.ext.prebid.bidderconfig).to.deep.equal(expected);
      expect(parsedRequestBody.site).to.deep.equal(commonContextExpected);
      expect(parsedRequestBody.user).to.deep.equal(commonUser);
      expect(parsedRequestBody.badv).to.deep.equal(badv);
      expect(parsedRequestBody.bcat).to.deep.equal(bcat);
    });

    describe('pbAdSlot config', function () {
      it('should not send \"imp.ext.data.pbadslot\" if \"ortb2Imp.ext\" is undefined', function () {
        const consentConfig = { s2sConfig: CONFIG };
        config.setConfig(consentConfig);
        const bidRequest = utils.deepClone(REQUEST);

        adapter.callBids(bidRequest, BID_REQUESTS, addBidResponse, done, ajax);
        const parsedRequestBody = JSON.parse(server.requests[0].requestBody);

        expect(parsedRequestBody.imp).to.be.a('array');
        expect(parsedRequestBody.imp[0]).to.be.a('object');
        expect(parsedRequestBody.imp[0]).to.not.have.deep.nested.property('ext.data.pbadslot');
      });

      it('should not send \"imp.ext.data.pbadslot\" if \"ortb2Imp.ext.data.pbadslot\" is undefined', function () {
        const consentConfig = { s2sConfig: CONFIG };
        config.setConfig(consentConfig);
        const bidRequest = utils.deepClone(REQUEST);
        bidRequest.ad_units[0].ortb2Imp = {};

        adapter.callBids(bidRequest, BID_REQUESTS, addBidResponse, done, ajax);
        const parsedRequestBody = JSON.parse(server.requests[0].requestBody);

        expect(parsedRequestBody.imp).to.be.a('array');
        expect(parsedRequestBody.imp[0]).to.be.a('object');
        expect(parsedRequestBody.imp[0]).to.not.have.deep.nested.property('ext.data.pbadslot');
      });

      it('should not send \"imp.ext.data.pbadslot\" if \"ortb2Imp.ext.data.pbadslot\" is empty string', function () {
        const consentConfig = { s2sConfig: CONFIG };
        config.setConfig(consentConfig);
        const bidRequest = utils.deepClone(REQUEST);
        bidRequest.ad_units[0].ortb2Imp = {
          ext: {
            data: {
              pbadslot: ''
            }
          }
        };

        adapter.callBids(bidRequest, BID_REQUESTS, addBidResponse, done, ajax);
        const parsedRequestBody = JSON.parse(server.requests[0].requestBody);

        expect(parsedRequestBody.imp).to.be.a('array');
        expect(parsedRequestBody.imp[0]).to.be.a('object');
        expect(parsedRequestBody.imp[0]).to.not.have.deep.nested.property('ext.data.pbadslot');
      });

      it('should send \"imp.ext.data.pbadslot\" if \"ortb2Imp.ext.data.pbadslot\" value is a non-empty string', function () {
        const consentConfig = { s2sConfig: CONFIG };
        config.setConfig(consentConfig);
        const bidRequest = utils.deepClone(REQUEST);
        bidRequest.ad_units[0].ortb2Imp = {
          ext: {
            data: {
              pbadslot: '/a/b/c'
            }
          }
        };

        adapter.callBids(bidRequest, BID_REQUESTS, addBidResponse, done, ajax);
        const parsedRequestBody = JSON.parse(server.requests[0].requestBody);

        expect(parsedRequestBody.imp).to.be.a('array');
        expect(parsedRequestBody.imp[0]).to.be.a('object');
        expect(parsedRequestBody.imp[0]).to.have.deep.nested.property('ext.data.pbadslot');
        expect(parsedRequestBody.imp[0].ext.data.pbadslot).to.equal('/a/b/c');
      });
    });

    describe('GAM ad unit config', function () {
      it('should not send \"imp.ext.data.adserver.adslot\" if \"ortb2Imp.ext\" is undefined', function () {
        const consentConfig = { s2sConfig: CONFIG };
        config.setConfig(consentConfig);
        const bidRequest = utils.deepClone(REQUEST);

        adapter.callBids(bidRequest, BID_REQUESTS, addBidResponse, done, ajax);
        const parsedRequestBody = JSON.parse(server.requests[0].requestBody);

        expect(parsedRequestBody.imp).to.be.a('array');
        expect(parsedRequestBody.imp[0]).to.be.a('object');
        expect(parsedRequestBody.imp[0]).to.not.have.deep.nested.property('ext.data.adslot');
      });

      it('should not send \"imp.ext.data.adserver.adslot\" if \"ortb2Imp.ext.data.adserver.adslot\" is undefined', function () {
        const consentConfig = { s2sConfig: CONFIG };
        config.setConfig(consentConfig);
        const bidRequest = utils.deepClone(REQUEST);
        bidRequest.ad_units[0].ortb2Imp = {};

        adapter.callBids(bidRequest, BID_REQUESTS, addBidResponse, done, ajax);
        const parsedRequestBody = JSON.parse(server.requests[0].requestBody);

        expect(parsedRequestBody.imp).to.be.a('array');
        expect(parsedRequestBody.imp[0]).to.be.a('object');
        expect(parsedRequestBody.imp[0]).to.not.have.deep.nested.property('ext.data.adslot');
      });

      it('should not send \"imp.ext.data.adserver.adslot\" if \"ortb2Imp.ext.data.adserver.adslot\" is empty string', function () {
        const consentConfig = { s2sConfig: CONFIG };
        config.setConfig(consentConfig);
        const bidRequest = utils.deepClone(REQUEST);
        bidRequest.ad_units[0].ortb2Imp = {
          ext: {
            data: {
              adserver: {
                adslot: ''
              }
            }
          }
        };

        adapter.callBids(bidRequest, BID_REQUESTS, addBidResponse, done, ajax);
        const parsedRequestBody = JSON.parse(server.requests[0].requestBody);

        expect(parsedRequestBody.imp).to.be.a('array');
        expect(parsedRequestBody.imp[0]).to.be.a('object');
        expect(parsedRequestBody.imp[0]).to.not.have.deep.nested.property('ext.data.adslot');
      });

      it('should send both \"adslot\" and \"name\" from \"imp.ext.data.adserver\" if \"ortb2Imp.ext.data.adserver.adslot\" and \"ortb2Imp.ext.data.adserver.name\" values are non-empty strings', function () {
        const consentConfig = { s2sConfig: CONFIG };
        config.setConfig(consentConfig);
        const bidRequest = utils.deepClone(REQUEST);
        bidRequest.ad_units[0].ortb2Imp = {
          ext: {
            data: {
              adserver: {
                adslot: '/a/b/c',
                name: 'adserverName1'
              }
            }
          }
        };

        adapter.callBids(bidRequest, BID_REQUESTS, addBidResponse, done, ajax);
        const parsedRequestBody = JSON.parse(server.requests[0].requestBody);

        expect(parsedRequestBody.imp).to.be.a('array');
        expect(parsedRequestBody.imp[0]).to.be.a('object');
        expect(parsedRequestBody.imp[0]).to.have.deep.nested.property('ext.data.adserver.adslot');
        expect(parsedRequestBody.imp[0]).to.have.deep.nested.property('ext.data.adserver.name');
        expect(parsedRequestBody.imp[0].ext.data.adserver.adslot).to.equal('/a/b/c');
        expect(parsedRequestBody.imp[0].ext.data.adserver.name).to.equal('adserverName1');
      });
    });
  });

  describe('ext.prebid config', function () {
    it('should send \"imp.ext.prebid.storedrequest.id\" if \"ortb2Imp.ext.prebid.storedrequest.id\" is set', function () {
      const consentConfig = { s2sConfig: CONFIG };
      config.setConfig(consentConfig);
      const bidRequest = utils.deepClone(REQUEST);
      const storedRequestId = 'my-id';
      bidRequest.ad_units[0].ortb2Imp = {
        ext: {
          prebid: {
            storedrequest: {
              id: storedRequestId
            }
          }
        }
      };

      adapter.callBids(bidRequest, BID_REQUESTS, addBidResponse, done, ajax);
      const parsedRequestBody = JSON.parse(server.requests[0].requestBody);

      expect(parsedRequestBody.imp).to.be.a('array');
      expect(parsedRequestBody.imp[0]).to.be.a('object');
      expect(parsedRequestBody.imp[0]).to.have.deep.nested.property('ext.prebid.storedrequest.id');
      expect(parsedRequestBody.imp[0].ext.prebid.storedrequest.id).to.equal(storedRequestId);
    });
  });

  describe('response handler', function () {
    beforeEach(function () {
      sinon.stub(utils, 'triggerPixel');
      sinon.stub(utils, 'insertUserSyncIframe');
      sinon.stub(utils, 'logError');
      sinon.stub(events, 'emit');
    });

    afterEach(function () {
      utils.triggerPixel.restore();
      utils.insertUserSyncIframe.restore();
      utils.logError.restore();
      events.emit.restore();
    });

    // TODO: test dependent on pbjs_api_spec.  Needs to be isolated
    it('does not call addBidResponse and calls done when ad unit not set', function () {
      config.setConfig({ s2sConfig: CONFIG });
      adapter.callBids(REQUEST, BID_REQUESTS, addBidResponse, done, ajax);
      server.requests[0].respond(200, {}, JSON.stringify(RESPONSE_NO_BID_NO_UNIT));

      sinon.assert.notCalled(addBidResponse);
      sinon.assert.calledOnce(done);
    });

    it('does not call addBidResponse and calls done when server requests cookie sync', function () {
      config.setConfig({ s2sConfig: CONFIG });
      adapter.callBids(REQUEST, BID_REQUESTS, addBidResponse, done, ajax);
      server.requests[0].respond(200, {}, JSON.stringify(RESPONSE_NO_COOKIE));

      sinon.assert.notCalled(addBidResponse);
      sinon.assert.calledOnce(done);
    });

    it('does not call addBidResponse and calls done  when ad unit is set', function () {
      config.setConfig({ s2sConfig: CONFIG });
      adapter.callBids(REQUEST, BID_REQUESTS, addBidResponse, done, ajax);
      server.requests[0].respond(200, {}, JSON.stringify(RESPONSE_NO_BID_UNIT_SET));

      sinon.assert.notCalled(addBidResponse);
      sinon.assert.calledOnce(done);
    });

    it('registers successful bids and calls done when there are less bids than requests', function () {
      config.setConfig({ s2sConfig: CONFIG });
      adapter.callBids(REQUEST, BID_REQUESTS, addBidResponse, done, ajax);
      server.requests[0].respond(200, {}, JSON.stringify(RESPONSE_OPENRTB));

      sinon.assert.calledOnce(addBidResponse);
      sinon.assert.calledOnce(done);

      expect(addBidResponse.firstCall.args[0]).to.equal('div-gpt-ad-1460505748561-0');

      expect(addBidResponse.firstCall.args[1]).to.have.property('requestId', '123');

      expect(addBidResponse.firstCall.args[1])
        .to.have.property('statusMessage', 'Bid available');
    });

    it('should have dealId in bidObject', function () {
      config.setConfig({ s2sConfig: CONFIG });
      adapter.callBids(REQUEST, BID_REQUESTS, addBidResponse, done, ajax);
      server.requests[0].respond(200, {}, JSON.stringify(RESPONSE_OPENRTB));
      const response = addBidResponse.firstCall.args[1];
      expect(response).to.have.property('dealId', 'test-dealid');
    });

    it('should pass through default adserverTargeting if present in bidObject for video request', function () {
      config.setConfig({s2sConfig: CONFIG});
      const cacheResponse = utils.deepClone(RESPONSE_OPENRTB);
      const targetingTestData = {
        hb_cache_path: '/cache',
        hb_cache_host: 'prebid-cache.testurl.com'
      };

      cacheResponse.seatbid.forEach(item => {
        item.bid[0].ext.prebid.targeting = targetingTestData
      });
      adapter.callBids(VIDEO_REQUEST, BID_REQUESTS, addBidResponse, done, ajax);
      server.requests[0].respond(200, {}, JSON.stringify(cacheResponse));

      sinon.assert.calledOnce(addBidResponse);
      const response = addBidResponse.firstCall.args[1];
      expect(response).to.have.property('adserverTargeting');
      expect(response.adserverTargeting).to.deep.equal({
        'hb_cache_path': '/cache',
        'hb_cache_host': 'prebid-cache.testurl.com'
      });
    });

    it('should set the bidResponse currency to whats in the PBS response', function() {
      adapter.callBids(REQUEST, BID_REQUESTS, addBidResponse, done, ajax);
      server.requests[0].respond(200, {}, JSON.stringify(RESPONSE_OPENRTB));
      sinon.assert.calledOnce(addBidResponse);
      const pbjsResponse = addBidResponse.firstCall.args[1];
      expect(pbjsResponse).to.have.property('currency', 'EUR');
    });

    it('should set the default bidResponse currency when not specified in OpenRTB', function() {
      let modifiedResponse = utils.deepClone(RESPONSE_OPENRTB);
      modifiedResponse.cur = '';
      adapter.callBids(REQUEST, BID_REQUESTS, addBidResponse, done, ajax);
      server.requests[0].respond(200, {}, JSON.stringify(modifiedResponse));
      sinon.assert.calledOnce(addBidResponse);
      const pbjsResponse = addBidResponse.firstCall.args[1];
      expect(pbjsResponse).to.have.property('currency', 'USD');
    });

    it('should pass through default adserverTargeting if present in bidObject for banner request', function () {
      const cacheResponse = utils.deepClone(RESPONSE_OPENRTB);

      const targetingTestData = {
        'foo': 'bar'
      };

      cacheResponse.seatbid.forEach(item => {
        item.bid[0].ext.prebid.targeting = targetingTestData
      });

      config.setConfig({ s2sConfig: CONFIG });
      adapter.callBids(REQUEST, BID_REQUESTS, addBidResponse, done, ajax);
      server.requests[0].respond(200, {}, JSON.stringify(cacheResponse));
      sinon.assert.calledOnce(addBidResponse);
      const response = addBidResponse.firstCall.args[1];
      expect(response).to.have.property('adserverTargeting').that.deep.equals({ 'foo': 'bar' });
    });

    it('registers client user syncs when client bid adapter is present', function () {
      let rubiconAdapter = {
        registerSyncs: sinon.spy()
      };
      sinon.stub(adapterManager, 'getBidAdapter').callsFake(() => rubiconAdapter);

      config.setConfig({ s2sConfig: CONFIG });
      adapter.callBids(REQUEST, BID_REQUESTS, addBidResponse, done, ajax);
      server.requests[0].respond(200, {}, JSON.stringify(RESPONSE_NO_PBS_COOKIE));

      sinon.assert.calledOnce(rubiconAdapter.registerSyncs);

      adapterManager.getBidAdapter.restore();
    });

    it('registers client user syncs when using OpenRTB endpoint', function () {
      let rubiconAdapter = {
        registerSyncs: sinon.spy()
      };
      sinon.stub(adapterManager, 'getBidAdapter').returns(rubiconAdapter);

      config.setConfig({ CONFIG });

      adapter.callBids(REQUEST, BID_REQUESTS, addBidResponse, done, ajax);
      server.requests[0].respond(200, {}, JSON.stringify(RESPONSE_OPENRTB));

      sinon.assert.calledOnce(rubiconAdapter.registerSyncs);

      adapterManager.getBidAdapter.restore();
    });

    it('handles OpenRTB responses and call BIDDER_DONE', function () {
      config.setConfig({ CONFIG });

      adapter.callBids(REQUEST, BID_REQUESTS, addBidResponse, done, ajax);
      server.requests[0].respond(200, {}, JSON.stringify(RESPONSE_OPENRTB));

      sinon.assert.calledOnce(events.emit);
      const event = events.emit.firstCall.args;
      expect(event[0]).to.equal(CONSTANTS.EVENTS.BIDDER_DONE);
      expect(event[1].bids[0]).to.have.property('serverResponseTimeMs', 8);

      sinon.assert.calledOnce(addBidResponse);
      const response = addBidResponse.firstCall.args[1];
      expect(response).to.have.property('statusMessage', 'Bid available');
      expect(response).to.have.property('bidderCode', 'appnexus');
      expect(response).to.have.property('requestId', '123');
      expect(response).to.have.property('cpm', 0.5);
      expect(response).to.have.property('meta');
      expect(response.meta).to.have.property('advertiserDomains');
      expect(response.meta.advertiserDomains[0]).to.equal('appnexus.com');
      expect(response.meta).to.have.property('dchain');
      expect(response.meta.dchain.ver).to.equal('1.0');
      expect(response.meta.dchain.nodes[0].asi).to.equal('magnite.com');
      expect(response).to.not.have.property('vastUrl');
      expect(response).to.not.have.property('videoCacheKey');
      expect(response).to.have.property('ttl', 60);
    });

    it('respects defaultTtl', function () {
      const s2sConfig = Object.assign({}, CONFIG, {
        defaultTtl: 30
      });

      const s2sBidRequest = utils.deepClone(REQUEST);
      s2sBidRequest.s2sConfig = s2sConfig;

      adapter.callBids(s2sBidRequest, BID_REQUESTS, addBidResponse, done, ajax);
      server.requests[0].respond(200, {}, JSON.stringify(RESPONSE_OPENRTB));

      sinon.assert.calledOnce(events.emit);
      const event = events.emit.firstCall.args;
      sinon.assert.calledOnce(addBidResponse);
      const response = addBidResponse.firstCall.args[1];
      expect(response).to.have.property('ttl', 30);
    });

    it('handles OpenRTB video responses', function () {
      const s2sConfig = Object.assign({}, CONFIG, {
        endpoint: {
          p1Consent: 'https://prebidserverurl/openrtb2/auction?querystring=param'
        }
      });
      config.setConfig({ s2sConfig });

      const s2sVidRequest = utils.deepClone(VIDEO_REQUEST);
      s2sVidRequest.s2sConfig = s2sConfig;

      adapter.callBids(s2sVidRequest, BID_REQUESTS, addBidResponse, done, ajax);
      server.requests[0].respond(200, {}, JSON.stringify(RESPONSE_OPENRTB_VIDEO));

      sinon.assert.calledOnce(addBidResponse);
      const response = addBidResponse.firstCall.args[1];
      expect(response).to.have.property('statusMessage', 'Bid available');
      expect(response).to.have.property('vastXml', RESPONSE_OPENRTB_VIDEO.seatbid[0].bid[0].adm);
      expect(response).to.have.property('mediaType', 'video');
      expect(response).to.have.property('bidderCode', 'appnexus');
      expect(response).to.have.property('requestId', '123');
      expect(response).to.have.property('cpm', 10);
    });

    it('handles response cache from ext.prebid.cache.vastXml', function () {
      const s2sConfig = Object.assign({}, CONFIG, {
        endpoint: {
          p1Consent: 'https://prebidserverurl/openrtb2/auction?querystring=param'
        }
      });
      config.setConfig({ s2sConfig });
      const cacheResponse = utils.deepClone(RESPONSE_OPENRTB_VIDEO);
      cacheResponse.seatbid.forEach(item => {
        item.bid[0].ext.prebid.cache = {
          vastXml: {
            cacheId: 'abcd1234',
            url: 'https://prebid-cache.net/cache?uuid=abcd1234'
          }
        }
      });

      const s2sVidRequest = utils.deepClone(VIDEO_REQUEST);
      s2sVidRequest.s2sConfig = s2sConfig;

      adapter.callBids(s2sVidRequest, BID_REQUESTS, addBidResponse, done, ajax);
      server.requests[0].respond(200, {}, JSON.stringify(cacheResponse));

      sinon.assert.calledOnce(addBidResponse);
      const response = addBidResponse.firstCall.args[1];

      expect(response).to.have.property('statusMessage', 'Bid available');
      expect(response).to.have.property('videoCacheKey', 'abcd1234');
      expect(response).to.have.property('vastUrl', 'https://prebid-cache.net/cache?uuid=abcd1234');
    });

    it('add adserverTargeting object to bids when ext.prebid.targeting is defined', function () {
      const s2sConfig = Object.assign({}, CONFIG, {
        endpoint: {
          p1Consent: 'https://prebidserverurl/openrtb2/auction?querystring=param'
        }
      });
      config.setConfig({ s2sConfig });
      const cacheResponse = utils.deepClone(RESPONSE_OPENRTB_VIDEO);
      const targetingTestData = {
        hb_cache_path: '/cache',
        hb_cache_host: 'prebid-cache.testurl.com'
      };

      cacheResponse.seatbid.forEach(item => {
        item.bid[0].ext.prebid.targeting = targetingTestData
      });

      const s2sVidRequest = utils.deepClone(VIDEO_REQUEST);
      s2sVidRequest.s2sConfig = s2sConfig;

      adapter.callBids(s2sVidRequest, BID_REQUESTS, addBidResponse, done, ajax);
      server.requests[0].respond(200, {}, JSON.stringify(cacheResponse));

      sinon.assert.calledOnce(addBidResponse);
      const response = addBidResponse.firstCall.args[1];

      expect(response).to.have.property('adserverTargeting');
      expect(response.adserverTargeting).to.deep.equal({
        'hb_cache_path': '/cache',
        'hb_cache_host': 'prebid-cache.testurl.com'
      });
    });

    it('handles response cache from ext.prebid.targeting', function () {
      const s2sConfig = Object.assign({}, CONFIG, {
        endpoint: {
          p1Consent: 'https://prebidserverurl/openrtb2/auction?querystring=param'
        }
      });
      config.setConfig({ s2sConfig });
      const cacheResponse = utils.deepClone(RESPONSE_OPENRTB_VIDEO);
      cacheResponse.seatbid.forEach(item => {
        item.bid[0].ext.prebid.targeting = {
          hb_uuid: 'a5ad3993',
          hb_cache_host: 'prebid-cache.net',
          hb_cache_path: '/cache'
        }
      });

      const s2sVidRequest = utils.deepClone(VIDEO_REQUEST);
      s2sVidRequest.s2sConfig = s2sConfig;

      adapter.callBids(s2sVidRequest, BID_REQUESTS, addBidResponse, done, ajax);
      server.requests[0].respond(200, {}, JSON.stringify(cacheResponse));

      sinon.assert.calledOnce(addBidResponse);
      const response = addBidResponse.firstCall.args[1];

      expect(response).to.have.property('statusMessage', 'Bid available');
      expect(response).to.have.property('videoCacheKey', 'a5ad3993');
      expect(response).to.have.property('vastUrl', 'https://prebid-cache.net/cache?uuid=a5ad3993');
    });

    it('handles response cache from ext.prebid.targeting with wurl', function () {
      const s2sConfig = Object.assign({}, CONFIG, {
        endpoint: {
          p1Consent: 'https://prebidserverurl/openrtb2/auction?querystring=param'
        }
      });
      config.setConfig({ s2sConfig });
      const cacheResponse = utils.deepClone(RESPONSE_OPENRTB_VIDEO);
      cacheResponse.seatbid.forEach(item => {
        item.bid[0].ext.prebid.events = {
          win: 'https://wurl.com?a=1&b=2'
        };
        item.bid[0].ext.prebid.targeting = {
          hb_uuid: 'a5ad3993',
          hb_cache_host: 'prebid-cache.net',
          hb_cache_path: '/cache'
        }
      });
      const s2sVidRequest = utils.deepClone(VIDEO_REQUEST);
      s2sVidRequest.s2sConfig = s2sConfig;

      adapter.callBids(s2sVidRequest, BID_REQUESTS, addBidResponse, done, ajax);
      server.requests[0].respond(200, {}, JSON.stringify(cacheResponse));

      sinon.assert.calledOnce(addBidResponse);
      const response = addBidResponse.firstCall.args[1];
      expect(response).to.have.property('pbsBidId', '654321');
    });

    it('handles response cache from ext.prebid.targeting with wurl and removes invalid targeting', function () {
      const s2sConfig = Object.assign({}, CONFIG, {
        endpoint: {
          p1Consent: 'https://prebidserverurl/openrtb2/auction?querystring=param'
        }
      });
      config.setConfig({ s2sConfig });
      const cacheResponse = utils.deepClone(RESPONSE_OPENRTB_VIDEO);
      cacheResponse.seatbid.forEach(item => {
        item.bid[0].ext.prebid.events = {
          win: 'https://wurl.com?a=1&b=2'
        };
        item.bid[0].ext.prebid.targeting = {
          hb_uuid: 'a5ad3993',
          hb_cache_host: 'prebid-cache.net',
          hb_cache_path: '/cache',
          hb_winurl: 'https://hbwinurl.com?a=1&b=2',
          hb_bidid: '1234567890',
        }
      });

      const s2sVidRequest = utils.deepClone(VIDEO_REQUEST);
      s2sVidRequest.s2sConfig = s2sConfig;

      adapter.callBids(s2sVidRequest, BID_REQUESTS, addBidResponse, done, ajax);
      server.requests[0].respond(200, {}, JSON.stringify(cacheResponse));

      sinon.assert.calledOnce(addBidResponse);
      const response = addBidResponse.firstCall.args[1];

      expect(response.adserverTargeting).to.deep.equal({
        hb_uuid: 'a5ad3993',
        hb_cache_host: 'prebid-cache.net',
        hb_cache_path: '/cache'
      });
    });

    it('add request property pbsBidId with ext.prebid.bidid value', function () {
      const s2sConfig = Object.assign({}, CONFIG, {
        endpoint: {
          p1Consent: 'https://prebidserverurl/openrtb2/auction?querystring=param'
        }
      });
      config.setConfig({ s2sConfig });
      const cacheResponse = utils.deepClone(RESPONSE_OPENRTB_VIDEO);

      const s2sVidRequest = utils.deepClone(VIDEO_REQUEST);
      s2sVidRequest.s2sConfig = s2sConfig;

      adapter.callBids(s2sVidRequest, BID_REQUESTS, addBidResponse, done, ajax);
      server.requests[0].respond(200, {}, JSON.stringify(cacheResponse));

      sinon.assert.calledOnce(addBidResponse);
      const response = addBidResponse.firstCall.args[1];

      expect(response).to.have.property('pbsBidId', '654321');
    });

    it('handles OpenRTB native responses', function () {
      sinon.stub(utils, 'getBidRequest').returns({
        adUnitCode: 'div-gpt-ad-1460505748561-0',
        bidder: 'appnexus',
        bidId: '123'
      });
      const s2sConfig = Object.assign({}, CONFIG, {
        endpoint: {
          p1Consent: 'https://prebidserverurl/openrtb2/auction?querystring=param'
        }
      });
      config.setConfig({ s2sConfig });

      const s2sBidRequest = utils.deepClone(REQUEST);
      s2sBidRequest.s2sConfig = s2sConfig;

      adapter.callBids(s2sBidRequest, BID_REQUESTS, addBidResponse, done, ajax);
      server.requests[0].respond(200, {}, JSON.stringify(RESPONSE_OPENRTB_NATIVE));

      sinon.assert.calledOnce(addBidResponse);
      const response = addBidResponse.firstCall.args[1];
      expect(response).to.have.property('statusMessage', 'Bid available');
      expect(response).to.have.property('adm').deep.equal(RESPONSE_OPENRTB_NATIVE.seatbid[0].bid[0].adm);
      expect(response).to.have.property('mediaType', 'native');
      expect(response).to.have.property('bidderCode', 'appnexus');
      expect(response).to.have.property('requestId', '123');
      expect(response).to.have.property('cpm', 10);

      utils.getBidRequest.restore();
    });
  });

  describe('bid won events', function () {
    let uniqueIdCount = 0;
    let triggerPixelStub;
    const staticUniqueIds = ['1000', '1001', '1002', '1003'];

    before(function () {
      triggerPixelStub = sinon.stub(utils, 'triggerPixel');
    });

    beforeEach(function () {
      resetWurlMap();
      sinon.stub(utils, 'insertUserSyncIframe');
      sinon.stub(utils, 'logError');
      sinon.stub(utils, 'getUniqueIdentifierStr').callsFake(() => {
        uniqueIdCount++;
        return staticUniqueIds[uniqueIdCount - 1];
      });
      triggerPixelStub.resetHistory();

      config.setConfig({
        s2sConfig: Object.assign({}, CONFIG, {
          endpoint: {
            p1Consent: 'https://prebid.adnxs.com/pbs/v1/openrtb2/auction'
          }
        })
      });
    });

    afterEach(function () {
      utils.triggerPixel.resetHistory();
      utils.insertUserSyncIframe.restore();
      utils.logError.restore();
      utils.getUniqueIdentifierStr.restore();
      uniqueIdCount = 0;
    });

    after(function () {
      triggerPixelStub.restore();
    });

    it('should call triggerPixel if wurl is defined', function () {
      const clonedResponse = utils.deepClone(RESPONSE_OPENRTB);
      clonedResponse.seatbid[0].bid[0].ext.prebid.events = {
        win: 'https://wurl.org'
      };

      adapter.callBids(REQUEST, BID_REQUESTS, addBidResponse, done, ajax);
      server.requests[0].respond(200, {}, JSON.stringify(clonedResponse));

      events.emit(CONSTANTS.EVENTS.BID_WON, {
        auctionId: '173afb6d132ba3',
        adId: '1000'
      });

      sinon.assert.calledOnce(addBidResponse);
      expect(utils.triggerPixel.called).to.be.true;
      expect(utils.triggerPixel.getCall(0).args[0]).to.include('https://wurl.org');
    });

    it('should not call triggerPixel if the wurl cache does not contain the winning bid', function () {
      const clonedResponse = utils.deepClone(RESPONSE_OPENRTB);
      clonedResponse.seatbid[0].bid[0].ext.prebid.events = {
        win: 'https://wurl.org'
      };

      adapter.callBids(REQUEST, BID_REQUESTS, addBidResponse, done, ajax);
      server.requests[0].respond(200, {}, JSON.stringify(clonedResponse));

      events.emit(CONSTANTS.EVENTS.BID_WON, {
        auctionId: '173afb6d132ba3',
        adId: 'missingAdId'
      });

      sinon.assert.calledOnce(addBidResponse)
      expect(utils.triggerPixel.called).to.be.false;
    });

    it('should not call triggerPixel if wurl is undefined', function () {
      const clonedResponse = utils.deepClone(RESPONSE_OPENRTB);
      clonedResponse.seatbid[0].bid[0].ext.prebid.events = {};

      adapter.callBids(REQUEST, BID_REQUESTS, addBidResponse, done, ajax);
      server.requests[0].respond(200, {}, JSON.stringify(clonedResponse));

      events.emit(CONSTANTS.EVENTS.BID_WON, {
        auctionId: '173afb6d132ba3',
        adId: '1060'
      });

      sinon.assert.calledOnce(addBidResponse)
      expect(utils.triggerPixel.called).to.be.false;
    });
  })

  describe('s2sConfig', function () {
    let logErrorSpy;

    beforeEach(function () {
      logErrorSpy = sinon.spy(utils, 'logError');
      resetSyncedStatus();
    });

    afterEach(function () {
      utils.logError.restore();
    });

    it('should log an error when accountId is missing', function () {
      const options = {
        enabled: true,
        bidders: ['appnexus'],
        timeout: 1000,
        adapter: 'prebidServer',
        endpoint: {
          p1Consent: 'https://prebid.adnxs.com/pbs/v1/openrtb2/auction'
        }
      };

      config.setConfig({ s2sConfig: options });
      sinon.assert.calledOnce(logErrorSpy);
    });

    it('should log an error when bidders is missing', function () {
      const options = {
        accountId: '1',
        enabled: true,
        timeout: 1000,
        adapter: 's2s',
        endpoint: {
          p1Consent: 'https://prebid.adnxs.com/pbs/v1/openrtb2/auction'
        }
      };

      config.setConfig({ s2sConfig: options });
      sinon.assert.calledOnce(logErrorSpy);
    });

    it('should log an error when endpoint is missing', function () {
      const options = {
        accountId: '1',
        bidders: ['appnexus'],
        timeout: 1000,
        enabled: true,
        adapter: 'prebidServer'
      };

      config.setConfig({ s2sConfig: options });
      sinon.assert.calledOnce(logErrorSpy);
    });

    it('should log an error when using an unknown vendor', function () {
      const options = {
        accountId: '1',
        bidders: ['appnexus'],
        defaultVendor: 'mytest'
      };

      config.setConfig({ s2sConfig: options });
      sinon.assert.calledOnce(logErrorSpy);
    });

    it('should configure the s2sConfig object with appnexus vendor defaults unless specified by user', function () {
      const options = {
        accountId: '123',
        bidders: ['appnexus'],
        defaultVendor: 'appnexus',
        timeout: 750
      };

      config.setConfig({ s2sConfig: options });
      sinon.assert.notCalled(logErrorSpy);

      let vendorConfig = config.getConfig('s2sConfig');
      expect(vendorConfig).to.have.property('accountId', '123');
      expect(vendorConfig).to.have.property('adapter', 'prebidServer');
      expect(vendorConfig.bidders).to.deep.equal(['appnexus']);
      expect(vendorConfig.enabled).to.be.true;
      expect(vendorConfig.endpoint).to.deep.equal({p1Consent: 'https://prebid.adnxs.com/pbs/v1/openrtb2/auction', noP1Consent: 'https://prebid.adnxs-simple.com/pbs/v1/openrtb2/auction'});
      expect(vendorConfig.syncEndpoint).to.deep.equal({p1Consent: 'https://prebid.adnxs.com/pbs/v1/cookie_sync', noP1Consent: 'https://prebid.adnxs-simple.com/pbs/v1/cookie_sync'});
<<<<<<< HEAD
=======
      expect(vendorConfig).to.have.property('timeout', 750);
    });

    it('should configure the s2sConfig object with appnexuspsp vendor defaults unless specified by user', function () {
      const options = {
        accountId: '123',
        bidders: ['appnexus'],
        defaultVendor: 'appnexuspsp',
        timeout: 750
      };

      config.setConfig({ s2sConfig: options });
      sinon.assert.notCalled(logErrorSpy);

      let vendorConfig = config.getConfig('s2sConfig');
      expect(vendorConfig).to.have.property('accountId', '123');
      expect(vendorConfig).to.have.property('adapter', 'prebidServer');
      expect(vendorConfig.bidders).to.deep.equal(['appnexus']);
      expect(vendorConfig.enabled).to.be.true;
      expect(vendorConfig.endpoint).to.deep.equal({p1Consent: 'https://ib.adnxs.com/openrtb2/prebid', noP1Consent: 'https://ib.adnxs-simple.com/openrtb2/prebid'});
      expect(vendorConfig.syncEndpoint).to.be.undefined;
>>>>>>> 2d82104b
      expect(vendorConfig).to.have.property('timeout', 750);
    });

    it('should configure the s2sConfig object with rubicon vendor defaults unless specified by user', function () {
      const options = {
        accountId: 'abc',
        bidders: ['rubicon'],
        defaultVendor: 'rubicon',
        timeout: 750
      };

      config.setConfig({ s2sConfig: options });
      sinon.assert.notCalled(logErrorSpy);

      let vendorConfig = config.getConfig('s2sConfig');
      expect(vendorConfig).to.have.property('accountId', 'abc');
      expect(vendorConfig).to.have.property('adapter', 'prebidServer');
      expect(vendorConfig.bidders).to.deep.equal(['rubicon']);
      expect(vendorConfig.enabled).to.be.true;
      expect(vendorConfig.endpoint).to.deep.equal({p1Consent: 'https://prebid-server.rubiconproject.com/openrtb2/auction', noP1Consent: 'https://prebid-server.rubiconproject.com/openrtb2/auction'});
      expect(vendorConfig.syncEndpoint).to.deep.equal({p1Consent: 'https://prebid-server.rubiconproject.com/cookie_sync', noP1Consent: 'https://prebid-server.rubiconproject.com/cookie_sync'});
      expect(vendorConfig).to.have.property('timeout', 750);
    });

    it('should return proper defaults', function () {
      const options = {
        accountId: 'abc',
        bidders: ['rubicon'],
        defaultVendor: 'rubicon',
        timeout: 750
      };

      config.setConfig({ s2sConfig: options });
      expect(config.getConfig('s2sConfig')).to.deep.equal({
        'accountId': 'abc',
        'adapter': 'prebidServer',
        'bidders': ['rubicon'],
        'defaultVendor': 'rubicon',
        'enabled': true,
        'endpoint': {p1Consent: 'https://prebid-server.rubiconproject.com/openrtb2/auction', noP1Consent: 'https://prebid-server.rubiconproject.com/openrtb2/auction'},
        'syncEndpoint': {p1Consent: 'https://prebid-server.rubiconproject.com/cookie_sync', noP1Consent: 'https://prebid-server.rubiconproject.com/cookie_sync'},
        'timeout': 750
      })
    });

    it('should return default adapterOptions if not set', function () {
      config.setConfig({
        s2sConfig: {
          accountId: 'abc',
          bidders: ['rubicon'],
          defaultVendor: 'rubicon',
          timeout: 750
        }
      });
      expect(config.getConfig('s2sConfig')).to.deep.equal({
        enabled: true,
        timeout: 750,
        adapter: 'prebidServer',
        accountId: 'abc',
        bidders: ['rubicon'],
        defaultVendor: 'rubicon',
        endpoint: {p1Consent: 'https://prebid-server.rubiconproject.com/openrtb2/auction', noP1Consent: 'https://prebid-server.rubiconproject.com/openrtb2/auction'},
        syncEndpoint: {p1Consent: 'https://prebid-server.rubiconproject.com/cookie_sync', noP1Consent: 'https://prebid-server.rubiconproject.com/cookie_sync'},
      })
    });

    it('should set adapterOptions', function () {
      config.setConfig({
        s2sConfig: {
          adapterOptions: {
            rubicon: {
              singleRequest: true,
              foo: 'bar'
            }
          }
        }
      });
      expect(config.getConfig('s2sConfig').adapterOptions).to.deep.equal({
        rubicon: {
          singleRequest: true,
          foo: 'bar'
        }
      })
    });

    it('should set default s2s ttl', function () {
      config.setConfig({
        s2sConfig: {
          defaultTtl: 30
        }
      });
      expect(config.getConfig('s2sConfig').defaultTtl).to.deep.equal(30);
    });

    it('should set syncUrlModifier', function () {
      config.setConfig({
        s2sConfig: {
          syncUrlModifier: {
            appnexus: () => { }
          }
        }
      });
      expect(typeof config.getConfig('s2sConfig').syncUrlModifier.appnexus).to.equal('function')
    });

    it('should set correct bidder names to bidders property when using an alias for that bidder', function () {
      const s2sConfig = utils.deepClone(CONFIG);

      // Add syncEndpoint so that the request goes to the User Sync endpoint
      // Modify the bidders property to include an alias for Rubicon adapter
      s2sConfig.syncEndpoint = {p1Consent: 'https://prebid.adnxs.com/pbs/v1/cookie_sync'};
      s2sConfig.bidders = ['appnexus', 'rubicon-alias'];

      const s2sBidRequest = utils.deepClone(REQUEST);
      s2sBidRequest.s2sConfig = s2sConfig;

      // Add another bidder, `rubicon-alias`
      s2sBidRequest.ad_units[0].bids.push({
        bidder: 'rubicon-alias',
        params: {
          accoundId: 14062,
          siteId: 70608,
          zoneId: 498816
        }
      });

      // create an alias for the Rubicon Bid Adapter
      adapterManager.aliasBidAdapter('rubicon', 'rubicon-alias');

      const bidRequest = utils.deepClone(BID_REQUESTS);
      bidRequest.push({
        'bidderCode': 'rubicon-alias',
        'auctionId': '4146ab2b-9422-4040-9b1c-966fffbfe2d4',
        'bidderRequestId': '4b1a4f9c3e4546',
        'tid': 'd7fa8342-ae22-4ca1-b237-331169350f84',
        'bids': [
          {
            'bidder': 'rubicon-alias',
            'params': {
              'accountId': 14062,
              'siteId': 70608,
              'zoneId': 498816
            },
            'bid_id': '2a9523915411c3',
            'mediaTypes': {
              'banner': {
                'sizes': [
                  [
                    300,
                    250
                  ]
                ]
              }
            },
            'adUnitCode': 'div-gpt-ad-1460505748561-0',
            'transactionId': '78ddc106-b7d8-45d1-bd29-86993098e53d',
            'sizes': [
              [
                300,
                250
              ]
            ],
            'bidId': '2a9523915411c3',
            'bidderRequestId': '4b1a4f9c3e4546',
            'auctionId': '4146ab2b-9422-4040-9b1c-966fffbfe2d4'
          }
        ],
        'auctionStart': 1569234122602,
        'timeout': 1000,
        'src': 's2s'
      });

      adapter.callBids(s2sBidRequest, bidRequest, addBidResponse, done, ajax);

      const requestBid = JSON.parse(server.requests[0].requestBody);
      expect(requestBid.bidders).to.deep.equal(['appnexus', 'rubicon']);
    });

    it('should add cooperative sync flag to cookie_sync request if property is present', function () {
      let s2sConfig = utils.deepClone(CONFIG);
      s2sConfig.coopSync = false;
      s2sConfig.syncEndpoint = {p1Consent: 'https://prebid.adnxs.com/pbs/v1/cookie_sync'};

      const s2sBidRequest = utils.deepClone(REQUEST);
      s2sBidRequest.s2sConfig = s2sConfig;

      let bidRequest = utils.deepClone(BID_REQUESTS);

      adapter.callBids(s2sBidRequest, bidRequest, addBidResponse, done, ajax);
      let requestBid = JSON.parse(server.requests[0].requestBody);

      expect(requestBid.coopSync).to.equal(false);
    });

    it('should not add cooperative sync flag to cookie_sync request if property is not present', function () {
      let s2sConfig = utils.deepClone(CONFIG);
      s2sConfig.syncEndpoint = {p1Consent: 'https://prebid.adnxs.com/pbs/v1/cookie_sync'};

      const s2sBidRequest = utils.deepClone(REQUEST);
      s2sBidRequest.s2sConfig = s2sConfig;

      let bidRequest = utils.deepClone(BID_REQUESTS);

      adapter.callBids(s2sBidRequest, bidRequest, addBidResponse, done, ajax);
      let requestBid = JSON.parse(server.requests[0].requestBody);

      expect(requestBid.coopSync).to.be.undefined;
    });

    it('adds debug flag', function () {
      config.setConfig({debug: true});

      let bidRequest = utils.deepClone(BID_REQUESTS);

      adapter.callBids(REQUEST, bidRequest, addBidResponse, done, ajax);
      let requestBid = JSON.parse(server.requests[0].requestBody);

      expect(requestBid.ext.prebid.debug).is.equal(true);
    });
  });
});<|MERGE_RESOLUTION|>--- conflicted
+++ resolved
@@ -574,25 +574,6 @@
     it('should default video placement if not defined and instream', function () {
       let ortb2Config = utils.deepClone(CONFIG);
       ortb2Config.endpoint.p1Consent = 'https://prebid.adnxs.com/pbs/v1/openrtb2/auction';
-<<<<<<< HEAD
-
-      config.setConfig({ s2sConfig: ortb2Config });
-
-      let videoBid = utils.deepClone(VIDEO_REQUEST);
-      videoBid.ad_units[0].mediaTypes.video.context = 'instream';
-      adapter.callBids(videoBid, BID_REQUESTS, addBidResponse, done, ajax);
-
-      const requestBid = JSON.parse(server.requests[0].requestBody);
-      expect(requestBid.imp[0].banner).to.not.exist;
-      expect(requestBid.imp[0].video).to.exist;
-      expect(requestBid.imp[0].video.placement).to.equal(1);
-    });
-
-    it('converts video mediaType properties into openRTB format', function () {
-      let ortb2Config = utils.deepClone(CONFIG);
-      ortb2Config.endpoint.p1Consent = 'https://prebid.adnxs.com/pbs/v1/openrtb2/auction';
-=======
->>>>>>> 2d82104b
 
       config.setConfig({ s2sConfig: ortb2Config });
 
@@ -1202,80 +1183,6 @@
         endpoint: {
           p1Consent: 'https://prebid.adnxs.com/pbs/v1/openrtb2/auction'
         }
-<<<<<<< HEAD
-      });
-      config.setConfig({ s2sConfig: s2sConfig });
-
-      const aliasBidder = {
-        bidder: 'mediafuse',
-        params: { aid: 123 }
-      };
-
-      const request = utils.deepClone(REQUEST);
-      request.ad_units[0].bids = [aliasBidder];
-
-      adapter.callBids(request, BID_REQUESTS, addBidResponse, done, ajax);
-
-      const requestBid = JSON.parse(server.requests[0].requestBody);
-
-      expect(requestBid.ext).to.deep.equal({
-        prebid: {
-          auctiontimestamp: 1510852447530,
-          targeting: {
-            includebidderkeys: false,
-            includewinners: true
-          },
-          channel: {
-            name: 'pbjs',
-            version: 'v$prebid.version$'
-          }
-        }
-      });
-    });
-
-    it('skips dynamic aliases to request when skipPbsAliasing enabled', function () {
-      const s2sConfig = Object.assign({}, CONFIG, {
-        endpoint: {
-          p1Consent: 'https://prebid.adnxs.com/pbs/v1/openrtb2/auction'
-        }
-      });
-      config.setConfig({ s2sConfig: s2sConfig });
-
-      const alias = 'foobar_1';
-      const aliasBidder = {
-        bidder: alias,
-        params: { aid: 123456 }
-      };
-
-      const request = utils.deepClone(REQUEST);
-      request.ad_units[0].bids = [aliasBidder];
-
-      // TODO: stub this
-      $$PREBID_GLOBAL$$.aliasBidder('appnexus', alias, { skipPbsAliasing: true });
-      adapter.callBids(request, BID_REQUESTS, addBidResponse, done, ajax);
-
-      const requestBid = JSON.parse(server.requests[0].requestBody);
-
-      expect(requestBid.ext).to.deep.equal({
-        prebid: {
-          auctiontimestamp: 1510852447530,
-          targeting: {
-            includebidderkeys: false,
-            includewinners: true
-          },
-          channel: {
-            name: 'pbjs',
-            version: 'v$prebid.version$'
-          }
-        }
-      });
-    });
-
-    it('skips pbs alias when skipPbsAliasing is enabled in adapter', function() {
-      const s2sConfig = Object.assign({}, CONFIG, {
-        endpoint: 'https://prebid.adnxs.com/pbs/v1/openrtb2/auction'
-=======
->>>>>>> 2d82104b
       });
       config.setConfig({ s2sConfig: s2sConfig });
 
@@ -2680,8 +2587,6 @@
       expect(vendorConfig.enabled).to.be.true;
       expect(vendorConfig.endpoint).to.deep.equal({p1Consent: 'https://prebid.adnxs.com/pbs/v1/openrtb2/auction', noP1Consent: 'https://prebid.adnxs-simple.com/pbs/v1/openrtb2/auction'});
       expect(vendorConfig.syncEndpoint).to.deep.equal({p1Consent: 'https://prebid.adnxs.com/pbs/v1/cookie_sync', noP1Consent: 'https://prebid.adnxs-simple.com/pbs/v1/cookie_sync'});
-<<<<<<< HEAD
-=======
       expect(vendorConfig).to.have.property('timeout', 750);
     });
 
@@ -2703,7 +2608,6 @@
       expect(vendorConfig.enabled).to.be.true;
       expect(vendorConfig.endpoint).to.deep.equal({p1Consent: 'https://ib.adnxs.com/openrtb2/prebid', noP1Consent: 'https://ib.adnxs-simple.com/openrtb2/prebid'});
       expect(vendorConfig.syncEndpoint).to.be.undefined;
->>>>>>> 2d82104b
       expect(vendorConfig).to.have.property('timeout', 750);
     });
 
