--- conflicted
+++ resolved
@@ -270,10 +270,7 @@
                 'win': 'http://wurl.org?id=333'
               }
             },
-<<<<<<< HEAD
-=======
             'dchain': { 'ver': '1.0', 'complete': 0, 'nodes': [ { 'asi': 'magnite.com', 'bsid': '123456789', } ] },
->>>>>>> e5ade754
             'bidder': {
               'appnexus': {
                 'brand_id': 1,
@@ -505,8 +502,6 @@
     });
 
     it('should not add outstrean without renderer', function () {
-<<<<<<< HEAD
-=======
       config.setConfig({ s2sConfig: CONFIG });
 
       adapter.callBids(OUTSTREAM_VIDEO_REQUEST, BID_REQUESTS, addBidResponse, done, ajax);
@@ -517,7 +512,6 @@
     });
 
     it('should default video placement if not defined and instream', function () {
->>>>>>> e5ade754
       let ortb2Config = utils.deepClone(CONFIG);
       ortb2Config.endpoint = 'https://prebid.adnxs.com/pbs/v1/openrtb2/auction';
 
@@ -1118,12 +1112,6 @@
 
       expect(requestBid.ext).to.deep.equal({
         prebid: {
-<<<<<<< HEAD
-          aliases: {
-            brealtime: 'appnexus'
-          },
-=======
->>>>>>> e5ade754
           auctiontimestamp: 1510852447530,
           targeting: {
             includebidderkeys: false,
@@ -1150,40 +1138,6 @@
 
       // TODO: stub this
       $$PREBID_GLOBAL$$.aliasBidder('appnexus', alias, { skipPbsAliasing: true });
-      adapter.callBids(request, BID_REQUESTS, addBidResponse, done, ajax);
-
-      const requestBid = JSON.parse(server.requests[0].requestBody);
-
-      expect(requestBid.ext).to.deep.equal({
-        prebid: {
-<<<<<<< HEAD
-          aliases: {
-            [alias]: 'appnexus'
-          },
-=======
-          auctiontimestamp: 1510852447530,
-          targeting: {
-            includebidderkeys: false,
-            includewinners: true
-          }
-        }
-      });
-    });
-
-    it('skips pbs alias when skipPbsAliasing is enabled in adapter', function() {
-      const s2sConfig = Object.assign({}, CONFIG, {
-        endpoint: 'https://prebid.adnxs.com/pbs/v1/openrtb2/auction'
-      });
-      config.setConfig({ s2sConfig: s2sConfig });
-
-      const aliasBidder = {
-        bidder: 'mediafuse',
-        params: { aid: 123 }
-      };
-
-      const request = utils.deepClone(REQUEST);
-      request.ad_units[0].bids = [aliasBidder];
-
       adapter.callBids(request, BID_REQUESTS, addBidResponse, done, ajax);
 
       const requestBid = JSON.parse(server.requests[0].requestBody);
@@ -1199,6 +1153,35 @@
       });
     });
 
+    it('skips pbs alias when skipPbsAliasing is enabled in adapter', function() {
+      const s2sConfig = Object.assign({}, CONFIG, {
+        endpoint: 'https://prebid.adnxs.com/pbs/v1/openrtb2/auction'
+      });
+      config.setConfig({ s2sConfig: s2sConfig });
+
+      const aliasBidder = {
+        bidder: 'mediafuse',
+        params: { aid: 123 }
+      };
+
+      const request = utils.deepClone(REQUEST);
+      request.ad_units[0].bids = [aliasBidder];
+
+      adapter.callBids(request, BID_REQUESTS, addBidResponse, done, ajax);
+
+      const requestBid = JSON.parse(server.requests[0].requestBody);
+
+      expect(requestBid.ext).to.deep.equal({
+        prebid: {
+          auctiontimestamp: 1510852447530,
+          targeting: {
+            includebidderkeys: false,
+            includewinners: true
+          }
+        }
+      });
+    });
+
     it('skips dynamic aliases to request when skipPbsAliasing enabled', function () {
       const s2sConfig = Object.assign({}, CONFIG, {
         endpoint: 'https://prebid.adnxs.com/pbs/v1/openrtb2/auction'
@@ -1222,7 +1205,6 @@
 
       expect(requestBid.ext).to.deep.equal({
         prebid: {
->>>>>>> e5ade754
           auctiontimestamp: 1510852447530,
           targeting: {
             includebidderkeys: false,
@@ -1338,10 +1320,6 @@
 
     describe('config site value is added to the oRTB request', function () {
       const s2sConfig = Object.assign({}, CONFIG, {
-<<<<<<< HEAD
-        endpoint: 'https://prebid.adnxs.com/pbs/v1/openrtb2/auction',
-=======
->>>>>>> e5ade754
         adapterOptions: {
           appnexus: {
             key: 'value'
@@ -1352,52 +1330,6 @@
         ua: 'Mozilla/5.0 (Macintosh; Intel Mac OS X 10_12_5) AppleWebKit/537.36 (KHTML, like Gecko) Chrome/58.0.3029.110 Safari/537.36',
         ip: '75.97.0.47'
       };
-<<<<<<< HEAD
-
-      it('and overrides publisher and page', function () {
-        config.setConfig({
-          s2sConfig: s2sConfig,
-          site: {
-            domain: 'nytimes.com',
-            page: 'http://www.nytimes.com',
-            publisher: { id: '2' }
-          },
-          device: device
-        });
-        adapter.callBids(REQUEST, BID_REQUESTS, addBidResponse, done, ajax);
-        const requestBid = JSON.parse(server.requests[0].requestBody);
-
-        expect(requestBid.site).to.exist.and.to.be.a('object');
-        expect(requestBid.site.domain).to.equal('nytimes.com');
-        expect(requestBid.site.page).to.equal('http://www.nytimes.com');
-        expect(requestBid.site.publisher).to.exist.and.to.be.a('object');
-        expect(requestBid.site.publisher.id).to.equal('2');
-      });
-
-      it('and merges domain and page with the config site value', function () {
-        config.setConfig({
-          s2sConfig: s2sConfig,
-          site: {
-            foo: 'bar'
-          },
-          device: device
-        });
-        adapter.callBids(REQUEST, BID_REQUESTS, addBidResponse, done, ajax);
-
-        const requestBid = JSON.parse(server.requests[0].requestBody);
-        expect(requestBid.site).to.exist.and.to.be.a('object');
-        expect(requestBid.site.foo).to.equal('bar');
-        expect(requestBid.site.page).to.equal('http://mytestpage.com');
-        expect(requestBid.site.publisher).to.exist.and.to.be.a('object');
-        expect(requestBid.site.publisher.id).to.equal('1');
-      });
-    });
-
-    it('when userId is defined on bids, it\'s properties should be copied to user.ext.tpid properties', function () {
-      let ortb2Config = utils.deepClone(CONFIG);
-      ortb2Config.endpoint = 'https://prebid.adnxs.com/pbs/v1/openrtb2/auction';
-=======
->>>>>>> e5ade754
 
       const s2sBidRequest = utils.deepClone(REQUEST);
       s2sBidRequest.s2sConfig = s2sConfig;
@@ -1597,11 +1529,7 @@
 
       expect(requestBid).to.haveOwnProperty('ext');
       expect(requestBid.ext).to.haveOwnProperty('prebid');
-<<<<<<< HEAD
-      expect(requestBid.ext.prebid).to.deep.equal({
-=======
       expect(requestBid.ext.prebid).to.deep.include({
->>>>>>> e5ade754
         auctiontimestamp: 1510852447530,
         foo: 'bar',
         targeting: {
@@ -1635,11 +1563,7 @@
 
       expect(requestBid).to.haveOwnProperty('ext');
       expect(requestBid.ext).to.haveOwnProperty('prebid');
-<<<<<<< HEAD
-      expect(requestBid.ext.prebid).to.deep.equal({
-=======
       expect(requestBid.ext.prebid).to.deep.include({
->>>>>>> e5ade754
         auctiontimestamp: 1510852447530,
         targeting: {
           includewinners: false,
@@ -1675,11 +1599,7 @@
 
       expect(requestBid).to.haveOwnProperty('ext');
       expect(requestBid.ext).to.haveOwnProperty('prebid');
-<<<<<<< HEAD
-      expect(requestBid.ext.prebid).to.deep.equal({
-=======
       expect(requestBid.ext.prebid).to.deep.include({
->>>>>>> e5ade754
         auctiontimestamp: 1510852447530,
         cache: {
           vastxml: 'vastxml-set-though-extPrebid.cache.vastXml'
@@ -2143,14 +2063,6 @@
 
     it('respects defaultTtl', function () {
       const s2sConfig = Object.assign({}, CONFIG, {
-<<<<<<< HEAD
-        endpoint: 'https://prebid.adnxs.com/pbs/v1/openrtb2/auction',
-        defaultTtl: 30
-      });
-      config.setConfig({ s2sConfig });
-
-      adapter.callBids(REQUEST, BID_REQUESTS, addBidResponse, done, ajax);
-=======
         defaultTtl: 30
       });
 
@@ -2158,7 +2070,6 @@
       s2sBidRequest.s2sConfig = s2sConfig;
 
       adapter.callBids(s2sBidRequest, BID_REQUESTS, addBidResponse, done, ajax);
->>>>>>> e5ade754
       server.requests[0].respond(200, {}, JSON.stringify(RESPONSE_OPENRTB));
 
       sinon.assert.calledOnce(events.emit);
@@ -2174,14 +2085,10 @@
       });
       config.setConfig({ s2sConfig });
 
-<<<<<<< HEAD
-      adapter.callBids(VIDEO_REQUEST, BID_REQUESTS, addBidResponse, done, ajax);
-=======
       const s2sVidRequest = utils.deepClone(VIDEO_REQUEST);
       s2sVidRequest.s2sConfig = s2sConfig;
 
       adapter.callBids(s2sVidRequest, BID_REQUESTS, addBidResponse, done, ajax);
->>>>>>> e5ade754
       server.requests[0].respond(200, {}, JSON.stringify(RESPONSE_OPENRTB_VIDEO));
 
       sinon.assert.calledOnce(addBidResponse);
@@ -2209,14 +2116,10 @@
         }
       });
 
-<<<<<<< HEAD
-      adapter.callBids(VIDEO_REQUEST, BID_REQUESTS, addBidResponse, done, ajax);
-=======
       const s2sVidRequest = utils.deepClone(VIDEO_REQUEST);
       s2sVidRequest.s2sConfig = s2sConfig;
 
       adapter.callBids(s2sVidRequest, BID_REQUESTS, addBidResponse, done, ajax);
->>>>>>> e5ade754
       server.requests[0].respond(200, {}, JSON.stringify(cacheResponse));
 
       sinon.assert.calledOnce(addBidResponse);
@@ -2241,15 +2144,11 @@
       cacheResponse.seatbid.forEach(item => {
         item.bid[0].ext.prebid.targeting = targetingTestData
       });
-<<<<<<< HEAD
-      adapter.callBids(VIDEO_REQUEST, BID_REQUESTS, addBidResponse, done, ajax);
-=======
 
       const s2sVidRequest = utils.deepClone(VIDEO_REQUEST);
       s2sVidRequest.s2sConfig = s2sConfig;
 
       adapter.callBids(s2sVidRequest, BID_REQUESTS, addBidResponse, done, ajax);
->>>>>>> e5ade754
       server.requests[0].respond(200, {}, JSON.stringify(cacheResponse));
 
       sinon.assert.calledOnce(addBidResponse);
@@ -2275,15 +2174,11 @@
           hb_cache_path: '/cache'
         }
       });
-<<<<<<< HEAD
-      adapter.callBids(VIDEO_REQUEST, BID_REQUESTS, addBidResponse, done, ajax);
-=======
 
       const s2sVidRequest = utils.deepClone(VIDEO_REQUEST);
       s2sVidRequest.s2sConfig = s2sConfig;
 
       adapter.callBids(s2sVidRequest, BID_REQUESTS, addBidResponse, done, ajax);
->>>>>>> e5ade754
       server.requests[0].respond(200, {}, JSON.stringify(cacheResponse));
 
       sinon.assert.calledOnce(addBidResponse);
@@ -2310,14 +2205,10 @@
           hb_cache_path: '/cache'
         }
       });
-<<<<<<< HEAD
-      adapter.callBids(VIDEO_REQUEST, BID_REQUESTS, addBidResponse, done, ajax);
-=======
       const s2sVidRequest = utils.deepClone(VIDEO_REQUEST);
       s2sVidRequest.s2sConfig = s2sConfig;
 
       adapter.callBids(s2sVidRequest, BID_REQUESTS, addBidResponse, done, ajax);
->>>>>>> e5ade754
       server.requests[0].respond(200, {}, JSON.stringify(cacheResponse));
 
       sinon.assert.calledOnce(addBidResponse);
@@ -2343,15 +2234,11 @@
           hb_bidid: '1234567890',
         }
       });
-<<<<<<< HEAD
-      adapter.callBids(VIDEO_REQUEST, BID_REQUESTS, addBidResponse, done, ajax);
-=======
 
       const s2sVidRequest = utils.deepClone(VIDEO_REQUEST);
       s2sVidRequest.s2sConfig = s2sConfig;
 
       adapter.callBids(s2sVidRequest, BID_REQUESTS, addBidResponse, done, ajax);
->>>>>>> e5ade754
       server.requests[0].respond(200, {}, JSON.stringify(cacheResponse));
 
       sinon.assert.calledOnce(addBidResponse);
@@ -2371,14 +2258,10 @@
       config.setConfig({ s2sConfig });
       const cacheResponse = utils.deepClone(RESPONSE_OPENRTB_VIDEO);
 
-<<<<<<< HEAD
-      adapter.callBids(VIDEO_REQUEST, BID_REQUESTS, addBidResponse, done, ajax);
-=======
       const s2sVidRequest = utils.deepClone(VIDEO_REQUEST);
       s2sVidRequest.s2sConfig = s2sConfig;
 
       adapter.callBids(s2sVidRequest, BID_REQUESTS, addBidResponse, done, ajax);
->>>>>>> e5ade754
       server.requests[0].respond(200, {}, JSON.stringify(cacheResponse));
 
       sinon.assert.calledOnce(addBidResponse);
@@ -2398,14 +2281,10 @@
       });
       config.setConfig({ s2sConfig });
 
-<<<<<<< HEAD
-      adapter.callBids(REQUEST, BID_REQUESTS, addBidResponse, done, ajax);
-=======
       const s2sBidRequest = utils.deepClone(REQUEST);
       s2sBidRequest.s2sConfig = s2sConfig;
 
       adapter.callBids(s2sBidRequest, BID_REQUESTS, addBidResponse, done, ajax);
->>>>>>> e5ade754
       server.requests[0].respond(200, {}, JSON.stringify(RESPONSE_OPENRTB_NATIVE));
 
       sinon.assert.calledOnce(addBidResponse);
