import {expect} from 'chai';
import {spec} from 'modules/deepintentBidAdapter.js';
import * as utils from '../../../src/utils.js';

describe('Deepintent adapter', function () {
  let request, videoBidRequests;
  let bannerResponse, videoBidResponse, invalidResponse;

  beforeEach(function () {
    request = [
      {
        bidder: 'deepintent',
        mediaTypes: {
          banner: {
            sizes: [[300, 250]]
          }
        },
        params: {
          tagId: '100013',
          w: 728,
          h: 90,
          pos: 1,
          user: {
            id: 'di_testuid',
            buyeruid: 'di_testbuyeruid',
            yob: 2002,
            gender: 'F'
          },
          custom: {
            'position': 'right-box'
          }
        }
      }
    ];
    videoBidRequests =
    [
      {
        code: 'video1',
        mediaTypes: {
          video: {
            playerSize: [640, 480],
            context: 'instream'
          }
        },
        bidder: 'deepintent',
        bidId: '22bddb28db77d',
        params: {
          tagId: '100013',
          video: {
            mimes: ['video/mp4', 'video/x-flv'],
            skippable: true,
            testwrongparam: 3,
            testwrongparam1: 'wrong',
            minduration: 5,
            maxduration: 30,
            startdelay: 5,
            playbackmethod: [1, 3],
            api: [1, 2],
            protocols: [2, 3],
            battr: [13, 14],
            minbitrate: 10,
            maxbitrate: 10
          }
        }
      }
    ];
    bannerResponse = {
      'body': {
        'id': '303e1fae-9677-41e2-9a92-15a23445363f',
        'seatbid': [{
          'bid': [{
            'id': '11447bb1-a266-470d-b0d7-8810f5b1b75f',
            'impid': 'a7e92b9b-d9db-4de8-9c3f-f90737335445',
            'price': 0.6,
            'adid': '10001',
            'adm': "<span id='deepintent_wrapper_a7e92b9b-d9db-4de8-9c3f-f90737335445' onclick=DeepIntentExecuteClicks('%%CLICK_URL_UNESC%%')><span id='deepintent_wrapper_span_9-1bfd-4764-b4cf-0bb1a74e554e'><a href='https://test-beacon.deepintent.com/click?id=11447bb1-a266-470d-b0d7-8810f5b1b75f&ts=1565252378497&r=http%3A%2F%2Ftest.com' target='_blank'><img src='https://storage.googleapis.com/deepintent-test/adv/10001/asset/a640bcb5c0d5416096290d1c1097a1e9.jpg'></img></a></span><noscript class=\"MOAT-deepintentdisplay440800993657?moatClientLevel1=10001&amp;moatClientLevel2=103389&amp;moatClientLevel3=13665&amp;moatClientSlicer1=washingtonpost.com&amp;zMoatBID=11447bb1-a266-470d-b0d7-8810f5b1b75f&amp;zMoatTIME=1565252378495&amp;zMoatCGRP=530\"></noscript>\r\n<script src=\"https://z.moatads.com/deepintentdisplay440800993657/moatad.js#moatClientLevel1=10001&moatClientLevel2=103389&moatClientLevel3=13665&moatClientSlicer1=washingtonpost.com&zMoatBID=11447bb1-a266-470d-b0d7-8810f5b1b75f&zMoatTIME=1565252378495&zMoatCGRP=530\" type=\"text/javascript\"></script><img src='https://tracking.com' height='0px' width='0px' style='display:none'></img></span><script type='text/javascript'>window.DeepIntentExecuteClicks=window.DeepIntentExecuteClicks||function(e){if(e)for(var n=e.split(','),t=0;t<n.length;t++)(new Image).src=n[t]};</script><img src='https://test-beacon.deepintent.com/impression?id=11447bb1-a266-470d-b0d7-8810f5b1b75f&ts=1565252378497&wp=%%WINNING_PRICE%%' height='0px' width='0px' style='display:none'></img><iframe src='https://cdn.deepintent.com/sync/adx.html' width='0' height='0' style='display:none;'></iframe>",
            'adomain': ['deepintent.com'],
            'cid': '103389',
            'crid': '13665',
            'w': 300,
            'h': 250,
            'dealId': 'dee_12312stdszzsx'
          }],
          'seat': '10000'
        }],
        'bidid': '0b08b09f-aaa1-4c14-b1c8-7debb1a7c1cd'
      }
    };
    invalidResponse = {
      'body': {
        'id': '303e1fae-9677-41e2-9a92-15a23445363f',
        'seatbid': [{
          'bid': [{
            'id': '11447bb1-a266-470d-b0d7-8810f5b1b75f',
            'impid': 'a7e92b9b-d9db-4de8-9c3f-f90737335445',
            'price': 0.6,
            'adid': '10001',
            'adm': 'invalid response',
            'adomain': ['deepintent.com'],
            'cid': '103389',
            'crid': '13665',
            'w': 300,
            'h': 250,
            'dealId': 'dee_12312stdszzsx'
          }],
          'seat': '10000'
        }],
        'bidid': '0b08b09f-aaa1-4c14-b1c8-7debb1a7c1cd'
      }
    };
    videoBidResponse = {
      'body': {
        'id': '93D3BAD6-E2E2-49FB-9D89-920B1761C865',
        'seatbid': [{
          'bid': [{
            'id': '74858439-49D7-4169-BA5D-44A046315B2F',
            'impid': '22bddb28db77d',
            'price': 1.3,
            'adm': '<VAST version="3.0"><Ad id="601364"><InLine><AdSystem>Acudeo Compatible</AdSystem><AdTitle>VAST 2.0 Instream Test 1</AdTitle><Description>VAST 2.0 Instream Test 1</Description><Impression><![CDATA[http://172.16.4.213/AdServer/AdDisplayTrackerServlet?operId=1&pubId=5890&siteId=47163&adId=1405268&adType=13&adServerId=243&kefact=70.000000&kaxefact=70.000000&kadNetFrequecy=0&kadwidth=0&kadheight=0&kadsizeid=97&kltstamp=1529929473&indirectAdId=0&adServerOptimizerId=2&ranreq=0.1&kpbmtpfact=100.000000&dcId=1&tldId=0&passback=0&svr=MADS1107&ekefact=Ad8wW91TCwCmdG0jlfjXn7Tyzh20hnTVx-m5DoNSep-RXGDr&ekaxefact=Ad8wWwRUCwAGir4Zzl1eF0bKiC-qrCV0D0yp_eE7YizB_BQk&ekpbmtpfact=Ad8wWxRUCwD7qgzwwPE2LnS5-Ou19uO5amJl1YT6-XVFvQ41&imprId=48F73E1A-7F23-443D-A53C-30EE6BBF5F7F&oid=48F73E1A-7F23-443D-A53C-30EE6BBF5F7F&crID=creative-1_1_2&ucrid=160175026529250297&campaignId=17050&creativeId=0&pctr=0.000000&wDSPByrId=511&wDspId=6&wbId=0&wrId=0&wAdvID=3170&isRTB=1&rtbId=EBCA079F-8D7C-45B8-B733-92951F670AA1&pmZoneId=zone1&pageURL=www.yahoo.com&lpu=ae.com]]></Impression><Impression>https://dsptracker.com/{PSPM}</Impression><Error><![CDATA[http://172.16.4.213/track?operId=7&p=5890&s=47163&a=1405268&wa=243&ts=1529929473&wc=17050&crId=creative-1_1_2&ucrid=160175026529250297&impid=48F73E1A-7F23-443D-A53C-30EE6BBF5F7F&advertiser_id=3170&ecpm=70.000000&er=[ERRORCODE]]]></Error><Error><![CDATA[https://Errortrack.com?p=1234&er=[ERRORCODE]]]></Error><Creatives><Creative AdID="601364"><Linear skipoffset="20%"><TrackingEvents><Tracking event="close"><![CDATA[https://mytracking.com/linear/close]]></Tracking><Tracking event="skip"><![CDATA[https://mytracking.com/linear/skip]]></Tracking><Tracking event="creativeView"><![CDATA[http://172.16.4.213/track?operId=7&p=5890&s=47163&a=1405268&wa=243&ts=1529929473&wc=17050&crId=creative-1_1_2&ucrid=160175026529250297&impid=48F73E1A-7F23-443D-A53C-30EE6BBF5F7F&advertiser_id=3170&ecpm=70.000000&e=1]]></Tracking><Tracking event="start"><![CDATA[http://172.16.4.213/track?operId=7&p=5890&s=47163&a=1405268&wa=243&ts=1529929473&wc=17050&crId=creative-1_1_2&ucrid=160175026529250297&impid=48F73E1A-7F23-443D-A53C-30EE6BBF5F7F&advertiser_id=3170&ecpm=70.000000&e=2]]></Tracking><Tracking event="midpoint"><![CDATA[http://172.16.4.213/track?operId=7&p=5890&s=47163&a=1405268&wa=243&ts=1529929473&wc=17050&crId=creative-1_1_2&ucrid=160175026529250297&impid=48F73E1A-7F23-443D-A53C-30EE6BBF5F7F&advertiser_id=3170&ecpm=70.000000&e=3]]></Tracking><Tracking event="firstQuartile"><![CDATA[http://172.16.4.213/track?operId=7&p=5890&s=47163&a=1405268&wa=243&ts=1529929473&wc=17050&crId=creative-1_1_2&ucrid=160175026529250297&impid=48F73E1A-7F23-443D-A53C-30EE6BBF5F7F&advertiser_id=3170&ecpm=70.000000&e=4]]></Tracking><Tracking event="thirdQuartile"><![CDATA[http://172.16.4.213/track?operId=7&p=5890&s=47163&a=1405268&wa=243&ts=1529929473&wc=17050&crId=creative-1_1_2&ucrid=160175026529250297&impid=48F73E1A-7F23-443D-A53C-30EE6BBF5F7F&advertiser_id=3170&ecpm=70.000000&e=5]]></Tracking><Tracking event="complete"><![CDATA[http://172.16.4.213/track?operId=7&p=5890&s=47163&a=1405268&wa=243&ts=1529929473&wc=17050&crId=creative-1_1_2&ucrid=160175026529250297&impid=48F73E1A-7F23-443D-A53C-30EE6BBF5F7F&advertiser_id=3170&ecpm=70.000000&e=6]]></Tracking></TrackingEvents><Duration>00:00:04</Duration><VideoClicks><ClickTracking><![CDATA[http://172.16.4.213/track?operId=7&p=5890&s=47163&a=1405268&wa=243&ts=1529929473&wc=17050&crId=creative-1_1_2&ucrid=160175026529250297&impid=48F73E1A-7F23-443D-A53C-30EE6BBF5F7F&advertiser_id=3170&ecpm=70.000000&e=99]]></ClickTracking><ClickThrough>https://www.deepintent.com</ClickThrough></VideoClicks><MediaFiles><MediaFile delivery="progressive" type="video/mp4" bitrate="500" width="400" height="300" scalable="true" maintainAspectRatio="true"><![CDATA[https://staging.deepintent.com:8443/video/Shashank/mediaFileHost/media/mp4-sample-2.mp4]]></MediaFile></MediaFiles></Linear></Creative></Creatives></InLine></Ad></VAST>',
            'h': 250,
            'w': 300,
            'ext': {
              'deal_channel': 6
            }
          }]
        }]
      }
    };
  });

  describe('validations', function () {
    it('validBid : tagId is passed', function () {
      let bid = {
          bidder: 'deepintent',
          params: {
            tagId: '1232'
          }
        },
        isValid = spec.isBidRequestValid(bid);
      expect(isValid).to.equals(true);
    });
    it('invalidBid : tagId is not passed', function () {
      let bid = {
          bidder: 'deepintent',
          params: {
            h: 200,
            w: 300
          }
        },
        isValid = spec.isBidRequestValid(bid);
      expect(isValid).to.equals(false);
    });
    it('invalidBid : tagId is not a string', function () {
      let bid = {
          bidder: 'deepintent',
          params: {
            tagId: 12345
          }
        },
        isValid = spec.isBidRequestValid(bid);
      expect(isValid).to.equals(false);
    });
    it('should check for context if video is present', function() {
      let bid = {
          bidder: 'deepintent',
          params: {
            tagId: '12345',
            video: {
              mimes: ['video/mp4', 'video/x-flv'],
              skippable: true,
            }
          },
          mediaTypes: {
            video: {
              playerSize: [640, 480],
              context: 'instream'
            }
          },
        },
        isValid = spec.isBidRequestValid(bid);
      expect(isValid).to.equal(true);
    });
    it('should error out if context is not present and is Video', function() {
      let bid = {
          bidder: 'deepintent',
          params: {
            tagId: '12345',
            video: {
              mimes: ['video/mp4', 'video/x-flv'],
              skippable: true,
            }
          },
          mediaTypes: {
            video: {
              playerSize: [640, 480]
            }
          },
        },
        isValid = spec.isBidRequestValid(bid);
      expect(isValid).to.equal(false);
    })
  });
  describe('request check', function () {
    it('unmutaable bid request check', function () {
      let oRequest = utils.deepClone(request),
        bidRequest = spec.buildRequests(request);
      expect(request).to.deep.equal(oRequest);
    });
    it('bidder connection check', function () {
      let bRequest = spec.buildRequests(request);
      expect(bRequest.url).to.equal('https://prebid.deepintent.com/prebid');
      expect(bRequest.method).to.equal('POST');
      expect(bRequest.options.contentType).to.equal('application/json');
    });
    it('bid request check : Device', function () {
      let bRequest = spec.buildRequests(request);
      let data = JSON.parse(bRequest.data);
      expect(data.device.ua).to.be.a('string');
      expect(data.device.js).to.equal(1);
      expect(data.device.dnt).to.be.a('number');
      expect(data.device.h).to.be.a('number');
      expect(data.device.w).to.be.a('number');
    });
    it('bid request check : Impression', function () {
      let bRequest = spec.buildRequests(request);
      let data = JSON.parse(bRequest.data);
      expect(data.at).to.equal(1); // auction type
      expect(data.imp[0].id).to.equal(request[0].bidId);
      expect(data.imp[0].tagid).to.equal('100013');
    });
    it('bid request check : ad size', function () {
      let bRequest = spec.buildRequests(request);
      let data = JSON.parse(bRequest.data);
      expect(data.imp[0].banner).to.be.a('object');
      expect(data.imp[0].banner.w).to.equal(300);
      expect(data.imp[0].banner.h).to.equal(250);
    });
    it('bid request check : custom params', function () {
      let bRequest = spec.buildRequests(request);
      let data = JSON.parse(bRequest.data);
      expect(data.imp[0].ext).to.be.a('object');
      expect(data.imp[0].ext.deepintent.position).to.equal('right-box');
    });
    it('bid request check: position check', function () {
      let bRequest = spec.buildRequests(request);
      let data = JSON.parse(bRequest.data);
      expect(data.imp[0].banner.pos).to.equal(1);
    });
    it('bid request check: displaymanager check', function() {
      let bRequest = spec.buildRequests(request);
      let data = JSON.parse(bRequest.data);
      expect(data.imp[0].displaymanager).to.equal('di_prebid');
      expect(data.imp[0].displaymanagerver).to.equal('1.0.0');
    });
    it('bid request check: user object check', function () {
      let bRequest = spec.buildRequests(request);
      let data = JSON.parse(bRequest.data);
      expect(data.user).to.be.a('object');
      expect(data.user.id).to.equal('di_testuid');
      expect(data.user.buyeruid).to.equal('di_testbuyeruid');
      expect(data.user.yob).to.equal(2002);
      expect(data.user.gender).to.equal('F');
    });
    it('bid request check: CCPA Check', function () {
      let bidRequest = {
        uspConsent: '1NYN'
      };
      let bRequest = spec.buildRequests(request, bidRequest);
      let data = JSON.parse(bRequest.data);
      expect(data.regs.ext.us_privacy).to.equal('1NYN');
      let bidRequest2 = {};
      let bRequest2 = spec.buildRequests(request, bidRequest2);
      let data2 = JSON.parse(bRequest2.data);
      expect(data2.regs).to.equal(undefined);
    });
    it('bid Request check: GDPR Check', function () {
      let bidRequest = {
        gdprConsent: {
          consentString: 'kjfdnidasd123sadsd',
          gdprApplies: true
        }
      };
      let bRequest = spec.buildRequests(request, bidRequest);
      let data = JSON.parse(bRequest.data);
      expect(data.user.ext.consent).to.equal('kjfdnidasd123sadsd');
      expect(data.regs.ext.gdpr).to.equal(1);
      let bidRequest2 = {};
      let bRequest2 = spec.buildRequests(request, bidRequest2);
      let data2 = JSON.parse(bRequest2.data);
      expect(data2.regs).to.equal(undefined);
      expect(data2.user.ext).to.equal(undefined);
    });
    it('bid request check: Video params check ', function() {
      let bRequest = spec.buildRequests(videoBidRequests);
      let data = JSON.parse(bRequest.data);
      expect(data.imp[0].video).to.be.a('object');
      expect(data.imp[0].video.minduration).to.be.a('number');
      expect(data.imp[0].video.maxduration).to.be.a('number');
      expect(data.imp[0].video.startdelay).to.be.a('number');
      expect(data.imp[0].video.playbackmethod).to.be.an('array');
      expect(data.imp[0].video.api).to.be.an('array');
      expect(data.imp[0].video.protocols).to.be.an('array');
      expect(data.imp[0].video.battr).to.be.an('array');
      expect(data.imp[0].video.minbitrate).to.be.a('number');
      expect(data.imp[0].video.maxbitrate).to.be.a('number');
      expect(data.imp[0].video.w).to.be.a('number');
    });
    it('bid request param check : invalid video params', function() {
      let bRequest = spec.buildRequests(videoBidRequests);
      let data = JSON.parse(bRequest.data);
      expect(data.imp[0].video).to.be.a('object');
      expect(data.imp[0].video.testwrongparam).to.equal(undefined);
      expect(data.imp[0].video.testwrongparam1).to.equal(undefined);
    });
  });
  describe('user sync check', function () {
    it('user sync url check', function () {
      let syncOptions = {
        iframeEnabled: true
      };
      let userSync = spec.getUserSyncs(syncOptions);
      expect(userSync).to.be.an('array').with.length.above(0);
      expect(userSync[0].type).to.equal('iframe');
      expect(userSync[0].url).to.equal('https://cdn.deepintent.com/syncpixel.html');
    });
  });
  describe('response check', function () {
    it('bid response check: valid bid response', function () {
      let bRequest = spec.buildRequests(request);
      let data = JSON.parse(bRequest.data);
      let bResponse = spec.interpretResponse(bannerResponse, request);
      expect(bResponse).to.be.an('array').with.length.above(0);
      expect(bResponse[0].requestId).to.equal(bannerResponse.body.seatbid[0].bid[0].impid);
      expect(bResponse[0].width).to.equal(bannerResponse.body.seatbid[0].bid[0].w);
      expect(bResponse[0].height).to.equal(bannerResponse.body.seatbid[0].bid[0].h);
      expect(bResponse[0].currency).to.equal('USD');
      expect(bResponse[0].netRevenue).to.equal(false);
<<<<<<< HEAD
=======
      expect(bResponse[0].mediaType).to.equal('banner');
>>>>>>> 2d82104b
      expect(bResponse[0].meta.advertiserDomains).to.deep.equal(['deepintent.com']);
      expect(bResponse[0].ttl).to.equal(300);
      expect(bResponse[0].creativeId).to.equal(bannerResponse.body.seatbid[0].bid[0].crid);
      expect(bResponse[0].dealId).to.equal(bannerResponse.body.seatbid[0].bid[0].dealId);
    });
    it('bid response check: valid video bid response', function() {
      let request = spec.buildRequests(videoBidRequests);
      let response = spec.interpretResponse(videoBidResponse, request);
      expect(response[0].mediaType).to.equal('video');
      expect(response[0].vastXml).to.not.equal(undefined);
    });
    it('invalid bid response check ', function() {
      let bRequest = spec.buildRequests(request);
      let response = spec.interpretResponse(invalidResponse, bRequest);
      expect(response[0].mediaType).to.equal(undefined);
    });
    it('invalid bid response check ', function() {
      let bRequest = spec.buildRequests(videoBidRequests);
      let response = spec.interpretResponse(invalidResponse, bRequest);
      expect(response[0].mediaType).to.equal(undefined);
    });
  })
});<|MERGE_RESOLUTION|>--- conflicted
+++ resolved
@@ -335,10 +335,7 @@
       expect(bResponse[0].height).to.equal(bannerResponse.body.seatbid[0].bid[0].h);
       expect(bResponse[0].currency).to.equal('USD');
       expect(bResponse[0].netRevenue).to.equal(false);
-<<<<<<< HEAD
-=======
       expect(bResponse[0].mediaType).to.equal('banner');
->>>>>>> 2d82104b
       expect(bResponse[0].meta.advertiserDomains).to.deep.equal(['deepintent.com']);
       expect(bResponse[0].ttl).to.equal(300);
       expect(bResponse[0].creativeId).to.equal(bannerResponse.body.seatbid[0].bid[0].crid);
