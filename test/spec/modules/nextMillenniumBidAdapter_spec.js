import { expect } from 'chai';
import * as utils from '../../../src/utils.js';
import { spec } from 'modules/nextMillenniumBidAdapter.js';

describe('nextMillenniumBidAdapterTests', function() {
<<<<<<< HEAD
  let bidRequestData = {
    bids: [
      {
        bidId: 'transaction_1234',
        bidder: 'nextMillennium',
        params: {
          placement_id: '12345'
        },
        sizes: [[300, 250]]
      }
    ]
  };

  it('validate_pub_params', function() {
    expect(
      spec.isBidRequestValid({
        bidder: 'nextMillennium',
        params: {
          placement_id: '12345'
        }
      })
    ).to.equal(true);
  });

  it('validate_generated_params', function() {
    let bidRequestData = [
      {
        bidId: 'bid1234',
        bidder: 'nextMillennium',
        params: { placement_id: '-1' },
        sizes: [[300, 250]]
      }
    ];
    let request = spec.buildRequests(bidRequestData);
    expect(request[0].bidId).to.equal('bid1234');
=======
  const bidRequestData = [
    {
      bidId: 'bid1234',
      auctionId: 'b06c5141-fe8f-4cdf-9d7d-54415490a917',
      bidder: 'nextMillennium',
      params: { placement_id: '-1' },
      sizes: [[300, 250]],
      uspConsent: '1---',
      gdprConsent: {
        consentString: 'kjfdniwjnifwenrif3',
        gdprApplies: true
      }
    }
  ];

  it('Request params check with GDPR Consent', function () {
    const request = spec.buildRequests(bidRequestData, bidRequestData[0]);
    expect(JSON.parse(request[0].data).user.ext.consent).to.equal('kjfdniwjnifwenrif3');
    expect(JSON.parse(request[0].data).regs.ext.us_privacy).to.equal('1---');
    expect(JSON.parse(request[0].data).regs.ext.gdpr).to.equal(1);
  });

  it('validate_generated_params', function() {
    const request = spec.buildRequests(bidRequestData);
    expect(request[0].bidId).to.equal('bid1234');
    expect(JSON.parse(request[0].data).id).to.equal('b06c5141-fe8f-4cdf-9d7d-54415490a917');
>>>>>>> 2d82104b
  });

  it('validate_response_params', function() {
    const serverResponse = {
      body: {
        id: 'f7b3d2da-e762-410c-b069-424f92c4c4b2',
        seatbid: [
          {
            bid: [
              {
                id: '7457329903666272789',
                price: 0.5,
                adm: 'Hello! It\'s a test ad!',
                adid: '96846035',
                adomain: ['test.addomain.com'],
                w: 300,
                h: 250
              }
            ]
          }
        ],
        cur: 'USD'
      }
    };

    let bids = spec.interpretResponse(serverResponse, bidRequestData[0]);
    expect(bids).to.have.lengthOf(1);
    let bid = bids[0];

    expect(bid.creativeId).to.equal('96846035');
    expect(bid.ad).to.equal('Hello! It\'s a test ad!');
    expect(bid.cpm).to.equal(0.5);
    expect(bid.width).to.equal(300);
    expect(bid.height).to.equal(250);
    expect(bid.currency).to.equal('USD');
  });
});<|MERGE_RESOLUTION|>--- conflicted
+++ resolved
@@ -3,43 +3,6 @@
 import { spec } from 'modules/nextMillenniumBidAdapter.js';
 
 describe('nextMillenniumBidAdapterTests', function() {
-<<<<<<< HEAD
-  let bidRequestData = {
-    bids: [
-      {
-        bidId: 'transaction_1234',
-        bidder: 'nextMillennium',
-        params: {
-          placement_id: '12345'
-        },
-        sizes: [[300, 250]]
-      }
-    ]
-  };
-
-  it('validate_pub_params', function() {
-    expect(
-      spec.isBidRequestValid({
-        bidder: 'nextMillennium',
-        params: {
-          placement_id: '12345'
-        }
-      })
-    ).to.equal(true);
-  });
-
-  it('validate_generated_params', function() {
-    let bidRequestData = [
-      {
-        bidId: 'bid1234',
-        bidder: 'nextMillennium',
-        params: { placement_id: '-1' },
-        sizes: [[300, 250]]
-      }
-    ];
-    let request = spec.buildRequests(bidRequestData);
-    expect(request[0].bidId).to.equal('bid1234');
-=======
   const bidRequestData = [
     {
       bidId: 'bid1234',
@@ -66,7 +29,6 @@
     const request = spec.buildRequests(bidRequestData);
     expect(request[0].bidId).to.equal('bid1234');
     expect(JSON.parse(request[0].data).id).to.equal('b06c5141-fe8f-4cdf-9d7d-54415490a917');
->>>>>>> 2d82104b
   });
 
   it('validate_response_params', function() {
