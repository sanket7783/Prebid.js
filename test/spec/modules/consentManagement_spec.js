--- conflicted
+++ resolved
@@ -225,15 +225,6 @@
         window.removeEventListener('message', cmpMessageHandler);
       });
 
-<<<<<<< HEAD
-      it('should return the consent string from a postmessage + addEventListener response', () => {
-        let testConsentData = {
-          data: {
-            __cmpReturn: {
-              returnValue: {
-                gdprApplies: true,
-                consentData: 'BOJy+UqOJy+UqABAB+AAAAAZ+A=='
-=======
       function createIFrameMarker() {
         var ifr = document.createElement('iframe');
         ifr.width = 0;
@@ -257,21 +248,10 @@
                   gdprApplies: true,
                 },
                 success: true
->>>>>>> 1399da7b
               }
             };
             event.source.postMessage(stringifyResponse ? JSON.stringify(response) : response, '*');
           }
-<<<<<<< HEAD
-        };
-        eventStub = sinon.stub(window, 'addEventListener').callsFake((...args) => {
-          args[1](testConsentData);
-        });
-        cmpStub = sinon.stub(window, '__cmp').callsFake((...args) => {
-          args[2]({
-            gdprApplies: true,
-            consentData: 'BOJy+UqOJy+UqABAB+AAAAAZ+A=='
-=======
         }
       }
 
@@ -291,7 +271,6 @@
             expect(consent.consentString).to.equal('encoded_consent_data_via_post_message');
             expect(consent.gdprApplies).to.be.true;
             done();
->>>>>>> 1399da7b
           });
         });
       }
