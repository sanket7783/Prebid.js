import { setConsentConfig, requestBidsHook, resetConsentData, userCMP, consentTimeout, allowAuction, staticConsentData, gdprScope } from 'modules/consentManagement.js';
import { gdprDataHandler } from 'src/adapterManager.js';
import * as utils from 'src/utils.js';
import { config } from 'src/config.js';

let expect = require('chai').expect;

describe('consentManagement', function () {
  describe('setConsentConfig tests:', function () {
    describe('empty setConsentConfig value', function () {
      beforeEach(function () {
        sinon.stub(utils, 'logInfo');
        sinon.stub(utils, 'logWarn');
      });

      afterEach(function () {
        utils.logInfo.restore();
        utils.logWarn.restore();
        config.resetConfig();
        resetConsentData();
      });

      it('should use system default values', function () {
        setConsentConfig({});
        expect(userCMP).to.be.equal('iab');
        expect(consentTimeout).to.be.equal(10000);
        expect(gdprScope).to.be.equal(false);
        sinon.assert.callCount(utils.logInfo, 3);
      });

      it('should exit consent manager if config is not an object', function () {
        setConsentConfig('');
        expect(userCMP).to.be.undefined;
        sinon.assert.calledOnce(utils.logWarn);
      });

      it('should exit consent manager if gdpr not set with new config structure', function () {
        setConsentConfig({ usp: { cmpApi: 'iab', timeout: 50 } });
        expect(userCMP).to.be.undefined;
        sinon.assert.calledOnce(utils.logWarn);
      });

      it('should exit consentManagement module if config is "undefined"', function() {
        setConsentConfig(undefined);
        expect(userCMP).to.be.undefined;
        sinon.assert.calledOnce(utils.logWarn);
      });
    });

    describe('valid setConsentConfig value', function () {
      afterEach(function () {
        config.resetConfig();
      });

      it('results in all user settings overriding system defaults', function () {
        let allConfig = {
          cmpApi: 'iab',
          timeout: 7500,
          allowAuctionWithoutConsent: false,
          defaultGdprScope: true
        };

        setConsentConfig(allConfig);
        expect(userCMP).to.be.equal('iab');
        expect(consentTimeout).to.be.equal(7500);
        expect(allowAuction).to.deep.equal({
          value: false,
          definedInConfig: true
        });
        expect(gdprScope).to.be.true;
      });

      it('should use new consent manager config structure for gdpr', function () {
        setConsentConfig({
          gdpr: { cmpApi: 'daa', timeout: 8700 }
        });

        expect(userCMP).to.be.equal('daa');
        expect(consentTimeout).to.be.equal(8700);
      });

      it('should ignore config.usp and use config.gdpr, with default cmpApi', function () {
        setConsentConfig({
          gdpr: { timeout: 5000 },
          usp: { cmpApi: 'daa', timeout: 50 }
        });

        expect(userCMP).to.be.equal('iab');
        expect(consentTimeout).to.be.equal(5000);
      });

      it('should ignore config.usp and use config.gdpr, with default cmpAip and timeout', function () {
        setConsentConfig({
          gdpr: {},
          usp: { cmpApi: 'daa', timeout: 50 }
        });

        expect(userCMP).to.be.equal('iab');
        expect(consentTimeout).to.be.equal(10000);
      });

      it('should recognize config.gdpr, with default cmpAip and timeout', function () {
        setConsentConfig({
          gdpr: {}
        });

        expect(userCMP).to.be.equal('iab');
        expect(consentTimeout).to.be.equal(10000);
      });

      it('should fallback to old consent manager config object if no config.gdpr', function () {
        setConsentConfig({
          cmpApi: 'iab',
          timeout: 3333,
          allowAuctionWithoutConsent: false,
          gdpr: false
        });

        expect(userCMP).to.be.equal('iab');
        expect(consentTimeout).to.be.equal(3333);
        expect(allowAuction).to.deep.equal({
          value: false,
          definedInConfig: true
        });
        expect(gdprScope).to.be.equal(false);
      });
    });

    describe('static consent string setConsentConfig value', () => {
      afterEach(() => {
        config.resetConfig();
      });
      it('results in user settings overriding system defaults for v1 spec', () => {
        let staticConfig = {
          cmpApi: 'static',
          timeout: 7500,
          allowAuctionWithoutConsent: false,
          consentData: {
            getConsentData: {
              'gdprApplies': true,
              'hasGlobalScope': false,
              'consentData': 'BOOgjO9OOgjO9APABAENAi-AAAAWd7_______9____7_9uz_Gv_r_ff_3nW0739P1A_r_Oz_rm_-zzV44_lpQQRCEA'
            },
            getVendorConsents: {
              'metadata': 'BOOgjO9OOgjO9APABAENAi-AAAAWd7_______9____7_9uz_Gv_r_ff_3nW0739P1A_r_Oz_rm_-zzV44_lpQQRCEA',
              'gdprApplies': true,
              'hasGlobalScope': false,
              'isEU': true,
              'cookieVersion': 1,
              'created': '2018-05-29T07:45:48.522Z',
              'lastUpdated': '2018-05-29T07:45:48.522Z',
              'cmpId': 15,
              'cmpVersion': 1,
              'consentLanguage': 'EN',
              'vendorListVersion': 34,
              'maxVendorId': 359,
              'purposeConsents': {
                '1': true,
                '2': true,
                '3': true,
                '4': true,
                '5': true
              },
              'vendorConsents': {
                '1': true,
                '2': true,
                '3': true,
                '4': true,
                '5': false
              }
            }
          }
        };

        setConsentConfig(staticConfig);
        expect(userCMP).to.be.equal('static');
        expect(consentTimeout).to.be.equal(0); // should always return without a timeout when config is used
        expect(allowAuction).to.deep.equal({
          value: false,
          definedInConfig: true
        });
        expect(staticConsentData).to.be.equal(staticConfig.consentData);
      });

      it('results in user settings overriding system defaults for v2 spec', () => {
        let staticConfig = {
          cmpApi: 'static',
          timeout: 7500,
          allowAuctionWithoutConsent: false,
          consentData: {
            getTCData: {
              'tcString': 'COuqj-POu90rDBcBkBENAZCgAPzAAAPAACiQFwwBAABAA1ADEAbQC4YAYAAgAxAG0A',
              'cmpId': 92,
              'cmpVersion': 100,
              'tcfPolicyVersion': 2,
              'gdprApplies': true,
              'isServiceSpecific': true,
              'useNonStandardStacks': false,
              'purposeOneTreatment': false,
              'publisherCC': 'US',
              'cmpStatus': 'loaded',
              'eventStatus': 'tcloaded',
              'outOfBand': {
                'allowedVendors': {},
                'discloseVendors': {}
              },
              'purpose': {
                'consents': {
                  '1': true,
                  '2': true,
                  '3': true
                },
                'legitimateInterests': {
                  '1': false,
                  '2': false,
                  '3': false
                }
              },
              'vendor': {
                'consents': {
                  '1': false,
                  '2': true,
                  '3': false
                },
                'legitimateInterests': {
                  '1': false,
                  '2': true,
                  '3': false,
                  '4': false,
                  '5': false
                }
              },
              'specialFeatureOptins': {
                '1': false,
                '2': false
              },
              'restrictions': {},
              'publisher': {
                'consents': {
                  '1': false,
                  '2': false,
                  '3': false
                },
                'legitimateInterests': {
                  '1': false,
                  '2': false,
                  '3': false
                },
                'customPurpose': {
                  'consents': {},
                  'legitimateInterests': {}
                }
              }
            }
          }
        };

        setConsentConfig(staticConfig);
        expect(userCMP).to.be.equal('static');
        expect(consentTimeout).to.be.equal(0); // should always return without a timeout when config is used
        expect(allowAuction).to.deep.equal({
          value: false,
          definedInConfig: true
        });
        expect(gdprScope).to.be.equal(false);
        expect(staticConsentData).to.be.equal(staticConfig.consentData);
      });
    });
  });

  describe('requestBidsHook tests:', function () {
    let goodConfigWithCancelAuction = {
      cmpApi: 'iab',
      timeout: 7500,
      allowAuctionWithoutConsent: false
    };

    let goodConfigWithAllowAuction = {
      cmpApi: 'iab',
      timeout: 7500,
      allowAuctionWithoutConsent: true
    };

    let didHookReturn;

    afterEach(function () {
      gdprDataHandler.consentData = null;
      resetConsentData();
    });

    describe('error checks:', function () {
      beforeEach(function () {
        didHookReturn = false;
        sinon.stub(utils, 'logWarn');
        sinon.stub(utils, 'logError');
      });

      afterEach(function () {
        utils.logWarn.restore();
        utils.logError.restore();
        config.resetConfig();
        resetConsentData();
      });

      it('should throw a warning and return to hooked function when an unknown CMP framework ID is used', function () {
        let badCMPConfig = {
          cmpApi: 'bad'
        };
        setConsentConfig(badCMPConfig);
        expect(userCMP).to.be.equal(badCMPConfig.cmpApi);

        requestBidsHook(() => {
          didHookReturn = true;
        }, {});
        let consent = gdprDataHandler.getConsentData();
        sinon.assert.calledOnce(utils.logWarn);
        expect(didHookReturn).to.be.true;
        expect(consent).to.be.null;
      });

      it('should throw proper errors when CMP is not found', function () {
        setConsentConfig(goodConfigWithCancelAuction);

        requestBidsHook(() => {
          didHookReturn = true;
        }, {});
        let consent = gdprDataHandler.getConsentData();
        // throw 2 errors; one for no bidsBackHandler and for CMP not being found (this is an error due to gdpr config)
        sinon.assert.calledTwice(utils.logError);
        expect(didHookReturn).to.be.false;
        expect(consent).to.be.null;
      });
    });

    describe('already known consentData:', function () {
      let cmpStub = sinon.stub();

      beforeEach(function () {
        didHookReturn = false;
        window.__cmp = function () { };
      });

      afterEach(function () {
        config.resetConfig();
        cmpStub.restore();
        delete window.__cmp;
        resetConsentData();
      });

      it('should bypass CMP and simply use previously stored consentData', function () {
        let testConsentData = {
          gdprApplies: true,
          consentData: 'xyz'
        };

        cmpStub = sinon.stub(window, '__cmp').callsFake((...args) => {
          args[2](testConsentData);
        });
        setConsentConfig(goodConfigWithAllowAuction);
        requestBidsHook(() => { }, {});
        cmpStub.restore();

        // reset the stub to ensure it wasn't called during the second round of calls
        cmpStub = sinon.stub(window, '__cmp').callsFake((...args) => {
          args[2](testConsentData);
        });

        requestBidsHook(() => {
          didHookReturn = true;
        }, {});
        let consent = gdprDataHandler.getConsentData();

        expect(didHookReturn).to.be.true;
        expect(consent.consentString).to.equal(testConsentData.consentData);
        expect(consent.gdprApplies).to.be.true;
        sinon.assert.notCalled(cmpStub);
      });

      it('should not set consent.gdprApplies to true if defaultGdprScope is true', function () {
        let testConsentData = {
          gdprApplies: false,
          consentData: 'xyz'
        };

        cmpStub = sinon.stub(window, '__cmp').callsFake((...args) => {
          args[2](testConsentData);
        });

        setConsentConfig({
          cmpApi: 'iab',
          timeout: 7500,
          defaultGdprScope: true
        });

        requestBidsHook(() => {
          didHookReturn = true;
        }, {});

        let consent = gdprDataHandler.getConsentData();

        expect(consent.gdprApplies).to.be.false;
      });
    });

    describe('iframe tests', function () {
      let cmpPostMessageCb = () => { };
      let stringifyResponse;

      function createIFrameMarker(frameName) {
        let ifr = document.createElement('iframe');
        ifr.width = 0;
        ifr.height = 0;
        ifr.name = frameName;
        document.body.appendChild(ifr);
        return ifr;
      }

      function creatCmpMessageHandler(prefix, returnValue) {
        return function (event) {
          if (event && event.data) {
            let data = event.data;
            if (data[`${prefix}Call`]) {
              let callId = data[`${prefix}Call`].callId;
              let response = {
                [`${prefix}Return`]: {
                  callId,
                  returnValue,
                  success: true
                }
              };
              event.source.postMessage(stringifyResponse ? JSON.stringify(response) : response, '*');
            }
          }
        }
      }

      function testIFramedPage(testName, messageFormatString, tarConsentString, ver) {
        it(`should return the consent string from a postmessage + addEventListener response - ${testName}`, (done) => {
          stringifyResponse = messageFormatString;
          setConsentConfig(goodConfigWithAllowAuction);
          requestBidsHook(() => {
            let consent = gdprDataHandler.getConsentData();
            sinon.assert.notCalled(utils.logError);
            expect(consent.consentString).to.equal(tarConsentString);
            expect(consent.gdprApplies).to.be.true;
            expect(consent.apiVersion).to.equal(ver);
            done();
          }, {});
        });
      }

      beforeEach(function () {
        sinon.stub(utils, 'logError');
        sinon.stub(utils, 'logWarn');
      });

      afterEach(function () {
        utils.logError.restore();
        utils.logWarn.restore();
        config.resetConfig();
        resetConsentData();
      });

      describe('v1 CMP workflow for safeframe page', function () {
        let registerStub = sinon.stub();
        let ifrSf = null;
        beforeEach(function () {
          didHookReturn = false;
          window.$sf = {
            ext: {
              register: function () { },
              cmp: function () { }
            }
          };
          ifrSf = createIFrameMarker('__cmpLocator');
        });

        afterEach(function () {
          delete window.$sf;
          registerStub.restore();
          document.body.removeChild(ifrSf);
        });

        it('should return the consent data from a safeframe callback', function () {
          let testConsentData = {
            data: {
              msgName: 'cmpReturn',
              vendorConsents: {
                metadata: 'abc123def',
                gdprApplies: true
              },
              vendorConsentData: {
                consentData: 'abc123def',
                gdprApplies: true
              }
            }
          };
          registerStub = sinon.stub(window.$sf.ext, 'register').callsFake((...args) => {
            args[2](testConsentData.data.msgName, testConsentData.data);
          });

          setConsentConfig(goodConfigWithAllowAuction);
          requestBidsHook(() => {
            didHookReturn = true;
          }, { adUnits: [{ sizes: [[300, 250]] }] });
          let consent = gdprDataHandler.getConsentData();

          sinon.assert.notCalled(utils.logWarn);
          sinon.assert.notCalled(utils.logError);
          expect(didHookReturn).to.be.true;
          expect(consent.consentString).to.equal('abc123def');
          expect(consent.gdprApplies).to.be.true;
          expect(consent.apiVersion).to.equal(1);
        });
      });

      describe('v1 CMP workflow for iframe pages', function () {
        stringifyResponse = false;
        let ifr1 = null;

        beforeEach(function () {
          ifr1 = createIFrameMarker('__cmpLocator');
          cmpPostMessageCb = creatCmpMessageHandler('__cmp', {
            consentData: 'encoded_consent_data_via_post_message',
            gdprApplies: true,
          });
          window.addEventListener('message', cmpPostMessageCb, false);
        });

        afterEach(function () {
          delete window.__cmp; // deletes the local copy made by the postMessage CMP call function
          document.body.removeChild(ifr1);
          window.removeEventListener('message', cmpPostMessageCb);
        });

        // Run tests with JSON response and String response
        // from CMP window postMessage listener.
        testIFramedPage('with/JSON response', false, 'encoded_consent_data_via_post_message', 1);
        testIFramedPage('with/String response', true, 'encoded_consent_data_via_post_message', 1);

        it('should contain correct V1 CMP definition', (done) => {
          setConsentConfig(goodConfigWithAllowAuction);
          requestBidsHook(() => {
            const nbArguments = window.__cmp.toString().split('\n')[0].split(', ').length;
            expect(nbArguments).to.equal(3);
            done();
          }, {});
        });
      });

      describe('v2 CMP workflow for iframe pages:', function () {
        stringifyResponse = false;
        let ifr2 = null;

        beforeEach(function () {
          ifr2 = createIFrameMarker('__tcfapiLocator');
          cmpPostMessageCb = creatCmpMessageHandler('__tcfapi', {
            tcString: 'abc12345234',
            gdprApplies: true,
            purposeOneTreatment: false,
            eventStatus: 'tcloaded'
          });
          window.addEventListener('message', cmpPostMessageCb, false);
        });

        afterEach(function () {
          delete window.__tcfapi; // deletes the local copy made by the postMessage CMP call function
          document.body.removeChild(ifr2);
          window.removeEventListener('message', cmpPostMessageCb);
        });

        testIFramedPage('with/JSON response', false, 'abc12345234', 2);
        testIFramedPage('with/String response', true, 'abc12345234', 2);

        it('should contain correct v2 CMP definition', (done) => {
          setConsentConfig(goodConfigWithAllowAuction);
          requestBidsHook(() => {
            const nbArguments = window.__tcfapi.toString().split('\n')[0].split(', ').length;
            expect(nbArguments).to.equal(4);
            done();
          }, {});
        });
      });
    });

    describe('direct calls to CMP API tests', function () {
      let cmpStub = sinon.stub();

      beforeEach(function () {
        didHookReturn = false;
        sinon.stub(utils, 'logError');
        sinon.stub(utils, 'logWarn');
      });

      afterEach(function () {
        config.resetConfig();
        cmpStub.restore();
        utils.logError.restore();
        utils.logWarn.restore();
        resetConsentData();
      });

      describe('v1 CMP workflow for normal pages:', function () {
        beforeEach(function () {
          window.__cmp = function () { };
        });

        afterEach(function () {
          delete window.__cmp;
        });

        it('performs lookup check and stores consentData for a valid existing user', function () {
          let testConsentData = {
            gdprApplies: true,
            consentData: 'BOJy+UqOJy+UqABAB+AAAAAZ+A=='
          };
          cmpStub = sinon.stub(window, '__cmp').callsFake((...args) => {
            args[2](testConsentData);
          });

          setConsentConfig(goodConfigWithAllowAuction);

          requestBidsHook(() => {
            didHookReturn = true;
          }, {});
          let consent = gdprDataHandler.getConsentData();

          sinon.assert.notCalled(utils.logWarn);
          sinon.assert.notCalled(utils.logError);
          expect(didHookReturn).to.be.true;
          expect(consent.consentString).to.equal(testConsentData.consentData);
          expect(consent.gdprApplies).to.be.true;
          expect(consent.apiVersion).to.equal(1);
        });
      });

      describe('v2 CMP workflow for normal pages:', function () {
        beforeEach(function() {
          window.__tcfapi = function () { };
        });

        afterEach(function () {
          delete window.__tcfapi;
        });

        it('performs lookup check and stores consentData for a valid existing user', function () {
          let testConsentData = {
            tcString: 'abc12345234',
            gdprApplies: true,
            purposeOneTreatment: false,
            eventStatus: 'tcloaded'
          };
          cmpStub = sinon.stub(window, '__tcfapi').callsFake((...args) => {
            args[2](testConsentData, true);
          });

          setConsentConfig(goodConfigWithAllowAuction);

          requestBidsHook(() => {
            didHookReturn = true;
          }, {});
          let consent = gdprDataHandler.getConsentData();
          sinon.assert.notCalled(utils.logError);
          expect(didHookReturn).to.be.true;
          expect(consent.consentString).to.equal(testConsentData.tcString);
          expect(consent.gdprApplies).to.be.true;
          expect(consent.apiVersion).to.equal(2);
        });

        it('performs lookup check and stores consentData for a valid existing user with additional consent', function () {
          let testConsentData = {
            tcString: 'abc12345234',
            addtlConsent: 'superduperstring',
            gdprApplies: true,
            purposeOneTreatment: false,
            eventStatus: 'tcloaded'
          };
          cmpStub = sinon.stub(window, '__tcfapi').callsFake((...args) => {
            args[2](testConsentData, true);
          });

          setConsentConfig(goodConfigWithAllowAuction);

          requestBidsHook(() => {
            didHookReturn = true;
          }, {});
          let consent = gdprDataHandler.getConsentData();
          sinon.assert.notCalled(utils.logError);
          expect(didHookReturn).to.be.true;
          expect(consent.consentString).to.equal(testConsentData.tcString);
          expect(consent.addtlConsent).to.equal(testConsentData.addtlConsent);
          expect(consent.gdprApplies).to.be.true;
          expect(consent.apiVersion).to.equal(2);
        });

        it('throws an error when processCmpData check fails + does not call requestBids callbcack even when allowAuction is true', function () {
          let testConsentData = {};
          let bidsBackHandlerReturn = false;

          cmpStub = sinon.stub(window, '__tcfapi').callsFake((...args) => {
            args[2](testConsentData);
          });

          setConsentConfig(goodConfigWithAllowAuction);

          requestBidsHook(() => {
            didHookReturn = true;
          }, { bidsBackHandler: () => bidsBackHandlerReturn = true });
          let consent = gdprDataHandler.getConsentData();

          sinon.assert.calledOnce(utils.logError);
          sinon.assert.notCalled(utils.logWarn);
          expect(didHookReturn).to.be.false;
          expect(bidsBackHandlerReturn).to.be.true;
          expect(consent).to.be.null;
        });

        it('It still considers it a valid cmp response if gdprApplies is not a boolean', function () {
          // gdprApplies is undefined, should just still store consent response but use whatever defaultGdprScope was
          let testConsentData = {
            tcString: 'abc12345234',
            purposeOneTreatment: false,
            eventStatus: 'tcloaded'
          };
<<<<<<< HEAD
          cmpStub = sinon.stub(window, '__tcfapi').callsFake((...args) => {
            args[2](testConsentData, true);
          });

          setConsentConfig({
            cmpApi: 'iab',
            timeout: 7500,
            defaultGdprScope: true
          });

          requestBidsHook(() => {
            didHookReturn = true;
          }, {});
          let consent = gdprDataHandler.getConsentData();
          sinon.assert.notCalled(utils.logWarn);
          sinon.assert.notCalled(utils.logError);
          expect(didHookReturn).to.be.true;
          expect(consent.consentString).to.equal(testConsentData.tcString);
          expect(consent.gdprApplies).to.be.true;
          expect(consent.apiVersion).to.equal(2);
        });

        it('throws a warning + stores consentData + calls callback when processCmpData check failed while config had allowAuction set to true', function () {
          let testConsentData = {};

=======
>>>>>>> e5ade754
          cmpStub = sinon.stub(window, '__tcfapi').callsFake((...args) => {
            args[2](testConsentData, true);
          });

          setConsentConfig({
            cmpApi: 'iab',
            timeout: 7500,
            defaultGdprScope: true
          });

          requestBidsHook(() => {
            didHookReturn = true;
          }, {});
          let consent = gdprDataHandler.getConsentData();
          sinon.assert.notCalled(utils.logError);
          expect(didHookReturn).to.be.true;
          expect(consent.consentString).to.equal(testConsentData.tcString);
          expect(consent.gdprApplies).to.be.true;
          expect(consent.apiVersion).to.equal(2);
        });
      });
    });
  });
});<|MERGE_RESOLUTION|>--- conflicted
+++ resolved
@@ -722,34 +722,6 @@
             purposeOneTreatment: false,
             eventStatus: 'tcloaded'
           };
-<<<<<<< HEAD
-          cmpStub = sinon.stub(window, '__tcfapi').callsFake((...args) => {
-            args[2](testConsentData, true);
-          });
-
-          setConsentConfig({
-            cmpApi: 'iab',
-            timeout: 7500,
-            defaultGdprScope: true
-          });
-
-          requestBidsHook(() => {
-            didHookReturn = true;
-          }, {});
-          let consent = gdprDataHandler.getConsentData();
-          sinon.assert.notCalled(utils.logWarn);
-          sinon.assert.notCalled(utils.logError);
-          expect(didHookReturn).to.be.true;
-          expect(consent.consentString).to.equal(testConsentData.tcString);
-          expect(consent.gdprApplies).to.be.true;
-          expect(consent.apiVersion).to.equal(2);
-        });
-
-        it('throws a warning + stores consentData + calls callback when processCmpData check failed while config had allowAuction set to true', function () {
-          let testConsentData = {};
-
-=======
->>>>>>> e5ade754
           cmpStub = sinon.stub(window, '__tcfapi').callsFake((...args) => {
             args[2](testConsentData, true);
           });
