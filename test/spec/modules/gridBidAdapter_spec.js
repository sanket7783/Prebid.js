import { expect } from 'chai';
import { spec, resetUserSync, getSyncUrl } from 'modules/gridBidAdapter.js';
import { newBidder } from 'src/adapters/bidderFactory.js';
import { config } from 'src/config.js';

describe('TheMediaGrid Adapter', function () {
  const adapter = newBidder(spec);

  describe('inherited functions', function () {
    it('exists and is a function', function () {
      expect(adapter.callBids).to.exist.and.to.be.a('function');
    });
  });

  describe('isBidRequestValid', function () {
    let bid = {
      'bidder': 'grid',
      'params': {
        'uid': '1'
      },
      'adUnitCode': 'adunit-code',
      'sizes': [[300, 250], [300, 600]],
      'bidId': '30b31c1838de1e',
      'bidderRequestId': '22edbae2733bf6',
      'auctionId': '1d1a030790a475',
    };

    it('should return true when required params found', function () {
      expect(spec.isBidRequestValid(bid)).to.equal(true);
    });

    it('should return false when required params are not passed', function () {
      let bid = Object.assign({}, bid);
      delete bid.params;
      bid.params = {
        'uid': 0
      };
      expect(spec.isBidRequestValid(bid)).to.equal(false);
    });
  });

  describe('buildRequests', function () {
    function parseRequest(data) {
      return JSON.parse(data);
    }
    const bidderRequest = {
      refererInfo: {referer: 'https://example.com'},
      bidderRequestId: '22edbae2733bf6',
      auctionId: '9e2dfbfe-00c7-4f5e-9850-4044df3229c7',
      timeout: 3000
    };
    const referrer = encodeURIComponent(bidderRequest.refererInfo.referer);
    let bidRequests = [
      {
        'bidder': 'grid',
        'params': {
          'uid': '1',
          'bidFloor': 1.25
        },
        'adUnitCode': 'adunit-code-1',
        'sizes': [[300, 250], [300, 600]],
        'mediaTypes': {
          'banner': {
            'sizes': [[300, 250], [300, 600]]
          }
        },
        'bidId': '42dbe3a7168a6a',
        'bidderRequestId': '22edbae2733bf6',
        'auctionId': '9e2dfbfe-00c7-4f5e-9850-4044df3229c7',
      },
      {
        'bidder': 'grid',
        'params': {
          'uid': '2'
        },
        'adUnitCode': 'adunit-code-1',
        'sizes': [[300, 250], [300, 600]],
        'bidId': '30b31c1838de1e',
        'bidderRequestId': '22edbae2733bf6',
        'auctionId': '9e2dfbfe-00c7-4f5e-9850-4044df3229c7',
      },
      {
        'bidder': 'grid',
        'params': {
          'uid': '11'
        },
        'adUnitCode': 'adunit-code-2',
        'sizes': [[728, 90]],
        'mediaTypes': {
          'video': {
            'playerSize': [[400, 600]],
            'mimes': ['video/mp4', 'video/webm', 'application/javascript', 'video/ogg']
          }
        },
        'bidId': '3150ccb55da321',
        'bidderRequestId': '22edbae2733bf6',
        'auctionId': '9e2dfbfe-00c7-4f5e-9850-4044df3229c7',
      },
      {
        'bidder': 'grid',
        'params': {
          'uid': '3'
        },
        'adUnitCode': 'adunit-code-2',
        'sizes': [[728, 90]],
        'mediaTypes': {
          'video': {
            'playerSize': [[400, 600]],
            'protocols': [1, 2, 3]
          },
          'banner': {
            'sizes': [[728, 90]]
          }
        },
        'bidId': '3150ccb55da321',
        'bidderRequestId': '22edbae2733bf6',
        'auctionId': '9e2dfbfe-00c7-4f5e-9850-4044df3229c7',
      }
    ];

    it('should attach valid params to the tag', function () {
      const request = spec.buildRequests([bidRequests[0]], bidderRequest);
      expect(request.data).to.be.an('string');
      const payload = parseRequest(request.data);
      expect(payload).to.deep.equal({
        'id': bidderRequest.bidderRequestId,
        'site': {
          'page': referrer
        },
        'tmax': bidderRequest.timeout,
        'source': {
          'tid': bidderRequest.auctionId,
          'ext': {'wrapper': 'Prebid_js', 'wrapper_version': '$prebid.version$'}
        },
        'imp': [{
          'id': bidRequests[0].bidId,
          'tagid': bidRequests[0].params.uid,
          'ext': {'divid': bidRequests[0].adUnitCode},
          'bidfloor': bidRequests[0].params.bidFloor,
          'banner': {
            'w': 300,
            'h': 250,
            'format': [{'w': 300, 'h': 250}, {'w': 300, 'h': 600}]
          }
        }]
      });
    });

    it('make possible to process request without mediaTypes', function () {
      const request = spec.buildRequests([bidRequests[0], bidRequests[1]], bidderRequest);
      expect(request.data).to.be.an('string');
      const payload = parseRequest(request.data);
      expect(payload).to.deep.equal({
        'id': bidderRequest.bidderRequestId,
        'site': {
          'page': referrer
        },
        'tmax': bidderRequest.timeout,
        'source': {
          'tid': bidderRequest.auctionId,
          'ext': {'wrapper': 'Prebid_js', 'wrapper_version': '$prebid.version$'}
        },
        'imp': [{
          'id': bidRequests[0].bidId,
          'tagid': bidRequests[0].params.uid,
          'ext': {'divid': bidRequests[0].adUnitCode},
          'bidfloor': bidRequests[0].params.bidFloor,
          'banner': {
            'w': 300,
            'h': 250,
            'format': [{'w': 300, 'h': 250}, {'w': 300, 'h': 600}]
          }
        }, {
          'id': bidRequests[1].bidId,
          'tagid': bidRequests[1].params.uid,
          'ext': {'divid': bidRequests[1].adUnitCode},
          'bidfloor': 0,
          'banner': {
            'w': 300,
            'h': 250,
            'format': [{'w': 300, 'h': 250}, {'w': 300, 'h': 600}]
          }
        }]
      });
    });

    it('should attach valid params to the video tag', function () {
      const request = spec.buildRequests(bidRequests.slice(0, 3), bidderRequest);
      expect(request.data).to.be.an('string');
      const payload = parseRequest(request.data);
      expect(payload).to.deep.equal({
        'id': bidderRequest.bidderRequestId,
        'site': {
          'page': referrer
        },
        'tmax': bidderRequest.timeout,
        'source': {
          'tid': bidderRequest.auctionId,
          'ext': {'wrapper': 'Prebid_js', 'wrapper_version': '$prebid.version$'}
        },
        'imp': [{
          'id': bidRequests[0].bidId,
          'tagid': bidRequests[0].params.uid,
          'ext': {'divid': bidRequests[0].adUnitCode},
          'bidfloor': bidRequests[0].params.bidFloor,
          'banner': {
            'w': 300,
            'h': 250,
            'format': [{'w': 300, 'h': 250}, {'w': 300, 'h': 600}]
          }
        }, {
          'id': bidRequests[1].bidId,
          'tagid': bidRequests[1].params.uid,
          'ext': {'divid': bidRequests[1].adUnitCode},
          'bidfloor': 0,
          'banner': {
            'w': 300,
            'h': 250,
            'format': [{'w': 300, 'h': 250}, {'w': 300, 'h': 600}]
          }
        }, {
          'id': bidRequests[2].bidId,
          'tagid': bidRequests[2].params.uid,
          'ext': {'divid': bidRequests[2].adUnitCode},
          'bidfloor': 0,
          'video': {
            'w': 400,
            'h': 600,
            'mimes': ['video/mp4', 'video/webm', 'application/javascript', 'video/ogg']
          }
        }]
      });
    });

    it('should support mixed mediaTypes', function () {
      const request = spec.buildRequests(bidRequests, bidderRequest);
      expect(request.data).to.be.an('string');
      const payload = parseRequest(request.data);
      expect(payload).to.deep.equal({
        'id': bidderRequest.bidderRequestId,
        'site': {
          'page': referrer
        },
        'tmax': bidderRequest.timeout,
        'source': {
          'tid': bidderRequest.auctionId,
          'ext': {'wrapper': 'Prebid_js', 'wrapper_version': '$prebid.version$'}
        },
        'imp': [{
          'id': bidRequests[0].bidId,
          'tagid': bidRequests[0].params.uid,
          'ext': {'divid': bidRequests[0].adUnitCode},
          'bidfloor': bidRequests[0].params.bidFloor,
          'banner': {
            'w': 300,
            'h': 250,
            'format': [{'w': 300, 'h': 250}, {'w': 300, 'h': 600}]
          }
        }, {
          'id': bidRequests[1].bidId,
          'tagid': bidRequests[1].params.uid,
          'ext': {'divid': bidRequests[1].adUnitCode},
          'bidfloor': 0,
          'banner': {
            'w': 300,
            'h': 250,
            'format': [{'w': 300, 'h': 250}, {'w': 300, 'h': 600}]
          }
        }, {
          'id': bidRequests[2].bidId,
          'tagid': bidRequests[2].params.uid,
          'ext': {'divid': bidRequests[2].adUnitCode},
          'bidfloor': 0,
          'video': {
            'w': 400,
            'h': 600,
            'mimes': ['video/mp4', 'video/webm', 'application/javascript', 'video/ogg'],
          }
        }, {
          'id': bidRequests[3].bidId,
          'tagid': bidRequests[3].params.uid,
          'ext': {'divid': bidRequests[3].adUnitCode},
          'bidfloor': 0,
          'banner': {
            'w': 728,
            'h': 90,
            'format': [{'w': 728, 'h': 90}]
          },
          'video': {
            'w': 400,
            'h': 600,
            'protocols': [1, 2, 3]
          }
        }]
      });
    });

    it('if gdprConsent is present payload must have gdpr params', function () {
      const gdprBidderRequest = Object.assign({gdprConsent: {consentString: 'AAA', gdprApplies: true}}, bidderRequest);
      const request = spec.buildRequests(bidRequests, gdprBidderRequest);
      expect(request.data).to.be.an('string');
      const payload = parseRequest(request.data);
      expect(payload).to.have.property('user');
      expect(payload.user).to.have.property('ext');
      expect(payload.user.ext).to.have.property('consent', 'AAA');
      expect(payload).to.have.property('regs');
      expect(payload.regs).to.have.property('ext');
      expect(payload.regs.ext).to.have.property('gdpr', 1);
    });

    it('if usPrivacy is present payload must have us_privacy param', function () {
      const bidderRequestWithUSP = Object.assign({uspConsent: '1YNN'}, bidderRequest);
      const request = spec.buildRequests(bidRequests, bidderRequestWithUSP);
      expect(request.data).to.be.an('string');
      const payload = parseRequest(request.data);
      expect(payload).to.have.property('regs');
      expect(payload.regs).to.have.property('ext');
      expect(payload.regs.ext).to.have.property('us_privacy', '1YNN');
    });

    it('if userId is present payload must have user.ext param with right keys', function () {
      const eids = [
        {
          source: 'pubcid.org',
          uids: [{
            id: 'some-random-id-value',
            atype: 1
          }]
        },
        {
          source: 'adserver.org',
          uids: [{
            id: 'some-random-id-value',
            atype: 1,
            ext: {
              rtiPartner: 'TDID'
            }
          }]
        }
      ];
      const bidRequestsWithUserIds = bidRequests.map((bid) => {
        return Object.assign({
          userIdAsEids: eids
        }, bid);
      });
      const request = spec.buildRequests(bidRequestsWithUserIds, bidderRequest);
      expect(request.data).to.be.an('string');
      const payload = parseRequest(request.data);
      expect(payload).to.have.property('user');
      expect(payload.user).to.have.property('ext');
      expect(payload.user.ext.eids).to.deep.equal(eids);
    });

    it('if schain is present payload must have source.ext.schain param', function () {
      const schain = {
        complete: 1,
        nodes: [
          {
            asi: 'indirectseller.com',
            sid: '00001',
            hp: 1
          }
        ]
      };
      const bidRequestsWithSChain = bidRequests.map((bid) => {
        return Object.assign({
          schain: schain
        }, bid);
      });
      const request = spec.buildRequests(bidRequestsWithSChain, bidderRequest);
      expect(request.data).to.be.an('string');
      const payload = parseRequest(request.data);
      expect(payload).to.have.property('source');
      expect(payload.source).to.have.property('ext');
      expect(payload.source.ext).to.have.property('schain');
      expect(payload.source.ext.schain).to.deep.equal(schain);
    });

    it('if content and segment is present in jwTargeting, payload must have right params', function () {
      const jsContent = {id: 'test_jw_content_id'};
      const jsSegments = ['test_seg_1', 'test_seg_2'];
      const bidRequestsWithJwTargeting = bidRequests.map((bid) => {
        return Object.assign({
          rtd: {
            jwplayer: {
              targeting: {
                segments: jsSegments,
                content: jsContent
              }
            }
          }
        }, bid);
      });
      const request = spec.buildRequests(bidRequestsWithJwTargeting, bidderRequest);
      expect(request.data).to.be.an('string');
      const payload = parseRequest(request.data);
      expect(payload).to.have.property('user');
      expect(payload.user.data).to.deep.equal([{
        name: 'iow_labs_pub_data',
        segment: [
          {name: 'jwpseg', value: jsSegments[0]},
          {name: 'jwpseg', value: jsSegments[1]}
        ]
      }]);
      expect(payload).to.have.property('site');
      expect(payload.site.content).to.deep.equal(jsContent);
    });

<<<<<<< HEAD
=======
    it('should contain the keyword values if it present in ortb2.(site/user)', function () {
      const getConfigStub = sinon.stub(config, 'getConfig').callsFake(
        arg => arg === 'ortb2.user' ? {'keywords': 'foo'} : (arg === 'ortb2.site' ? {'keywords': 'bar'} : null));
      const request = spec.buildRequests([bidRequests[0]], bidderRequest);
      expect(request.data).to.be.an('string');
      const payload = parseRequest(request.data);
      expect(payload.ext.keywords).to.deep.equal([{'key': 'user', 'value': ['foo']}, {'key': 'context', 'value': ['bar']}]);
      getConfigStub.restore();
    });

>>>>>>> 23efd639
    it('shold be right tmax when timeout in config is less then timeout in bidderRequest', function() {
      const getConfigStub = sinon.stub(config, 'getConfig').callsFake(
        arg => arg === 'bidderTimeout' ? 2000 : null);
      const request = spec.buildRequests([bidRequests[0]], bidderRequest);
      expect(request.data).to.be.an('string');
      const payload = parseRequest(request.data);
      expect(payload.tmax).to.equal(2000);
      getConfigStub.restore();
    });
    it('shold be right tmax when timeout in bidderRequest is less then timeout in config', function() {
      const getConfigStub = sinon.stub(config, 'getConfig').callsFake(
        arg => arg === 'bidderTimeout' ? 5000 : null);
      const request = spec.buildRequests([bidRequests[0]], bidderRequest);
      expect(request.data).to.be.an('string');
      const payload = parseRequest(request.data);
      expect(payload.tmax).to.equal(3000);
      getConfigStub.restore();
    });
    describe('floorModule', function () {
      const floorTestData = {
        'currency': 'USD',
        'floor': 1.50
      };
      const bidRequest = Object.assign({
        getFloor: (_) => {
          return floorTestData;
        }
      }, bidRequests[1]);
      it('should return the value from getFloor if present', function () {
        const request = spec.buildRequests([bidRequest], bidderRequest);
        expect(request.data).to.be.an('string');
        const payload = parseRequest(request.data);
        expect(payload.imp[0].bidfloor).to.equal(floorTestData.floor);
      });
      it('should return the getFloor.floor value if it is greater than bidfloor', function () {
        const bidfloor = 0.80;
        const bidRequestsWithFloor = { ...bidRequest };
        bidRequestsWithFloor.params = Object.assign({bidFloor: bidfloor}, bidRequestsWithFloor.params);
        const request = spec.buildRequests([bidRequestsWithFloor], bidderRequest);
        expect(request.data).to.be.an('string');
        const payload = parseRequest(request.data);
        expect(payload.imp[0].bidfloor).to.equal(floorTestData.floor);
      });
      it('should return the bidfloor value if it is greater than getFloor.floor', function () {
        const bidfloor = 1.80;
        const bidRequestsWithFloor = { ...bidRequest };
        bidRequestsWithFloor.params = Object.assign({bidFloor: bidfloor}, bidRequestsWithFloor.params);
        const request = spec.buildRequests([bidRequestsWithFloor], bidderRequest);
        expect(request.data).to.be.an('string');
        const payload = parseRequest(request.data);
        expect(payload.imp[0].bidfloor).to.equal(bidfloor);
      });
    });
  });

  describe('interpretResponse', function () {
    const responses = [
      {'bid': [{'impid': '659423fff799cb', 'price': 1.15, 'adm': '<div>test content 1</div>', 'auid': 1, 'h': 250, 'w': 300, 'dealid': 11}], 'seat': '1'},
      {'bid': [{'impid': '4dff80cc4ee346', 'price': 0.5, 'adm': '<div>test content 2</div>', 'auid': 2, 'h': 600, 'w': 300}], 'seat': '1'},
      {'bid': [{'impid': '5703af74d0472a', 'price': 0.15, 'adm': '<div>test content 3</div>', 'auid': 1, 'h': 90, 'w': 728}], 'seat': '1'},
      {'bid': [{'impid': '2344da98f78b42', 'price': 0, 'auid': 3, 'h': 250, 'w': 300}], 'seat': '1'},
      {'bid': [{'price': 0, 'adm': '<div>test content 5</div>', 'h': 250, 'w': 300}], 'seat': '1'},
      undefined,
      {'bid': [], 'seat': '1'},
      {'seat': '1'},
    ];

    it('should get correct bid response', function () {
      const bidRequests = [
        {
          'bidder': 'grid',
          'params': {
            'uid': '1'
          },
          'adUnitCode': 'adunit-code-1',
          'sizes': [[300, 250], [300, 600]],
          'bidId': '659423fff799cb',
          'bidderRequestId': '5f2009617a7c0a',
          'auctionId': '1cbd2feafe5e8b',
        }
      ];
      const request = spec.buildRequests(bidRequests);
      const expectedResponse = [
        {
          'requestId': '659423fff799cb',
          'cpm': 1.15,
          'creativeId': 1,
          'dealId': 11,
          'width': 300,
          'height': 250,
          'ad': '<div>test content 1</div>',
          'currency': 'USD',
          'mediaType': 'banner',
          'netRevenue': false,
          'ttl': 360,
        }
      ];

      const result = spec.interpretResponse({'body': {'seatbid': [responses[0]]}}, request);
      expect(result).to.deep.equal(expectedResponse);
    });

    it('should get correct multi bid response', function () {
      const bidRequests = [
        {
          'bidder': 'grid',
          'params': {
            'uid': '1'
          },
          'adUnitCode': 'adunit-code-1',
          'sizes': [[300, 250], [300, 600]],
          'bidId': '659423fff799cb',
          'bidderRequestId': '2c2bb1972df9a',
          'auctionId': '1fa09aee5c8c99',
        },
        {
          'bidder': 'grid',
          'params': {
            'uid': '2'
          },
          'adUnitCode': 'adunit-code-1',
          'sizes': [[300, 250], [300, 600]],
          'bidId': '4dff80cc4ee346',
          'bidderRequestId': '2c2bb1972df9a',
          'auctionId': '1fa09aee5c8c99',
        },
        {
          'bidder': 'grid',
          'params': {
            'uid': '1'
          },
          'adUnitCode': 'adunit-code-2',
          'sizes': [[728, 90]],
          'bidId': '5703af74d0472a',
          'bidderRequestId': '2c2bb1972df9a',
          'auctionId': '1fa09aee5c8c99',
        }
      ];
      const request = spec.buildRequests(bidRequests);
      const expectedResponse = [
        {
          'requestId': '659423fff799cb',
          'cpm': 1.15,
          'creativeId': 1,
          'dealId': 11,
          'width': 300,
          'height': 250,
          'ad': '<div>test content 1</div>',
          'currency': 'USD',
          'mediaType': 'banner',
          'netRevenue': false,
          'ttl': 360,
        },
        {
          'requestId': '4dff80cc4ee346',
          'cpm': 0.5,
          'creativeId': 2,
          'dealId': undefined,
          'width': 300,
          'height': 600,
          'ad': '<div>test content 2</div>',
          'currency': 'USD',
          'mediaType': 'banner',
          'netRevenue': false,
          'ttl': 360,
        },
        {
          'requestId': '5703af74d0472a',
          'cpm': 0.15,
          'creativeId': 1,
          'dealId': undefined,
          'width': 728,
          'height': 90,
          'ad': '<div>test content 3</div>',
          'currency': 'USD',
          'mediaType': 'banner',
          'netRevenue': false,
          'ttl': 360,
        }
      ];

      const result = spec.interpretResponse({'body': {'seatbid': responses.slice(0, 3)}}, request);
      expect(result).to.deep.equal(expectedResponse);
    });

    it('should get correct video bid response', function () {
      const bidRequests = [
        {
          'bidder': 'grid',
          'params': {
            'uid': '11'
          },
          'adUnitCode': 'adunit-code-1',
          'sizes': [[300, 250], [300, 600]],
          'bidId': '659423fff799cb',
          'bidderRequestId': '5f2009617a7c0a',
          'auctionId': '1cbd2feafe5e8b',
          'mediaTypes': {
            'video': {
              'context': 'instream'
            }
          }
        },
        {
          'bidder': 'grid',
          'params': {
            'uid': '12'
          },
          'adUnitCode': 'adunit-code-1',
          'sizes': [[300, 250], [300, 600]],
          'bidId': '2bc598e42b6a',
          'bidderRequestId': '5f2009617a7c0a',
          'auctionId': '1cbd2feafe5e8b',
          'mediaTypes': {
            'video': {
              'context': 'instream'
            }
          }
        }
      ];
      const response = [
        {'bid': [{'impid': '659423fff799cb', 'price': 1.15, 'adm': '<VAST version=\"3.0\">\n<Ad id=\"21341234\"><\/Ad>\n<\/VAST>', 'auid': 11, content_type: 'video', w: 300, h: 600}], 'seat': '2'},
        {'bid': [{'impid': '2bc598e42b6a', 'price': 1.00, 'adm': '<VAST version=\"3.0\">\n<Ad id=\"21331274\"><\/Ad>\n<\/VAST>', 'auid': 12, content_type: 'video'}], 'seat': '2'}
      ];
      const request = spec.buildRequests(bidRequests);
      const expectedResponse = [
        {
          'requestId': '659423fff799cb',
          'cpm': 1.15,
          'creativeId': 11,
          'dealId': undefined,
          'width': 300,
          'height': 600,
          'currency': 'USD',
          'mediaType': 'video',
          'netRevenue': false,
          'ttl': 360,
          'vastXml': '<VAST version=\"3.0\">\n<Ad id=\"21341234\"><\/Ad>\n<\/VAST>',
          'adResponse': {
            'content': '<VAST version=\"3.0\">\n<Ad id=\"21341234\"><\/Ad>\n<\/VAST>'
          }
        },
        {
          'requestId': '2bc598e42b6a',
          'cpm': 1.00,
          'creativeId': 12,
          'dealId': undefined,
          'width': undefined,
          'height': undefined,
<<<<<<< HEAD
          'bidderCode': 'grid',
=======
>>>>>>> 23efd639
          'currency': 'USD',
          'mediaType': 'video',
          'netRevenue': false,
          'ttl': 360,
          'vastXml': '<VAST version=\"3.0\">\n<Ad id=\"21331274\"><\/Ad>\n<\/VAST>',
          'adResponse': {
            'content': '<VAST version=\"3.0\">\n<Ad id=\"21331274\"><\/Ad>\n<\/VAST>'
          }
        }
      ];

      const result = spec.interpretResponse({'body': {'seatbid': response}}, request);
      expect(result).to.deep.equal(expectedResponse);
    });

    it('handles wrong and nobid responses', function () {
      const bidRequests = [
        {
          'bidder': 'grid',
          'params': {
            'uid': '3'
          },
          'adUnitCode': 'adunit-code-1',
          'sizes': [[300, 250], [300, 600]],
          'bidId': '300bfeb0d7190gf',
          'bidderRequestId': '2c2bb1972d23af',
          'auctionId': '1fa09aee5c84d34',
        },
        {
          'bidder': 'grid',
          'params': {
            'uid': '4'
          },
          'adUnitCode': 'adunit-code-1',
          'sizes': [[300, 250], [300, 600]],
          'bidId': '300bfeb0d71321',
          'bidderRequestId': '2c2bb1972d23af',
          'auctionId': '1fa09aee5c84d34',
        },
        {
          'bidder': 'grid',
          'params': {
            'uid': '5'
          },
          'adUnitCode': 'adunit-code-2',
          'sizes': [[728, 90]],
          'bidId': '300bfeb0d7183bb',
          'bidderRequestId': '2c2bb1972d23af',
          'auctionId': '1fa09aee5c84d34',
        }
      ];
      const request = spec.buildRequests(bidRequests);
      const result = spec.interpretResponse({'body': {'seatbid': responses.slice(2)}}, request);
      expect(result.length).to.equal(0);
    });

    it('complicated case', function () {
      const fullResponse = [
        {'bid': [{'impid': '2164be6358b9', 'price': 1.15, 'adm': '<div>test content 1</div>', 'auid': 1, 'h': 250, 'w': 300, dealid: 11}], 'seat': '1'},
        {'bid': [{'impid': '4e111f1b66e4', 'price': 0.5, 'adm': '<div>test content 2</div>', 'auid': 2, 'h': 600, 'w': 300, dealid: 12}], 'seat': '1'},
        {'bid': [{'impid': '26d6f897b516', 'price': 0.15, 'adm': '<div>test content 3</div>', 'auid': 1, 'h': 90, 'w': 728}], 'seat': '1'},
        {'bid': [{'impid': '326bde7fbf69', 'price': 0.15, 'adm': '<div>test content 4</div>', 'auid': 1, 'h': 600, 'w': 300}], 'seat': '1'},
        {'bid': [{'impid': '2234f233b22a', 'price': 0.5, 'adm': '<div>test content 5</div>', 'auid': 2, 'h': 600, 'w': 350}], 'seat': '1'},
      ];
      const bidRequests = [
        {
          'bidder': 'grid',
          'params': {
            'uid': '1'
          },
          'adUnitCode': 'adunit-code-1',
          'sizes': [[300, 250], [300, 600]],
          'bidId': '2164be6358b9',
          'bidderRequestId': '106efe3247',
          'auctionId': '32a1f276cb87cb8',
        },
        {
          'bidder': 'grid',
          'params': {
            'uid': '1'
          },
          'adUnitCode': 'adunit-code-1',
          'sizes': [[300, 250], [300, 600]],
          'bidId': '326bde7fbf69',
          'bidderRequestId': '106efe3247',
          'auctionId': '32a1f276cb87cb8',
        },
        {
          'bidder': 'grid',
          'params': {
            'uid': '2'
          },
          'adUnitCode': 'adunit-code-1',
          'sizes': [[300, 250], [300, 600]],
          'bidId': '4e111f1b66e4',
          'bidderRequestId': '106efe3247',
          'auctionId': '32a1f276cb87cb8',
        },
        {
          'bidder': 'grid',
          'params': {
            'uid': '1'
          },
          'adUnitCode': 'adunit-code-2',
          'sizes': [[728, 90]],
          'bidId': '26d6f897b516',
          'bidderRequestId': '106efe3247',
          'auctionId': '32a1f276cb87cb8',
        },
        {
          'bidder': 'grid',
          'params': {
            'uid': '2'
          },
          'adUnitCode': 'adunit-code-2',
          'sizes': [[728, 90]],
          'bidId': '1751cd90161',
          'bidderRequestId': '106efe3247',
          'auctionId': '32a1f276cb87cb8',
        }
      ];
      const request = spec.buildRequests(bidRequests);
      const expectedResponse = [
        {
          'requestId': '2164be6358b9',
          'cpm': 1.15,
          'creativeId': 1,
          'dealId': 11,
          'width': 300,
          'height': 250,
          'ad': '<div>test content 1</div>',
          'currency': 'USD',
          'mediaType': 'banner',
          'netRevenue': false,
          'ttl': 360,
        },
        {
          'requestId': '4e111f1b66e4',
          'cpm': 0.5,
          'creativeId': 2,
          'dealId': 12,
          'width': 300,
          'height': 600,
          'ad': '<div>test content 2</div>',
          'currency': 'USD',
          'mediaType': 'banner',
          'netRevenue': false,
          'ttl': 360,
        },
        {
          'requestId': '26d6f897b516',
          'cpm': 0.15,
          'creativeId': 1,
          'dealId': undefined,
          'width': 728,
          'height': 90,
          'ad': '<div>test content 3</div>',
          'currency': 'USD',
          'mediaType': 'banner',
          'netRevenue': false,
          'ttl': 360,
        },
        {
          'requestId': '326bde7fbf69',
          'cpm': 0.15,
          'creativeId': 1,
          'dealId': undefined,
          'width': 300,
          'height': 600,
          'ad': '<div>test content 4</div>',
<<<<<<< HEAD
          'bidderCode': 'grid',
=======
>>>>>>> 23efd639
          'currency': 'USD',
          'mediaType': 'banner',
          'netRevenue': false,
          'ttl': 360,
        }
      ];

      const result = spec.interpretResponse({'body': {'seatbid': fullResponse}}, request);
      expect(result).to.deep.equal(expectedResponse);
    });
  });

  describe('user sync', function () {
    const syncUrl = getSyncUrl();

    beforeEach(function () {
      resetUserSync();
    });

    it('should register the Emily iframe', function () {
      let syncs = spec.getUserSyncs({
        pixelEnabled: true
      });

      expect(syncs).to.deep.equal({type: 'image', url: syncUrl});
    });

    it('should not register the Emily iframe more than once', function () {
      let syncs = spec.getUserSyncs({
        pixelEnabled: true
      });
      expect(syncs).to.deep.equal({type: 'image', url: syncUrl});

      // when called again, should still have only been called once
      syncs = spec.getUserSyncs();
      expect(syncs).to.equal(undefined);
    });

    it('should pass gdpr params if consent is true', function () {
      expect(spec.getUserSyncs({ pixelEnabled: true }, {}, {
        gdprApplies: true, consentString: 'foo'
      })).to.deep.equal({
        type: 'image', url: `${syncUrl}&gdpr=1&gdpr_consent=foo`
      });
    });

    it('should pass gdpr params if consent is false', function () {
      expect(spec.getUserSyncs({ pixelEnabled: true }, {}, {
        gdprApplies: false, consentString: 'foo'
      })).to.deep.equal({
        type: 'image', url: `${syncUrl}&gdpr=0&gdpr_consent=foo`
      });
    });

    it('should pass gdpr param gdpr_consent only when gdprApplies is undefined', function () {
      expect(spec.getUserSyncs({ pixelEnabled: true }, {}, {
        consentString: 'foo'
      })).to.deep.equal({
        type: 'image', url: `${syncUrl}&gdpr_consent=foo`
      });
    });

    it('should pass no params if gdpr consentString is not defined', function () {
      expect(spec.getUserSyncs({ pixelEnabled: true }, {}, {})).to.deep.equal({
        type: 'image', url: syncUrl
      });
    });

    it('should pass no params if gdpr consentString is a number', function () {
      expect(spec.getUserSyncs({ pixelEnabled: true }, {}, {
        consentString: 0
      })).to.deep.equal({
        type: 'image', url: syncUrl
      });
    });

    it('should pass no params if gdpr consentString is null', function () {
      expect(spec.getUserSyncs({ pixelEnabled: true }, {}, {
        consentString: null
      })).to.deep.equal({
        type: 'image', url: syncUrl
      });
    });

    it('should pass no params if gdpr consentString is a object', function () {
      expect(spec.getUserSyncs({ pixelEnabled: true }, {}, {
        consentString: {}
      })).to.deep.equal({
        type: 'image', url: syncUrl
      });
    });

    it('should pass no params if gdpr is not defined', function () {
      expect(spec.getUserSyncs({ pixelEnabled: true }, {}, undefined)).to.deep.equal({
        type: 'image', url: syncUrl
      });
    });

    it('should pass usPrivacy param if it is available', function() {
      expect(spec.getUserSyncs({ pixelEnabled: true }, {}, {}, '1YNN')).to.deep.equal({
        type: 'image', url: `${syncUrl}&us_privacy=1YNN`
      });
    });
  });
});<|MERGE_RESOLUTION|>--- conflicted
+++ resolved
@@ -406,8 +406,6 @@
       expect(payload.site.content).to.deep.equal(jsContent);
     });
 
-<<<<<<< HEAD
-=======
     it('should contain the keyword values if it present in ortb2.(site/user)', function () {
       const getConfigStub = sinon.stub(config, 'getConfig').callsFake(
         arg => arg === 'ortb2.user' ? {'keywords': 'foo'} : (arg === 'ortb2.site' ? {'keywords': 'bar'} : null));
@@ -418,7 +416,6 @@
       getConfigStub.restore();
     });
 
->>>>>>> 23efd639
     it('shold be right tmax when timeout in config is less then timeout in bidderRequest', function() {
       const getConfigStub = sinon.stub(config, 'getConfig').callsFake(
         arg => arg === 'bidderTimeout' ? 2000 : null);
@@ -668,10 +665,6 @@
           'dealId': undefined,
           'width': undefined,
           'height': undefined,
-<<<<<<< HEAD
-          'bidderCode': 'grid',
-=======
->>>>>>> 23efd639
           'currency': 'USD',
           'mediaType': 'video',
           'netRevenue': false,
@@ -842,10 +835,6 @@
           'width': 300,
           'height': 600,
           'ad': '<div>test content 4</div>',
-<<<<<<< HEAD
-          'bidderCode': 'grid',
-=======
->>>>>>> 23efd639
           'currency': 'USD',
           'mediaType': 'banner',
           'netRevenue': false,
