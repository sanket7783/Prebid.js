--- conflicted
+++ resolved
@@ -88,15 +88,8 @@
         'sizes': [[728, 90]],
         'mediaTypes': {
           'video': {
-<<<<<<< HEAD
-            'playerSize': [400, 600]
-          },
-          'banner': {
-            'sizes': [[728, 90]]
-=======
             'playerSize': [[400, 600]],
             'mimes': ['video/mp4', 'video/webm', 'application/javascript', 'video/ogg']
->>>>>>> e5ade754
           }
         },
         'bidId': '3150ccb55da321',
@@ -108,19 +101,6 @@
         'params': {
           'uid': '3'
         },
-<<<<<<< HEAD
-        'adUnitCode': 'adunit-code-1',
-        'sizes': [[300, 250], [300, 600]],
-        'mediaTypes': {
-          'video': {
-            'playerSize': [400, 600]
-          },
-          'banner': {
-            'sizes': [[300, 250], [300, 600]]
-          }
-        },
-        'bidId': '42dbe3a7168a6a',
-=======
         'adUnitCode': 'adunit-code-2',
         'sizes': [[728, 90]],
         'mediaTypes': {
@@ -133,7 +113,6 @@
           }
         },
         'bidId': '3150ccb55da321',
->>>>>>> e5ade754
         'bidderRequestId': '22edbae2733bf6',
         'auctionId': '9e2dfbfe-00c7-4f5e-9850-4044df3229c7',
       }
@@ -167,26 +146,6 @@
       });
     });
 
-<<<<<<< HEAD
-    it('sizes must be added from mediaTypes', function () {
-      const request = spec.buildRequests([bidRequests[0], bidRequests[1]], bidderRequest);
-      expect(request.data).to.be.an('string');
-      const payload = parseRequest(request.data);
-      expect(payload).to.have.property('u', referrer);
-      expect(payload).to.have.property('auids', '1,1');
-      expect(payload).to.have.property('sizes', '300x250,300x600,728x90,400x600');
-      expect(payload).to.have.property('r', '22edbae2733bf6');
-    });
-
-    it('sizes must not be duplicated', function () {
-      const request = spec.buildRequests(bidRequests, bidderRequest);
-      expect(request.data).to.be.an('string');
-      const payload = parseRequest(request.data);
-      expect(payload).to.have.property('u', referrer);
-      expect(payload).to.have.property('auids', '1,1,2');
-      expect(payload).to.have.property('sizes', '300x250,300x600,728x90,400x600');
-      expect(payload).to.have.property('r', '22edbae2733bf6');
-=======
     it('make possible to process request without mediaTypes', function () {
       const request = spec.buildRequests([bidRequests[0], bidRequests[1]], bidderRequest);
       expect(request.data).to.be.an('string');
@@ -223,7 +182,6 @@
           }
         }]
       });
->>>>>>> e5ade754
     });
 
     it('should attach valid params to the video tag', function () {
@@ -510,100 +468,6 @@
         const payload = parseRequest(request.data);
         expect(payload.imp[0].bidfloor).to.equal(bidfloor);
       });
-    });
-
-    it('should convert keyword params to proper form and attaches to request', function () {
-      const bidRequestWithKeywords = [].concat(bidRequests);
-      bidRequestWithKeywords[1] = Object.assign({},
-        bidRequests[1],
-        {
-          params: {
-            uid: '1',
-            keywords: {
-              single: 'val',
-              singleArr: ['val'],
-              singleArrNum: [3],
-              multiValMixed: ['value1', 2, 'value3'],
-              singleValNum: 123,
-              emptyStr: '',
-              emptyArr: [''],
-              badValue: {'foo': 'bar'} // should be dropped
-            }
-          }
-        }
-      );
-
-      const request = spec.buildRequests(bidRequestWithKeywords, bidderRequest);
-      expect(request.data).to.be.an('string');
-      const payload = parseRequest(request.data);
-      expect(payload.keywords).to.be.an('string');
-      payload.keywords = JSON.parse(payload.keywords);
-
-      expect(payload.keywords).to.deep.equal([{
-        'key': 'single',
-        'value': ['val']
-      }, {
-        'key': 'singleArr',
-        'value': ['val']
-      }, {
-        'key': 'singleArrNum',
-        'value': ['3']
-      }, {
-        'key': 'multiValMixed',
-        'value': ['value1', '2', 'value3']
-      }, {
-        'key': 'singleValNum',
-        'value': ['123']
-      }, {
-        'key': 'emptyStr'
-      }, {
-        'key': 'emptyArr'
-      }]);
-    });
-
-    it('should mix keyword param with keywords from config', function () {
-      const getConfigStub = sinon.stub(config, 'getConfig').callsFake(
-        arg => arg === 'fpd.user' ? {'keywords': ['a', 'b']} : arg === 'fpd.context' ? {'keywords': ['any words']} : null);
-
-      const bidRequestWithKeywords = [].concat(bidRequests);
-      bidRequestWithKeywords[1] = Object.assign({},
-        bidRequests[1],
-        {
-          params: {
-            uid: '1',
-            keywords: {
-              single: 'val',
-              singleArr: ['val'],
-              multiValMixed: ['value1', 2, 'value3']
-            }
-          }
-        }
-      );
-
-      const request = spec.buildRequests(bidRequestWithKeywords, bidderRequest);
-      expect(request.data).to.be.an('string');
-      const payload = parseRequest(request.data);
-      expect(payload.keywords).to.be.an('string');
-      payload.keywords = JSON.parse(payload.keywords);
-
-      expect(payload.keywords).to.deep.equal([{
-        'key': 'single',
-        'value': ['val']
-      }, {
-        'key': 'singleArr',
-        'value': ['val']
-      }, {
-        'key': 'multiValMixed',
-        'value': ['value1', '2', 'value3']
-      }, {
-        'key': 'user',
-        'value': ['a', 'b']
-      }, {
-        'key': 'context',
-        'value': ['any words']
-      }]);
-
-      getConfigStub.restore();
     });
   });
 
