--- conflicted
+++ resolved
@@ -586,8 +586,6 @@
         divid: bidRequests[2].adUnitCode
       });
     });
-<<<<<<< HEAD
-=======
 
     it('all id must be a string', function() {
       const fpdUserIdNumVal = 2345543345;
@@ -646,7 +644,6 @@
       getDataFromLocalStorageStub.restore();
     })
 
->>>>>>> 2d82104b
     describe('floorModule', function () {
       const floorTestData = {
         'currency': 'USD',
