import { expect } from 'chai';
import { spec, resetUserSync, getSyncUrl } from 'modules/gridBidAdapter.js';
import { newBidder } from 'src/adapters/bidderFactory.js';
import { config } from 'src/config.js';

describe('TheMediaGrid Adapter', function () {
  const adapter = newBidder(spec);

  describe('inherited functions', function () {
    it('exists and is a function', function () {
      expect(adapter.callBids).to.exist.and.to.be.a('function');
    });
  });

  describe('isBidRequestValid', function () {
    let bid = {
      'bidder': 'grid',
      'params': {
        'uid': '1'
      },
      'adUnitCode': 'adunit-code',
      'sizes': [[300, 250], [300, 600]],
      'bidId': '30b31c1838de1e',
      'bidderRequestId': '22edbae2733bf6',
      'auctionId': '1d1a030790a475',
    };

    it('should return true when required params found', function () {
      expect(spec.isBidRequestValid(bid)).to.equal(true);
    });

    it('should return false when required params are not passed', function () {
      let bid = Object.assign({}, bid);
      delete bid.params;
      bid.params = {
        'uid': 0
      };
      expect(spec.isBidRequestValid(bid)).to.equal(false);
    });
  });

  describe('buildRequests', function () {
    function parseRequest(data) {
      return JSON.parse(data);
    }
    const bidderRequest = {
      refererInfo: {referer: 'https://example.com'},
      bidderRequestId: '22edbae2733bf6',
      auctionId: '9e2dfbfe-00c7-4f5e-9850-4044df3229c7',
      timeout: 3000
    };
    const referrer = encodeURIComponent(bidderRequest.refererInfo.referer);
    let bidRequests = [
      {
        'bidder': 'grid',
        'params': {
          'uid': '1',
          'bidFloor': 1.25
        },
        'adUnitCode': 'adunit-code-1',
        'sizes': [[300, 250], [300, 600]],
        'mediaTypes': {
          'banner': {
            'sizes': [[300, 250], [300, 600]]
          }
        },
        'bidId': '42dbe3a7168a6a',
        'bidderRequestId': '22edbae2733bf6',
        'auctionId': '9e2dfbfe-00c7-4f5e-9850-4044df3229c7',
      },
      {
        'bidder': 'grid',
        'params': {
          'uid': '2'
        },
        'adUnitCode': 'adunit-code-1',
        'sizes': [[300, 250], [300, 600]],
        'bidId': '30b31c1838de1e',
        'bidderRequestId': '22edbae2733bf6',
        'auctionId': '9e2dfbfe-00c7-4f5e-9850-4044df3229c7',
      },
      {
        'bidder': 'grid',
        'params': {
          'uid': '11'
        },
        'adUnitCode': 'adunit-code-2',
        'sizes': [[728, 90]],
        'mediaTypes': {
          'video': {
            'playerSize': [[400, 600]],
            'mimes': ['video/mp4', 'video/webm', 'application/javascript', 'video/ogg']
          }
        },
        'bidId': '3150ccb55da321',
        'bidderRequestId': '22edbae2733bf6',
        'auctionId': '9e2dfbfe-00c7-4f5e-9850-4044df3229c7',
      },
      {
        'bidder': 'grid',
        'params': {
          'uid': '3'
        },
        'adUnitCode': 'adunit-code-2',
        'sizes': [[728, 90]],
        'mediaTypes': {
          'video': {
            'playerSize': [[400, 600]]
          },
          'banner': {
            'sizes': [[728, 90]]
          }
        },
        'bidId': '3150ccb55da321',
        'bidderRequestId': '22edbae2733bf6',
        'auctionId': '9e2dfbfe-00c7-4f5e-9850-4044df3229c7',
      }
    ];

    it('should attach valid params to the tag', function () {
      const request = spec.buildRequests([bidRequests[0]], bidderRequest);
      expect(request.data).to.be.an('string');
      const payload = parseRequest(request.data);
      expect(payload).to.deep.equal({
        'id': bidderRequest.bidderRequestId,
        'site': {
          'page': referrer
        },
        'tmax': bidderRequest.timeout,
        'source': {
          'tid': bidderRequest.auctionId,
          'ext': {'wrapper': 'Prebid_js', 'wrapper_version': '$prebid.version$'}
        },
        'imp': [{
          'id': bidRequests[0].bidId,
          'tagid': bidRequests[0].params.uid,
          'ext': {'divid': bidRequests[0].adUnitCode},
          'bidfloor': bidRequests[0].params.bidFloor,
          'banner': {
            'w': 300,
            'h': 250,
            'format': [{'w': 300, 'h': 250}, {'w': 300, 'h': 600}]
          }
        }]
      });
    });

    it('make possible to process request without mediaTypes', function () {
      const request = spec.buildRequests([bidRequests[0], bidRequests[1]], bidderRequest);
      expect(request.data).to.be.an('string');
      const payload = parseRequest(request.data);
      expect(payload).to.deep.equal({
        'id': bidderRequest.bidderRequestId,
        'site': {
          'page': referrer
        },
        'tmax': bidderRequest.timeout,
        'source': {
          'tid': bidderRequest.auctionId,
          'ext': {'wrapper': 'Prebid_js', 'wrapper_version': '$prebid.version$'}
        },
        'imp': [{
          'id': bidRequests[0].bidId,
          'tagid': bidRequests[0].params.uid,
          'ext': {'divid': bidRequests[0].adUnitCode},
          'bidfloor': bidRequests[0].params.bidFloor,
          'banner': {
            'w': 300,
            'h': 250,
            'format': [{'w': 300, 'h': 250}, {'w': 300, 'h': 600}]
          }
        }, {
          'id': bidRequests[1].bidId,
          'tagid': bidRequests[1].params.uid,
          'ext': {'divid': bidRequests[1].adUnitCode},
          'bidfloor': 0,
          'banner': {
            'w': 300,
            'h': 250,
            'format': [{'w': 300, 'h': 250}, {'w': 300, 'h': 600}]
          }
        }]
      });
    });

    it('should attach valid params to the video tag', function () {
      const request = spec.buildRequests(bidRequests.slice(0, 3), bidderRequest);
      expect(request.data).to.be.an('string');
      const payload = parseRequest(request.data);
      expect(payload).to.deep.equal({
        'id': bidderRequest.bidderRequestId,
        'site': {
          'page': referrer
        },
        'tmax': bidderRequest.timeout,
        'source': {
          'tid': bidderRequest.auctionId,
          'ext': {'wrapper': 'Prebid_js', 'wrapper_version': '$prebid.version$'}
        },
        'imp': [{
          'id': bidRequests[0].bidId,
          'tagid': bidRequests[0].params.uid,
          'ext': {'divid': bidRequests[0].adUnitCode},
          'bidfloor': bidRequests[0].params.bidFloor,
          'banner': {
            'w': 300,
            'h': 250,
            'format': [{'w': 300, 'h': 250}, {'w': 300, 'h': 600}]
          }
        }, {
          'id': bidRequests[1].bidId,
          'tagid': bidRequests[1].params.uid,
          'ext': {'divid': bidRequests[1].adUnitCode},
          'bidfloor': 0,
          'banner': {
            'w': 300,
            'h': 250,
            'format': [{'w': 300, 'h': 250}, {'w': 300, 'h': 600}]
          }
        }, {
          'id': bidRequests[2].bidId,
          'tagid': bidRequests[2].params.uid,
          'ext': {'divid': bidRequests[2].adUnitCode},
          'bidfloor': 0,
          'video': {
            'w': 400,
            'h': 600,
            'mimes': ['video/mp4', 'video/webm', 'application/javascript', 'video/ogg']
          }
        }]
      });
    });

    it('should support mixed mediaTypes', function () {
      const request = spec.buildRequests(bidRequests, bidderRequest);
      expect(request.data).to.be.an('string');
      const payload = parseRequest(request.data);
      expect(payload).to.deep.equal({
        'id': bidderRequest.bidderRequestId,
        'site': {
          'page': referrer
        },
        'tmax': bidderRequest.timeout,
        'source': {
          'tid': bidderRequest.auctionId,
          'ext': {'wrapper': 'Prebid_js', 'wrapper_version': '$prebid.version$'}
        },
        'imp': [{
          'id': bidRequests[0].bidId,
          'tagid': bidRequests[0].params.uid,
          'ext': {'divid': bidRequests[0].adUnitCode},
          'bidfloor': bidRequests[0].params.bidFloor,
          'banner': {
            'w': 300,
            'h': 250,
            'format': [{'w': 300, 'h': 250}, {'w': 300, 'h': 600}]
          }
        }, {
          'id': bidRequests[1].bidId,
          'tagid': bidRequests[1].params.uid,
          'ext': {'divid': bidRequests[1].adUnitCode},
          'bidfloor': 0,
          'banner': {
            'w': 300,
            'h': 250,
            'format': [{'w': 300, 'h': 250}, {'w': 300, 'h': 600}]
          }
        }, {
          'id': bidRequests[2].bidId,
          'tagid': bidRequests[2].params.uid,
          'ext': {'divid': bidRequests[2].adUnitCode},
          'bidfloor': 0,
          'video': {
            'w': 400,
            'h': 600,
            'mimes': ['video/mp4', 'video/webm', 'application/javascript', 'video/ogg'],
          }
        }, {
          'id': bidRequests[3].bidId,
          'tagid': bidRequests[3].params.uid,
          'ext': {'divid': bidRequests[3].adUnitCode},
          'bidfloor': 0,
          'banner': {
            'w': 728,
            'h': 90,
            'format': [{'w': 728, 'h': 90}]
          },
          'video': {
            'w': 400,
            'h': 600
          }
        }]
      });
    });

    it('if gdprConsent is present payload must have gdpr params', function () {
      const gdprBidderRequest = Object.assign({gdprConsent: {consentString: 'AAA', gdprApplies: true}}, bidderRequest);
      const request = spec.buildRequests(bidRequests, gdprBidderRequest);
      expect(request.data).to.be.an('string');
      const payload = parseRequest(request.data);
      expect(payload).to.have.property('user');
      expect(payload.user).to.have.property('ext');
      expect(payload.user.ext).to.have.property('consent', 'AAA');
      expect(payload).to.have.property('regs');
      expect(payload.regs).to.have.property('ext');
      expect(payload.regs.ext).to.have.property('gdpr', 1);
    });

    it('if usPrivacy is present payload must have us_privacy param', function () {
      const bidderRequestWithUSP = Object.assign({uspConsent: '1YNN'}, bidderRequest);
      const request = spec.buildRequests(bidRequests, bidderRequestWithUSP);
      expect(request.data).to.be.an('string');
      const payload = parseRequest(request.data);
      expect(payload).to.have.property('regs');
      expect(payload.regs).to.have.property('ext');
      expect(payload.regs.ext).to.have.property('us_privacy', '1YNN');
    });

    it('if userId is present payload must have user.ext param with right keys', function () {
      const eids = [
        {
          source: 'pubcid.org',
          uids: [{
            id: 'some-random-id-value',
            atype: 1
          }]
        },
        {
          source: 'adserver.org',
          uids: [{
            id: 'some-random-id-value',
            atype: 1,
            ext: {
              rtiPartner: 'TDID'
            }
          }]
        }
      ];
      const bidRequestsWithUserIds = bidRequests.map((bid) => {
        return Object.assign({
<<<<<<< HEAD
          userId: {
            id5id: { uid: 'id5id_1', ext: { linkType: 2 } },
            tdid: 'tdid_1',
            digitrustid: {data: {id: 'DTID', keyv: 4, privacy: {optout: false}, producer: 'ABC', version: 2}},
            lipb: {lipbid: 'lipb_1'},
            idl_env: 'idl_env_1',
            criteoId: 'criteoId_1'
          }
=======
          userIdAsEids: eids
>>>>>>> eea7c792
        }, bid);
      });
      const request = spec.buildRequests(bidRequestsWithUserIds, bidderRequest);
      expect(request.data).to.be.an('string');
      const payload = parseRequest(request.data);
      expect(payload).to.have.property('user');
      expect(payload.user).to.have.property('ext');
<<<<<<< HEAD
      expect(payload.user.ext.digitrust).to.deep.equal({
        id: 'DTID',
        keyv: 4,
        privacy: {
          optout: false
        },
        producer: 'ABC',
        version: 2
      });
      expect(payload.user.ext.eids).to.deep.equal([
        {
          source: 'adserver.org',
          uids: [{
            id: 'tdid_1',
            ext: {
              rtiPartner: 'TDID'
            }
          }]
        },
        {
          source: 'id5-sync.com',
          uids: [{
            id: 'id5id_1'
          }],
          ext: { linkType: 2 }
        },
        {
          source: 'liveintent.com',
          uids: [{
            id: 'lipb_1'
          }]
        },
        {
          source: 'identityLink',
          uids: [{
            id: 'idl_env_1'
          }]
        },
        {
          source: 'criteo.com',
          uids: [{
            id: 'criteoId_1'
          }]
        }
      ]);
=======
      expect(payload.user.ext.eids).to.deep.equal(eids);
>>>>>>> eea7c792
    });

    it('if schain is present payload must have source.ext.schain param', function () {
      const schain = {
        complete: 1,
        nodes: [
          {
            asi: 'indirectseller.com',
            sid: '00001',
            hp: 1
          }
        ]
      };
      const bidRequestsWithSChain = bidRequests.map((bid) => {
        return Object.assign({
          schain: schain
        }, bid);
      });
      const request = spec.buildRequests(bidRequestsWithSChain, bidderRequest);
      expect(request.data).to.be.an('string');
      const payload = parseRequest(request.data);
      expect(payload).to.have.property('source');
      expect(payload.source).to.have.property('ext');
      expect(payload.source.ext).to.have.property('schain');
      expect(payload.source.ext.schain).to.deep.equal(schain);
    });

    it('if content and segment is present in jwTargeting, payload must have right params', function () {
      const jsContent = {id: 'test_jw_content_id'};
      const jsSegments = ['test_seg_1', 'test_seg_2'];
      const bidRequestsWithJwTargeting = bidRequests.map((bid) => {
        return Object.assign({
          rtd: {
            jwplayer: {
              targeting: {
                segments: jsSegments,
                content: jsContent
              }
            }
          }
        }, bid);
      });
<<<<<<< HEAD
      const request = spec.buildRequests(bidRequestsWithUserIds, bidderRequest);
=======
      const request = spec.buildRequests(bidRequestsWithJwTargeting, bidderRequest);
>>>>>>> eea7c792
      expect(request.data).to.be.an('string');
      const payload = parseRequest(request.data);
      expect(payload).to.have.property('user');
      expect(payload.user.data).to.deep.equal([{
        name: 'iow_labs_pub_data',
        segment: [
          {name: 'jwpseg', value: jsSegments[0]},
          {name: 'jwpseg', value: jsSegments[1]}
        ]
      }]);
      expect(payload).to.have.property('site');
      expect(payload.site.content).to.deep.equal(jsContent);
    });

    it('shold be right tmax when timeout in config is less then timeout in bidderRequest', function() {
      const getConfigStub = sinon.stub(config, 'getConfig').callsFake(
        arg => arg === 'bidderTimeout' ? 2000 : null);
      const request = spec.buildRequests([bidRequests[0]], bidderRequest);
      expect(request.data).to.be.an('string');
      const payload = parseRequest(request.data);
      expect(payload.tmax).to.equal(2000);
      getConfigStub.restore();
    });
    it('shold be right tmax when timeout in bidderRequest is less then timeout in config', function() {
      const getConfigStub = sinon.stub(config, 'getConfig').callsFake(
        arg => arg === 'bidderTimeout' ? 5000 : null);
      const request = spec.buildRequests([bidRequests[0]], bidderRequest);
      expect(request.data).to.be.an('string');
      const payload = parseRequest(request.data);
      expect(payload.tmax).to.equal(3000);
      getConfigStub.restore();
    });
    describe('floorModule', function () {
      const floorTestData = {
        'currency': 'USD',
        'floor': 1.50
      };
      const bidRequest = Object.assign({
<<<<<<< HEAD
        getFloor: _ => {
=======
        getFloor: (_) => {
>>>>>>> eea7c792
          return floorTestData;
        }
      }, bidRequests[1]);
      it('should return the value from getFloor if present', function () {
        const request = spec.buildRequests([bidRequest], bidderRequest);
        expect(request.data).to.be.an('string');
        const payload = parseRequest(request.data);
        expect(payload.imp[0].bidfloor).to.equal(floorTestData.floor);
      });
      it('should return the getFloor.floor value if it is greater than bidfloor', function () {
        const bidfloor = 0.80;
        const bidRequestsWithFloor = { ...bidRequest };
        bidRequestsWithFloor.params = Object.assign({bidFloor: bidfloor}, bidRequestsWithFloor.params);
        const request = spec.buildRequests([bidRequestsWithFloor], bidderRequest);
        expect(request.data).to.be.an('string');
        const payload = parseRequest(request.data);
        expect(payload.imp[0].bidfloor).to.equal(floorTestData.floor);
      });
      it('should return the bidfloor value if it is greater than getFloor.floor', function () {
        const bidfloor = 1.80;
        const bidRequestsWithFloor = { ...bidRequest };
        bidRequestsWithFloor.params = Object.assign({bidFloor: bidfloor}, bidRequestsWithFloor.params);
        const request = spec.buildRequests([bidRequestsWithFloor], bidderRequest);
        expect(request.data).to.be.an('string');
        const payload = parseRequest(request.data);
        expect(payload.imp[0].bidfloor).to.equal(bidfloor);
      });
    });
  });

  describe('interpretResponse', function () {
    const responses = [
      {'bid': [{'impid': '659423fff799cb', 'price': 1.15, 'adm': '<div>test content 1</div>', 'auid': 1, 'h': 250, 'w': 300, 'dealid': 11}], 'seat': '1'},
      {'bid': [{'impid': '4dff80cc4ee346', 'price': 0.5, 'adm': '<div>test content 2</div>', 'auid': 2, 'h': 600, 'w': 300}], 'seat': '1'},
      {'bid': [{'impid': '5703af74d0472a', 'price': 0.15, 'adm': '<div>test content 3</div>', 'auid': 1, 'h': 90, 'w': 728}], 'seat': '1'},
      {'bid': [{'impid': '2344da98f78b42', 'price': 0, 'auid': 3, 'h': 250, 'w': 300}], 'seat': '1'},
      {'bid': [{'price': 0, 'adm': '<div>test content 5</div>', 'h': 250, 'w': 300}], 'seat': '1'},
      undefined,
      {'bid': [], 'seat': '1'},
      {'seat': '1'},
    ];

    it('should get correct bid response', function () {
      const bidRequests = [
        {
          'bidder': 'grid',
          'params': {
            'uid': '1'
          },
          'adUnitCode': 'adunit-code-1',
          'sizes': [[300, 250], [300, 600]],
          'bidId': '659423fff799cb',
          'bidderRequestId': '5f2009617a7c0a',
          'auctionId': '1cbd2feafe5e8b',
        }
      ];
      const request = spec.buildRequests(bidRequests);
      const expectedResponse = [
        {
          'requestId': '659423fff799cb',
          'cpm': 1.15,
          'creativeId': 1,
          'dealId': 11,
          'width': 300,
          'height': 250,
          'ad': '<div>test content 1</div>',
          'bidderCode': 'grid',
          'currency': 'USD',
          'mediaType': 'banner',
          'netRevenue': false,
          'ttl': 360,
        }
      ];

      const result = spec.interpretResponse({'body': {'seatbid': [responses[0]]}}, request);
      expect(result).to.deep.equal(expectedResponse);
    });

    it('should get correct multi bid response', function () {
      const bidRequests = [
        {
          'bidder': 'grid',
          'params': {
            'uid': '1'
          },
          'adUnitCode': 'adunit-code-1',
          'sizes': [[300, 250], [300, 600]],
          'bidId': '659423fff799cb',
          'bidderRequestId': '2c2bb1972df9a',
          'auctionId': '1fa09aee5c8c99',
        },
        {
          'bidder': 'grid',
          'params': {
            'uid': '2'
          },
          'adUnitCode': 'adunit-code-1',
          'sizes': [[300, 250], [300, 600]],
          'bidId': '4dff80cc4ee346',
          'bidderRequestId': '2c2bb1972df9a',
          'auctionId': '1fa09aee5c8c99',
        },
        {
          'bidder': 'grid',
          'params': {
            'uid': '1'
          },
          'adUnitCode': 'adunit-code-2',
          'sizes': [[728, 90]],
          'bidId': '5703af74d0472a',
          'bidderRequestId': '2c2bb1972df9a',
          'auctionId': '1fa09aee5c8c99',
        }
      ];
      const request = spec.buildRequests(bidRequests);
      const expectedResponse = [
        {
          'requestId': '659423fff799cb',
          'cpm': 1.15,
          'creativeId': 1,
          'dealId': 11,
          'width': 300,
          'height': 250,
          'ad': '<div>test content 1</div>',
          'bidderCode': 'grid',
          'currency': 'USD',
          'mediaType': 'banner',
          'netRevenue': false,
          'ttl': 360,
        },
        {
          'requestId': '4dff80cc4ee346',
          'cpm': 0.5,
          'creativeId': 2,
          'dealId': undefined,
          'width': 300,
          'height': 600,
          'ad': '<div>test content 2</div>',
          'bidderCode': 'grid',
          'currency': 'USD',
          'mediaType': 'banner',
          'netRevenue': false,
          'ttl': 360,
        },
        {
          'requestId': '5703af74d0472a',
          'cpm': 0.15,
          'creativeId': 1,
          'dealId': undefined,
          'width': 728,
          'height': 90,
          'ad': '<div>test content 3</div>',
          'bidderCode': 'grid',
          'currency': 'USD',
          'mediaType': 'banner',
          'netRevenue': false,
          'ttl': 360,
        }
      ];

      const result = spec.interpretResponse({'body': {'seatbid': responses.slice(0, 3)}}, request);
      expect(result).to.deep.equal(expectedResponse);
    });

    it('should get correct video bid response', function () {
      const bidRequests = [
        {
          'bidder': 'grid',
          'params': {
            'uid': '11'
          },
          'adUnitCode': 'adunit-code-1',
          'sizes': [[300, 250], [300, 600]],
          'bidId': '659423fff799cb',
          'bidderRequestId': '5f2009617a7c0a',
          'auctionId': '1cbd2feafe5e8b',
          'mediaTypes': {
            'video': {
              'context': 'instream'
            }
          }
        },
        {
          'bidder': 'grid',
          'params': {
            'uid': '12'
          },
          'adUnitCode': 'adunit-code-1',
          'sizes': [[300, 250], [300, 600]],
          'bidId': '2bc598e42b6a',
          'bidderRequestId': '5f2009617a7c0a',
          'auctionId': '1cbd2feafe5e8b',
          'mediaTypes': {
            'video': {
              'context': 'instream'
            }
          }
        }
      ];
      const response = [
        {'bid': [{'impid': '659423fff799cb', 'price': 1.15, 'adm': '<VAST version=\"3.0\">\n<Ad id=\"21341234\"><\/Ad>\n<\/VAST>', 'auid': 11, content_type: 'video', w: 300, h: 600}], 'seat': '2'},
        {'bid': [{'impid': '2bc598e42b6a', 'price': 1.00, 'adm': '<VAST version=\"3.0\">\n<Ad id=\"21331274\"><\/Ad>\n<\/VAST>', 'auid': 12, content_type: 'video'}], 'seat': '2'}
      ];
      const request = spec.buildRequests(bidRequests);
      const expectedResponse = [
        {
          'requestId': '659423fff799cb',
          'cpm': 1.15,
          'creativeId': 11,
          'dealId': undefined,
          'width': 300,
          'height': 600,
          'bidderCode': 'grid',
          'currency': 'USD',
          'mediaType': 'video',
          'netRevenue': false,
          'ttl': 360,
          'vastXml': '<VAST version=\"3.0\">\n<Ad id=\"21341234\"><\/Ad>\n<\/VAST>',
          'adResponse': {
            'content': '<VAST version=\"3.0\">\n<Ad id=\"21341234\"><\/Ad>\n<\/VAST>'
          }
        },
        {
          'requestId': '2bc598e42b6a',
          'cpm': 1.00,
          'creativeId': 12,
          'dealId': undefined,
          'width': undefined,
          'height': undefined,
          'bidderCode': 'grid',
          'currency': 'USD',
          'mediaType': 'video',
          'netRevenue': false,
          'ttl': 360,
          'vastXml': '<VAST version=\"3.0\">\n<Ad id=\"21331274\"><\/Ad>\n<\/VAST>',
          'adResponse': {
            'content': '<VAST version=\"3.0\">\n<Ad id=\"21331274\"><\/Ad>\n<\/VAST>'
          }
        }
      ];

      const result = spec.interpretResponse({'body': {'seatbid': response}}, request);
      expect(result).to.deep.equal(expectedResponse);
    });

    it('handles wrong and nobid responses', function () {
      const bidRequests = [
        {
          'bidder': 'grid',
          'params': {
            'uid': '3'
          },
          'adUnitCode': 'adunit-code-1',
          'sizes': [[300, 250], [300, 600]],
          'bidId': '300bfeb0d7190gf',
          'bidderRequestId': '2c2bb1972d23af',
          'auctionId': '1fa09aee5c84d34',
        },
        {
          'bidder': 'grid',
          'params': {
            'uid': '4'
          },
          'adUnitCode': 'adunit-code-1',
          'sizes': [[300, 250], [300, 600]],
          'bidId': '300bfeb0d71321',
          'bidderRequestId': '2c2bb1972d23af',
          'auctionId': '1fa09aee5c84d34',
        },
        {
          'bidder': 'grid',
          'params': {
            'uid': '5'
          },
          'adUnitCode': 'adunit-code-2',
          'sizes': [[728, 90]],
          'bidId': '300bfeb0d7183bb',
          'bidderRequestId': '2c2bb1972d23af',
          'auctionId': '1fa09aee5c84d34',
        }
      ];
      const request = spec.buildRequests(bidRequests);
      const result = spec.interpretResponse({'body': {'seatbid': responses.slice(2)}}, request);
      expect(result.length).to.equal(0);
    });

    it('complicated case', function () {
      const fullResponse = [
        {'bid': [{'impid': '2164be6358b9', 'price': 1.15, 'adm': '<div>test content 1</div>', 'auid': 1, 'h': 250, 'w': 300, dealid: 11}], 'seat': '1'},
        {'bid': [{'impid': '4e111f1b66e4', 'price': 0.5, 'adm': '<div>test content 2</div>', 'auid': 2, 'h': 600, 'w': 300, dealid: 12}], 'seat': '1'},
        {'bid': [{'impid': '26d6f897b516', 'price': 0.15, 'adm': '<div>test content 3</div>', 'auid': 1, 'h': 90, 'w': 728}], 'seat': '1'},
        {'bid': [{'impid': '326bde7fbf69', 'price': 0.15, 'adm': '<div>test content 4</div>', 'auid': 1, 'h': 600, 'w': 300}], 'seat': '1'},
        {'bid': [{'impid': '2234f233b22a', 'price': 0.5, 'adm': '<div>test content 5</div>', 'auid': 2, 'h': 600, 'w': 350}], 'seat': '1'},
      ];
      const bidRequests = [
        {
          'bidder': 'grid',
          'params': {
            'uid': '1'
          },
          'adUnitCode': 'adunit-code-1',
          'sizes': [[300, 250], [300, 600]],
          'bidId': '2164be6358b9',
          'bidderRequestId': '106efe3247',
          'auctionId': '32a1f276cb87cb8',
        },
        {
          'bidder': 'grid',
          'params': {
            'uid': '1'
          },
          'adUnitCode': 'adunit-code-1',
          'sizes': [[300, 250], [300, 600]],
          'bidId': '326bde7fbf69',
          'bidderRequestId': '106efe3247',
          'auctionId': '32a1f276cb87cb8',
        },
        {
          'bidder': 'grid',
          'params': {
            'uid': '2'
          },
          'adUnitCode': 'adunit-code-1',
          'sizes': [[300, 250], [300, 600]],
          'bidId': '4e111f1b66e4',
          'bidderRequestId': '106efe3247',
          'auctionId': '32a1f276cb87cb8',
        },
        {
          'bidder': 'grid',
          'params': {
            'uid': '1'
          },
          'adUnitCode': 'adunit-code-2',
          'sizes': [[728, 90]],
          'bidId': '26d6f897b516',
          'bidderRequestId': '106efe3247',
          'auctionId': '32a1f276cb87cb8',
        },
        {
          'bidder': 'grid',
          'params': {
            'uid': '2'
          },
          'adUnitCode': 'adunit-code-2',
          'sizes': [[728, 90]],
          'bidId': '1751cd90161',
          'bidderRequestId': '106efe3247',
          'auctionId': '32a1f276cb87cb8',
        }
      ];
      const request = spec.buildRequests(bidRequests);
      const expectedResponse = [
        {
          'requestId': '2164be6358b9',
          'cpm': 1.15,
          'creativeId': 1,
          'dealId': 11,
          'width': 300,
          'height': 250,
          'ad': '<div>test content 1</div>',
          'bidderCode': 'grid',
          'currency': 'USD',
          'mediaType': 'banner',
          'netRevenue': false,
          'ttl': 360,
        },
        {
          'requestId': '4e111f1b66e4',
          'cpm': 0.5,
          'creativeId': 2,
          'dealId': 12,
          'width': 300,
          'height': 600,
          'ad': '<div>test content 2</div>',
          'bidderCode': 'grid',
          'currency': 'USD',
          'mediaType': 'banner',
          'netRevenue': false,
          'ttl': 360,
        },
        {
          'requestId': '26d6f897b516',
          'cpm': 0.15,
          'creativeId': 1,
          'dealId': undefined,
          'width': 728,
          'height': 90,
          'ad': '<div>test content 3</div>',
          'bidderCode': 'grid',
          'currency': 'USD',
          'mediaType': 'banner',
          'netRevenue': false,
          'ttl': 360,
        },
        {
          'requestId': '326bde7fbf69',
          'cpm': 0.15,
          'creativeId': 1,
          'dealId': undefined,
          'width': 300,
          'height': 600,
          'ad': '<div>test content 4</div>',
          'bidderCode': 'grid',
          'currency': 'USD',
          'mediaType': 'banner',
          'netRevenue': false,
          'ttl': 360,
        }
      ];

      const result = spec.interpretResponse({'body': {'seatbid': fullResponse}}, request);
      expect(result).to.deep.equal(expectedResponse);
    });
  });

  describe('user sync', function () {
    const syncUrl = getSyncUrl();

    beforeEach(function () {
      resetUserSync();
    });

    it('should register the Emily iframe', function () {
      let syncs = spec.getUserSyncs({
        pixelEnabled: true
      });

      expect(syncs).to.deep.equal({type: 'image', url: syncUrl});
    });

    it('should not register the Emily iframe more than once', function () {
      let syncs = spec.getUserSyncs({
        pixelEnabled: true
      });
      expect(syncs).to.deep.equal({type: 'image', url: syncUrl});

      // when called again, should still have only been called once
      syncs = spec.getUserSyncs();
      expect(syncs).to.equal(undefined);
    });

    it('should pass gdpr params if consent is true', function () {
      expect(spec.getUserSyncs({ pixelEnabled: true }, {}, {
        gdprApplies: true, consentString: 'foo'
      })).to.deep.equal({
        type: 'image', url: `${syncUrl}&gdpr=1&gdpr_consent=foo`
      });
    });

    it('should pass gdpr params if consent is false', function () {
      expect(spec.getUserSyncs({ pixelEnabled: true }, {}, {
        gdprApplies: false, consentString: 'foo'
      })).to.deep.equal({
        type: 'image', url: `${syncUrl}&gdpr=0&gdpr_consent=foo`
      });
    });

    it('should pass gdpr param gdpr_consent only when gdprApplies is undefined', function () {
      expect(spec.getUserSyncs({ pixelEnabled: true }, {}, {
        consentString: 'foo'
      })).to.deep.equal({
        type: 'image', url: `${syncUrl}&gdpr_consent=foo`
      });
    });

    it('should pass no params if gdpr consentString is not defined', function () {
      expect(spec.getUserSyncs({ pixelEnabled: true }, {}, {})).to.deep.equal({
        type: 'image', url: syncUrl
      });
    });

    it('should pass no params if gdpr consentString is a number', function () {
      expect(spec.getUserSyncs({ pixelEnabled: true }, {}, {
        consentString: 0
      })).to.deep.equal({
        type: 'image', url: syncUrl
      });
    });

    it('should pass no params if gdpr consentString is null', function () {
      expect(spec.getUserSyncs({ pixelEnabled: true }, {}, {
        consentString: null
      })).to.deep.equal({
        type: 'image', url: syncUrl
      });
    });

    it('should pass no params if gdpr consentString is a object', function () {
      expect(spec.getUserSyncs({ pixelEnabled: true }, {}, {
        consentString: {}
      })).to.deep.equal({
        type: 'image', url: syncUrl
      });
    });

    it('should pass no params if gdpr is not defined', function () {
      expect(spec.getUserSyncs({ pixelEnabled: true }, {}, undefined)).to.deep.equal({
        type: 'image', url: syncUrl
      });
    });

    it('should pass usPrivacy param if it is available', function() {
      expect(spec.getUserSyncs({ pixelEnabled: true }, {}, {}, '1YNN')).to.deep.equal({
        type: 'image', url: `${syncUrl}&us_privacy=1YNN`
      });
    });
  });
});<|MERGE_RESOLUTION|>--- conflicted
+++ resolved
@@ -338,18 +338,7 @@
       ];
       const bidRequestsWithUserIds = bidRequests.map((bid) => {
         return Object.assign({
-<<<<<<< HEAD
-          userId: {
-            id5id: { uid: 'id5id_1', ext: { linkType: 2 } },
-            tdid: 'tdid_1',
-            digitrustid: {data: {id: 'DTID', keyv: 4, privacy: {optout: false}, producer: 'ABC', version: 2}},
-            lipb: {lipbid: 'lipb_1'},
-            idl_env: 'idl_env_1',
-            criteoId: 'criteoId_1'
-          }
-=======
           userIdAsEids: eids
->>>>>>> eea7c792
         }, bid);
       });
       const request = spec.buildRequests(bidRequestsWithUserIds, bidderRequest);
@@ -357,55 +346,7 @@
       const payload = parseRequest(request.data);
       expect(payload).to.have.property('user');
       expect(payload.user).to.have.property('ext');
-<<<<<<< HEAD
-      expect(payload.user.ext.digitrust).to.deep.equal({
-        id: 'DTID',
-        keyv: 4,
-        privacy: {
-          optout: false
-        },
-        producer: 'ABC',
-        version: 2
-      });
-      expect(payload.user.ext.eids).to.deep.equal([
-        {
-          source: 'adserver.org',
-          uids: [{
-            id: 'tdid_1',
-            ext: {
-              rtiPartner: 'TDID'
-            }
-          }]
-        },
-        {
-          source: 'id5-sync.com',
-          uids: [{
-            id: 'id5id_1'
-          }],
-          ext: { linkType: 2 }
-        },
-        {
-          source: 'liveintent.com',
-          uids: [{
-            id: 'lipb_1'
-          }]
-        },
-        {
-          source: 'identityLink',
-          uids: [{
-            id: 'idl_env_1'
-          }]
-        },
-        {
-          source: 'criteo.com',
-          uids: [{
-            id: 'criteoId_1'
-          }]
-        }
-      ]);
-=======
       expect(payload.user.ext.eids).to.deep.equal(eids);
->>>>>>> eea7c792
     });
 
     it('if schain is present payload must have source.ext.schain param', function () {
@@ -448,11 +389,7 @@
           }
         }, bid);
       });
-<<<<<<< HEAD
-      const request = spec.buildRequests(bidRequestsWithUserIds, bidderRequest);
-=======
       const request = spec.buildRequests(bidRequestsWithJwTargeting, bidderRequest);
->>>>>>> eea7c792
       expect(request.data).to.be.an('string');
       const payload = parseRequest(request.data);
       expect(payload).to.have.property('user');
@@ -491,11 +428,7 @@
         'floor': 1.50
       };
       const bidRequest = Object.assign({
-<<<<<<< HEAD
-        getFloor: _ => {
-=======
         getFloor: (_) => {
->>>>>>> eea7c792
           return floorTestData;
         }
       }, bidRequests[1]);
