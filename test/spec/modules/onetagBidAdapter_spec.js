import { spec, isValid, hasTypeVideo } from 'modules/onetagBidAdapter.js';
import { expect } from 'chai';
import find from 'core-js-pure/features/array/find.js';
import { BANNER, VIDEO } from 'src/mediaTypes.js';
import {INSTREAM, OUTSTREAM} from 'src/video.js';

describe('onetag', function () {
  function createBid() {
    return {
      'bidder': 'onetag',
      'params': {
        'pubId': '386276e072',
      },
      'adUnitCode': 'adunit-code',
      'bidId': '30b31c1838de1e',
      'bidderRequestId': '22edbae2733bf6',
      'auctionId': '1d1a030790a475',
      'transactionId': 'qwerty123'
    };
  }

  function createBannerBid(bidRequest) {
    const bid = bidRequest || createBid();
    bid.mediaTypes = bid.mediaTypes || {};
    bid.mediaTypes.banner = {
      sizes: [[300, 250]]
    };
    return bid;
  }

  function createInstreamVideoBid(bidRequest) {
    const bid = bidRequest || createBid();
    bid.mediaTypes = bid.mediaTypes || {};
    bid.mediaTypes.video = {
      context: 'instream',
      mimes: ['video/mp4', 'video/webm', 'application/javascript', 'video/ogg'],
      playerSize: [640, 480]
    };
    return bid;
  }

  function createOutstreamVideoBid(bidRequest) {
    const bid = bidRequest || createBid();
    bid.mediaTypes = bid.mediaTypes || {};
    bid.mediaTypes.video = {
      context: 'outstream',
      mimes: ['video/mp4', 'video/webm', 'application/javascript', 'video/ogg'],
      playerSize: [640, 480]
    };
    return bid;
  }

  function createMultiFormatBid() {
    return createInstreamVideoBid(createBannerBid());
  }

  const bannerBid = createBannerBid();
  const instreamVideoBid = createInstreamVideoBid();
  const outstreamVideoBid = createOutstreamVideoBid();

  describe('isBidRequestValid', function () {
    it('Should return true when required params are found', function () {
      expect(spec.isBidRequestValid(bannerBid)).to.be.true;
    });
    it('Should return false when pubId is not a string', function () {
      bannerBid.params.pubId = 30;
      expect(spec.isBidRequestValid(bannerBid)).to.be.false;
    });
    it('Should return false when pubId is undefined', function () {
      bannerBid.params.pubId = undefined;
      expect(spec.isBidRequestValid(bannerBid)).to.be.false;
    });
    describe('banner bidRequest', function () {
      it('Should return false when the sizes array is empty', function () {
        bannerBid.sizes = [];
        expect(spec.isBidRequestValid(bannerBid)).to.be.false;
      });
    });
    describe('video bidRequest', function () {
      it('Should return false when the context is undefined', function () {
        instreamVideoBid.mediaTypes.video.context = undefined;
        expect(spec.isBidRequestValid(instreamVideoBid)).to.be.false;
      });
      it('Should return false when the context is not instream or outstream', function () {
        instreamVideoBid.mediaTypes.video.context = 'wrong';
        expect(spec.isBidRequestValid(instreamVideoBid)).to.be.false;
      });
      it('Should return false when playerSize is undefined', function () {
        const videoBid = createInstreamVideoBid();
        videoBid.mediaTypes.video.playerSize = undefined;
        expect(spec.isBidRequestValid(videoBid)).to.be.false;
      });
      it('Should return false when playerSize is not an array', function () {
        const videoBid = createInstreamVideoBid();
        videoBid.mediaTypes.video.playerSize = 30;
        expect(spec.isBidRequestValid(videoBid)).to.be.false;
      });
      it('Should return false when playerSize is an empty array', function () {
        const videoBid = createInstreamVideoBid();
        videoBid.mediaTypes.video.playerSize = [];
        expect(spec.isBidRequestValid(videoBid)).to.be.false;
      });
      it('Should return true when context is outstream', function () {
        expect(spec.isBidRequestValid(outstreamVideoBid)).to.be.true;
      });
    });
    describe('multi format bidRequest', function () {
      const multiFormatBid = createMultiFormatBid();
      it('Should return true when correct multi format bid is passed', function () {
        expect(spec.isBidRequestValid(multiFormatBid)).to.be.true;
      });
    });
  });

  describe('buildRequests', function () {
    let serverRequest = spec.buildRequests([bannerBid, instreamVideoBid]);
    it('Creates a ServerRequest object with method, URL and data', function () {
      expect(serverRequest).to.exist;
      expect(serverRequest.method).to.exist;
      expect(serverRequest.url).to.exist;
      expect(serverRequest.data).to.exist;
    });
    it('Returns POST method', function () {
      expect(serverRequest.method).to.equal('POST');
    });
    it('Returns valid URL', function () {
      expect(serverRequest.url).to.equal('https://onetag-sys.com/prebid-request');
    });

    const d = serverRequest.data;
    try {
      const data = JSON.parse(d);
      it('Should contain all keys', function () {
        expect(data).to.be.an('object');
<<<<<<< HEAD
        expect(data).to.include.all.keys('location', 'referrer', 'masked', 'sHeight', 'sWidth', 'docHeight', 'wHeight', 'wWidth', 'oHeight', 'oWidth', 'aWidth', 'aHeight', 'sLeft', 'sTop', 'hLength', 'bids', 'docHidden', 'xOffset', 'yOffset', 'onetagSid');
=======
        expect(data).to.include.all.keys('location', 'referrer', 'masked', 'sHeight', 'sWidth', 'docHeight', 'wHeight', 'wWidth', 'oHeight', 'oWidth', 'aWidth', 'aHeight', 'sLeft', 'sTop', 'hLength', 'bids', 'docHidden', 'xOffset', 'yOffset', 'timing', 'version');
>>>>>>> e5ade754
        expect(data.location).to.be.a('string');
        expect(data.masked).to.be.oneOf([0, 1, 2]);
        expect(data.referrer).to.satisfy(referrer => referrer === null || typeof referrer === 'string');
        expect(data.sHeight).to.be.a('number');
        expect(data.sWidth).to.be.a('number');
        expect(data.wWidth).to.be.a('number');
        expect(data.wHeight).to.be.a('number');
        expect(data.oHeight).to.be.a('number');
        expect(data.oWidth).to.be.a('number');
        expect(data.aWidth).to.be.a('number');
        expect(data.aHeight).to.be.a('number');
        expect(data.sLeft).to.be.a('number');
        expect(data.sTop).to.be.a('number');
        expect(data.hLength).to.be.a('number');
        expect(data.bids).to.be.an('array');
<<<<<<< HEAD
=======
        expect(data.version).to.have.all.keys('prebid', 'adapter');
>>>>>>> e5ade754
        const bids = data['bids'];
        for (let i = 0; i < bids.length; i++) {
          const bid = bids[i];
          if (hasTypeVideo(bid)) {
            expect(bid).to.have.all.keys('adUnitCode', 'auctionId', 'bidId', 'bidderRequestId', 'pubId', 'transactionId', 'context', 'mimes', 'playerSize', 'protocols', 'maxDuration', 'api', 'type');
          } else if (isValid(BANNER, bid)) {
            expect(bid).to.have.all.keys('adUnitCode', 'auctionId', 'bidId', 'bidderRequestId', 'pubId', 'transactionId', 'sizes', 'type');
          }
          expect(bid.bidId).to.be.a('string');
          expect(bid.pubId).to.be.a('string');
        }
      });
    } catch (e) {}
    it('Returns empty data if no valid requests are passed', function () {
      serverRequest = spec.buildRequests([]);
      let dataString = serverRequest.data;
      try {
        let dataObj = JSON.parse(dataString);
        expect(dataObj.bids).to.be.an('array').that.is.empty;
      } catch (e) {}
    });
    it('should send GDPR consent data', function () {
      let consentString = 'consentString';
      let bidderRequest = {
        'bidderCode': 'onetag',
        'auctionId': '1d1a030790a475',
        'bidderRequestId': '22edbae2733bf6',
        'timeout': 3000,
        'gdprConsent': {
          consentString: consentString,
          gdprApplies: true
        }
      };
      let serverRequest = spec.buildRequests([bannerBid], bidderRequest);
      const payload = JSON.parse(serverRequest.data);

      expect(payload).to.exist;
      expect(payload.gdprConsent).to.exist;
      expect(payload.gdprConsent.consentString).to.exist.and.to.equal(consentString);
      expect(payload.gdprConsent.consentRequired).to.exist.and.to.be.true;
    });
    it('Should send us privacy string', function () {
      let consentString = 'us_foo';
      let bidderRequest = {
        'bidderCode': 'onetag',
        'auctionId': '1d1a030790a475',
        'bidderRequestId': '22edbae2733bf6',
        'timeout': 3000,
        'uspConsent': consentString
      };
      let serverRequest = spec.buildRequests([bannerBid], bidderRequest);
      const payload = JSON.parse(serverRequest.data);

      expect(payload.usPrivacy).to.exist;
      expect(payload.usPrivacy).to.exist.and.to.equal(consentString);
    });
  });
  describe('interpretResponse', function () {
    const request = getBannerVideoRequest();
    const response = getBannerVideoResponse();
    const requestData = JSON.parse(request.data);
    it('Returns an array of valid server responses if response object is valid', function () {
      const interpretedResponse = spec.interpretResponse(response, request);
      expect(interpretedResponse).to.be.an('array').that.is.not.empty;
      for (let i = 0; i < interpretedResponse.length; i++) {
        let dataItem = interpretedResponse[i];
        expect(dataItem).to.include.all.keys('requestId', 'cpm', 'width', 'height', 'ttl', 'creativeId', 'netRevenue', 'currency', 'meta', 'dealId');
        if (dataItem.meta.mediaType === VIDEO) {
          const {context} = find(requestData.bids, (item) => item.bidId === dataItem.requestId);
          if (context === INSTREAM) {
            expect(dataItem).to.include.all.keys('videoCacheKey', 'vastUrl');
            expect(dataItem.vastUrl).to.be.a('string');
            expect(dataItem.videoCacheKey).to.be.a('string');
          } else if (context === OUTSTREAM) {
            expect(dataItem).to.include.all.keys('renderer', 'vastXml', 'vastUrl');
            expect(dataItem.renderer).to.be.an('object');
            expect(dataItem.vastUrl).to.be.a('string');
            expect(dataItem.vastXml).to.be.a('string');
          }
        } else if (dataItem.meta.mediaType === BANNER) {
          expect(dataItem).to.include.all.keys('ad');
          expect(dataItem.ad).to.be.a('string');
        }
        expect(dataItem.requestId).to.be.a('string');
        expect(dataItem.cpm).to.be.a('number');
        expect(dataItem.width).to.be.a('number');
        expect(dataItem.height).to.be.a('number');
        expect(dataItem.ttl).to.be.a('number');
        expect(dataItem.creativeId).to.be.a('string');
        expect(dataItem.netRevenue).to.be.a('boolean');
        expect(dataItem.currency).to.be.a('string');
      }
    });
    it('Returns an empty array if response is not valid', function () {
      const serverResponses = spec.interpretResponse('invalid_response', { data: '{}' });
      expect(serverResponses).to.be.an('array').that.is.empty;
    });
  });
  describe('getUserSyncs', function () {
    const sync_endpoint = 'https://onetag-sys.com/usync/';
    it('Returns an iframe if iframeEnabled is true', function () {
      const syncs = spec.getUserSyncs({iframeEnabled: true});
      expect(syncs).to.be.an('array');
      expect(syncs.length).to.equal(1);
      expect(syncs[0].type).to.equal('iframe');
      expect(syncs[0].url).to.include(sync_endpoint);
    });
    it('Returns an empty array if iframeEnabled is false', function () {
      const syncs = spec.getUserSyncs({ iframeEnabled: false });
      expect(syncs).to.be.an('array').that.is.empty;
    });
    it('Must pass gdpr params when gdprApplies is true', function () {
      const syncs = spec.getUserSyncs({ iframeEnabled: true }, {}, {
        gdprApplies: true, consentString: 'foo'
      });
      expect(syncs[0].type).to.equal('iframe');
      expect(syncs[0].url).to.include(sync_endpoint);
      expect(syncs[0].url).to.match(/(?:[?&](?:gdpr_consent=foo([^&]*)|gdpr=1([^&]*)|[^&]*))+$/);
    });
    it('Must pass gdpr params when gdprApplies is false', function () {
      const syncs = spec.getUserSyncs({ iframeEnabled: true }, {}, {
        gdprApplies: false, consentString: 'foo'
      });
      expect(syncs[0].type).to.equal('iframe');
      expect(syncs[0].url).to.include(sync_endpoint);
      expect(syncs[0].url).to.match(/(?:[?&](?:gdpr_consent=foo([^&]*)|gdpr=0([^&]*)))+$/);
    });
    it('Must pass gdpr consent string param when gdprApplies is undefined', function () {
      const syncs = spec.getUserSyncs({ iframeEnabled: true }, {}, {
        consentString: 'foo'
      });
      expect(syncs[0].type).to.equal('iframe');
      expect(syncs[0].url).to.include(sync_endpoint);
      expect(syncs[0].url).to.match(/(?:[?&](?:gdpr_consent=foo([^&]*)))+$/);
    });
    it('Must pass no gdpr params when consentString is null', function () {
      const syncs = spec.getUserSyncs({ iframeEnabled: true }, {}, {
        consentString: null
      });
      expect(syncs[0].type).to.equal('iframe');
      expect(syncs[0].url).to.include(sync_endpoint);
      expect(syncs[0].url).to.not.match(/(?:[?&](?:gdpr_consent=([^&]*)|gdpr=([^&]*)))+$/);
    });
    it('Must pass no gdpr param when gdprConsent is empty', function () {
      const syncs = spec.getUserSyncs({ iframeEnabled: true }, {}, {});
      expect(syncs[0].type).to.equal('iframe');
      expect(syncs[0].url).to.include(sync_endpoint);
      expect(syncs[0].url).to.not.match(/(?:[?&](?:gdpr_consent=([^&]*)|gdpr=([^&]*)))+$/);
    });
    it('Should send us privacy string', function () {
      let usConsentString = 'us_foo';
      const syncs = spec.getUserSyncs({ iframeEnabled: true }, {}, {}, usConsentString);
      expect(syncs[0].type).to.equal('iframe');
      expect(syncs[0].url).to.include(sync_endpoint);
      expect(syncs[0].url).to.match(/(?:[?&](?:us_privacy=us_foo(?:[&][^&]*)*))+$/);
    });
  });
});

function getBannerVideoResponse() {
  return {
    body: {
      nobid: false,
      bids: [
        {
          ad: '<div>Advertising</div>',
          cpm: 13,
          width: 300,
          height: 250,
          creativeId: '1820',
          dealId: 'dishfo',
          currency: 'USD',
          requestId: 'banner',
          mediaType: BANNER,
        },
        {
          cpm: 13,
          width: 300,
          height: 250,
          creativeId: '1820',
          dealId: 'dishfo',
          currency: 'USD',
          requestId: 'videoInstream',
          vastUrl: 'https://videoinstream.org',
          videoCacheKey: 'key',
          mediaType: VIDEO
        },
        {
          cpm: 13,
          width: 300,
          height: 250,
          creativeId: '1820',
          dealId: 'dishfo',
          currency: 'USD',
          vastUrl: 'https://videooutstream.org',
          requestId: 'videoOutstream',
          ad: '<?xml version="1.0" encoding="UTF-8"?><VAST version="2.0"></VAST>',
          rendererUrl: 'https://testRenderer',
          mediaType: VIDEO
        }
      ]
    }
  };
}

function getBannerVideoRequest() {
  return {
    data: JSON.stringify({
      bids: [
        {
          adUnitCode: 'target-div',
          bidId: 'videoOutstream',
          bidderRequestId: '12bb1e0f9fb669',
          auctionId: '80784b4d-79ad-49ef-a006-75d8888b7609',
          transactionId: '5f132731-3091-49b2-8fab-0e9c917733bc',
          pubId: '386276e072',
          context: 'outstream',
          mimes: [],
          playerSize: [],
          type: 'video'
        },
        {
          adUnitCode: 'target-div',
          bidId: 'videoInstream',
          bidderRequestId: '12bb1e0f9fb669',
          auctionId: '80784b4d-79ad-49ef-a006-75d8888b7609',
          transactionId: '5f132731-3091-49b2-8fab-0e9c917733bc',
          pubId: '386276e072',
          context: 'instream',
          mimes: [],
          playerSize: [],
          type: 'video'
        }
      ],
      location: 'https%3A%2F%2Flocal.onetag.net%3A9000%2Fv2%2Fprebid-video%2Fvideo.html%3Fpbjs_debug%3Dtrue',
      referrer: '0',
      masked: 0,
      wWidth: 860,
      wHeight: 949,
      oWidth: 1853,
      oHeight: 1053,
      sWidth: 1920,
      sHeight: 1080,
      aWidth: 1920,
      aHeight: 1053,
      sLeft: 1987,
      sTop: 27,
      xOffset: 0,
      yOffset: 0,
      docHidden: false,
      hLength: 2,
      timing: {
        pageLoadTime: -1593433770022,
        connectTime: 42,
        renderTime: -1593433770092
      },
      onetagSid: 'user_id'
    })
  }
}<|MERGE_RESOLUTION|>--- conflicted
+++ resolved
@@ -132,11 +132,7 @@
       const data = JSON.parse(d);
       it('Should contain all keys', function () {
         expect(data).to.be.an('object');
-<<<<<<< HEAD
-        expect(data).to.include.all.keys('location', 'referrer', 'masked', 'sHeight', 'sWidth', 'docHeight', 'wHeight', 'wWidth', 'oHeight', 'oWidth', 'aWidth', 'aHeight', 'sLeft', 'sTop', 'hLength', 'bids', 'docHidden', 'xOffset', 'yOffset', 'onetagSid');
-=======
         expect(data).to.include.all.keys('location', 'referrer', 'masked', 'sHeight', 'sWidth', 'docHeight', 'wHeight', 'wWidth', 'oHeight', 'oWidth', 'aWidth', 'aHeight', 'sLeft', 'sTop', 'hLength', 'bids', 'docHidden', 'xOffset', 'yOffset', 'timing', 'version');
->>>>>>> e5ade754
         expect(data.location).to.be.a('string');
         expect(data.masked).to.be.oneOf([0, 1, 2]);
         expect(data.referrer).to.satisfy(referrer => referrer === null || typeof referrer === 'string');
@@ -152,10 +148,7 @@
         expect(data.sTop).to.be.a('number');
         expect(data.hLength).to.be.a('number');
         expect(data.bids).to.be.an('array');
-<<<<<<< HEAD
-=======
         expect(data.version).to.have.all.keys('prebid', 'adapter');
->>>>>>> e5ade754
         const bids = data['bids'];
         for (let i = 0; i < bids.length; i++) {
           const bid = bids[i];
