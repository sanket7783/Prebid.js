--- conflicted
+++ resolved
@@ -191,17 +191,8 @@
               'pubId',
               'transactionId',
               'context',
-<<<<<<< HEAD
-              'mimes',
-              'playerSize',
-              'protocols',
-              'maxDuration',
-              'api',
-              'playbackmethod',
-=======
               'playerSize',
               'mediaTypeInfo',
->>>>>>> 2d82104b
               'type'
             );
           } else if (isValid(BANNER, bid)) {
@@ -212,10 +203,7 @@
               'bidderRequestId',
               'pubId',
               'transactionId',
-<<<<<<< HEAD
-=======
               'mediaTypeInfo',
->>>>>>> 2d82104b
               'sizes',
               'type'
             );
