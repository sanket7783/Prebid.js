import { expect } from 'chai';
import { spec } from 'modules/adtelligentBidAdapter.js';
import { newBidder } from 'src/adapters/bidderFactory.js';
import { config } from 'src/config.js';
<<<<<<< HEAD
=======
import { deepClone } from 'src/utils.js';
>>>>>>> e5ade754

const EXPECTED_ENDPOINTS = [
  'https://ghb.adtelligent.com/v2/auction/',
  'https://ghb1.adtelligent.com/v2/auction/',
  'https://ghb2.adtelligent.com/v2/auction/',
  'https://ghb.adtelligent.com/v2/auction/'
];
<<<<<<< HEAD
=======
const aliasEP = {
  appaloosa: 'https://ghb.hb.appaloosa.media/v2/auction/',
  appaloosa_publisherSuffix: 'https://ghb.hb.appaloosa.media/v2/auction/',
  onefiftytwomedia: 'https://ghb.ads.152media.com/v2/auction/',
  mediafuse: 'https://ghb.hbmp.mediafuse.com/v2/auction/',
  navelix: 'https://ghb.hb.navelix.com/v2/auction/',
};
>>>>>>> e5ade754

const DEFAULT_ADATPER_REQ = { bidderCode: 'adtelligent' };
const DISPLAY_REQUEST = {
  'bidder': 'adtelligent',
  'params': {
    'aid': 12345
  },
  'schain': { ver: 1 },
  'userId': { criteo: 2 },
  'mediaTypes': { 'banner': { 'sizes': [300, 250] } },
  'bidderRequestId': '7101db09af0db2',
  'auctionId': '2e41f65424c87c',
  'adUnitCode': 'adunit-code',
  'bidId': '84ab500420319d',
};

const VIDEO_REQUEST = {
  'bidder': 'adtelligent',
  'mediaTypes': {
    'video': {
      'playerSize': [[480, 360], [640, 480]]
    }
  },
  'params': {
    'aid': 12345
  },
  'bidderRequestId': '7101db09af0db2',
  'auctionId': '2e41f65424c87c',
  'adUnitCode': 'adunit-code',
  'bidId': '84ab500420319d'
};

const ADPOD_REQUEST = {
  'bidder': 'adtelligent',
  'mediaTypes': {
    'video': {
      'context': 'adpod',
      'playerSize': [[640, 480]],
      'anyField': 10
    }
  },
  'params': {
    'aid': 12345
  },
  'bidderRequestId': '7101db09af0db2',
  'auctionId': '2e41f65424c87c',
  'adUnitCode': 'adunit-code',
  'bidId': '2e41f65424c87c'
};

const SERVER_VIDEO_RESPONSE = {
  'source': { 'aid': 12345, 'pubId': 54321 },
  'bids': [{
    'vastUrl': 'http://rtb.adtelligent.com/vast/?adid=44F2AEB9BFC881B3',
    'requestId': '2e41f65424c87c',
    'url': '44F2AEB9BFC881B3',
    'creative_id': 342516,
    'durationSeconds': 30,
    'cmpId': 342516,
    'height': 480,
    'cur': 'USD',
    'width': 640,
    'cpm': 0.9
  }
  ]
};
const SERVER_OUSTREAM_VIDEO_RESPONSE = SERVER_VIDEO_RESPONSE;
const SERVER_DISPLAY_RESPONSE = {
  'source': { 'aid': 12345, 'pubId': 54321 },
  'bids': [{
    'ad': '<!-- Creative -->',
    'requestId': '2e41f65424c87c',
    'creative_id': 342516,
    'cmpId': 342516,
    'height': 250,
    'cur': 'USD',
    'width': 300,
    'cpm': 0.9
  }],
  'cookieURLs': ['link1', 'link2']
};
const SERVER_DISPLAY_RESPONSE_WITH_MIXED_SYNCS = {
  'source': { 'aid': 12345, 'pubId': 54321 },
  'bids': [{
    'ad': '<!-- Creative -->',
    'requestId': '2e41f65424c87c',
    'creative_id': 342516,
    'cmpId': 342516,
    'height': 250,
    'cur': 'USD',
    'width': 300,
    'cpm': 0.9
  }],
  'cookieURLs': ['link3', 'link4'],
  'cookieURLSTypes': ['image', 'iframe']
};
const outstreamVideoBidderRequest = {
  bidderCode: 'bidderCode',
  bids: [{
    'params': {
      'aid': 12345,
      'outstream': {
        'video_controls': 'show'
      }
    },
    mediaTypes: {
      video: {
        context: 'outstream',
        playerSize: [640, 480]
      }
    },
    bidId: '2e41f65424c87c'
  }]
};
const videoBidderRequest = {
  bidderCode: 'bidderCode',
  bids: [{ mediaTypes: { video: {} }, bidId: '2e41f65424c87c' }]
};

const displayBidderRequest = {
  bidderCode: 'bidderCode',
  bids: [{ bidId: '2e41f65424c87c' }]
};

const displayBidderRequestWithConsents = {
  bidderCode: 'bidderCode',
  bids: [{ bidId: '2e41f65424c87c' }],
  gdprConsent: {
    gdprApplies: true,
    consentString: 'test'
  },
  uspConsent: 'iHaveIt'
};

const videoEqResponse = [{
  vastUrl: 'http://rtb.adtelligent.com/vast/?adid=44F2AEB9BFC881B3',
  requestId: '2e41f65424c87c',
  creativeId: 342516,
  mediaType: 'video',
  netRevenue: true,
  currency: 'USD',
  height: 480,
  width: 640,
  ttl: 300,
  cpm: 0.9
}];

const displayEqResponse = [{
  requestId: '2e41f65424c87c',
  creativeId: 342516,
  mediaType: 'banner',
  netRevenue: true,
  currency: 'USD',
  ad: '<!-- Creative -->',
  height: 250,
  width: 300,
  ttl: 300,
  cpm: 0.9
}];

describe('adtelligentBidAdapter', () => {
  const adapter = newBidder(spec);
  describe('inherited functions', () => {
    it('exists and is a function', () => {
      expect(adapter.callBids).to.exist.and.to.be.a('function');
    });
  });

  describe('user syncs', () => {
    describe('as image', () => {
      it('should be returned if pixel enabled', () => {
        const syncs = spec.getUserSyncs({ pixelEnabled: true }, [{ body: SERVER_DISPLAY_RESPONSE_WITH_MIXED_SYNCS }]);
<<<<<<< HEAD

        expect(syncs.map(s => s.url)).to.deep.equal([SERVER_DISPLAY_RESPONSE_WITH_MIXED_SYNCS.cookieURLs[0]]);
        expect(syncs.map(s => s.type)).to.deep.equal(['image']);
      })
    })

    describe('as iframe', () => {
      it('should be returned if iframe enabled', () => {
        const syncs = spec.getUserSyncs({ iframeEnabled: true }, [{ body: SERVER_DISPLAY_RESPONSE_WITH_MIXED_SYNCS }]);

        expect(syncs.map(s => s.url)).to.deep.equal([SERVER_DISPLAY_RESPONSE_WITH_MIXED_SYNCS.cookieURLs[1]]);
        expect(syncs.map(s => s.type)).to.deep.equal(['iframe']);
      })
    })

    describe('user sync', () => {
      it('should not  be returned if passed syncs where already used', () => {
        const syncs = spec.getUserSyncs({
          iframeEnabled: true,
          pixelEnabled: true
        }, [{ body: SERVER_DISPLAY_RESPONSE_WITH_MIXED_SYNCS }]);

        expect(syncs).to.deep.equal([]);
      })

      it('should not be returned if pixel not set', () => {
        const syncs = spec.getUserSyncs({}, [{ body: SERVER_DISPLAY_RESPONSE_WITH_MIXED_SYNCS }]);

        expect(syncs).to.be.empty;
      });
    });
    describe('user syncs with both types', () => {
      it('should be returned if pixel and iframe enabled', () => {
        const mockedServerResponse = Object.assign({}, SERVER_DISPLAY_RESPONSE_WITH_MIXED_SYNCS, { 'cookieURLs': ['link5', 'link6'] });
        const syncs = spec.getUserSyncs({
          iframeEnabled: true,
          pixelEnabled: true
        }, [{ body: mockedServerResponse }]);

        expect(syncs.map(s => s.url)).to.deep.equal(mockedServerResponse.cookieURLs);
        expect(syncs.map(s => s.type)).to.deep.equal(mockedServerResponse.cookieURLSTypes);
      });
    });
=======

        expect(syncs.map(s => s.url)).to.deep.equal([SERVER_DISPLAY_RESPONSE_WITH_MIXED_SYNCS.cookieURLs[0]]);
        expect(syncs.map(s => s.type)).to.deep.equal(['image']);
      })
    })

    describe('as iframe', () => {
      it('should be returned if iframe enabled', () => {
        const syncs = spec.getUserSyncs({ iframeEnabled: true }, [{ body: SERVER_DISPLAY_RESPONSE_WITH_MIXED_SYNCS }]);

        expect(syncs.map(s => s.url)).to.deep.equal([SERVER_DISPLAY_RESPONSE_WITH_MIXED_SYNCS.cookieURLs[1]]);
        expect(syncs.map(s => s.type)).to.deep.equal(['iframe']);
      })
    })

    describe('user sync', () => {
      it('should not  be returned if passed syncs where already used', () => {
        const syncs = spec.getUserSyncs({
          iframeEnabled: true,
          pixelEnabled: true
        }, [{ body: SERVER_DISPLAY_RESPONSE_WITH_MIXED_SYNCS }]);

        expect(syncs).to.deep.equal([]);
      })

      it('should not be returned if pixel not set', () => {
        const syncs = spec.getUserSyncs({}, [{ body: SERVER_DISPLAY_RESPONSE_WITH_MIXED_SYNCS }]);

        expect(syncs).to.be.empty;
      });
    });
    describe('user syncs with both types', () => {
      it('should be returned if pixel and iframe enabled', () => {
        const mockedServerResponse = Object.assign({}, SERVER_DISPLAY_RESPONSE_WITH_MIXED_SYNCS, { 'cookieURLs': ['link5', 'link6'] });
        const syncs = spec.getUserSyncs({
          iframeEnabled: true,
          pixelEnabled: true
        }, [{ body: mockedServerResponse }]);

        expect(syncs.map(s => s.url)).to.deep.equal(mockedServerResponse.cookieURLs);
        expect(syncs.map(s => s.type)).to.deep.equal(mockedServerResponse.cookieURLSTypes);
      });
    });
>>>>>>> e5ade754
  });

  describe('isBidRequestValid', () => {
    it('should return true when required params found', () => {
      expect(spec.isBidRequestValid(VIDEO_REQUEST)).to.equal(true);
    });

    it('should return false when required params are not passed', () => {
      let bid = Object.assign({}, VIDEO_REQUEST);
      delete bid.params;
      expect(spec.isBidRequestValid(bid)).to.equal(false);
    });
  });

  describe('buildRequests', () => {
    let videoBidRequests = [VIDEO_REQUEST];
    let displayBidRequests = [DISPLAY_REQUEST];
    let videoAndDisplayBidRequests = [DISPLAY_REQUEST, VIDEO_REQUEST];
<<<<<<< HEAD
    const displayRequest = spec.buildRequests(displayBidRequests, {});
    const videoRequest = spec.buildRequests(videoBidRequests, {});
    const videoAndDisplayRequests = spec.buildRequests(videoAndDisplayBidRequests, {});
    const rotatingRequest = spec.buildRequests(displayBidRequests, {});
=======
    const displayRequest = spec.buildRequests(displayBidRequests, DEFAULT_ADATPER_REQ);
    const videoRequest = spec.buildRequests(videoBidRequests, DEFAULT_ADATPER_REQ);
    const videoAndDisplayRequests = spec.buildRequests(videoAndDisplayBidRequests, DEFAULT_ADATPER_REQ);
    const rotatingRequest = spec.buildRequests(displayBidRequests, DEFAULT_ADATPER_REQ);
>>>>>>> e5ade754
    it('rotates endpoints', () => {
      const bidReqUrls = [displayRequest[0], videoRequest[0], videoAndDisplayRequests[0], rotatingRequest[0]].map(br => br.url);
      expect(bidReqUrls).to.deep.equal(EXPECTED_ENDPOINTS);
    })
<<<<<<< HEAD
=======

    it('makes correct host for aliases', () => {
      for (const alias in aliasEP) {
        const bidReq = deepClone(DISPLAY_REQUEST)
        bidReq.bidder = alias;
        const [bidderRequest] = spec.buildRequests([bidReq], { bidderCode: alias });
        expect(bidderRequest.url).to.equal(aliasEP[alias]);
      }
    })
>>>>>>> e5ade754

    it('building requests as arrays', () => {
      expect(videoRequest).to.be.a('array');
      expect(displayRequest).to.be.a('array');
      expect(videoAndDisplayRequests).to.be.a('array');
    })

    it('sending as POST', () => {
      const postActionMethod = 'POST'
      const comparator = br => br.method === postActionMethod;
      expect(videoRequest.every(comparator)).to.be.true;
      expect(displayRequest.every(comparator)).to.be.true;
      expect(videoAndDisplayRequests.every(comparator)).to.be.true;
    });
    it('forms correct ADPOD request', () => {
<<<<<<< HEAD
      const pbBidReqData = spec.buildRequests([ADPOD_REQUEST], {})[0].data;
=======
      const pbBidReqData = spec.buildRequests([ADPOD_REQUEST], DEFAULT_ADATPER_REQ)[0].data;
>>>>>>> e5ade754
      const impRequest = pbBidReqData.BidRequests[0]
      expect(impRequest.AdType).to.be.equal('video');
      expect(impRequest.Adpod).to.be.a('object');
      expect(impRequest.Adpod.anyField).to.be.equal(10);
    })
    it('sends correct video bid parameters', () => {
      const data = videoRequest[0].data;

      const eq = {
        CallbackId: '84ab500420319d',
        AdType: 'video',
        Aid: 12345,
<<<<<<< HEAD
        Sizes: '480x360,640x480'
=======
        Sizes: '480x360,640x480',
        PlacementId: 'adunit-code'
>>>>>>> e5ade754
      };
      expect(data.BidRequests[0]).to.deep.equal(eq);
    });

    it('sends correct display bid parameters', () => {
      const data = displayRequest[0].data;

      const eq = {
        CallbackId: '84ab500420319d',
        AdType: 'display',
        Aid: 12345,
<<<<<<< HEAD
        Sizes: '300x250'
=======
        Sizes: '300x250',
        PlacementId: 'adunit-code'
>>>>>>> e5ade754
      };

      expect(data.BidRequests[0]).to.deep.equal(eq);
    });

    it('sends correct video and display bid parameters', () => {
      const bidRequests = videoAndDisplayRequests[0].data;
      const expectedBidReqs = [{
        CallbackId: '84ab500420319d',
        AdType: 'display',
        Aid: 12345,
<<<<<<< HEAD
        Sizes: '300x250'
=======
        Sizes: '300x250',
        PlacementId: 'adunit-code'
>>>>>>> e5ade754
      }, {
        CallbackId: '84ab500420319d',
        AdType: 'video',
        Aid: 12345,
<<<<<<< HEAD
        Sizes: '480x360,640x480'
=======
        Sizes: '480x360,640x480',
        PlacementId: 'adunit-code'
>>>>>>> e5ade754
      }]

      expect(bidRequests.BidRequests).to.deep.equal(expectedBidReqs);
    });

    describe('publisher environment', () => {
      const sandbox = sinon.sandbox.create();
      sandbox.stub(config, 'getConfig').callsFake((key) => {
        const config = {
          'coppa': true
        };
        return config[key];
      });
      const bidRequestWithPubSettingsData = spec.buildRequests([DISPLAY_REQUEST], displayBidderRequestWithConsents)[0].data;
      sandbox.restore();
      it('sets GDPR', () => {
        expect(bidRequestWithPubSettingsData.GDPR).to.be.equal(1);
        expect(bidRequestWithPubSettingsData.GDPRConsent).to.be.equal(displayBidderRequestWithConsents.gdprConsent.consentString);
      });
      it('sets USP', () => {
        expect(bidRequestWithPubSettingsData.USP).to.be.equal(displayBidderRequestWithConsents.uspConsent);
      })
      it('sets Coppa', () => {
        expect(bidRequestWithPubSettingsData.Coppa).to.be.equal(1);
      })
      it('sets Schain', () => {
        expect(bidRequestWithPubSettingsData.Schain).to.be.deep.equal(DISPLAY_REQUEST.schain);
      })
      it('sets UserId\'s', () => {
        expect(bidRequestWithPubSettingsData.UserIds).to.be.deep.equal(DISPLAY_REQUEST.userId);
      })
    })
  });

  describe('interpretResponse', () => {
    let serverResponse;
    let adapterRequest;
    let eqResponse;

    afterEach(() => {
      serverResponse = null;
      adapterRequest = null;
      eqResponse = null;
    });

    it('should get correct video bid response', () => {
      serverResponse = SERVER_VIDEO_RESPONSE;
      adapterRequest = videoBidderRequest;
      eqResponse = videoEqResponse;

      bidServerResponseCheck();
    });

    it('should get correct display bid response', () => {
      serverResponse = SERVER_DISPLAY_RESPONSE;
      adapterRequest = displayBidderRequest;
      eqResponse = displayEqResponse;

      bidServerResponseCheck();
    });

    function bidServerResponseCheck() {
      const result = spec.interpretResponse({ body: serverResponse }, { adapterRequest });

      expect(result).to.deep.equal(eqResponse);
    }

    function nobidServerResponseCheck() {
      const noBidServerResponse = { bids: [] };
      const noBidResult = spec.interpretResponse({ body: noBidServerResponse }, { adapterRequest });

      expect(noBidResult.length).to.equal(0);
    }

    it('handles video nobid responses', () => {
      adapterRequest = videoBidderRequest;

      nobidServerResponseCheck();
    });

    it('handles display nobid responses', () => {
      adapterRequest = displayBidderRequest;

      nobidServerResponseCheck();
    });

    it('forms correct ADPOD response', () => {
      const videoBids = spec.interpretResponse({ body: SERVER_VIDEO_RESPONSE }, { adapterRequest: { bids: [ADPOD_REQUEST] } });
      expect(videoBids[0].video.durationSeconds).to.be.equal(30);
      expect(videoBids[0].video.context).to.be.equal('adpod');
    })
    describe('outstream setup', () => {
      const videoBids = spec.interpretResponse({ body: SERVER_OUSTREAM_VIDEO_RESPONSE }, { adapterRequest: outstreamVideoBidderRequest });
      it('should return renderer with expected outstream params config', () => {
        expect(!!videoBids[0].renderer).to.be.true;
        expect(videoBids[0].renderer.getConfig().video_controls).to.equal('show');
      })
    })
  });
});<|MERGE_RESOLUTION|>--- conflicted
+++ resolved
@@ -2,10 +2,7 @@
 import { spec } from 'modules/adtelligentBidAdapter.js';
 import { newBidder } from 'src/adapters/bidderFactory.js';
 import { config } from 'src/config.js';
-<<<<<<< HEAD
-=======
 import { deepClone } from 'src/utils.js';
->>>>>>> e5ade754
 
 const EXPECTED_ENDPOINTS = [
   'https://ghb.adtelligent.com/v2/auction/',
@@ -13,8 +10,6 @@
   'https://ghb2.adtelligent.com/v2/auction/',
   'https://ghb.adtelligent.com/v2/auction/'
 ];
-<<<<<<< HEAD
-=======
 const aliasEP = {
   appaloosa: 'https://ghb.hb.appaloosa.media/v2/auction/',
   appaloosa_publisherSuffix: 'https://ghb.hb.appaloosa.media/v2/auction/',
@@ -22,7 +17,6 @@
   mediafuse: 'https://ghb.hbmp.mediafuse.com/v2/auction/',
   navelix: 'https://ghb.hb.navelix.com/v2/auction/',
 };
->>>>>>> e5ade754
 
 const DEFAULT_ADATPER_REQ = { bidderCode: 'adtelligent' };
 const DISPLAY_REQUEST = {
@@ -195,7 +189,6 @@
     describe('as image', () => {
       it('should be returned if pixel enabled', () => {
         const syncs = spec.getUserSyncs({ pixelEnabled: true }, [{ body: SERVER_DISPLAY_RESPONSE_WITH_MIXED_SYNCS }]);
-<<<<<<< HEAD
 
         expect(syncs.map(s => s.url)).to.deep.equal([SERVER_DISPLAY_RESPONSE_WITH_MIXED_SYNCS.cookieURLs[0]]);
         expect(syncs.map(s => s.type)).to.deep.equal(['image']);
@@ -239,51 +232,6 @@
         expect(syncs.map(s => s.type)).to.deep.equal(mockedServerResponse.cookieURLSTypes);
       });
     });
-=======
-
-        expect(syncs.map(s => s.url)).to.deep.equal([SERVER_DISPLAY_RESPONSE_WITH_MIXED_SYNCS.cookieURLs[0]]);
-        expect(syncs.map(s => s.type)).to.deep.equal(['image']);
-      })
-    })
-
-    describe('as iframe', () => {
-      it('should be returned if iframe enabled', () => {
-        const syncs = spec.getUserSyncs({ iframeEnabled: true }, [{ body: SERVER_DISPLAY_RESPONSE_WITH_MIXED_SYNCS }]);
-
-        expect(syncs.map(s => s.url)).to.deep.equal([SERVER_DISPLAY_RESPONSE_WITH_MIXED_SYNCS.cookieURLs[1]]);
-        expect(syncs.map(s => s.type)).to.deep.equal(['iframe']);
-      })
-    })
-
-    describe('user sync', () => {
-      it('should not  be returned if passed syncs where already used', () => {
-        const syncs = spec.getUserSyncs({
-          iframeEnabled: true,
-          pixelEnabled: true
-        }, [{ body: SERVER_DISPLAY_RESPONSE_WITH_MIXED_SYNCS }]);
-
-        expect(syncs).to.deep.equal([]);
-      })
-
-      it('should not be returned if pixel not set', () => {
-        const syncs = spec.getUserSyncs({}, [{ body: SERVER_DISPLAY_RESPONSE_WITH_MIXED_SYNCS }]);
-
-        expect(syncs).to.be.empty;
-      });
-    });
-    describe('user syncs with both types', () => {
-      it('should be returned if pixel and iframe enabled', () => {
-        const mockedServerResponse = Object.assign({}, SERVER_DISPLAY_RESPONSE_WITH_MIXED_SYNCS, { 'cookieURLs': ['link5', 'link6'] });
-        const syncs = spec.getUserSyncs({
-          iframeEnabled: true,
-          pixelEnabled: true
-        }, [{ body: mockedServerResponse }]);
-
-        expect(syncs.map(s => s.url)).to.deep.equal(mockedServerResponse.cookieURLs);
-        expect(syncs.map(s => s.type)).to.deep.equal(mockedServerResponse.cookieURLSTypes);
-      });
-    });
->>>>>>> e5ade754
   });
 
   describe('isBidRequestValid', () => {
@@ -302,23 +250,14 @@
     let videoBidRequests = [VIDEO_REQUEST];
     let displayBidRequests = [DISPLAY_REQUEST];
     let videoAndDisplayBidRequests = [DISPLAY_REQUEST, VIDEO_REQUEST];
-<<<<<<< HEAD
-    const displayRequest = spec.buildRequests(displayBidRequests, {});
-    const videoRequest = spec.buildRequests(videoBidRequests, {});
-    const videoAndDisplayRequests = spec.buildRequests(videoAndDisplayBidRequests, {});
-    const rotatingRequest = spec.buildRequests(displayBidRequests, {});
-=======
     const displayRequest = spec.buildRequests(displayBidRequests, DEFAULT_ADATPER_REQ);
     const videoRequest = spec.buildRequests(videoBidRequests, DEFAULT_ADATPER_REQ);
     const videoAndDisplayRequests = spec.buildRequests(videoAndDisplayBidRequests, DEFAULT_ADATPER_REQ);
     const rotatingRequest = spec.buildRequests(displayBidRequests, DEFAULT_ADATPER_REQ);
->>>>>>> e5ade754
     it('rotates endpoints', () => {
       const bidReqUrls = [displayRequest[0], videoRequest[0], videoAndDisplayRequests[0], rotatingRequest[0]].map(br => br.url);
       expect(bidReqUrls).to.deep.equal(EXPECTED_ENDPOINTS);
     })
-<<<<<<< HEAD
-=======
 
     it('makes correct host for aliases', () => {
       for (const alias in aliasEP) {
@@ -328,7 +267,6 @@
         expect(bidderRequest.url).to.equal(aliasEP[alias]);
       }
     })
->>>>>>> e5ade754
 
     it('building requests as arrays', () => {
       expect(videoRequest).to.be.a('array');
@@ -344,11 +282,7 @@
       expect(videoAndDisplayRequests.every(comparator)).to.be.true;
     });
     it('forms correct ADPOD request', () => {
-<<<<<<< HEAD
-      const pbBidReqData = spec.buildRequests([ADPOD_REQUEST], {})[0].data;
-=======
       const pbBidReqData = spec.buildRequests([ADPOD_REQUEST], DEFAULT_ADATPER_REQ)[0].data;
->>>>>>> e5ade754
       const impRequest = pbBidReqData.BidRequests[0]
       expect(impRequest.AdType).to.be.equal('video');
       expect(impRequest.Adpod).to.be.a('object');
@@ -361,12 +295,8 @@
         CallbackId: '84ab500420319d',
         AdType: 'video',
         Aid: 12345,
-<<<<<<< HEAD
-        Sizes: '480x360,640x480'
-=======
         Sizes: '480x360,640x480',
         PlacementId: 'adunit-code'
->>>>>>> e5ade754
       };
       expect(data.BidRequests[0]).to.deep.equal(eq);
     });
@@ -378,12 +308,8 @@
         CallbackId: '84ab500420319d',
         AdType: 'display',
         Aid: 12345,
-<<<<<<< HEAD
-        Sizes: '300x250'
-=======
         Sizes: '300x250',
         PlacementId: 'adunit-code'
->>>>>>> e5ade754
       };
 
       expect(data.BidRequests[0]).to.deep.equal(eq);
@@ -395,22 +321,14 @@
         CallbackId: '84ab500420319d',
         AdType: 'display',
         Aid: 12345,
-<<<<<<< HEAD
-        Sizes: '300x250'
-=======
         Sizes: '300x250',
         PlacementId: 'adunit-code'
->>>>>>> e5ade754
       }, {
         CallbackId: '84ab500420319d',
         AdType: 'video',
         Aid: 12345,
-<<<<<<< HEAD
-        Sizes: '480x360,640x480'
-=======
         Sizes: '480x360,640x480',
         PlacementId: 'adunit-code'
->>>>>>> e5ade754
       }]
 
       expect(bidRequests.BidRequests).to.deep.equal(expectedBidReqs);
