--- conflicted
+++ resolved
@@ -1,15 +1,3 @@
-<<<<<<< HEAD
-import { expect } from 'chai';
-import { adagioScriptFromLocalStorageCb, _features, spec } from 'modules/adagioBidAdapter.js';
-import { newBidder } from 'src/adapters/bidderFactory.js';
-import * as utils from 'src/utils.js';
-
-describe('adagioAdapter', () => {
-  let utilsMock;
-  const adapter = newBidder(spec);
-  const ENDPOINT = 'https://mp.4dex.io/prebid';
-  const VERSION = '2.2.2';
-=======
 import find from 'core-js-pure/features/array/find.js';
 import { expect, util } from 'chai';
 import {
@@ -77,7 +65,6 @@
     ...defaults,
     ...options
   };
->>>>>>> e5ade754
 
   this.build = () => request;
 };
@@ -131,50 +118,11 @@
     adagioMock = sinon.mock(adagio);
     utilsMock = sinon.mock(utils);
 
-<<<<<<< HEAD
-    const bid = {
-      'bidder': 'adagio',
-      'params': {
-        organizationId: '0',
-        placement: 'PAVE_ATF',
-        site: 'SITE-NAME',
-        pagetype: 'ARTICLE',
-        adUnitElementId: 'banner-atf'
-      },
-      'adUnitCode': 'adunit-code',
-      'sizes': [[300, 250], [300, 600]],
-      'bidId': 'c180kg4267tyqz',
-      'bidderRequestId': '8vfscuixrovn8i',
-      'auctionId': 'lel4fhp239i9km',
-    };
-
-    const bidWithMediaTypes = {
-      'bidder': 'adagio',
-      'params': {
-        organizationId: '0',
-        placement: 'PAVE_ATF',
-        site: 'SITE-NAME',
-        pagetype: 'ARTICLE',
-        adUnitElementId: 'banner-atf'
-      },
-      'adUnitCode': 'adunit-code-2',
-      'mediaTypes': {
-        banner: {
-          sizes: [[300, 250]],
-        }
-      },
-      sizes: [[300, 600]],
-      'bidId': 'c180kg4267tyqz',
-      'bidderRequestId': '8vfscuixrovn8i',
-      'auctionId': 'lel4fhp239i9km',
-    }
-=======
     sandbox = sinon.createSandbox();
   });
 
   afterEach(() => {
     window.ADAGIO = undefined;
->>>>>>> e5ade754
 
     adagioMock.restore();
     utilsMock.restore();
@@ -189,44 +137,6 @@
       expect(spec.isBidRequestValid(bid)).to.equal(true);
     });
 
-<<<<<<< HEAD
-    it('should return false when organization params is not passed', () => {
-      const bidTest = utils.deepClone(bid);
-      delete bidTest.params.organizationId;
-      expect(spec.isBidRequestValid(bidTest)).to.equal(false);
-    });
-
-    it('should return false when site params is not passed', () => {
-      const bidTest = utils.deepClone(bid);
-      delete bidTest.params.site;
-      expect(spec.isBidRequestValid(bidTest)).to.equal(false);
-    });
-
-    it('should return false when placement params is not passed', () => {
-      const bidTest = utils.deepClone(bid);
-      delete bidTest.params.placement;
-      expect(spec.isBidRequestValid(bidTest)).to.equal(false);
-    });
-
-    it('should add autodetected adUnitElementId and environment params', () => {
-      const bidTest = utils.deepClone(bid);
-      delete bidTest.params.adUnitElementId;
-      delete bidTest.params.environment;
-      sandbox.stub(utils, 'getGptSlotInfoForAdUnitCode').returns({divId: 'banner-atf'});
-      sandbox.stub(_features, 'getDevice').returns(4);
-      spec.isBidRequestValid(bidTest)
-      expect(bidTest.params.adUnitElementId).to.equal('banner-atf');
-      expect(bidTest.params.environment).to.equal('mobile');
-    })
-
-    it('should add autodetected tablet environment params', () => {
-      const bidTest = utils.deepClone(bid);
-      delete bidTest.params.environment;
-      sandbox.stub(_features, 'getDevice').returns(5);
-      spec.isBidRequestValid(bidTest)
-      expect(bidTest.params.environment).to.equal('tablet');
-    })
-=======
     it('should return false if bid.params is missing', function() {
       sandbox.spy(utils, 'logWarn');
       const bid01 = new BidRequestBuilder().build();
@@ -268,7 +178,6 @@
       expect(spec.isBidRequestValid(bid02)).to.equal(false);
       expect(spec.isBidRequestValid(bid03)).to.equal(false);
     });
->>>>>>> e5ade754
 
     it('should return false when refererInfo.reachedTop is false', function() {
       sandbox.spy(utils, 'logWarn');
