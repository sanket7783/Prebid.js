import { expect } from 'chai';
import { spec, VIDEO_ENDPOINT, BANNER_ENDPOINT, OUTSTREAM_SRC, DEFAULT_MIMES } from 'modules/beachfrontBidAdapter.js';
import { parseUrl } from 'src/utils.js';

describe('BeachfrontAdapter', function () {
  let bidRequests;

  beforeEach(function () {
    bidRequests = [
      {
        bidder: 'beachfront',
        params: {
          bidfloor: 2.00,
          appId: '3b16770b-17af-4d22-daff-9606bdf2c9c3'
        },
        adUnitCode: 'div-gpt-ad-1460505748561-0',
        bidId: '25186806a41eab',
        bidderRequestId: '15bdd8d4a0ebaf',
        auctionId: 'f17d62d0-e3e3-48d0-9f73-cb4ea358a309'
      }, {
        bidder: 'beachfront',
        params: {
          bidfloor: 1.00,
          appId: '11bc5dd5-7421-4dd8-c926-40fa653bec76'
        },
        adUnitCode: 'div-gpt-ad-1460505748561-1',
        bidId: '365088ee6d649d',
        bidderRequestId: '15bdd8d4a0ebaf',
        auctionId: 'f17d62d0-e3e3-48d0-9f73-cb4ea358a309'
      }
    ];
  });

  describe('spec.isBidRequestValid', function () {
    it('should return true when the required params are passed', function () {
      const bidRequest = bidRequests[0];
      expect(spec.isBidRequestValid(bidRequest)).to.equal(true);
    });

    it('should return false when the "bidfloor" param is missing', function () {
      const bidRequest = bidRequests[0];
      bidRequest.params = {
        appId: '11bc5dd5-7421-4dd8-c926-40fa653bec76'
      };
      expect(spec.isBidRequestValid(bidRequest)).to.equal(false);
    });

    it('should return false when the "appId" param is missing', function () {
      const bidRequest = bidRequests[0];
      bidRequest.params = {
        bidfloor: 5.00
      };
      expect(spec.isBidRequestValid(bidRequest)).to.equal(false);
    });

    it('should return false when no bid params are passed', function () {
      const bidRequest = bidRequests[0];
      bidRequest.params = {};
      expect(spec.isBidRequestValid(bidRequest)).to.equal(false);
    });

    it('should return false when a bid request is not passed', function () {
      expect(spec.isBidRequestValid()).to.equal(false);
      expect(spec.isBidRequestValid({})).to.equal(false);
    });

    describe('for multi-format bids', function () {
      it('should return true when the required params are passed for video', function () {
        const bidRequest = bidRequests[0];
        bidRequest.mediaTypes = {
          video: {}
        };
        bidRequest.params = {
          video: {
            bidfloor: 1.00,
            appId: '3b16770b-17af-4d22-daff-9606bdf2c9c3'
          }
        };
        expect(spec.isBidRequestValid(bidRequest)).to.equal(true);
      });

      it('should return false when the required params are missing for video', function () {
        const bidRequest = bidRequests[0];
        bidRequest.mediaTypes = {
          video: {}
        };
        bidRequest.params = {
          banner: {
            bidfloor: 1.00,
            appId: '3b16770b-17af-4d22-daff-9606bdf2c9c3'
          }
        };
        expect(spec.isBidRequestValid(bidRequest)).to.equal(false);
      });

      it('should return true when the required params are passed for banner', function () {
        const bidRequest = bidRequests[0];
        bidRequest.mediaTypes = {
          banner: {}
        };
        bidRequest.params = {
          banner: {
            bidfloor: 1.00,
            appId: '3b16770b-17af-4d22-daff-9606bdf2c9c3'
          }
        };
        expect(spec.isBidRequestValid(bidRequest)).to.equal(true);
      });

      it('should return false when the required params are missing for banner', function () {
        const bidRequest = bidRequests[0];
        bidRequest.mediaTypes = {
          banner: {}
        };
        bidRequest.params = {
          video: {
            bidfloor: 1.00,
            appId: '3b16770b-17af-4d22-daff-9606bdf2c9c3'
          }
        };
        expect(spec.isBidRequestValid(bidRequest)).to.equal(false);
      });
    });
  });

  describe('spec.buildRequests', function () {
    describe('for video bids', function () {
      it('should attach the bid request object', function () {
        bidRequests[0].mediaTypes = { video: {} };
        bidRequests[1].mediaTypes = { video: {} };
        const requests = spec.buildRequests(bidRequests);
        expect(requests[0].bidRequest).to.equal(bidRequests[0]);
        expect(requests[1].bidRequest).to.equal(bidRequests[1]);
      });

      it('should create a POST request for each bid', function () {
        const bidRequest = bidRequests[0];
        bidRequest.mediaTypes = { video: {} };
        const requests = spec.buildRequests([ bidRequest ]);
        expect(requests[0].method).to.equal('POST');
        expect(requests[0].url).to.equal(VIDEO_ENDPOINT + bidRequest.params.appId);
      });

      it('should attach request data', function () {
        const width = 640;
        const height = 480;
        const bidRequest = bidRequests[0];
        bidRequest.params.tagid = '7cd7a7b4-ef3f-4aeb-9565-3627f255fa10';
        bidRequest.mediaTypes = {
          video: {
            playerSize: [ width, height ]
          }
        };
        const topLocation = parseUrl('http://www.example.com?foo=bar', { decodeSearchAsString: true });
        const bidderRequest = {
          refererInfo: {
            referer: topLocation.href
          }
        };
        const requests = spec.buildRequests([ bidRequest ], bidderRequest);
        const data = requests[0].data;
        expect(data.isPrebid).to.equal(true);
        expect(data.appId).to.equal(bidRequest.params.appId);
        expect(data.domain).to.equal(document.location.hostname);
        expect(data.id).to.be.a('string');
        expect(data.imp[0].video).to.deep.contain({ w: width, h: height, mimes: DEFAULT_MIMES });
        expect(data.imp[0].bidfloor).to.equal(bidRequest.params.bidfloor);
        expect(data.imp[0].tagid).to.equal(bidRequest.params.tagid);
        expect(data.site).to.deep.equal({ page: topLocation.href, domain: topLocation.hostname });
        expect(data.device).to.deep.contain({ ua: navigator.userAgent, language: navigator.language, js: 1 });
        expect(data.cur).to.deep.equal(['USD']);
      });

      it('must read from the floors module if available', function () {
        const bidRequest = bidRequests[0];
        bidRequest.mediaTypes = { video: {} };
        bidRequest.getFloor = () => ({ currency: 'USD', floor: 1.16 });
        const requests = spec.buildRequests([ bidRequest ]);
        const data = requests[0].data;
        expect(data.imp[0].bidfloor).to.equal(1.16);
      });

      it('must use the bid floor param if no value is returned from the floors module', function () {
        const bidRequest = bidRequests[0];
        bidRequest.mediaTypes = { video: {} };
        bidRequest.getFloor = () => ({});
        const requests = spec.buildRequests([ bidRequest ]);
        const data = requests[0].data;
        expect(data.imp[0].bidfloor).to.equal(bidRequest.params.bidfloor);
      });

      it('must parse bid size from a nested array', function () {
        const width = 640;
        const height = 480;
        const bidRequest = bidRequests[0];
        bidRequest.mediaTypes = {
          video: {
            playerSize: [[ width, height ]]
          }
        };
        const requests = spec.buildRequests([ bidRequest ]);
        const data = requests[0].data;
        expect(data.imp[0].video).to.deep.contain({ w: width, h: height });
      });

      it('must parse bid size from a string', function () {
        const width = 640;
        const height = 480;
        const bidRequest = bidRequests[0];
        bidRequest.mediaTypes = {
          video: {
            playerSize: `${width}x${height}`
          }
        };
        const requests = spec.buildRequests([ bidRequest ]);
        const data = requests[0].data;
        expect(data.imp[0].video).to.deep.contain({ w: width, h: height });
      });

      it('must handle an empty bid size', function () {
        const bidRequest = bidRequests[0];
        bidRequest.mediaTypes = {
          video: {
            playerSize: []
          }
        };
        const requests = spec.buildRequests([ bidRequest ]);
        const data = requests[0].data;
        expect(data.imp[0].video).to.deep.contain({ w: undefined, h: undefined });
      });

      it('must fall back to the size on the bid object', function () {
        const width = 640;
        const height = 480;
        const bidRequest = bidRequests[0];
        bidRequest.sizes = [ width, height ];
        bidRequest.mediaTypes = { video: {} };
        const requests = spec.buildRequests([ bidRequest ]);
        const data = requests[0].data;
        expect(data.imp[0].video).to.deep.contain({ w: width, h: height });
      });

      it('must set video params from the standard object', function () {
        const bidRequest = bidRequests[0];
        const mimes = ['video/webm'];
        const playbackmethod = 2;
        const maxduration = 30;
        const placement = 4;
        const skip = 1;
        bidRequest.mediaTypes = {
          video: { mimes, playbackmethod, maxduration, placement, skip }
        };
        const requests = spec.buildRequests([ bidRequest ]);
        const data = requests[0].data;
        expect(data.imp[0].video).to.deep.contain({ mimes, playbackmethod, maxduration, placement, skip });
      });

      it('must override video params from the bidder object', function () {
        const bidRequest = bidRequests[0];
        const mimes = ['video/webm'];
        const playbackmethod = 2;
        const maxduration = 30;
        const placement = 4;
        const skip = 1;
        bidRequest.mediaTypes = { video: { placement: 3, skip: 0 } };
        bidRequest.params.video = { mimes, playbackmethod, maxduration, placement, skip };
        const requests = spec.buildRequests([ bidRequest ]);
        const data = requests[0].data;
        expect(data.imp[0].video).to.deep.contain({ mimes, playbackmethod, maxduration, placement, skip });
      });

      it('must add US privacy data to the request', function () {
        const bidRequest = bidRequests[0];
        bidRequest.mediaTypes = { video: {} };
        const uspConsent = '2112YYZ';
        const bidderRequest = { uspConsent };
        const requests = spec.buildRequests([ bidRequest ], bidderRequest);
        const data = requests[0].data;
        expect(data.regs.ext.us_privacy).to.equal(uspConsent);
      });

      it('must add GDPR consent data to the request', function () {
        const bidRequest = bidRequests[0];
        bidRequest.mediaTypes = { video: {} };
        const consentString = 'BOJ8RZsOJ8RZsABAB8AAAAAZ+A==';
        const bidderRequest = {
          gdprConsent: {
            gdprApplies: true,
            consentString
          }
        };
        const requests = spec.buildRequests([ bidRequest ], bidderRequest);
        const data = requests[0].data;
        expect(data.regs.ext.gdpr).to.equal(1);
        expect(data.user.ext.consent).to.equal(consentString);
      });

      it('must add schain data to the request', () => {
        const schain = {
          ver: '1.0',
          complete: 1,
          nodes: [
            {
              asi: 'directseller.com',
              sid: '00001',
              rid: 'BidRequest1',
              hp: 1
            }
          ]
        };
<<<<<<< HEAD
        const bidRequest = bidRequests[0];
        bidRequest.mediaTypes = { video: {} };
        bidRequest.schain = schain;
        const requests = spec.buildRequests([ bidRequest ]);
        const data = requests[0].data;
        expect(data.source.ext.schain).to.deep.equal(schain);
      });

      it('must add the Trade Desk User ID to the request', () => {
        const tdid = '4321';
=======
>>>>>>> 2d82104b
        const bidRequest = bidRequests[0];
        bidRequest.mediaTypes = { video: {} };
        bidRequest.schain = schain;
        const requests = spec.buildRequests([ bidRequest ]);
        const data = requests[0].data;
        expect(data.source.ext.schain).to.deep.equal(schain);
      });

      it('must add supported user IDs to the request', () => {
        const userId = {
          tdid: '54017816',
          idl_env: '13024996',
          uid2: { id: '45843401' },
          haloId: { haloId: '60314917', auSeg: ['segment1', 'segment2'] }
        };
        const bidRequest = bidRequests[0];
        bidRequest.mediaTypes = { video: {} };
        bidRequest.userId = userId;
        const requests = spec.buildRequests([ bidRequest ]);
        const data = requests[0].data;
        expect(data.user.ext.eids).to.deep.equal([
          {
            source: 'adserver.org',
            uids: [{
              id: userId.tdid,
              ext: {
                rtiPartner: 'TDID'
              }
            }]
          },
          {
            source: 'liveramp.com',
            uids: [{
              id: userId.idl_env,
              ext: {
                rtiPartner: 'idl'
              }
            }]
          },
          {
            source: 'uidapi.com',
            uids: [{
              id: userId.uid2.id,
              ext: {
                rtiPartner: 'UID2'
              }
            }]
          },
          {
            source: 'audigent.com',
            uids: [{
              id: userId.haloId,
              atype: 1,
            }]
          }
        ]);
      });

      it('must add the Unified ID 2.0 to the request', () => {
        const uid2 = { id: '4321' };
        const bidRequest = bidRequests[0];
        bidRequest.mediaTypes = { video: {} };
        bidRequest.userId = { uid2 };
        const requests = spec.buildRequests([ bidRequest ]);
        const data = requests[0].data;
        expect(data.user.ext.eids[0]).to.deep.equal({
          source: 'uidapi.com',
          uids: [{
            id: uid2.id,
            ext: {
              rtiPartner: 'UID2'
            }
          }]
        });
      });
    });

    describe('for banner bids', function () {
      it('should attach the bid requests array', function () {
        bidRequests[0].mediaTypes = { banner: {} };
        bidRequests[1].mediaTypes = { banner: {} };
        const requests = spec.buildRequests(bidRequests);
        expect(requests[0].bidRequest).to.deep.equal(bidRequests);
      });

      it('should create a single POST request for all bids', function () {
        bidRequests[0].mediaTypes = { banner: {} };
        bidRequests[1].mediaTypes = { banner: {} };
        const requests = spec.buildRequests(bidRequests);
        expect(requests.length).to.equal(1);
        expect(requests[0].method).to.equal('POST');
        expect(requests[0].url).to.equal(BANNER_ENDPOINT);
      });

      it('should attach request data', function () {
        const width = 300;
        const height = 250;
        const bidRequest = bidRequests[0];
        bidRequest.params.tagid = '7cd7a7b4-ef3f-4aeb-9565-3627f255fa10';
        bidRequest.mediaTypes = {
          banner: {
            sizes: [ width, height ]
          }
        };
        const topLocation = parseUrl('http://www.example.com?foo=bar', { decodeSearchAsString: true });
        const bidderRequest = {
          refererInfo: {
            referer: topLocation.href
          }
        };
        const requests = spec.buildRequests([ bidRequest ], bidderRequest);
        const data = requests[0].data;
        expect(data.slots).to.deep.equal([
          {
            slot: bidRequest.adUnitCode,
            id: bidRequest.params.appId,
            bidfloor: bidRequest.params.bidfloor,
            tagid: bidRequest.params.tagid,
            sizes: [{ w: width, h: height }]
          }
        ]);
        expect(data.page).to.equal(topLocation.href);
        expect(data.domain).to.equal(topLocation.hostname);
        expect(data.search).to.equal(topLocation.search);
        expect(data.ua).to.equal(navigator.userAgent);
      });

      it('must read from the floors module if available', function () {
        const bidRequest = bidRequests[0];
        bidRequest.mediaTypes = { banner: {} };
        bidRequest.getFloor = () => ({ currency: 'USD', floor: 1.16 });
        const requests = spec.buildRequests([ bidRequest ]);
        const data = requests[0].data;
        expect(data.slots[0].bidfloor).to.equal(1.16);
      });

      it('must use the bid floor param if no value is returned from the floors module', function () {
        const bidRequest = bidRequests[0];
        bidRequest.mediaTypes = { banner: {} };
        bidRequest.getFloor = () => ({});
        const requests = spec.buildRequests([ bidRequest ]);
        const data = requests[0].data;
        expect(data.slots[0].bidfloor).to.equal(bidRequest.params.bidfloor);
      });

      it('must parse bid size from a nested array', function () {
        const width = 300;
        const height = 250;
        const bidRequest = bidRequests[0];
        bidRequest.mediaTypes = {
          banner: {
            sizes: [[ width, height ]]
          }
        };
        const requests = spec.buildRequests([ bidRequest ]);
        const data = requests[0].data;
        expect(data.slots[0].sizes).to.deep.equal([
          { w: width, h: height }
        ]);
      });

      it('must parse bid size from a string', function () {
        const width = 300;
        const height = 250;
        const bidRequest = bidRequests[0];
        bidRequest.mediaTypes = {
          banner: {
            sizes: `${width}x${height}`
          }
        };
        const requests = spec.buildRequests([ bidRequest ]);
        const data = requests[0].data;
        expect(data.slots[0].sizes).to.deep.equal([
          { w: width, h: height }
        ]);
      });

      it('must handle an empty bid size', function () {
        const bidRequest = bidRequests[0];
        bidRequest.mediaTypes = {
          banner: {
            sizes: []
          }
        };
        const requests = spec.buildRequests([ bidRequest ]);
        const data = requests[0].data;
        expect(data.slots[0].sizes).to.deep.equal([]);
      });

      it('must fall back to the size on the bid object', function () {
        const width = 300;
        const height = 250;
        const bidRequest = bidRequests[0];
        bidRequest.sizes = [ width, height ];
        bidRequest.mediaTypes = { banner: {} };
        const requests = spec.buildRequests([ bidRequest ]);
        const data = requests[0].data;
        expect(data.slots[0].sizes).to.deep.contain({ w: width, h: height });
      });

      it('must add US privacy data to the request', function () {
        const bidRequest = bidRequests[0];
        bidRequest.mediaTypes = { banner: {} };
        const uspConsent = '2112YYZ';
        const bidderRequest = { uspConsent };
        const requests = spec.buildRequests([ bidRequest ], bidderRequest);
        const data = requests[0].data;
        expect(data.usPrivacy).to.equal(uspConsent);
      });

      it('must add GDPR consent data to the request', function () {
        const bidRequest = bidRequests[0];
        bidRequest.mediaTypes = { banner: {} };
        const consentString = 'BOJ8RZsOJ8RZsABAB8AAAAAZ+A==';
        const bidderRequest = {
          gdprConsent: {
            gdprApplies: true,
            consentString
          }
        };
        const requests = spec.buildRequests([ bidRequest ], bidderRequest);
        const data = requests[0].data;
        expect(data.gdpr).to.equal(1);
        expect(data.gdprConsent).to.equal(consentString);
      });

      it('must add schain data to the request', () => {
        const schain = {
          ver: '1.0',
          complete: 1,
          nodes: [
            {
              asi: 'directseller.com',
              sid: '00001',
              rid: 'BidRequest1',
              hp: 1
            }
          ]
        };
<<<<<<< HEAD
        const bidRequest = bidRequests[0];
        bidRequest.mediaTypes = { banner: {} };
        bidRequest.schain = schain;
        const requests = spec.buildRequests([ bidRequest ]);
        const data = requests[0].data;
        expect(data.schain).to.deep.equal(schain);
      });

      it('must add the Trade Desk User ID to the request', () => {
        const tdid = '4321';
=======
>>>>>>> 2d82104b
        const bidRequest = bidRequests[0];
        bidRequest.mediaTypes = { banner: {} };
        bidRequest.schain = schain;
        const requests = spec.buildRequests([ bidRequest ]);
        const data = requests[0].data;
        expect(data.schain).to.deep.equal(schain);
      });

      it('must add supported user IDs to the request', () => {
        const userId = {
          tdid: '54017816',
          idl_env: '13024996',
          uid2: { id: '45843401' },
          haloId: { haloId: '60314917', auSeg: ['segment1', 'segment2'] }
        };
        const bidRequest = bidRequests[0];
        bidRequest.mediaTypes = { banner: {} };
        bidRequest.userId = userId;
        const requests = spec.buildRequests([ bidRequest ]);
        const data = requests[0].data;
        expect(data.tdid).to.equal(userId.tdid);
        expect(data.idl).to.equal(userId.idl_env);
        expect(data.uid2).to.equal(userId.uid2.id);
        expect(data.haloid).to.equal(userId.haloId);
      });

      it('must add the Unified ID 2.0 to the request', () => {
        const uid2 = { id: '4321' };
        const bidRequest = bidRequests[0];
        bidRequest.mediaTypes = { banner: {} };
        bidRequest.userId = { uid2 };
        const requests = spec.buildRequests([ bidRequest ]);
        const data = requests[0].data;
        expect(data.uid2).to.equal(uid2.id);
      });
    });

    describe('for multi-format bids', function () {
      it('should create a POST request for each bid format', function () {
        const width = 300;
        const height = 250;
        const bidRequest = bidRequests[0];
        bidRequest.mediaTypes = {
          video: {
            playerSize: [ width, height ]
          },
          banner: {
            sizes: [ width, height ]
          }
        };
        bidRequest.params = {
          video: {
            bidfloor: 2.00,
            appId: '11bc5dd5-7421-4dd8-c926-40fa653bec76'
          },
          banner: {
            bidfloor: 1.00,
            appId: '3b16770b-17af-4d22-daff-9606bdf2c9c3'
          }
        };
        const requests = spec.buildRequests([ bidRequest ]);
        expect(requests.length).to.equal(2);
        expect(requests[0].url).to.contain(VIDEO_ENDPOINT);
        expect(requests[1].url).to.contain(BANNER_ENDPOINT);
      });

      it('must parse bid sizes for each bid format', function () {
        const bidRequest = bidRequests[0];
        bidRequest.mediaTypes = {
          video: {
            playerSize: [ 640, 360 ]
          },
          banner: {
            sizes: [ 300, 250 ]
          }
        };
        bidRequest.params = {
          video: {
            bidfloor: 2.00,
            appId: '11bc5dd5-7421-4dd8-c926-40fa653bec76'
          },
          banner: {
            bidfloor: 1.00,
            appId: '3b16770b-17af-4d22-daff-9606bdf2c9c3'
          }
        };
        const requests = spec.buildRequests([ bidRequest ]);
        expect(requests[0].data.imp[0].video).to.deep.contain({ w: 640, h: 360 });
        expect(requests[1].data.slots[0].sizes).to.deep.equal([{ w: 300, h: 250 }]);
      });
    });
  });

  describe('spec.interpretResponse', function () {
    describe('for video bids', function () {
      it('should return no bids if the response is not valid', function () {
        const bidRequest = bidRequests[0];
        bidRequest.mediaTypes = { video: {} };
        const bidResponse = spec.interpretResponse({ body: null }, { bidRequest });
        expect(bidResponse.length).to.equal(0);
      });

      it('should return no bids if the response "bidPrice" is missing', function () {
        const bidRequest = bidRequests[0];
        bidRequest.mediaTypes = { video: {} };
        const serverResponse = {
          url: 'http://reachms.bfmio.com/getmu?aid=bid:19c4a196-fb21-4c81-9a1a-ecc5437a39da'
        };
        const bidResponse = spec.interpretResponse({ body: serverResponse }, { bidRequest });
        expect(bidResponse.length).to.equal(0);
      });

      it('should return a valid video bid response', function () {
        const width = 640;
        const height = 480;
        const bidRequest = bidRequests[0];
        bidRequest.mediaTypes = {
          video: {
            playerSize: [ width, height ]
          }
        };
        const serverResponse = {
          bidPrice: 5.00,
          url: 'http://reachms.bfmio.com/getmu?aid=bid:19c4a196-fb21-4c81-9a1a-ecc5437a39da',
          vast: '<VAST version="3.0"></VAST>',
          crid: '123abc'
        };
        const bidResponse = spec.interpretResponse({ body: serverResponse }, { bidRequest });
        expect(bidResponse).to.deep.equal({
          requestId: bidRequest.bidId,
          bidderCode: spec.code,
          cpm: serverResponse.bidPrice,
          creativeId: serverResponse.crid,
          vastUrl: serverResponse.url,
          vastXml: serverResponse.vast,
          width: width,
          height: height,
          renderer: null,
          meta: { mediaType: 'video', advertiserDomains: [] },
          mediaType: 'video',
          currency: 'USD',
          netRevenue: true,
          ttl: 300
        });
      });

      it('should return only vast url if the response type is "nurl"', () => {
        const width = 640;
        const height = 480;
        const bidRequest = bidRequests[0];
        bidRequest.mediaTypes = {
          video: {
            playerSize: [ width, height ]
          }
        };
        bidRequest.params.video = { responseType: 'nurl' };
        const serverResponse = {
          bidPrice: 5.00,
          url: 'http://reachms.bfmio.com/getmu?aid=bid:19c4a196-fb21-4c81-9a1a-ecc5437a39da',
          vast: '<VAST version="3.0"></VAST>',
          crid: '123abc'
        };
        const bidResponse = spec.interpretResponse({ body: serverResponse }, { bidRequest });
        expect(bidResponse.vastUrl).to.equal(serverResponse.url);
        expect(bidResponse.vastXml).to.equal(undefined);
      });

      it('should return only vast xml if the response type is "adm"', () => {
        const width = 640;
        const height = 480;
        const bidRequest = bidRequests[0];
        bidRequest.mediaTypes = {
          video: {
            playerSize: [ width, height ]
          }
        };
        bidRequest.params.video = { responseType: 'adm' };
        const serverResponse = {
          bidPrice: 5.00,
          url: 'http://reachms.bfmio.com/getmu?aid=bid:19c4a196-fb21-4c81-9a1a-ecc5437a39da',
          vast: '<VAST version="3.0"></VAST>',
          crid: '123abc'
        };
        const bidResponse = spec.interpretResponse({ body: serverResponse }, { bidRequest });
        expect(bidResponse.vastUrl).to.equal(undefined);
        expect(bidResponse.vastXml).to.equal(serverResponse.vast);
      });

      it('should return a renderer for outstream video bids', function () {
        const bidRequest = bidRequests[0];
        bidRequest.mediaTypes = {
          video: {
            context: 'outstream'
          }
        };
        const serverResponse = {
          bidPrice: 5.00,
          url: 'http://reachms.bfmio.com/getmu?aid=bid:19c4a196-fb21-4c81-9a1a-ecc5437a39da',
          crid: '123abc'
        };
        const bidResponse = spec.interpretResponse({ body: serverResponse }, { bidRequest });
        expect(bidResponse.renderer).to.deep.contain({
          id: bidRequest.bidId,
          url: OUTSTREAM_SRC
        });
        expect(bidResponse.renderer.render).to.be.a('function');
      });

      it('should return meta data for the bid response', () => {
        const width = 640;
        const height = 480;
        const bidRequest = bidRequests[0];
        bidRequest.mediaTypes = {
          video: {
            playerSize: [ width, height ]
          }
        };
        const serverResponse = {
          bidPrice: 5.00,
          url: 'http://reachms.bfmio.com/getmu?aid=bid:19c4a196-fb21-4c81-9a1a-ecc5437a39da',
          meta: {
            advertiserDomains: ['example.com'],
            advertiserId: '123'
          }
        };
        const bidResponse = spec.interpretResponse({ body: serverResponse }, { bidRequest });
        expect(bidResponse.meta).to.deep.equal({
          mediaType: 'video',
          advertiserDomains: ['example.com'],
          advertiserId: '123'
        });
      });
    });

    describe('for banner bids', function () {
      it('should return no bids if the response is not valid', function () {
        const bidRequest = bidRequests[0];
        bidRequest.mediaTypes = { banner: {} };
        const bidResponse = spec.interpretResponse({ body: null }, { bidRequest });
        expect(bidResponse.length).to.equal(0);
      });

      it('should return no bids if the response is empty', function () {
        const bidRequest = bidRequests[0];
        bidRequest.mediaTypes = { banner: {} };
        const bidResponse = spec.interpretResponse({ body: [] }, { bidRequest });
        expect(bidResponse.length).to.equal(0);
      });

      it('should return valid banner bid responses', function () {
        bidRequests[0].mediaTypes = {
          banner: {
            sizes: [[ 300, 250 ], [ 728, 90 ]]
          }
        };
        bidRequests[1].mediaTypes = {
          banner: {
            sizes: [[ 300, 600 ], [ 200, 200 ]]
          }
        };
        const serverResponse = [{
          slot: bidRequests[0].adUnitCode,
          adm: '<div id="44851937"></div>',
          crid: 'crid_1',
          price: 3.02,
          w: 728,
          h: 90
        }, {
          slot: bidRequests[1].adUnitCode,
          adm: '<div id="44860506"></div>',
          crid: 'crid_2',
          price: 3.06,
          w: 300,
          h: 600
        }];
        const bidResponse = spec.interpretResponse({ body: serverResponse }, { bidRequest: bidRequests });
        expect(bidResponse.length).to.equal(2);
        for (let i = 0; i < bidRequests.length; i++) {
          expect(bidResponse[ i ]).to.deep.equal({
            requestId: bidRequests[ i ].bidId,
            bidderCode: spec.code,
            ad: serverResponse[ i ].adm,
            creativeId: serverResponse[ i ].crid,
            cpm: serverResponse[ i ].price,
            width: serverResponse[ i ].w,
            height: serverResponse[ i ].h,
            meta: { mediaType: 'banner', advertiserDomains: [] },
            mediaType: 'banner',
            currency: 'USD',
            netRevenue: true,
            ttl: 300
          });
        }
      });

      it('should return meta data for the bid response', () => {
        bidRequests[0].mediaTypes = {
          banner: {
            sizes: [[ 300, 250 ], [ 728, 90 ]]
          }
        };
        const serverResponse = [{
          slot: bidRequests[0].adUnitCode,
          adm: '<div id="44851937"></div>',
          crid: 'crid_1',
          price: 3.02,
          w: 728,
          h: 90,
          meta: {
            advertiserDomains: ['example.com'],
            advertiserId: '123'
          }
        }];
        const bidResponse = spec.interpretResponse({ body: serverResponse }, { bidRequest: bidRequests });
        expect(bidResponse[0].meta).to.deep.equal({
          mediaType: 'banner',
          advertiserDomains: ['example.com'],
          advertiserId: '123'
        });
      });
    });
  });

  describe('spec.getUserSyncs', function () {
    describe('for video bids', function () {
      let bidResponse;

      beforeEach(function () {
        bidResponse = {
          bidPrice: 5.00,
          url: 'http://reachms.bfmio.com/getmu?aid=bid:19c4a196-fb21-4c81-9a1a-ecc5437a39da',
          crid: '123abc'
        };
      });

      it('should return an iframe user sync if iframes are enabled', function () {
        const syncOptions = {
          iframeEnabled: true,
          pixelEnabled: true
        };
        const serverResponses = [{
          body: bidResponse
        }];
        const userSyncs = spec.getUserSyncs(syncOptions, serverResponses);
        expect(userSyncs.length).to.equal(1);
        expect(userSyncs[0].type).to.equal('iframe');
      });

      it('should return an image user sync if iframes are disabled', function () {
        const syncOptions = {
          iframeEnabled: false,
          pixelEnabled: true
        };
        const serverResponses = [{
          body: bidResponse
        }];
        const userSyncs = spec.getUserSyncs(syncOptions, serverResponses);
        expect(userSyncs.length).to.equal(1);
        expect(userSyncs[0].type).to.equal('image');
      });

      it('should not return user syncs if none are enabled', function () {
        const syncOptions = {
          iframeEnabled: false,
          pixelEnabled: false
        };
        const serverResponses = [{
          body: bidResponse
        }];
        const userSyncs = spec.getUserSyncs(syncOptions, serverResponses);
        expect(userSyncs).to.deep.equal([]);
      });
    });

    describe('for banner bids', function () {
      let bidResponse;

      beforeEach(function () {
        bidResponse = {
          slot: bidRequests[0].adUnitCode,
          adm: '<div id="44851937"></div>',
          crid: 'crid_1',
          price: 3.02,
          w: 728,
          h: 90
        };
      });

      it('should return user syncs defined the bid response', function () {
        const syncUrl = 'https://sync.bfmio.com/sync_iframe?ifpl=5&ifg=1&id=test&gdpr=0&gc=&gce=0';
        const syncOptions = {
          iframeEnabled: true,
          pixelEnabled: true
        };
        const serverResponses = [{
          body: [
            { sync: syncUrl },
            bidResponse
          ]
        }];
        const userSyncs = spec.getUserSyncs(syncOptions, serverResponses);
        expect(userSyncs).to.deep.equal([
          { type: 'iframe', url: syncUrl }
        ]);
      });

      it('should not return user syncs if iframes are disabled', function () {
        const syncUrl = 'https://sync.bfmio.com/sync_iframe?ifpl=5&ifg=1&id=test&gdpr=0&gc=&gce=0';
        const syncOptions = {
          iframeEnabled: false,
          pixelEnabled: true
        };
        const serverResponses = [{
          body: [
            { sync: syncUrl },
            bidResponse
          ]
        }];
        const userSyncs = spec.getUserSyncs(syncOptions, serverResponses);
        expect(userSyncs).to.deep.equal([]);
      });

      it('should not return user syncs if there are none in the bid response', function () {
        const syncOptions = {
          iframeEnabled: true,
          pixelEnabled: true
        };
        const serverResponses = [{
          body: [
            bidResponse
          ]
        }];
        const userSyncs = spec.getUserSyncs(syncOptions, serverResponses);
        expect(userSyncs).to.deep.equal([]);
      });
    });
  });
});<|MERGE_RESOLUTION|>--- conflicted
+++ resolved
@@ -308,19 +308,6 @@
             }
           ]
         };
-<<<<<<< HEAD
-        const bidRequest = bidRequests[0];
-        bidRequest.mediaTypes = { video: {} };
-        bidRequest.schain = schain;
-        const requests = spec.buildRequests([ bidRequest ]);
-        const data = requests[0].data;
-        expect(data.source.ext.schain).to.deep.equal(schain);
-      });
-
-      it('must add the Trade Desk User ID to the request', () => {
-        const tdid = '4321';
-=======
->>>>>>> 2d82104b
         const bidRequest = bidRequests[0];
         bidRequest.mediaTypes = { video: {} };
         bidRequest.schain = schain;
@@ -560,19 +547,6 @@
             }
           ]
         };
-<<<<<<< HEAD
-        const bidRequest = bidRequests[0];
-        bidRequest.mediaTypes = { banner: {} };
-        bidRequest.schain = schain;
-        const requests = spec.buildRequests([ bidRequest ]);
-        const data = requests[0].data;
-        expect(data.schain).to.deep.equal(schain);
-      });
-
-      it('must add the Trade Desk User ID to the request', () => {
-        const tdid = '4321';
-=======
->>>>>>> 2d82104b
         const bidRequest = bidRequests[0];
         bidRequest.mediaTypes = { banner: {} };
         bidRequest.schain = schain;
