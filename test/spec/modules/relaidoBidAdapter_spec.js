--- conflicted
+++ resolved
@@ -261,11 +261,6 @@
       expect(bidRequests).to.have.lengthOf(1);
       const request = bidRequests[0];
 
-<<<<<<< HEAD
-      // eslint-disable-next-line no-console
-      console.log(bidRequests);
-=======
->>>>>>> 2d82104b
       expect(request.width).to.equal(1);
     });
 
