import { fetchTargetingForMediaId, getVatFromCache, extractPublisherParams,
  formatTargetingResponse, getVatFromPlayer, enrichAdUnits, addTargetingToBid,
  fetchTargetingInformation, jwplayerSubmodule } from 'modules/jwplayerRtdProvider.js';
import { server } from 'test/mocks/xhr.js';

describe('jwplayerRtdProvider', function() {
  const testIdForSuccess = 'test_id_for_success';
  const testIdForFailure = 'test_id_for_failure';
  const validSegments = ['test_seg_1', 'test_seg_2'];
  const responseHeader = {'Content-Type': 'application/json'};

  describe('Fetch targeting for mediaID tests', function () {
    let request;

    describe('Fetch succeeds', function () {
      beforeEach(function () {
        fetchTargetingForMediaId(testIdForSuccess);
        request = server.requests[0];
      });

      afterEach(function () {
        server.respond();
      });

      it('should reach out to media endpoint', function () {
        expect(request.url).to.be.eq(`https://cdn.jwplayer.com/v2/media/${testIdForSuccess}`);
      });

      it('should write to cache when successful', function () {
        request.respond(
          200,
          responseHeader,
          JSON.stringify({
            playlist: [
              {
                file: 'test.mp4',
                jwpseg: validSegments
              }
            ]
          })
        );

        const targetingInfo = getVatFromCache(testIdForSuccess);

        const validTargeting = {
          segments: validSegments,
          mediaID: testIdForSuccess
        };

        expect(targetingInfo).to.deep.equal(validTargeting);
      });
    });

    describe('Fetch fails', function () {
      beforeEach(function () {
        fetchTargetingForMediaId(testIdForFailure);
        request = server.requests[0]
      });

      it('should not write to cache when response is malformed', function() {
        request.respond('{]');
        const targetingInfo = getVatFromCache(testIdForFailure);
        expect(targetingInfo).to.be.null;
      });

      it('should not write to cache when playlist is absent', function() {
        request.respond({});
        const targetingInfo = getVatFromCache(testIdForFailure);
        expect(targetingInfo).to.be.null;
      });

      it('should not write to cache when segments are absent', function() {
        request.respond(
          200,
          responseHeader,
          JSON.stringify({
            playlist: [
              {
                file: 'test.mp4'
              }
            ]
          })
        );
        const targetingInfo = getVatFromCache(testIdForFailure);
        expect(targetingInfo).to.be.null;
      });

      it('should not write to cache when request errors', function() {
        request.error();
        const targetingInfo = getVatFromCache(testIdForFailure);
        expect(targetingInfo).to.be.null;
      });
    });
  });

  describe('Format targeting response', function () {
    it('should exclude segment key when absent', function () {
      const targeting = formatTargetingResponse({ mediaID: 'test' });
      expect(targeting).to.not.have.property('segments');
    });

    it('should exclude content block when mediaId is absent', function () {
      const targeting = formatTargetingResponse({ segments: ['test'] });
      expect(targeting).to.not.have.property('content');
    });

    it('should return proper format', function () {
      const segments = ['123'];
      const mediaID = 'test';
      const expectedContentId = 'jw_' + mediaID;
      const expectedContent = {
        id: expectedContentId
      };
      const targeting = formatTargetingResponse({
        segments,
        mediaID
      });
      expect(targeting).to.have.deep.property('segments', segments);
      expect(targeting).to.have.deep.property('content', expectedContent);
    });
  });

  describe('Get VAT from player', function () {
    const mediaIdWithSegment = 'media_ID_1';
    const mediaIdNoSegment = 'media_ID_2';
    const mediaIdForCurrentItem = 'media_ID_current';
    const mediaIdNotCached = 'media_test_ID';

    const validPlayerID = 'player_test_ID_valid';
    const invalidPlayerID = 'player_test_ID_invalid';

    it('returns null when jwplayer.js is absent from page', function () {
      const targeting = getVatFromPlayer(invalidPlayerID, mediaIdNotCached);
      expect(targeting).to.be.null;
    });

    describe('When jwplayer.js is on page', function () {
      const playlistItemWithSegmentMock = {
        mediaid: mediaIdWithSegment,
        jwpseg: validSegments
      };

      const targetingForMediaWithSegment = {
        segments: validSegments,
        mediaID: mediaIdWithSegment
      };

      const playlistItemNoSegmentMock = {
        mediaid: mediaIdNoSegment
      };

      const currentItemSegments = ['test_seg_3', 'test_seg_4'];
      const currentPlaylistItemMock = {
        mediaid: mediaIdForCurrentItem,
        jwpseg: currentItemSegments
      };
      const targetingForCurrentItem = {
        segments: currentItemSegments,
        mediaID: mediaIdForCurrentItem
      };

      const playerInstanceMock = {
        getPlaylist: function () {
          return [playlistItemWithSegmentMock, playlistItemNoSegmentMock];
        },

        getPlaylistItem: function () {
          return currentPlaylistItemMock;
        }
      };

      const jwplayerMock = function(playerID) {
        if (playerID === validPlayerID) {
          return playerInstanceMock;
        } else {
          return {};
        }
      };

      beforeEach(function () {
        window.jwplayer = jwplayerMock;
      });

      it('returns null when player ID does not match player on page', function () {
        const targeting = getVatFromPlayer(invalidPlayerID, mediaIdNotCached);
        expect(targeting).to.be.null;
      });

      it('returns segments when media ID matches a playlist item with segments', function () {
        const targeting = getVatFromPlayer(validPlayerID, mediaIdWithSegment);
        expect(targeting).to.deep.equal(targetingForMediaWithSegment);
      });

      it('caches segments when media ID matches a playist item with segments', function () {
        getVatFromPlayer(validPlayerID, mediaIdWithSegment);
        const vat = getVatFromCache(mediaIdWithSegment);
        expect(vat.segments).to.deep.equal(validSegments);
      });

      it('returns segments of current item when media ID is missing', function () {
        const targeting = getVatFromPlayer(validPlayerID);
        expect(targeting).to.deep.equal(targetingForCurrentItem);
      });

      it('caches segments from the current item', function () {
        getVatFromPlayer(validPlayerID);

        window.jwplayer = null;
        const targeting = getVatFromCache(mediaIdForCurrentItem);
        expect(targeting).to.deep.equal(targetingForCurrentItem);
      });

      it('returns undefined segments when segments are absent', function () {
        const targeting = getVatFromPlayer(validPlayerID, mediaIdNoSegment);
        expect(targeting).to.deep.equal({
          mediaID: mediaIdNoSegment,
          segments: undefined
        });
      });

      describe('Get Bid Request Data', function () {
        it('executes immediately while request is active if player has item', function () {
          const bidRequestSpy = sinon.spy();
          const fakeServer = sinon.createFakeServer();
          fakeServer.respondImmediately = false;
          fakeServer.autoRespond = false;

          fetchTargetingForMediaId(mediaIdWithSegment);

          const bid = {};
          const adUnit = {
            fpd: {
              context: {
                data: {
                  jwTargeting: {
                    mediaID: mediaIdWithSegment,
                    playerID: validPlayerID
                  }
                }
              }
            },
            bids: [
              bid
            ]
          };
          const expectedContentId = 'jw_' + mediaIdWithSegment;
          const expectedTargeting = {
            segments: validSegments,
            content: {
              id: expectedContentId
            }
          };
          jwplayerSubmodule.getBidRequestData({ adUnits: [adUnit] }, bidRequestSpy);
          expect(bidRequestSpy.calledOnce).to.be.true;
          expect(bid.rtd.jwplayer).to.have.deep.property('targeting', expectedTargeting);
          fakeServer.respond();
          expect(bidRequestSpy.calledOnce).to.be.true;
        });
      });
    });
  });

  describe('Enrich ad units', function () {
    const contentIdForSuccess = 'jw_' + testIdForSuccess;
    const expectedTargetingForSuccess = {
      segments: validSegments,
      content: {
        id: contentIdForSuccess
      }
    };
    let bidRequestSpy;
    let fakeServer;
    let clock;

    beforeEach(function () {
      bidRequestSpy = sinon.spy();

      fakeServer = sinon.createFakeServer();
      fakeServer.respondImmediately = false;
      fakeServer.autoRespond = false;

      clock = sinon.useFakeTimers();
    });

    afterEach(function () {
      clock.restore();
      fakeServer.respond();
    });

    it('adds targeting when pending request succeeds', function () {
      fetchTargetingForMediaId(testIdForSuccess);
      const bids = [
        {
          id: 'bid1'
        },
        {
          id: 'bid2'
        }
      ];
      const adUnit = {
        fpd: {
          context: {
            data: {
              jwTargeting: {
                mediaID: testIdForSuccess
              }
            }
          }
        },
        bids
      };

      enrichAdUnits([adUnit]);
      const bid1 = bids[0];
      const bid2 = bids[1];
      expect(bid1).to.not.have.property('rtd');
      expect(bid2).to.not.have.property('rtd');

      const request = fakeServer.requests[0];
      request.respond(
        200,
        responseHeader,
        JSON.stringify({
          playlist: [
            {
              file: 'test.mp4',
              jwpseg: validSegments
            }
          ]
        })
      );

      expect(bid1.rtd.jwplayer).to.have.deep.property('targeting', expectedTargetingForSuccess);
      expect(bid2.rtd.jwplayer).to.have.deep.property('targeting', expectedTargetingForSuccess);
    });

    it('immediately adds cached targeting', function () {
      fetchTargetingForMediaId(testIdForSuccess);
      const bids = [
        {
          id: 'bid1'
        },
        {
          id: 'bid2'
        }
      ];
      const adUnit = {
        fpd: {
          context: {
            data: {
              jwTargeting: {
                mediaID: testIdForSuccess
              }
            }
          }
        },
        bids
      };
      const request = fakeServer.requests[0];
      request.respond(
        200,
        responseHeader,
        JSON.stringify({
          playlist: [
            {
              file: 'test.mp4',
              jwpseg: validSegments
            }
          ]
        })
      );

      enrichAdUnits([adUnit]);
      const bid1 = bids[0];
      const bid2 = bids[1];
      expect(bid1.rtd.jwplayer).to.have.deep.property('targeting', expectedTargetingForSuccess);
      expect(bid2.rtd.jwplayer).to.have.deep.property('targeting', expectedTargetingForSuccess);
    });

    it('adds content block when segments are absent and no request is pending', function () {
      const expectedTargetingForFailure = {
        content: {
          id: 'jw_' + testIdForFailure
        }
      };
      const bids = [
        {
          id: 'bid1'
        },
        {
          id: 'bid2'
        }
      ];
      const adUnit = {
        fpd: {
          context: {
            data: {
              jwTargeting: {
                mediaID: testIdForFailure
              }
            }
          }
        },
        bids
      };

      enrichAdUnits([adUnit]);
      const bid1 = bids[0];
      const bid2 = bids[1];
      expect(bid1.rtd.jwplayer).to.have.deep.property('targeting', expectedTargetingForFailure);
      expect(bid2.rtd.jwplayer).to.have.deep.property('targeting', expectedTargetingForFailure);
    });
  });

  describe(' Extract Publisher Params', function () {
<<<<<<< HEAD
    it('should default to config', function () {
      const config = { mediaID: 'test' };

      const adUnit1 = { fpd: { context: {} } };
      const targeting1 = extractPublisherParams(adUnit1, config);
      expect(targeting1).to.deep.equal(config);

      const adUnit2 = { fpd: { context: { data: { jwTargeting: {} } } } };
      const targeting2 = extractPublisherParams(adUnit2, config);
      expect(targeting2).to.deep.equal(config);

      const targeting3 = extractPublisherParams(null, config);
      expect(targeting3).to.deep.equal(config);
=======
    const config = { mediaID: 'test' };

    it('should exclude adUnits that do not support instream video and do not specify jwTargeting', function () {
      const oustreamAdUnit = { mediaTypes: { video: { context: 'outstream' } } };
      const oustreamTargeting = extractPublisherParams(oustreamAdUnit, config);
      expect(oustreamTargeting).to.be.undefined;

      const bannerAdUnit = { mediaTypes: { banner: {} } };
      const bannerTargeting = extractPublisherParams(bannerAdUnit, config);
      expect(bannerTargeting).to.be.undefined;

      const targeting = extractPublisherParams({}, config);
      expect(targeting).to.be.undefined;
    });

    it('should include ad unit when media type is video and is instream', function () {
      const adUnit = { mediaTypes: { video: { context: 'instream' } } };
      const targeting = extractPublisherParams(adUnit, config);
      expect(targeting).to.deep.equal(config);
    });

    it('should include banner ad units that specify jwTargeting', function() {
      const adUnit = { mediaTypes: { banner: {} }, fpd: { context: { data: { jwTargeting: {} } } } };
      const targeting = extractPublisherParams(adUnit, config);
      expect(targeting).to.deep.equal(config);
    });

    it('should include outstream ad units that specify jwTargeting', function() {
      const adUnit = { mediaTypes: { video: { context: 'outstream' } }, fpd: { context: { data: { jwTargeting: {} } } } };
      const targeting = extractPublisherParams(adUnit, config);
      expect(targeting).to.deep.equal(config);
    });

    it('should fallback to config when empty jwTargeting is defined in ad unit', function () {
      const adUnit = { fpd: { context: { data: { jwTargeting: {} } } } };
      const targeting = extractPublisherParams(adUnit, config);
      expect(targeting).to.deep.equal(config);
>>>>>>> eea7c792
    });

    it('should prioritize adUnit properties ', function () {
      const expectedMediaID = 'test_media_id';
      const expectedPlayerID = 'test_player_id';
      const config = { playerID: 'bad_id', mediaID: 'bad_id' };

      const adUnit = { fpd: { context: { data: { jwTargeting: { mediaID: expectedMediaID, playerID: expectedPlayerID } } } } };
      const targeting = extractPublisherParams(adUnit, config);
      expect(targeting).to.have.property('mediaID', expectedMediaID);
      expect(targeting).to.have.property('playerID', expectedPlayerID);
    });

    it('should use config properties as fallbacks', function () {
      const expectedMediaID = 'test_media_id';
      const expectedPlayerID = 'test_player_id';
      const config = { playerID: expectedPlayerID, mediaID: 'bad_id' };

      const adUnit = { fpd: { context: { data: { jwTargeting: { mediaID: expectedMediaID } } } } };
      const targeting = extractPublisherParams(adUnit, config);
      expect(targeting).to.have.property('mediaID', expectedMediaID);
      expect(targeting).to.have.property('playerID', expectedPlayerID);
    });

<<<<<<< HEAD
    it('should return empty object when Publisher Params are absent', function () {
      const targeting = extractPublisherParams(null, null);
      expect(targeting).to.deep.equal({});
=======
    it('should return undefined when Publisher Params are absent', function () {
      const targeting = extractPublisherParams({}, null);
      expect(targeting).to.be.undefined;
>>>>>>> eea7c792
    })
  });

  describe('Add Targeting to Bid', function () {
    const targeting = {foo: 'bar'};

    it('creates realTimeData when absent from Bid', function () {
      const targeting = {foo: 'bar'};
      const bid = {};
      addTargetingToBid(bid, targeting);
      expect(bid).to.have.property('rtd');
      expect(bid).to.have.nested.property('rtd.jwplayer.targeting', targeting);
    });

    it('adds to existing realTimeData', function () {
      const otherRtd = {
        targeting: {
          seg: 'rtd seg'
        }
      };

      const bid = {
        rtd: {
          otherRtd
        }
      };

      addTargetingToBid(bid, targeting);
      expect(bid).to.have.property('rtd');
      const rtd = bid.rtd;
      expect(rtd).to.have.property('jwplayer');
      expect(rtd).to.have.nested.property('jwplayer.targeting', targeting);

      expect(rtd).to.have.deep.property('otherRtd', otherRtd);
    });

    it('adds to existing realTimeData.jwplayer', function () {
      const otherInfo = { seg: 'rtd seg' };
      const bid = {
        rtd: {
          jwplayer: {
            otherInfo
          }
        }
      };
      addTargetingToBid(bid, targeting);

      expect(bid).to.have.property('rtd');
      const rtd = bid.rtd;
      expect(rtd).to.have.property('jwplayer');
      expect(rtd).to.have.nested.property('jwplayer.otherInfo', otherInfo);
      expect(rtd).to.have.nested.property('jwplayer.targeting', targeting);
    });

    it('overrides existing jwplayer.targeting', function () {
      const otherInfo = { seg: 'rtd seg' };
      const bid = {
        rtd: {
          jwplayer: {
            targeting: {
              otherInfo
            }
          }
        }
      };
      addTargetingToBid(bid, targeting);

      expect(bid).to.have.property('rtd');
      const rtd = bid.rtd;
      expect(rtd).to.have.property('jwplayer');
      expect(rtd).to.have.nested.property('jwplayer.targeting', targeting);
    });

    it('creates jwplayer when absent from realTimeData', function () {
      const bid = { rtd: {} };
      addTargetingToBid(bid, targeting);

      expect(bid).to.have.property('rtd');
      const rtd = bid.rtd;
      expect(rtd).to.have.property('jwplayer');
      expect(rtd).to.have.nested.property('jwplayer.targeting', targeting);
    });
  });

  describe('jwplayerSubmodule', function () {
    it('successfully instantiates', function () {
      expect(jwplayerSubmodule.init()).to.equal(true);
    });

    describe('Get Bid Request Data', function () {
      const validMediaIDs = ['media_ID_1', 'media_ID_2', 'media_ID_3'];
      let bidRequestSpy;
      let fakeServer;
      let clock;
      let bidReqConfig;

      beforeEach(function () {
        bidReqConfig = {
          adUnits: [
            {
              fpd: {
                context: {
                  data: {
                    jwTargeting: {
                      mediaID: validMediaIDs[0]
                    }
                  }
                }
              },
              bids: [
                {}, {}
              ]
            },
            {
              fpd: {
                context: {
                  data: {
                    jwTargeting: {
                      mediaID: validMediaIDs[1]
                    }
                  }
                }
              },
              bids: [
                {}, {}
              ]
            }
          ]
        };

        bidRequestSpy = sinon.spy();

        fakeServer = sinon.createFakeServer();
        fakeServer.respondImmediately = false;
        fakeServer.autoRespond = false;

        clock = sinon.useFakeTimers();
      });

      afterEach(function () {
        clock.restore();
        fakeServer.respond();
      });

      it('executes callback immediately when ad units are missing', function () {
        jwplayerSubmodule.getBidRequestData({ adUnits: [] }, bidRequestSpy);
        expect(bidRequestSpy.calledOnce).to.be.true;
      });

      it('executes callback immediately when no requests are pending', function () {
        fetchTargetingInformation({
          mediaIDs: []
        });
        jwplayerSubmodule.getBidRequestData(bidReqConfig, bidRequestSpy);
        expect(bidRequestSpy.calledOnce).to.be.true;
      });

      it('executes callback only after requests in adUnit complete', function() {
        fetchTargetingInformation({
          mediaIDs: validMediaIDs
        });
        jwplayerSubmodule.getBidRequestData(bidReqConfig, bidRequestSpy);
        expect(bidRequestSpy.notCalled).to.be.true;

        const req1 = fakeServer.requests[0];
        const req2 = fakeServer.requests[1];
        const req3 = fakeServer.requests[2];

        req1.respond();
        expect(bidRequestSpy.notCalled).to.be.true;

        req2.respond();
        expect(bidRequestSpy.calledOnce).to.be.true;

        req3.respond();
        expect(bidRequestSpy.calledOnce).to.be.true;
      });

      it('sets targeting data in proper structure', function () {
        const bid = {};
        const adUnitWithMediaId = {
          fpd: {
            context: {
              data: {
                jwTargeting: {
                  mediaID: testIdForSuccess
                }
              }
            }
          },
          bids: [
            bid
          ]
        };
        const adUnitEmpty = {
          code: 'test_ad_unit_empty'
        };
        const expectedContentId = 'jw_' + testIdForSuccess;
        const expectedTargeting = {
          segments: validSegments,
          content: {
            id: expectedContentId
          }
        };
        jwplayerSubmodule.getBidRequestData({ adUnits: [adUnitWithMediaId, adUnitEmpty] }, bidRequestSpy);
        expect(bidRequestSpy.calledOnce).to.be.true;
        expect(bid.rtd.jwplayer).to.have.deep.property('targeting', expectedTargeting);
      });

      it('excludes segments when absent', function () {
        const adUnitCode = 'test_ad_unit';
        const bid = {};
        const adUnit = {
          fpd: {
            context: {
              data: {
                jwTargeting: {
                  mediaID: testIdForFailure
                }
              }
            }
          },
          bids: [ bid ]
        };
        const expectedContentId = 'jw_' + adUnit.fpd.context.data.jwTargeting.mediaID;
        const expectedTargeting = {
          content: {
            id: expectedContentId
          }
        };

        jwplayerSubmodule.getBidRequestData({ adUnits: [ adUnit ] }, bidRequestSpy);
        expect(bidRequestSpy.calledOnce).to.be.true;
        expect(bid.rtd.jwplayer.targeting).to.not.have.property('segments');
        expect(bid.rtd.jwplayer.targeting).to.not.have.property('segments');
        expect(bid.rtd.jwplayer).to.have.deep.property('targeting', expectedTargeting);
      });

      it('does not modify bid when jwTargeting block is absent', function () {
        const adUnitCode = 'test_ad_unit';
        const bid1 = {};
        const bid2 = {};
        const bid3 = {};
        const adUnitWithMediaId = {
          code: adUnitCode,
          mediaID: testIdForSuccess,
          bids: [ bid1 ]
        };
        const adUnitEmpty = {
          code: 'test_ad_unit_empty',
          bids: [ bid2 ]
<<<<<<< HEAD
        };

        const adUnitEmptyfpd = {
          code: 'test_ad_unit_empty_fpd',
          fpd: {
            context: {
              id: 'sthg'
            }
          },
          bids: [ bid3 ]
        };

=======
        };

        const adUnitEmptyfpd = {
          code: 'test_ad_unit_empty_fpd',
          fpd: {
            context: {
              id: 'sthg'
            }
          },
          bids: [ bid3 ]
        };

>>>>>>> eea7c792
        jwplayerSubmodule.getBidRequestData({ adUnits: [adUnitWithMediaId, adUnitEmpty, adUnitEmptyfpd] }, bidRequestSpy);
        expect(bidRequestSpy.calledOnce).to.be.true;
        expect(bid1).to.not.have.property('rtd');
        expect(bid2).to.not.have.property('rtd');
        expect(bid3).to.not.have.property('rtd');
      });
    });
  });
});<|MERGE_RESOLUTION|>--- conflicted
+++ resolved
@@ -413,21 +413,6 @@
   });
 
   describe(' Extract Publisher Params', function () {
-<<<<<<< HEAD
-    it('should default to config', function () {
-      const config = { mediaID: 'test' };
-
-      const adUnit1 = { fpd: { context: {} } };
-      const targeting1 = extractPublisherParams(adUnit1, config);
-      expect(targeting1).to.deep.equal(config);
-
-      const adUnit2 = { fpd: { context: { data: { jwTargeting: {} } } } };
-      const targeting2 = extractPublisherParams(adUnit2, config);
-      expect(targeting2).to.deep.equal(config);
-
-      const targeting3 = extractPublisherParams(null, config);
-      expect(targeting3).to.deep.equal(config);
-=======
     const config = { mediaID: 'test' };
 
     it('should exclude adUnits that do not support instream video and do not specify jwTargeting', function () {
@@ -465,7 +450,6 @@
       const adUnit = { fpd: { context: { data: { jwTargeting: {} } } } };
       const targeting = extractPublisherParams(adUnit, config);
       expect(targeting).to.deep.equal(config);
->>>>>>> eea7c792
     });
 
     it('should prioritize adUnit properties ', function () {
@@ -490,15 +474,9 @@
       expect(targeting).to.have.property('playerID', expectedPlayerID);
     });
 
-<<<<<<< HEAD
-    it('should return empty object when Publisher Params are absent', function () {
-      const targeting = extractPublisherParams(null, null);
-      expect(targeting).to.deep.equal({});
-=======
     it('should return undefined when Publisher Params are absent', function () {
       const targeting = extractPublisherParams({}, null);
       expect(targeting).to.be.undefined;
->>>>>>> eea7c792
     })
   });
 
@@ -750,7 +728,6 @@
         const adUnitEmpty = {
           code: 'test_ad_unit_empty',
           bids: [ bid2 ]
-<<<<<<< HEAD
         };
 
         const adUnitEmptyfpd = {
@@ -763,20 +740,6 @@
           bids: [ bid3 ]
         };
 
-=======
-        };
-
-        const adUnitEmptyfpd = {
-          code: 'test_ad_unit_empty_fpd',
-          fpd: {
-            context: {
-              id: 'sthg'
-            }
-          },
-          bids: [ bid3 ]
-        };
-
->>>>>>> eea7c792
         jwplayerSubmodule.getBidRequestData({ adUnits: [adUnitWithMediaId, adUnitEmpty, adUnitEmptyfpd] }, bidRequestSpy);
         expect(bidRequestSpy.calledOnce).to.be.true;
         expect(bid1).to.not.have.property('rtd');
