--- conflicted
+++ resolved
@@ -116,10 +116,6 @@
       expect(JSON.parse(req.data).parameters).to.deep.include({ 'xf': [ 'aHR0cDovL3ByZWJpZC5vcmcvZGV2LWRvY3Mvc3ViamVjdHM_X2Q9MQ' ] });
     });
 
-<<<<<<< HEAD
-    it('should include id5 id as /x5 param', function () {
-      let req = spec.buildRequests([ bidWithParams({}, { 'id5id': { 'uid': 'ID5-1234567890' } }) ], bidderRequest);
-=======
     it('should include eids', function () {
       let bid = minimalBid();
       bid.userIdAsEids = [{ source: 'id5-sync.com', uids: [{ id: 'ID5@59sigaS-...' }] }];
@@ -131,7 +127,6 @@
 
     it('should not include eids field when userid module disabled', function () {
       let req = spec.buildRequests([ minimalBid() ], bidderRequest);
->>>>>>> 23efd639
 
       expect(JSON.parse(req.data)).to.not.have.key('eids');
     });
