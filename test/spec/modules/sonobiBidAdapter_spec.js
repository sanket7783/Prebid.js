--- conflicted
+++ resolved
@@ -242,20 +242,13 @@
     beforeEach(function() {
       sinon.stub(userSync, 'canBidderRegisterSync');
       sinon.stub(utils, 'getGptSlotInfoForAdUnitCode')
-<<<<<<< HEAD
-        .onFirstCall().returns({gptSlot: '/123123/gpt_publisher/adunit-code-3', divId: 'adunit-code-3-div-id'})
-=======
         .onFirstCall().returns({gptSlot: '/123123/gpt_publisher/adunit-code-3', divId: 'adunit-code-3-div-id'});
       sandbox = sinon.createSandbox();
->>>>>>> a0a72f7a
     });
     afterEach(function() {
       userSync.canBidderRegisterSync.restore();
       utils.getGptSlotInfoForAdUnitCode.restore();
-<<<<<<< HEAD
-=======
       sandbox.restore();
->>>>>>> a0a72f7a
     });
     let bidRequest = [{
       'schain': {
@@ -343,8 +336,6 @@
       uspConsent: 'someCCPAString'
     };
 
-<<<<<<< HEAD
-=======
     it('should set fpd if there is any data in ortb2', function() {
       const ortb2 = {
         site: {
@@ -375,7 +366,6 @@
       expect(bidRequests.data.fpd).to.equal(JSON.stringify(ortb2));
     });
 
->>>>>>> a0a72f7a
     it('should populate coppa as 1 if set in config', function () {
       config.setConfig({coppa: true});
       const bidRequests = spec.buildRequests(bidRequest, bidderRequests);
