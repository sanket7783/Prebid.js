import { expect } from 'chai'
import { spec, _getPlatform } from 'modules/sonobiBidAdapter.js'
import { newBidder } from 'src/adapters/bidderFactory.js'
import {userSync} from '../../../src/userSync.js';
import { config } from 'src/config.js';
import * as utils from '../../../src/utils.js';

describe('SonobiBidAdapter', function () {
  const adapter = newBidder(spec)
  describe('.code', function () {
    it('should return a bidder code of sonobi', function () {
      expect(spec.code).to.equal('sonobi')
    })
  })

  describe('inherited functions', function () {
    it('should exist and be a function', function () {
      expect(adapter.callBids).to.exist.and.to.be.a('function')
    })
  })

  describe('.isBidRequestValid', function () {
    it('should return false if there are no params', () => {
      const bid = {
        'bidder': 'sonobi',
        'adUnitCode': 'adunit-code',
        'mediaTypes': {
          banner: {
            sizes: [[300, 250], [300, 600]]
          }
        },
        'bidId': '30b31c1838de1e',
        'bidderRequestId': '22edbae2733bf6',
        'auctionId': '1d1a030790a475',
      };
      expect(spec.isBidRequestValid(bid)).to.equal(false);
    });

    it('should return false if there is no placement_id param and no ad_unit param', () => {
      const bid = {
        'bidder': 'sonobi',
        'adUnitCode': 'adunit-code',
        params: {
          placementId: '1a2b3c4d5e6f1a2b3c4d',
        },
        'mediaTypes': {
          banner: {
            sizes: [[300, 250], [300, 600]]
          }
        },
        'bidId': '30b31c1838de1e',
        'bidderRequestId': '22edbae2733bf6',
        'auctionId': '1d1a030790a475',
      };
      expect(spec.isBidRequestValid(bid)).to.equal(false);
    });

    it('should return false if there is no mediaTypes', () => {
      const bid = {
        'bidder': 'sonobi',
        'adUnitCode': 'adunit-code',
        params: {
          placement_id: '1a2b3c4d5e6f1a2b3c4d'
        },
        'mediaTypes': {
        },
        'bidId': '30b31c1838de1e',
        'bidderRequestId': '22edbae2733bf6',
        'auctionId': '1d1a030790a475',
      };
      expect(spec.isBidRequestValid(bid)).to.equal(false);
    });

    it('should return true if the bid is valid', () => {
      const bid = {
        'bidder': 'sonobi',
        'adUnitCode': 'adunit-code',
        params: {
          placement_id: '1a2b3c4d5e6f1a2b3c4d'
        },
        'mediaTypes': {
          banner: {
            sizes: [[300, 250], [300, 600]]
          }
        },
        'bidId': '30b31c1838de1e',
        'bidderRequestId': '22edbae2733bf6',
        'auctionId': '1d1a030790a475',
      };
      expect(spec.isBidRequestValid(bid)).to.equal(true);
    });

    describe('banner', () => {
      it('should return false if there are no banner sizes and no param sizes', () => {
        const bid = {
          'bidder': 'sonobi',
          'adUnitCode': 'adunit-code',
          params: {
            placement_id: '1a2b3c4d5e6f1a2b3c4d'
          },
          'mediaTypes': {
            banner: {

            }
          },
          'bidId': '30b31c1838de1e',
          'bidderRequestId': '22edbae2733bf6',
          'auctionId': '1d1a030790a475',
        };
        expect(spec.isBidRequestValid(bid)).to.equal(false);
      });

      it('should return true if there is banner sizes and no param sizes', () => {
        const bid = {
          'bidder': 'sonobi',
          'adUnitCode': 'adunit-code',
          params: {
            placement_id: '1a2b3c4d5e6f1a2b3c4d'
          },
          'mediaTypes': {
            banner: {
              sizes: [[300, 250], [300, 600]]
            }
          },
          'bidId': '30b31c1838de1e',
          'bidderRequestId': '22edbae2733bf6',
          'auctionId': '1d1a030790a475',
        };
        expect(spec.isBidRequestValid(bid)).to.equal(true);
      });

      it('should return true if there is param sizes and no banner sizes', () => {
        const bid = {
          'bidder': 'sonobi',
          'adUnitCode': 'adunit-code',
          params: {
            placement_id: '1a2b3c4d5e6f1a2b3c4d',
            sizes: [[300, 250], [300, 600]]
          },
          'mediaTypes': {
            banner: {
            }
          },
          'bidId': '30b31c1838de1e',
          'bidderRequestId': '22edbae2733bf6',
          'auctionId': '1d1a030790a475',
        };
        expect(spec.isBidRequestValid(bid)).to.equal(true);
      });
    });

    describe('video', () => {
      describe('instream', () => {
        it('should return false if there is no playerSize defined in the video mediaType', () => {
          const bid = {
            'bidder': 'sonobi',
            'adUnitCode': 'adunit-code',
            params: {
              placement_id: '1a2b3c4d5e6f1a2b3c4d',
              sizes: [[300, 250], [300, 600]]
            },
            'mediaTypes': {
              video: {
                context: 'instream'
              }
            },
            'bidId': '30b31c1838de1e',
            'bidderRequestId': '22edbae2733bf6',
            'auctionId': '1d1a030790a475',
          };
          expect(spec.isBidRequestValid(bid)).to.equal(false);
        });

        it('should return true if there is playerSize defined on the video mediaType', () => {
          const bid = {
            'bidder': 'sonobi',
            'adUnitCode': 'adunit-code',
            params: {
              placement_id: '1a2b3c4d5e6f1a2b3c4d',
            },
            'mediaTypes': {
              video: {
                context: 'instream',
                playerSize: [300, 250]
              }
            },
            'bidId': '30b31c1838de1e',
            'bidderRequestId': '22edbae2733bf6',
            'auctionId': '1d1a030790a475',
          };
          expect(spec.isBidRequestValid(bid)).to.equal(true);
        });
      });

      describe('outstream', () => {
        it('should return false if there is no param sizes', () => {
          const bid = {
            'bidder': 'sonobi',
            'adUnitCode': 'adunit-code',
            params: {
              placement_id: '1a2b3c4d5e6f1a2b3c4d',
            },
            'mediaTypes': {
              video: {
                context: 'outstream',
                playerSize: [300, 250]
              }
            },
            'bidId': '30b31c1838de1e',
            'bidderRequestId': '22edbae2733bf6',
            'auctionId': '1d1a030790a475',
          };
          expect(spec.isBidRequestValid(bid)).to.equal(false);
        });

        it('should return true if there is param sizes', () => {
          const bid = {
            'bidder': 'sonobi',
            'adUnitCode': 'adunit-code',
            params: {
              placement_id: '1a2b3c4d5e6f1a2b3c4d',
              sizes: [300, 250]

            },
            'mediaTypes': {
              video: {
                context: 'outstream'
              }
            },
            'bidId': '30b31c1838de1e',
            'bidderRequestId': '22edbae2733bf6',
            'auctionId': '1d1a030790a475',
          };
          expect(spec.isBidRequestValid(bid)).to.equal(true);
        });
      });
    });
  });

  describe('.buildRequests', function () {
    beforeEach(function() {
      sinon.stub(userSync, 'canBidderRegisterSync');
      sinon.stub(utils, 'getGptSlotInfoForAdUnitCode')
        .onFirstCall().returns({gptSlot: '/123123/gpt_publisher/adunit-code-3', divId: 'adunit-code-3-div-id'})
    });
    afterEach(function() {
      userSync.canBidderRegisterSync.restore();
      utils.getGptSlotInfoForAdUnitCode.restore();
    });
    let bidRequest = [{
      'schain': {
        'ver': '1.0',
        'complete': 1,
        'nodes': [
          {
            'asi': 'indirectseller.com',
            'sid': '00001',
            'hp': 1
          },
          {
            'asi': 'indirectseller-2.com',
            'sid': '00002',
            'hp': 0
          },
        ]
      },
      'bidder': 'sonobi',
      'params': {
        'keywords': 'sports,news,some_other_keyword',
        'placement_id': '1a2b3c4d5e6f1a2b3c4d',
        'sizes': [[300, 250], [300, 600]],
        'floor': '1.25',
        'referrer': 'overrides_top_window_location'
      },
      'adUnitCode': 'adunit-code-1',
      'sizes': [[300, 250], [300, 600]],
      'bidId': '30b31c1838de1f',
      ortb2Imp: {
        ext: {
          data: {
            pbadslot: '/123123/gpt_publisher/adunit-code-1'
          }
        }
      }
    },
    {
      'bidder': 'sonobi',
      'params': {
        'placement_id': '1a2b3c4d5e6f1a2b3c4e',
        'sizes': [[300, 250], [300, 600]],
        'referrer': 'overrides_top_window_location'
      },
      'adUnitCode': 'adunit-code-3',
      'sizes': [[120, 600], [300, 600], [160, 600]],
      'bidId': '30b31c1838de1d',
<<<<<<< HEAD
=======
      'getFloor': ({currency, mediaType, size}) => {
        return {
          currency: 'USD',
          floor: 0.42
        }
      }
>>>>>>> 2d82104b
    },
    {
      'bidder': 'sonobi',
      'params': {
        'ad_unit': '/7780971/sparks_prebid_LB',
        'sizes': [[300, 250], [300, 600]],
        'referrer': 'overrides_top_window_location'
      },
      'adUnitCode': 'adunit-code-2',
      'sizes': [[120, 600], [300, 600], [160, 600]],
      'bidId': '30b31c1838de1e',
    }];

    let keyMakerData = {
      '30b31c1838de1f': '1a2b3c4d5e6f1a2b3c4d|300x250,300x600|f=1.25|gpid=/123123/gpt_publisher/adunit-code-1',
<<<<<<< HEAD
      '30b31c1838de1d': '1a2b3c4d5e6f1a2b3c4e|300x250,300x600|gpid=/123123/gpt_publisher/adunit-code-3',
=======
      '30b31c1838de1d': '1a2b3c4d5e6f1a2b3c4e|300x250,300x600|f=0.42|gpid=/123123/gpt_publisher/adunit-code-3',
>>>>>>> 2d82104b
      '/7780971/sparks_prebid_LB|30b31c1838de1e': '300x250,300x600|gpid=/7780971/sparks_prebid_LB',
    };

    let bidderRequests = {
      'gdprConsent': {
        'consentString': 'BOJ/P2HOJ/P2HABABMAAAAAZ+A==',
        'vendorData': {},
        'gdprApplies': true
      },
      'refererInfo': {
        'numIframes': 0,
        'reachedTop': true,
        'referer': 'https://example.com',
        'stack': ['https://example.com']
      },
      uspConsent: 'someCCPAString'
    };

    it('should populate coppa as 1 if set in config', function () {
      config.setConfig({coppa: true});
      const bidRequests = spec.buildRequests(bidRequest, bidderRequests);

      expect(bidRequests.data.coppa).to.equal(1);
    });

    it('should populate coppa as 0 if set in config', function () {
      config.setConfig({coppa: false});
      const bidRequests = spec.buildRequests(bidRequest, bidderRequests);

      expect(bidRequests.data.coppa).to.equal(0);
    });

    it('should return a properly formatted request', function () {
      const bidRequests = spec.buildRequests(bidRequest, bidderRequests)
      const bidRequestsPageViewID = spec.buildRequests(bidRequest, bidderRequests)
      expect(bidRequests.url).to.equal('https://apex.go.sonobi.com/trinity.json')
      expect(bidRequests.method).to.equal('GET')
      expect(bidRequests.data.key_maker).to.deep.equal(JSON.stringify(keyMakerData))
      expect(bidRequests.data.ref).not.to.be.empty
      expect(bidRequests.data.s).not.to.be.empty
      expect(bidRequests.data.pv).to.equal(bidRequestsPageViewID.data.pv)
      expect(bidRequests.data.hfa).to.not.exist
      expect(bidRequests.bidderRequests).to.eql(bidRequest);
      expect(bidRequests.data.ref).to.equal('overrides_top_window_location');
      expect(['mobile', 'tablet', 'desktop']).to.contain(bidRequests.data.vp);
    })

    it('should return a properly formatted request with GDPR applies set to true', function () {
      const bidRequests = spec.buildRequests(bidRequest, bidderRequests)
      expect(bidRequests.url).to.equal('https://apex.go.sonobi.com/trinity.json')
      expect(bidRequests.method).to.equal('GET')
      expect(bidRequests.data.gdpr).to.equal('true')
      expect(bidRequests.data.consent_string).to.equal('BOJ/P2HOJ/P2HABABMAAAAAZ+A==')
    })

    it('should return a properly formatted request with referer', function () {
      bidRequest[0].params.referrer = ''
      const bidRequests = spec.buildRequests(bidRequest, bidderRequests)
      expect(bidRequests.data.ref).to.equal('https://example.com')
    })

    it('should return a properly formatted request with GDPR applies set to false', function () {
      bidderRequests.gdprConsent.gdprApplies = false;
      const bidRequests = spec.buildRequests(bidRequest, bidderRequests)
      expect(bidRequests.url).to.equal('https://apex.go.sonobi.com/trinity.json')
      expect(bidRequests.method).to.equal('GET')
      expect(bidRequests.data.gdpr).to.equal('false')
      expect(bidRequests.data.consent_string).to.equal('BOJ/P2HOJ/P2HABABMAAAAAZ+A==')
    })
    it('should return a properly formatted request with GDPR applies set to false with no consent_string param', function () {
      let bidderRequests = {
        'gdprConsent': {
          'consentString': undefined,
          'vendorData': {},
          'gdprApplies': false
        },
        'refererInfo': {
          'numIframes': 0,
          'reachedTop': true,
          'referer': 'https://example.com',
          'stack': ['https://example.com']
        }
      };
      const bidRequests = spec.buildRequests(bidRequest, bidderRequests)
      expect(bidRequests.url).to.equal('https://apex.go.sonobi.com/trinity.json')
      expect(bidRequests.method).to.equal('GET')
      expect(bidRequests.data.gdpr).to.equal('false')
      expect(bidRequests.data).to.not.include.keys('consent_string')
    })
    it('should return a properly formatted request with GDPR applies set to true with no consent_string param', function () {
      let bidderRequests = {
        'gdprConsent': {
          'consentString': undefined,
          'vendorData': {},
          'gdprApplies': true
        },
        'refererInfo': {
          'numIframes': 0,
          'reachedTop': true,
          'referer': 'https://example.com',
          'stack': ['https://example.com']
        }
      };
      const bidRequests = spec.buildRequests(bidRequest, bidderRequests)
      expect(bidRequests.url).to.equal('https://apex.go.sonobi.com/trinity.json')
      expect(bidRequests.method).to.equal('GET')
      expect(bidRequests.data.gdpr).to.equal('true')
      expect(bidRequests.data).to.not.include.keys('consent_string')
    })
    it('should return a properly formatted request with hfa', function () {
      bidRequest[0].params.hfa = 'hfakey'
      bidRequest[1].params.hfa = 'hfakey'
      const bidRequests = spec.buildRequests(bidRequest, bidderRequests)
      expect(bidRequests.url).to.equal('https://apex.go.sonobi.com/trinity.json')
      expect(bidRequests.method).to.equal('GET')
      expect(bidRequests.data.ref).not.to.be.empty
      expect(bidRequests.data.s).not.to.be.empty
      expect(bidRequests.data.hfa).to.equal('hfakey')
    })

    it('should return null if there is nothing to bid on', function () {
      const bidRequests = spec.buildRequests([{params: {}}], bidderRequests)
      expect(bidRequests).to.equal(null);
    });

    it('should set ius as 0 if Sonobi cannot drop iframe pixels', function () {
      userSync.canBidderRegisterSync.returns(false);
      const bidRequests = spec.buildRequests(bidRequest, bidderRequests);
      expect(bidRequests.data.ius).to.equal(0);
    });

    it('should set ius as 1 if Sonobi can drop iframe pixels', function() {
      userSync.canBidderRegisterSync.returns(true);
      const bidRequests = spec.buildRequests(bidRequest, bidderRequests);
      expect(bidRequests.data.ius).to.equal(1);
    });

    it('should return a properly formatted request with schain defined', function () {
      const bidRequests = spec.buildRequests(bidRequest, bidderRequests);
      expect(JSON.parse(bidRequests.data.schain)).to.deep.equal(bidRequest[0].schain)
    });

    it('should return a properly formatted request with eids as a JSON-encoded set of eids', function () {
      bidRequest[0].userIdAsEids = [
        {
          'source': 'pubcid.org',
          'uids': [
            {
              'id': '97b1ff9b-6bf1-41fc-95de-acfd33dbb95a',
              'atype': 1
            }
          ]
        }
      ];
      bidRequest[1].userIdAsEids = [
        {
          'source': 'pubcid.org',
          'uids': [
            {
              'id': '97b1ff9b-6bf1-41fc-95de-acfd33dbb95a',
              'atype': 1
            }
          ]
        }
      ];
      const bidRequests = spec.buildRequests(bidRequest, bidderRequests);
      expect(bidRequests.url).to.equal('https://apex.go.sonobi.com/trinity.json');
      expect(bidRequests.method).to.equal('GET');
      expect(bidRequests.data.ref).not.to.be.empty;
      expect(bidRequests.data.s).not.to.be.empty;
      expect(JSON.parse(bidRequests.data.eids)).to.eql([
        {
          'source': 'pubcid.org',
          'uids': [
            {
              'id': '97b1ff9b-6bf1-41fc-95de-acfd33dbb95a',
              'atype': 1
            }
          ]
        }
      ]);
    });

    it('should return a properly formatted request with userid as a JSON-encoded set of User ID results', function () {
      bidRequest[0].userId = {'pubcid': 'abcd-efg-0101', 'tdid': 'td-abcd-efg-0101', 'id5id': {'uid': 'ID5-ZHMOrVeUVTUKgrZ-a2YGxeh5eS_pLzHCQGYOEAiTBQ', 'ext': {'linkType': 2}}};
      bidRequest[1].userId = {'pubcid': 'abcd-efg-0101', 'tdid': 'td-abcd-efg-0101', 'id5id': {'uid': 'ID5-ZHMOrVeUVTUKgrZ-a2YGxeh5eS_pLzHCQGYOEAiTBQ', 'ext': {'linkType': 2}}};
      const bidRequests = spec.buildRequests(bidRequest, bidderRequests);
      expect(bidRequests.url).to.equal('https://apex.go.sonobi.com/trinity.json');
      expect(bidRequests.method).to.equal('GET');
      expect(bidRequests.data.ref).not.to.be.empty;
      expect(bidRequests.data.s).not.to.be.empty;
      expect(JSON.parse(bidRequests.data.userid)).to.eql({'pubcid': 'abcd-efg-0101', 'tdid': 'td-abcd-efg-0101', 'id5id': 'ID5-ZHMOrVeUVTUKgrZ-a2YGxeh5eS_pLzHCQGYOEAiTBQ'});
    });

    it('should return a properly formatted request with userid omitted if there are no userIds', function () {
      bidRequest[0].userId = {};
      bidRequest[1].userId = {};
      const bidRequests = spec.buildRequests(bidRequest, bidderRequests);
      expect(bidRequests.url).to.equal('https://apex.go.sonobi.com/trinity.json');
      expect(bidRequests.method).to.equal('GET');
      expect(bidRequests.data.ref).not.to.be.empty;
      expect(bidRequests.data.s).not.to.be.empty;
      expect(bidRequests.data.userid).to.equal(undefined);
    });

    it('should return a properly formatted request with userid omitted', function () {
      bidRequest[0].userId = undefined;
      bidRequest[1].userId = undefined;
      const bidRequests = spec.buildRequests(bidRequest, bidderRequests);
      expect(bidRequests.url).to.equal('https://apex.go.sonobi.com/trinity.json');
      expect(bidRequests.method).to.equal('GET');
      expect(bidRequests.data.ref).not.to.be.empty;
      expect(bidRequests.data.s).not.to.be.empty;
      expect(bidRequests.data.userid).to.equal(undefined);
    });

    it('should return a properly formatted request with keywrods included as a csv of strings', function() {
      const bidRequests = spec.buildRequests(bidRequest, bidderRequests);
      expect(bidRequests.data.kw).to.equal('sports,news,some_other_keyword');
    });

    it('should return a properly formatted request with us_privacy included', function() {
      const bidRequests = spec.buildRequests(bidRequest, bidderRequests);
      expect(bidRequests.data.us_privacy).to.equal('someCCPAString');
    });

    it('should make a request to the url defined in the bidder param', function() {
      const bRequest = [
        {
          ...bidRequest[0],
          params: {
            ...bidRequest[0].params,
            bid_request_url: 'https://iad-2-apex.go.sonobi.com/trinity.json'
          }
        }
      ];
      const bidRequests = spec.buildRequests(bRequest, bidderRequests);
      expect(bidRequests.url).to.equal('https://iad-2-apex.go.sonobi.com/trinity.json');
    });
  });

  describe('.interpretResponse', function () {
    const bidRequests = {
      'method': 'GET',
      'url': 'https://apex.go.sonobi.com/trinity.json',
      'withCredentials': true,
      'data': {
        'key_maker': '{"30b31c1838de1f":"1a2b3c4d5e6f1a2b3c4d|300x250,300x600|f=1.25","/7780971/sparks_prebid_LB|30b31c1838de1e":"300x250,300x600"}', 'ref': 'https://localhost/', 's': '2474372d-c0ff-4f46-aef4-a173058403d9', 'pv': 'c9cfc207-cd83-4a01-b591-8bb29389d4b0'
      },
      'bidderRequests': [
        {
          'bidder': 'sonobi',
          'params': {
            'ad_unit': '/7780971/sparks_prebid_LB',
            'sizes': [[300, 250], [300, 600]],
            'floor': '1.25'
          },
          'adUnitCode': 'adunit-code-1',
          'sizes': [[300, 250], [300, 600]],
          'bidId': '30b31c1838de1f'
        },
        {
          'bidder': 'sonobi',
          'params': {
            'placement_id': '1a2b3c4d5e6f1a2b3c4d',
            'sizes': [[300, 250], [300, 600]]
          },
          'adUnitCode': 'adunit-code-2',
          'sizes': [[120, 600], [300, 600], [160, 600]],
          'bidId': '30b31c1838de1e'
        },
        {
          'bidder': 'sonobi',
          'params': {
            'ad_unit': '/7780971/sparks_prebid_LB',
            'sizes': [[300, 250], [300, 600]]
          },
          'adUnitCode': 'adunit-code-3',
          'sizes': [[120, 600], [300, 600], [160, 600]],
          'bidId': '30b31c1838de1g'
        },
        {
          'bidId': '30b31c1838de1zzzz',
          'adUnitCode': 'outstream-dom-id',
          bidder: 'sonobi',
          mediaTypes: {
            video: {
              context: 'outstream'
            }
          },
          params: {
            placement_id: '92e95368e86639dbd86d',
            sizes: [[640, 480]]
          }
        }
      ]
    };

    let bidResponse = {
      'body': {
        'slots': {
          '/7780971/sparks_prebid_LB|30b31c1838de1f': {
            'sbi_size': '300x600',
            'sbi_apoc': 'remnant',
            'sbi_crid': '1234abcd',
            'sbi_aid': '30292e432662bd5f86d90774b944b039',
            'sbi_mouse': 1.07,
            'sbi_adomain': 'sonobi.com'
          },
          '30b31c1838de1e': {
            'sbi_size': '300x250',
            'sbi_apoc': 'remnant',
            'sbi_aid': '30292e432662bd5f86d90774b944b038',
            'sbi_mouse': 1.25,
            'sbi_dozer': 'dozerkey',
            'sbi_ct': 'video',
            'sbi_adomain': 'sonobi.com'

          },
          '/7780971/sparks_prebid_LB_OUTSTREAM|30b31c1838de1g': {
            'sbi_size': '300x600',
            'sbi_apoc': 'remnant',
            'sbi_crid': '1234abcd',
            'sbi_aid': '30292e432662bd5f86d90774b944b038',
            'sbi_mouse': 1.07,
            'sbi_adomain': 'sonobi.com'

          },
          '/7780971/sparks_prebid_LB|30b31c1838de1g': {},
          '30b31c1838de1zzzz': {
            sbi_aid: 'force_1550072228_da1c5d030cb49150c5db8a2136175755',
            sbi_apoc: 'premium',
            sbi_ct: 'video',
            sbi_curr: 'USD',
            sbi_mouse: 1.25,
            sbi_size: 'preroll',
            'sbi_crid': 'somecrid',
            'sbi_adomain': 'sonobi.com'

          }

        },
        'sbi_dc': 'mco-1-',
        'sbi_px': [{
          'code': 'so',
          'delay': 0,
          'url': 'https://example.com/pixel.png',
          'type': 'image'
        }],
        'sbi_suid': 'af99f47a-e7b1-4791-ab32-34952d87c5a0',
      }
    };

    let prebidResponse = [
      {
        'requestId': '30b31c1838de1f',
        'cpm': 1.07,
        'width': 300,
        'height': 600,
        'ad': `<script type="text/javascript" src="https://mco-1-apex.go.sonobi.com/sbi.js?aid=30292e432662bd5f86d90774b944b039&as=null&ref=https%3A%2F%2Flocalhost%2F"></script>`,
        'ttl': 500,
        'creativeId': '1234abcd',
        'netRevenue': true,
        'currency': 'USD',
        'aid': '30292e432662bd5f86d90774b944b039',
        meta: {
          advertiserDomains: ['sonobi.com']
        }
      },
      {
        'requestId': '30b31c1838de1e',
        'cpm': 1.25,
        'width': 300,
        'height': 250,
        'vastUrl': 'https://mco-1-apex.go.sonobi.com/vast.xml?vid=30292e432662bd5f86d90774b944b038&ref=https%3A%2F%2Flocalhost%2F',
        'ttl': 500,
        'creativeId': '30292e432662bd5f86d90774b944b038',
        'netRevenue': true,
        'currency': 'USD',
        'dealId': 'dozerkey',
        'aid': '30292e432662bd5f86d90774b944b038',
        'mediaType': 'video',
        meta: {
          advertiserDomains: ['sonobi.com']
        }
      },
      {
        'requestId': '30b31c1838de1g',
        'cpm': 1.07,
        'width': 300,
        'height': 600,
        'ad': `<script type="text/javascript" src="https://mco-1-apex.go.sonobi.com/sbi.js?aid=30292e432662bd5f86d90774b944b038&as=null&ref=https%3A%2F%2Flocalhost%2F"></script>`,
        'ttl': 500,
        'creativeId': '1234abcd',
        'netRevenue': true,
        'currency': 'USD',
        'aid': '30292e432662bd5f86d90774b944b038',
        meta: {
          advertiserDomains: ['sonobi.com']
        }
      },
      {
        'requestId': '30b31c1838de1zzzz',
        'cpm': 1.25,
        'width': 640,
        'height': 480,
        'vastUrl': 'https://mco-1-apex.go.sonobi.com/vast.xml?vid=30292e432662bd5f86d90774b944b038&ref=https%3A%2F%2Flocalhost%2F',
        'ttl': 500,
        'creativeId': 'somecrid',
        'netRevenue': true,
        'currency': 'USD',
        'dealId': 'dozerkey',
        'aid': 'force_1550072228_da1c5d030cb49150c5db8a2136175755',
        'mediaType': 'video',
        renderer: () => {},
        meta: {
          advertiserDomains: ['sonobi.com']
        }
      },
    ];

    it('should map bidResponse to prebidResponse', function () {
      const response = spec.interpretResponse(bidResponse, bidRequests);
      response.forEach((resp, i) => {
        expect(resp.requestId).to.equal(prebidResponse[i].requestId);
        expect(resp.cpm).to.equal(prebidResponse[i].cpm);

        expect(resp.ttl).to.equal(prebidResponse[i].ttl);
        expect(resp.creativeId).to.equal(prebidResponse[i].creativeId);
        expect(resp.netRevenue).to.equal(prebidResponse[i].netRevenue);
        expect(resp.currency).to.equal(prebidResponse[i].currency);
        expect(resp.aid).to.equal(prebidResponse[i].aid);
        if (resp.mediaType === 'video' && resp.renderer) {
          expect(resp.vastUrl.indexOf('vast.xml')).to.be.greaterThan(0);
          expect(resp.width).to.equal(prebidResponse[i].width);
          expect(resp.height).to.equal(prebidResponse[i].height);
          expect(resp.renderer).to.be.ok;
          expect(resp.ad).to.equal(undefined);
        } else if (resp.mediaType === 'video') {
          expect(resp.vastUrl.indexOf('vast.xml')).to.be.greaterThan(0);
          expect(resp.ad).to.be.undefined;
          expect(resp.width).to.be.undefined;
          expect(resp.height).to.be.undefined;
        } else {
          expect(resp.ad.indexOf('localhost')).to.be.greaterThan(0);
          expect(resp.width).to.equal(prebidResponse[i].width);
          expect(resp.height).to.equal(prebidResponse[i].height);
        }
      });
    });
  });

  describe('.getUserSyncs', function () {
    let bidResponse = [{
      'body': {
        'sbi_px': [{
          'code': 'so',
          'delay': 0,
          'url': 'https://pixel-test',
          'type': 'image'
        }]
      }
    }];

    it('should return one sync pixel', function () {
      expect(spec.getUserSyncs({ pixelEnabled: true }, bidResponse)).to.deep.equal([{
        type: 'image',
        url: 'https://pixel-test'
      }]);
    })
    it('should return an empty array when sync is enabled but there are no bidResponses', function () {
      expect(spec.getUserSyncs({ pixelEnabled: true }, [])).to.have.length(0);
    })

    it('should return an empty array when sync is enabled but no sync pixel returned', function () {
      const pixel = Object.assign({}, bidResponse);
      delete pixel[0].body.sbi_px;
      expect(spec.getUserSyncs({ pixelEnabled: true }, bidResponse)).to.have.length(0);
    })

    it('should return an empty array', function () {
      expect(spec.getUserSyncs({ pixelEnabled: false }, bidResponse)).to.have.length(0);
      expect(spec.getUserSyncs({ pixelEnabled: true }, [])).to.have.length(0);
    });
  })
  describe('_getPlatform', function () {
    it('should return mobile', function () {
      expect(_getPlatform({innerWidth: 767})).to.equal('mobile')
    })
    it('should return tablet', function () {
      expect(_getPlatform({innerWidth: 800})).to.equal('tablet')
    })
    it('should return desktop', function () {
      expect(_getPlatform({innerWidth: 1000})).to.equal('desktop')
    })
  })
})<|MERGE_RESOLUTION|>--- conflicted
+++ resolved
@@ -293,15 +293,12 @@
       'adUnitCode': 'adunit-code-3',
       'sizes': [[120, 600], [300, 600], [160, 600]],
       'bidId': '30b31c1838de1d',
-<<<<<<< HEAD
-=======
       'getFloor': ({currency, mediaType, size}) => {
         return {
           currency: 'USD',
           floor: 0.42
         }
       }
->>>>>>> 2d82104b
     },
     {
       'bidder': 'sonobi',
@@ -317,11 +314,7 @@
 
     let keyMakerData = {
       '30b31c1838de1f': '1a2b3c4d5e6f1a2b3c4d|300x250,300x600|f=1.25|gpid=/123123/gpt_publisher/adunit-code-1',
-<<<<<<< HEAD
-      '30b31c1838de1d': '1a2b3c4d5e6f1a2b3c4e|300x250,300x600|gpid=/123123/gpt_publisher/adunit-code-3',
-=======
       '30b31c1838de1d': '1a2b3c4d5e6f1a2b3c4e|300x250,300x600|f=0.42|gpid=/123123/gpt_publisher/adunit-code-3',
->>>>>>> 2d82104b
       '/7780971/sparks_prebid_LB|30b31c1838de1e': '300x250,300x600|gpid=/7780971/sparks_prebid_LB',
     };
 
