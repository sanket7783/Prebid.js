--- conflicted
+++ resolved
@@ -298,18 +298,10 @@
       'refererInfo': {
         'numIframes': 0,
         'reachedTop': true,
-<<<<<<< HEAD
-        'referer': 'http://example.com',
-        'stack': ['http://example.com']
-      },
-      uspConsent: 'someCCPAString'
-
-=======
         'referer': 'https://example.com',
         'stack': ['https://example.com']
       },
       uspConsent: 'someCCPAString'
->>>>>>> 86f27c35
     };
     it('should include the digitrust id and keyv', () => {
       window.DigiTrust = {
@@ -496,23 +488,16 @@
       expect(bidRequests.data.userid).to.equal(undefined);
     });
 
-<<<<<<< HEAD
-=======
     it('should return a properly formatted request with keywrods included as a csv of strings', function() {
       const bidRequests = spec.buildRequests(bidRequest, bidderRequests);
       expect(bidRequests.data.kw).to.equal('sports,news,some_other_keyword');
     });
 
->>>>>>> 86f27c35
     it('should return a properly formatted request with us_privacy included', function() {
       const bidRequests = spec.buildRequests(bidRequest, bidderRequests);
       expect(bidRequests.data.us_privacy).to.equal('someCCPAString');
     });
-<<<<<<< HEAD
-  })
-=======
   });
->>>>>>> 86f27c35
 
   describe('.interpretResponse', function () {
     const bidRequests = {
