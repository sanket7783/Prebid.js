import { BANNER, VIDEO } from 'src/mediaTypes.js';

import { expect } from 'chai';
import { newBidder } from 'src/adapters/bidderFactory.js';
import { spec } from 'modules/gumgumBidAdapter.js';

const ENDPOINT = 'https://g2.gumgum.com/hbid/imp';
const JCSI = { t: 0, rq: 8, pbv: '$prebid.version$' }

describe('gumgumAdapter', function () {
  const adapter = newBidder(spec);

  describe('inherited functions', function () {
    it('exists and is a function', function () {
      expect(adapter.callBids).to.exist.and.to.be.a('function');
    });
  });

  describe('isBidRequestValid', function () {
    let bid = {
      'bidder': 'gumgum',
      'params': {
        'inScreen': '10433394',
        'bidfloor': 0.05
      },
      'adUnitCode': 'adunit-code',
      'mediaTypes': {
        'banner': {
          sizes: [[300, 250], [300, 600], [1, 1]]
        }
      },
      'bidId': '30b31c1838de1e',
      'bidderRequestId': '22edbae2733bf6',
      'auctionId': '1d1a030790a475',
    };

    it('should return true when required params found', function () {
      const zoneBid = { ...bid, params: { 'zone': '123' } };
      const pubIdBid = { ...bid, params: { 'pubId': 123 } };
      expect(spec.isBidRequestValid(bid)).to.equal(true);
      expect(spec.isBidRequestValid(zoneBid)).to.equal(true);
      expect(spec.isBidRequestValid(pubIdBid)).to.equal(true);
    });

    it('should return true when required params found', function () {
      let bid = Object.assign({}, bid);
      delete bid.params;
      bid.params = {
        'inSlot': '789'
      };

      expect(spec.isBidRequestValid(bid)).to.equal(true);
    });

    it('should return true when inslot sends sizes and trackingid', function () {
      let bid = Object.assign({}, bid);
      delete bid.params;
      bid.params = {
        'inSlot': '789',
        'sizes': [[0, 1], [2, 3], [4, 5], [6, 7]]
      };

      expect(spec.isBidRequestValid(bid)).to.equal(true);
    });

    it('should return false when no unit type is specified', function () {
      let bid = Object.assign({}, bid);
      delete bid.params;
      bid.params = {
        'placementId': 0
      };
      expect(spec.isBidRequestValid(bid)).to.equal(false);
    });

    it('should return false when bidfloor is not a number', function () {
      let bid = Object.assign({}, bid);
      delete bid.params;
      bid.params = {
        'inSlot': '789',
        'bidfloor': '0.50'
      };
      expect(spec.isBidRequestValid(bid)).to.equal(false);
    });

    it('should return false if invalid request id is found', function () {
      const bidRequest = {
        id: 12345,
        sizes: [[300, 250], [1, 1]],
        url: ENDPOINT,
        method: 'GET',
        pi: 3,
        data: { t: '10433394' }
      };
      let body;
      spec.interpretResponse({ body }, bidRequest); // empty response
      expect(spec.isBidRequestValid(bid)).to.be.equal(false);
    });
  });

  describe('buildRequests', function () {
    let sizesArray = [[300, 250], [300, 600]];
    let bidRequests = [
      {
        'bidder': 'gumgum',
        'params': {
          'inSlot': '9'
        },
        'adUnitCode': 'adunit-code',
        'sizes': sizesArray,
        'bidId': '30b31c1838de1e',
        'schain': {
          'ver': '1.0',
          'complete': 1,
          'nodes': [
            {
              'asi': 'exchange1.com',
              'sid': '1234',
              'hp': 1,
              'rid': 'bid-request-1',
              'name': 'publisher',
              'domain': 'publisher.com'
            },
            {
              'asi': 'exchange2.com',
              'sid': 'abcd',
              'hp': 1,
              'rid': 'bid-request-2',
              'name': 'intermediary',
              'domain': 'intermediary.com'
            }
          ]
        }
      }
    ];
    const vidMediaTypes = {
      video: {
        playerSize: [640, 480],
        context: 'instream',
        minduration: 1,
        maxduration: 2,
        linearity: 1,
        startdelay: 1,
        placement: 123456,
        protocols: [1, 2]
      }
    };
    const zoneParam = { 'zone': '123a' };
    const pubIdParam = { 'pubId': 123 };

    it('should set pubId param if found', function () {
      const request = { ...bidRequests[0], params: pubIdParam };
      const bidRequest = spec.buildRequests([request])[0];
      expect(bidRequest.data.pubId).to.equal(pubIdParam.pubId);
    });

    it('should set t param when zone param is found', function () {
      const request = { ...bidRequests[0], params: zoneParam };
      const bidRequest = spec.buildRequests([request])[0];
      expect(bidRequest.data.t).to.equal(zoneParam.zone);
    });

    it('should set the iriscat param when found', function () {
      const request = { ...bidRequests[0], params: { iriscat: 'abc123' } }
      const bidRequest = spec.buildRequests([request])[0];
      expect(bidRequest.data).to.have.property('iriscat');
    });

    it('should not set the iriscat param when not found', function () {
      const request = { ...bidRequests[0] }
      const bidRequest = spec.buildRequests([request])[0];
      expect(bidRequest.data).to.not.have.property('iriscat');
    });

    it('should set the irisid param when found', function () {
      const request = { ...bidRequests[0], params: { irisid: 'abc123' } }
      const bidRequest = spec.buildRequests([request])[0];
      expect(bidRequest.data).to.have.property('irisid');
    });

    it('should not set the irisid param when not found', function () {
      const request = { ...bidRequests[0] }
      const bidRequest = spec.buildRequests([request])[0];
      expect(bidRequest.data).to.not.have.property('irisid');
    });

    it('should not set the irisid param when not of type string', function () {
      const request = { ...bidRequests[0], params: { irisid: 123456 } }
      const bidRequest = spec.buildRequests([request])[0];
      expect(bidRequest.data).to.not.have.property('irisid');
    });

    describe('product id', function () {
      it('should set the correct pi param if native param is found', function () {
        const request = { ...bidRequests[0], params: { ...zoneParam, native: 2 } };
        const bidRequest = spec.buildRequests([request])[0];
        expect(bidRequest.data.pi).to.equal(5);
      });
      it('should set the correct pi param for video', function () {
        const request = { ...bidRequests[0], params: zoneParam, mediaTypes: vidMediaTypes };
        const bidRequest = spec.buildRequests([request])[0];
        expect(bidRequest.data.pi).to.equal(7);
      });
      it('should set the correct pi param for invideo', function () {
        const invideo = { video: { ...vidMediaTypes.video, linearity: 2 } };
        const request = { ...bidRequests[0], params: zoneParam, mediaTypes: invideo };
        const bidRequest = spec.buildRequests([request])[0];
        expect(bidRequest.data.pi).to.equal(6);
      });
      it('should set the correct pi param if slot param is found', function () {
        const request = { ...bidRequests[0], params: { ...zoneParam, slot: '123s' } };
        const bidRequest = spec.buildRequests([request])[0];
        expect(bidRequest.data.pi).to.equal(3);
      });
      it('should default the pi param to 2 if only zone or pubId param is found', function () {
        const zoneRequest = { ...bidRequests[0], params: zoneParam };
        const pubIdRequest = { ...bidRequests[0], params: pubIdParam };
        const zoneBidRequest = spec.buildRequests([zoneRequest])[0];
        const pubIdBidRequest = spec.buildRequests([pubIdRequest])[0];
        expect(zoneBidRequest.data.pi).to.equal(2);
        expect(pubIdBidRequest.data.pi).to.equal(2);
      });
    });

    it('should return a defined sizes field for video', function () {
      const request = { ...bidRequests[0], mediaTypes: vidMediaTypes, params: { 'videoPubID': 123 } };
      const bidRequest = spec.buildRequests([request])[0];
      expect(bidRequest.sizes).to.equal(vidMediaTypes.video.playerSize);
    });
    it('should handle multiple sizes for inslot', function () {
      const mediaTypes = { banner: { sizes: [[300, 250], [300, 600]] } }
      const request = { ...bidRequests[0], mediaTypes };
      const bidRequest = spec.buildRequests([request])[0];
      expect(bidRequest.data.bf).to.equal('300x250,300x600');
    });
    describe('floorModule', function () {
      const floorTestData = {
        'currency': 'USD',
        'floor': 1.50
      };
      bidRequests[0].getFloor = _ => {
        return floorTestData;
      };
      it('should return the value from getFloor if present', function () {
        const request = spec.buildRequests(bidRequests)[0];
        expect(request.data.fp).to.equal(floorTestData.floor);
      });
      it('should return the getFloor.floor value if it is greater than bidfloor', function () {
        const bidfloor = 0.80;
        const request = { ...bidRequests[0] };
        request.params.bidfloor = bidfloor;
        const bidRequest = spec.buildRequests([request])[0];
        expect(bidRequest.data.fp).to.equal(floorTestData.floor);
      });
      it('should return the bidfloor value if it is greater than getFloor.floor', function () {
        const bidfloor = 1.80;
        const request = { ...bidRequests[0] };
        request.params.bidfloor = bidfloor;
        const bidRequest = spec.buildRequests([request])[0];
        expect(bidRequest.data.fp).to.equal(bidfloor);
      });
      it('should return a floor currency', function () {
        const request = spec.buildRequests(bidRequests)[0];
        expect(request.data.fpc).to.equal(floorTestData.currency);
      })
    });

    it('sends bid request to ENDPOINT via GET', function () {
      const request = spec.buildRequests(bidRequests)[0];
      expect(request.url).to.equal(ENDPOINT);
      expect(request.method).to.equal('GET');
      expect(request.id).to.equal('30b31c1838de1e');
    });
    it('should set t and fp parameters in bid request if inScreen request param is found', function () {
      const request = Object.assign({}, bidRequests[0]);
      delete request.params;
      request.params = {
        'inScreen': '10433394',
        'bidfloor': 0.05
      };
      const bidRequest = spec.buildRequests([request])[0];
      expect(bidRequest.data.pi).to.equal(2);
      expect(bidRequest.data).to.include.any.keys('t');
      expect(bidRequest.data).to.include.any.keys('fp');
    });
    it('should set iriscat parameter if iriscat param is found and is of type string', function () {
      const iriscat = 'segment';
      const request = { ...bidRequests[0] };
      request.params = { ...request.params, iriscat };
      const bidRequest = spec.buildRequests([request])[0];
      expect(bidRequest.data.iriscat).to.equal(iriscat);
    });
    it('should not send iriscat parameter if iriscat param is not found', function () {
      const request = { ...bidRequests[0] };
      const bidRequest = spec.buildRequests([request])[0];
      expect(bidRequest.data.iriscat).to.be.undefined;
    });
    it('should not send iriscat parameter if iriscat param is not of type string', function () {
      const iriscat = 123;
      const request = { ...bidRequests[0] };
      request.params = { ...request.params, iriscat };
      const bidRequest = spec.buildRequests([request])[0];
      expect(bidRequest.data.iriscat).to.be.undefined;
    });
    it('should send pubId if inScreenPubID param is specified', function () {
      const request = Object.assign({}, bidRequests[0]);
      delete request.params;
      request.params = {
        'inScreenPubID': 123
      };
      const bidRequest = spec.buildRequests([request])[0];
      expect(bidRequest.data).to.include.any.keys('pubId');
      expect(bidRequest.data.pubId).to.equal(request.params.inScreenPubID);
      expect(bidRequest.data).to.not.include.any.keys('t');
    });
    it('should send pubId if videoPubID param is specified', function () {
      const request = { ...bidRequests[0], mediaTypes: vidMediaTypes, params: { 'videoPubID': 123 } };
      const bidRequest = spec.buildRequests([request])[0];
      expect(bidRequest.data).to.include.any.keys('pubId');
      expect(bidRequest.data.pubId).to.equal(request.params.videoPubID);
      expect(bidRequest.data).to.not.include.any.keys('t');
    });
    it('should set a ni parameter in bid request if ICV request param is found', function () {
      const request = Object.assign({}, bidRequests[0]);
      delete request.params;
      request.params = {
        'ICV': '10433395'
      };
      const bidRequest = spec.buildRequests([request])[0];
      expect(bidRequest.data.pi).to.equal(5);
      expect(bidRequest.data).to.include.any.keys('ni');
    });
    it('should add parameters associated with video if video request param is found', function () {
      const videoVals = {
        playerSize: [640, 480],
        context: 'instream',
        minduration: 1,
        maxduration: 2,
        linearity: 1,
        startdelay: 1,
        placement: 123456,
        protocols: [1, 2]
      };
      const request = Object.assign({}, bidRequests[0]);
      delete request.params;
      request.mediaTypes = {
        video: videoVals
      };
      request.params = {
        'video': '10433395'
      };
      const bidRequest = spec.buildRequests([request])[0];
      // 7 is video product line
      expect(bidRequest.data.pi).to.eq(7);
      expect(bidRequest.data.mind).to.eq(videoVals.minduration);
      expect(bidRequest.data.maxd).to.eq(videoVals.maxduration);
      expect(bidRequest.data.li).to.eq(videoVals.linearity);
      expect(bidRequest.data.sd).to.eq(videoVals.startdelay);
      expect(bidRequest.data.pt).to.eq(videoVals.placement);
      expect(bidRequest.data.pr).to.eq(videoVals.protocols.join(','));
      expect(bidRequest.data.viw).to.eq(videoVals.playerSize[0].toString());
      expect(bidRequest.data.vih).to.eq(videoVals.playerSize[1].toString());
    });
    it('should add parameters associated with invideo if invideo request param is found', function () {
      const inVideoVals = {
        playerSize: [640, 480],
        context: 'instream',
        minduration: 1,
        maxduration: 2,
        linearity: 1,
        startdelay: 1,
        placement: 123456,
        protocols: [1, 2]
      };
      const request = Object.assign({}, bidRequests[0]);
      delete request.params;
      request.mediaTypes = {
        video: inVideoVals
      };
      request.params = {
        'inVideo': '10433395'
      };
      const bidRequest = spec.buildRequests([request])[0];
      // 6 is invideo product line
      expect(bidRequest.data.pi).to.eq(6);
      expect(bidRequest.data.mind).to.eq(inVideoVals.minduration);
      expect(bidRequest.data.maxd).to.eq(inVideoVals.maxduration);
      expect(bidRequest.data.li).to.eq(inVideoVals.linearity);
      expect(bidRequest.data.sd).to.eq(inVideoVals.startdelay);
      expect(bidRequest.data.pt).to.eq(inVideoVals.placement);
      expect(bidRequest.data.pr).to.eq(inVideoVals.protocols.join(','));
      expect(bidRequest.data.viw).to.eq(inVideoVals.playerSize[0].toString());
      expect(bidRequest.data.vih).to.eq(inVideoVals.playerSize[1].toString());
    });
    it('should not add additional parameters depending on params field', function () {
      const request = spec.buildRequests(bidRequests)[0];
      expect(request.data).to.not.include.any.keys('ni');
      expect(request.data).to.not.include.any.keys('t');
      expect(request.data).to.not.include.any.keys('eAdBuyId');
      expect(request.data).to.not.include.any.keys('adBuyId');
    });
    it('should add gdpr consent parameters if gdprConsent is present', function () {
      const gdprConsent = { consentString: 'BOJ/P2HOJ/P2HABABMAAAAAZ+A==', gdprApplies: true };
      const fakeBidRequest = { gdprConsent: gdprConsent };
      const bidRequest = spec.buildRequests(bidRequests, fakeBidRequest)[0];
      expect(bidRequest.data.gdprApplies).to.eq(1);
      expect(bidRequest.data.gdprConsent).to.eq('BOJ/P2HOJ/P2HABABMAAAAAZ+A==');
    });
    it('should handle gdprConsent is present but values are undefined case', function () {
      const gdprConsent = { consent_string: undefined, gdprApplies: undefined };
      const fakeBidRequest = { gdprConsent: gdprConsent };
      const bidRequest = spec.buildRequests(bidRequests, fakeBidRequest)[0];
      expect(bidRequest.data).to.not.include.any.keys('gdprConsent')
    });
    it('should add uspConsent parameter if it is present in the bidderRequest', function () {
      const noUspBidRequest = spec.buildRequests(bidRequests)[0];
      const uspConsentObj = { uspConsent: '1YYY' };
      const bidRequest = spec.buildRequests(bidRequests, uspConsentObj)[0];
      expect(noUspBidRequest.data).to.not.include.any.keys('uspConsent');
      expect(bidRequest.data).to.include.any.keys('uspConsent');
      expect(bidRequest.data.uspConsent).to.eq(uspConsentObj.uspConsent);
    });
    it('should add a tdid parameter if request contains unified id from TradeDesk', function () {
      const unifiedId = {
        'userId': {
          'tdid': 'tradedesk-id'
        }
      }
      const request = Object.assign(unifiedId, bidRequests[0]);
      const bidRequest = spec.buildRequests([request])[0];
      expect(bidRequest.data.tdid).to.eq(unifiedId.userId.tdid);
    });
    it('should not add a tdid parameter if unified id is not found', function () {
      const request = spec.buildRequests(bidRequests)[0];
      expect(request.data).to.not.include.any.keys('tdid');
    });
    it('should send schain parameter in serialized form', function () {
      const serializedForm = '1.0,1!exchange1.com,1234,1,bid-request-1,publisher,publisher.com!exchange2.com,abcd,1,bid-request-2,intermediary,intermediary.com'
      const request = spec.buildRequests(bidRequests)[0];
      expect(request.data).to.include.any.keys('schain');
      expect(request.data.schain).to.eq(serializedForm);
    });
    it('should send ns parameter if browser contains navigator.connection property', function () {
      const bidRequest = spec.buildRequests(bidRequests)[0];
      const connection = window.navigator && window.navigator.connection;
      if (connection) {
        const downlink = connection.downlink || connection.bandwidth;
        expect(bidRequest.data).to.include.any.keys('ns');
        expect(bidRequest.data.ns).to.eq(Math.round(downlink * 1024));
      } else {
        expect(bidRequest.data).to.not.include.any.keys('ns');
      }
    });
    it('adds jcsi param with correct keys', function () {
      const expectedKeys = Object.keys(JCSI).sort();
      const jcsi = JSON.stringify(JCSI);
      const bidRequest = spec.buildRequests(bidRequests)[0];
      const actualKeys = Object.keys(JSON.parse(bidRequest.data.jcsi)).sort();
      expect(actualKeys).to.eq(actualKeys);
      expect(bidRequest.data.jcsi).to.eq(jcsi);
    });
  })

  describe('interpretResponse', function () {
    const metaData = { adomain: ['advertiser.com'], mediaType: BANNER }
    const serverResponse = {
      ad: {
        id: 29593,
        width: 300,
        height: 250,
        ipd: 2000,
        markup: '<html><h3>I am an ad</h3></html>',
        ii: true,
        du: null,
        price: 0,
        zi: 0,
        impurl: 'http://g2.gumgum.com/ad/view',
        clsurl: 'http://g2.gumgum.com/ad/close'
      },
      pag: {
        t: 'ggumtest',
        pvid: 'aa8bbb65-427f-4689-8cee-e3eed0b89eec',
        css: 'html { overflow-y: auto }',
        js: 'console.log("environment", env);'
      },
      jcsi: { t: 0, rq: 8 },
      thms: 10000,
      meta: metaData
    }
    const bidRequest = {
      id: 12345,
      sizes: [[300, 250], [1, 1]],
      url: ENDPOINT,
      method: 'GET',
      pi: 3
    }
<<<<<<< HEAD
    let expectedResponse = {
=======
    const expectedMetaData = { advertiserDomains: ['advertiser.com'], mediaType: BANNER };
    const expectedResponse = {
>>>>>>> 23efd639
      ad: '<html><h3>I am an ad</h3></html>',
      cpm: 0,
      creativeId: 29593,
      currency: 'USD',
      height: '250',
      netRevenue: true,
      requestId: 12345,
      width: '300',
      mediaType: BANNER,
<<<<<<< HEAD
      ttl: 60
=======
      ttl: 60,
      meta: expectedMetaData
>>>>>>> 23efd639
    };

    it('should get correct bid response', function () {
      expect(spec.interpretResponse({ body: serverResponse }, bidRequest)).to.deep.equal([expectedResponse]);
    });

    it('should set a default value for advertiserDomains if adomain is not found', function () {
      const meta = { ...metaData };
      delete meta.adomain;

      const response = { ...serverResponse, meta };
      const expectedMeta = { ...expectedMetaData, advertiserDomains: [] };
      const expected = { ...expectedResponse, meta: expectedMeta };

      expect(spec.interpretResponse({ body: response }, bidRequest)).to.deep.equal([expected]);
    });

    it('should set a default value for meta.mediaType if mediaType is not found in the response', function () {
      const meta = { ...metaData };
      delete meta.mediaType;
      const response = { ...serverResponse, meta };
      const expected = { ...expectedResponse };

      expect(spec.interpretResponse({ body: response }, bidRequest)).to.deep.equal([expected]);
    });

    it('should pass correct currency if found in bid response', function () {
      const cur = 'EURO';
      const response = { ...serverResponse };
      response.ad.cur = cur;

      const expected = { ...expectedResponse };
      expected.currency = cur;

      expect(spec.interpretResponse({ body: response }, bidRequest)).to.deep.equal([expected]);
    });

    it('handles nobid responses', function () {
      let response = {
        'ad': {},
        'pag': {
          't': 'ggumtest',
          'pvid': 'aa8bbb65-427f-4689-8cee-e3eed0b89eec',
          'css': 'html { overflow-y: auto }',
          'js': 'console.log("environment", env);'
        },
        'thms': 10000
      }
      let result = spec.interpretResponse({ body: response }, bidRequest);
      expect(result.length).to.equal(0);
    });

    it('handles empty response', function () {
      let body;
      let result = spec.interpretResponse({ body }, bidRequest);
      expect(result.length).to.equal(0);
    });

    it('returns 1x1 when eligible product and size available', function () {
      let inscreenBidRequest = {
        id: 12346,
        sizes: [[300, 250], [1, 1]],
        url: ENDPOINT,
        method: 'GET',
        data: {
          pi: 2,
          t: 'ggumtest'
        }
      }
      let inscreenServerResponse = {
        'ad': {
          'id': 2065333,
          'height': 90,
          'ipd': 2000,
          'markup': '<html><h3>I am an inscreen ad</h3></html>',
          'ii': true,
          'du': null,
          'price': 1,
          'zi': 0,
          'impurl': 'http://g2.gumgum.com/ad/view',
          'clsurl': 'http://g2.gumgum.com/ad/close'
        },
        'pag': {
          't': 'ggumtest',
          'pvid': 'aa8bbb65-427f-4689-8cee-e3eed0b89eec',
          'css': 'html { overflow-y: auto }',
          'js': 'console.log("environment", env);'
        },
        'thms': 10000
      }
      let result = spec.interpretResponse({ body: inscreenServerResponse }, inscreenBidRequest);
      expect(result[0].width).to.equal('1');
      expect(result[0].height).to.equal('1');
    });

    it('updates jcsi object when the server response jcsi prop is found', function () {
      const response = Object.assign({ cw: 'AD_JSON' }, serverResponse);
      const bidResponse = spec.interpretResponse({ body: response }, bidRequest)[0].ad;
      const decodedResponse = JSON.parse(atob(bidResponse));
      expect(decodedResponse.jcsi).to.eql(JCSI);
    });

    it('sets the correct mediaType depending on product', function () {
      const bannerBidResponse = spec.interpretResponse({ body: serverResponse }, bidRequest)[0];
      const invideoBidResponse = spec.interpretResponse({ body: serverResponse }, { ...bidRequest, data: { pi: 6 } })[0];
      const videoBidResponse = spec.interpretResponse({ body: serverResponse }, { ...bidRequest, data: { pi: 7 } })[0];
      expect(bannerBidResponse.mediaType).to.equal(BANNER);
      expect(invideoBidResponse.mediaType).to.equal(VIDEO);
      expect(videoBidResponse.mediaType).to.equal(VIDEO);
    });

    it('sets a vastXml property if mediaType is video', function () {
      const videoBidResponse = spec.interpretResponse({ body: serverResponse }, { ...bidRequest, data: { pi: 7 } })[0];
      expect(videoBidResponse.vastXml).to.exist;
    });
  })
  describe('getUserSyncs', function () {
    const syncOptions = {
      'iframeEnabled': 'true'
    }
    const response = {
      'pxs': {
        'scr': [
          {
            't': 'i',
            'u': 'https://c.gumgum.com/images/pixel.gif'
          },
          {
            't': 'f',
            'u': 'https://www.nytimes.com/'
          }
        ]
      }
    }
    let result = spec.getUserSyncs(syncOptions, [{ body: response }]);
    expect(result[0].type).to.equal('image')
    expect(result[1].type).to.equal('iframe')
  })
});<|MERGE_RESOLUTION|>--- conflicted
+++ resolved
@@ -493,12 +493,8 @@
       method: 'GET',
       pi: 3
     }
-<<<<<<< HEAD
-    let expectedResponse = {
-=======
     const expectedMetaData = { advertiserDomains: ['advertiser.com'], mediaType: BANNER };
     const expectedResponse = {
->>>>>>> 23efd639
       ad: '<html><h3>I am an ad</h3></html>',
       cpm: 0,
       creativeId: 29593,
@@ -508,12 +504,8 @@
       requestId: 12345,
       width: '300',
       mediaType: BANNER,
-<<<<<<< HEAD
-      ttl: 60
-=======
       ttl: 60,
       meta: expectedMetaData
->>>>>>> 23efd639
     };
 
     it('should get correct bid response', function () {
