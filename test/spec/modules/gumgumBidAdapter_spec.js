import { BANNER, VIDEO } from 'src/mediaTypes.js';

import { expect } from 'chai';
import { newBidder } from 'src/adapters/bidderFactory.js';
import { spec } from 'modules/gumgumBidAdapter.js';

const ENDPOINT = 'https://g2.gumgum.com/hbid/imp';
const JCSI = { t: 0, rq: 8, pbv: '$prebid.version$' }

describe('gumgumAdapter', function () {
  const adapter = newBidder(spec);

  describe('inherited functions', function () {
    it('exists and is a function', function () {
      expect(adapter.callBids).to.exist.and.to.be.a('function');
    });
  });

  describe('isBidRequestValid', function () {
    let bid = {
      'bidder': 'gumgum',
      'params': {
        'inScreen': '10433394',
        'bidfloor': 0.05
      },
      'adUnitCode': 'adunit-code',
      'mediaTypes': {
        'banner': {
          sizes: [[300, 250], [300, 600], [1, 1]]
        }
      },
      'bidId': '30b31c1838de1e',
      'bidderRequestId': '22edbae2733bf6',
      'auctionId': '1d1a030790a475',
    };

    it('should return true when required params found', function () {
      const zoneBid = { ...bid, params: { 'zone': '123' } };
      const pubIdBid = { ...bid, params: { 'pubId': 123 } };
      expect(spec.isBidRequestValid(bid)).to.equal(true);
      expect(spec.isBidRequestValid(zoneBid)).to.equal(true);
      expect(spec.isBidRequestValid(pubIdBid)).to.equal(true);
    });

    it('should return true when required params found', function () {
      let bid = Object.assign({}, bid);
      delete bid.params;
      bid.params = {
        'inSlot': '789'
      };

      expect(spec.isBidRequestValid(bid)).to.equal(true);
    });

    it('should return true when inslot sends sizes and trackingid', function () {
      let bid = Object.assign({}, bid);
      delete bid.params;
      bid.params = {
        'inSlot': '789',
        'sizes': [[0, 1], [2, 3], [4, 5], [6, 7]]
      };

      expect(spec.isBidRequestValid(bid)).to.equal(true);
    });

    it('should return false when no unit type is specified', function () {
      let bid = Object.assign({}, bid);
      delete bid.params;
      bid.params = {
        'placementId': 0
      };
      expect(spec.isBidRequestValid(bid)).to.equal(false);
    });

    it('should return false when bidfloor is not a number', function () {
      let bid = Object.assign({}, bid);
      delete bid.params;
      bid.params = {
        'inSlot': '789',
        'bidfloor': '0.50'
      };
      expect(spec.isBidRequestValid(bid)).to.equal(false);
    });

    it('should return false if invalid request id is found', function () {
      const bidRequest = {
        id: 12345,
        sizes: [[300, 250], [1, 1]],
        url: ENDPOINT,
        method: 'GET',
        pi: 3,
        data: { t: '10433394' }
      };
      let body;
      spec.interpretResponse({ body }, bidRequest); // empty response
      expect(spec.isBidRequestValid(bid)).to.be.equal(false);
    });
  });

  describe('buildRequests', function () {
    let sizesArray = [[300, 250], [300, 600]];
    let bidRequests = [
      {
        bidder: 'gumgum',
        params: {
          inSlot: 9
        },
        mediaTypes: {
          banner: {
            sizes: sizesArray
          }
        },
        adUnitCode: 'adunit-code',
        sizes: sizesArray,
        bidId: '30b31c1838de1e',
        schain: {
          ver: '1.0',
          complete: 1,
          nodes: [
            {
              asi: 'exchange1.com',
              sid: '1234',
              hp: 1,
              rid: 'bid-request-1',
              name: 'publisher',
              domain: 'publisher.com'
            },
            {
              asi: 'exchange2.com',
              sid: 'abcd',
              hp: 1,
              rid: 'bid-request-2',
              name: 'intermediary',
              domain: 'intermediary.com'
            }
          ]
        }
      }
    ];
    const vidMediaTypes = {
      video: {
        playerSize: [640, 480],
        context: 'instream',
        minduration: 1,
        maxduration: 2,
        linearity: 1,
        startdelay: 1,
        placement: 123456,
        protocols: [1, 2]
      }
    };
    const zoneParam = { 'zone': '123a' };
    const pubIdParam = { 'pubId': 123 };

    it('should set pubId param if found', function () {
      const request = { ...bidRequests[0], params: pubIdParam };
      const bidRequest = spec.buildRequests([request])[0];
      expect(bidRequest.data.pubId).to.equal(pubIdParam.pubId);
    });

    it('should set t param when zone param is found', function () {
      const request = { ...bidRequests[0], params: zoneParam };
      const bidRequest = spec.buildRequests([request])[0];
      expect(bidRequest.data.t).to.equal(zoneParam.zone);
    });

    it('should send the banner dimension with the greatest width or height for slot ads', function () {
      const legacyRequest = { ...bidRequests[0] };
      const slotZoneRequest = { ...bidRequests[0], params: { ...zoneParam, slot: 9 } }
      const slotPubIdRequest = { ...bidRequests[0], params: { ...pubIdParam, slot: 9 } }
      const legacyBidRequest = spec.buildRequests([legacyRequest])[0];
      const slotZoneBidRequest = spec.buildRequests([slotZoneRequest])[0];
      const slotPubIdBidRequest = spec.buildRequests([slotPubIdRequest])[0];
      expect(legacyBidRequest.data.maxw).to.equal(300);
      expect(legacyBidRequest.data.maxh).to.equal(600);
      expect(slotZoneBidRequest.data.maxw).to.equal(300);
      expect(slotZoneBidRequest.data.maxh).to.equal(600);
      expect(slotPubIdBidRequest.data.maxw).to.equal(300);
      expect(slotPubIdBidRequest.data.maxh).to.equal(600);
    });

    // if slot ID is set up incorrectly by a pub, we should send the invalid ID to be
    // invalidated by ad server instead of trying to force integer type. forcing
    // integer type can result in incorrect slot IDs that correlate to the incorrect pub ID
    it('should send params.slot or params.inSlot as string when configured incorrectly', function () {
      const invalidSlotId = '9gkal1cn';
      const slotRequest = { ...bidRequests[0] };
      const legacySlotRequest = { ...bidRequests[0] };
      let req;
      let legReq;

      slotRequest.params.slot = invalidSlotId;
      legacySlotRequest.params.inSlot = invalidSlotId;

      req = spec.buildRequests([ slotRequest ])[0];
      legReq = spec.buildRequests([ legacySlotRequest ])[0];

      expect(req.data.si).to.equal(invalidSlotId);
      expect(legReq.data.si).to.equal(invalidSlotId);
    });

    it('should set the iriscat param when found', function () {
      const request = { ...bidRequests[0], params: { iriscat: 'abc123' } }
      const bidRequest = spec.buildRequests([request])[0];
      expect(bidRequest.data).to.have.property('iriscat');
    });

    it('should not set the iriscat param when not found', function () {
      const request = { ...bidRequests[0] }
      const bidRequest = spec.buildRequests([request])[0];
      expect(bidRequest.data).to.not.have.property('iriscat');
    });

    it('should set the irisid param when found', function () {
      const request = { ...bidRequests[0], params: { irisid: 'abc123' } }
      const bidRequest = spec.buildRequests([request])[0];
      expect(bidRequest.data).to.have.property('irisid');
    });

    it('should not set the irisid param when not found', function () {
      const request = { ...bidRequests[0] }
      const bidRequest = spec.buildRequests([request])[0];
      expect(bidRequest.data).to.not.have.property('irisid');
    });

    it('should not set the irisid param when not of type string', function () {
      const request = { ...bidRequests[0], params: { irisid: 123456 } }
      const bidRequest = spec.buildRequests([request])[0];
      expect(bidRequest.data).to.not.have.property('irisid');
    });

<<<<<<< HEAD
    it('should set the global placement id (gpid)', function () {
      const req = { ...bidRequests[0], ortb2Imp: { ext: { data: { adserver: { name: 'test', adslot: 123456 } } } } }
      const bidRequest = spec.buildRequests([req])[0];
      expect(bidRequest).to.have.property('gpid');
      expect(bidRequest.gpid).to.equal(123456);
=======
    it('should set the global placement id (gpid) if in adserver property', function () {
      const req = { ...bidRequests[0], ortb2Imp: { ext: { data: { adserver: { name: 'test', adslot: 123456 } } } } }
      const bidRequest = spec.buildRequests([req])[0];
      expect(bidRequest.data).to.have.property('gpid');
      expect(bidRequest.data.gpid).to.equal(123456);
    });

    it('should set the global placement id (gpid) if in pbadslot property', function () {
      const pbadslot = 'abc123'
      const req = { ...bidRequests[0], ortb2Imp: { ext: { data: { pbadslot } } } }
      const bidRequest = spec.buildRequests([req])[0];
      expect(bidRequest.data).to.have.property('gpid');
      expect(bidRequest.data.gpid).to.equal(pbadslot);
>>>>>>> 2d82104b
    });

    it('should set the bid floor if getFloor module is not present but static bid floor is defined', function () {
      const req = { ...bidRequests[0], params: { bidfloor: 42 } }
      const bidRequest = spec.buildRequests([req])[0];
      expect(bidRequest.data).to.have.property('fp');
      expect(bidRequest.data.fp).to.equal(42);
    });

    describe('product id', function () {
      it('should set the correct pi param if native param is found', function () {
        const request = { ...bidRequests[0], params: { ...zoneParam, native: 2 } };
        const bidRequest = spec.buildRequests([request])[0];
        expect(bidRequest.data.pi).to.equal(5);
      });
      it('should set the correct pi param for video', function () {
        const request = { ...bidRequests[0], params: zoneParam, mediaTypes: vidMediaTypes };
        const bidRequest = spec.buildRequests([request])[0];
        expect(bidRequest.data.pi).to.equal(7);
      });
      it('should set the correct pi param for invideo', function () {
        const invideo = { video: { ...vidMediaTypes.video, linearity: 2 } };
        const request = { ...bidRequests[0], params: zoneParam, mediaTypes: invideo };
        const bidRequest = spec.buildRequests([request])[0];
        expect(bidRequest.data.pi).to.equal(6);
      });
      it('should set the correct pi param if slot param is found', function () {
        const request = { ...bidRequests[0], params: { ...zoneParam, slot: '123s' } };
        const bidRequest = spec.buildRequests([request])[0];
        expect(bidRequest.data.pi).to.equal(3);
      });
      it('should default the pi param to 2 if only zone or pubId param is found', function () {
        const zoneRequest = { ...bidRequests[0], params: zoneParam };
        const pubIdRequest = { ...bidRequests[0], params: pubIdParam };
        const zoneBidRequest = spec.buildRequests([zoneRequest])[0];
        const pubIdBidRequest = spec.buildRequests([pubIdRequest])[0];
        expect(zoneBidRequest.data.pi).to.equal(2);
        expect(pubIdBidRequest.data.pi).to.equal(2);
      });
    });

    it('should return a defined sizes field for video', function () {
      const request = { ...bidRequests[0], mediaTypes: vidMediaTypes, params: { 'videoPubID': 123 } };
      const bidRequest = spec.buildRequests([request])[0];
      expect(bidRequest.sizes).to.equal(vidMediaTypes.video.playerSize);
    });
    it('should handle multiple sizes for inslot', function () {
      const mediaTypes = { banner: { sizes: [[300, 250], [300, 600]] } }
      const request = { ...bidRequests[0], mediaTypes };
      const bidRequest = spec.buildRequests([request])[0];
      expect(bidRequest.data.bf).to.equal('300x250,300x600');
    });
    describe('floorModule', function () {
      const floorTestData = {
        'currency': 'USD',
        'floor': 1.50
      };
      bidRequests[0].getFloor = _ => {
        return floorTestData;
      };
      it('should return the value from getFloor if present', function () {
        const request = spec.buildRequests(bidRequests)[0];
        expect(request.data.fp).to.equal(floorTestData.floor);
      });
      it('should return the getFloor.floor value if it is greater than bidfloor', function () {
        const bidfloor = 0.80;
        const request = { ...bidRequests[0] };
        request.params.bidfloor = bidfloor;
        const bidRequest = spec.buildRequests([request])[0];
        expect(bidRequest.data.fp).to.equal(floorTestData.floor);
      });
      it('should return the bidfloor value if it is greater than getFloor.floor', function () {
        const bidfloor = 1.80;
        const request = { ...bidRequests[0] };
        request.params.bidfloor = bidfloor;
        const bidRequest = spec.buildRequests([request])[0];
        expect(bidRequest.data.fp).to.equal(bidfloor);
      });
      it('should return a floor currency', function () {
        const request = spec.buildRequests(bidRequests)[0];
        expect(request.data.fpc).to.equal(floorTestData.currency);
      })
    });

    it('sends bid request to ENDPOINT via GET', function () {
      const request = spec.buildRequests(bidRequests)[0];
      expect(request.url).to.equal(ENDPOINT);
      expect(request.method).to.equal('GET');
      expect(request.id).to.equal('30b31c1838de1e');
    });
    it('should set t and fp parameters in bid request if inScreen request param is found', function () {
      const request = Object.assign({}, bidRequests[0]);
      delete request.params;
      request.params = {
        'inScreen': '10433394',
        'bidfloor': 0.05
      };
      const bidRequest = spec.buildRequests([request])[0];
      expect(bidRequest.data.pi).to.equal(2);
      expect(bidRequest.data).to.include.any.keys('t');
      expect(bidRequest.data).to.include.any.keys('fp');
    });
    it('should set iriscat parameter if iriscat param is found and is of type string', function () {
      const iriscat = 'segment';
      const request = { ...bidRequests[0] };
      request.params = { ...request.params, iriscat };
      const bidRequest = spec.buildRequests([request])[0];
      expect(bidRequest.data.iriscat).to.equal(iriscat);
    });
    it('should not send iriscat parameter if iriscat param is not found', function () {
      const request = { ...bidRequests[0] };
      const bidRequest = spec.buildRequests([request])[0];
      expect(bidRequest.data.iriscat).to.be.undefined;
    });
    it('should not send iriscat parameter if iriscat param is not of type string', function () {
      const iriscat = 123;
      const request = { ...bidRequests[0] };
      request.params = { ...request.params, iriscat };
      const bidRequest = spec.buildRequests([request])[0];
      expect(bidRequest.data.iriscat).to.be.undefined;
    });
    it('should send pubId if inScreenPubID param is specified', function () {
      const request = Object.assign({}, bidRequests[0]);
      delete request.params;
      request.params = {
        'inScreenPubID': 123
      };
      const bidRequest = spec.buildRequests([request])[0];
      expect(bidRequest.data).to.include.any.keys('pubId');
      expect(bidRequest.data.pubId).to.equal(request.params.inScreenPubID);
      expect(bidRequest.data).to.not.include.any.keys('t');
    });
    it('should send pubId if videoPubID param is specified', function () {
      const request = { ...bidRequests[0], mediaTypes: vidMediaTypes, params: { 'videoPubID': 123 } };
      const bidRequest = spec.buildRequests([request])[0];
      expect(bidRequest.data).to.include.any.keys('pubId');
      expect(bidRequest.data.pubId).to.equal(request.params.videoPubID);
      expect(bidRequest.data).to.not.include.any.keys('t');
    });
    it('should set a ni parameter in bid request if ICV request param is found', function () {
      const request = Object.assign({}, bidRequests[0]);
      delete request.params;
      request.params = {
        'ICV': '10433395'
      };
      const bidRequest = spec.buildRequests([request])[0];
      expect(bidRequest.data.pi).to.equal(5);
      expect(bidRequest.data).to.include.any.keys('ni');
    });
    it('should add parameters associated with video if video request param is found', function () {
      const videoVals = {
        playerSize: [640, 480],
        context: 'instream',
        minduration: 1,
        maxduration: 2,
        linearity: 1,
        startdelay: 1,
        placement: 123456,
        protocols: [1, 2]
      };
      const request = Object.assign({}, bidRequests[0]);
      delete request.params;
      request.mediaTypes = {
        video: videoVals
      };
      request.params = {
        'video': '10433395'
      };
      const bidRequest = spec.buildRequests([request])[0];
      // 7 is video product line
      expect(bidRequest.data.pi).to.eq(7);
      expect(bidRequest.data.mind).to.eq(videoVals.minduration);
      expect(bidRequest.data.maxd).to.eq(videoVals.maxduration);
      expect(bidRequest.data.li).to.eq(videoVals.linearity);
      expect(bidRequest.data.sd).to.eq(videoVals.startdelay);
      expect(bidRequest.data.pt).to.eq(videoVals.placement);
      expect(bidRequest.data.pr).to.eq(videoVals.protocols.join(','));
      expect(bidRequest.data.viw).to.eq(videoVals.playerSize[0].toString());
      expect(bidRequest.data.vih).to.eq(videoVals.playerSize[1].toString());
    });
    it('should add parameters associated with invideo if invideo request param is found', function () {
      const inVideoVals = {
        playerSize: [640, 480],
        context: 'instream',
        minduration: 1,
        maxduration: 2,
        linearity: 1,
        startdelay: 1,
        placement: 123456,
        protocols: [1, 2]
      };
      const request = Object.assign({}, bidRequests[0]);
      delete request.params;
      request.mediaTypes = {
        video: inVideoVals
      };
      request.params = {
        'inVideo': '10433395'
      };
      const bidRequest = spec.buildRequests([request])[0];
      // 6 is invideo product line
      expect(bidRequest.data.pi).to.eq(6);
      expect(bidRequest.data.mind).to.eq(inVideoVals.minduration);
      expect(bidRequest.data.maxd).to.eq(inVideoVals.maxduration);
      expect(bidRequest.data.li).to.eq(inVideoVals.linearity);
      expect(bidRequest.data.sd).to.eq(inVideoVals.startdelay);
      expect(bidRequest.data.pt).to.eq(inVideoVals.placement);
      expect(bidRequest.data.pr).to.eq(inVideoVals.protocols.join(','));
      expect(bidRequest.data.viw).to.eq(inVideoVals.playerSize[0].toString());
      expect(bidRequest.data.vih).to.eq(inVideoVals.playerSize[1].toString());
    });
    it('should not add additional parameters depending on params field', function () {
      const request = spec.buildRequests(bidRequests)[0];
      expect(request.data).to.not.include.any.keys('ni');
      expect(request.data).to.not.include.any.keys('t');
      expect(request.data).to.not.include.any.keys('eAdBuyId');
      expect(request.data).to.not.include.any.keys('adBuyId');
    });
    it('should add gdpr consent parameters if gdprConsent is present', function () {
      const gdprConsent = { consentString: 'BOJ/P2HOJ/P2HABABMAAAAAZ+A==', gdprApplies: true };
      const fakeBidRequest = { gdprConsent: gdprConsent };
      const bidRequest = spec.buildRequests(bidRequests, fakeBidRequest)[0];
      expect(bidRequest.data.gdprApplies).to.eq(1);
      expect(bidRequest.data.gdprConsent).to.eq('BOJ/P2HOJ/P2HABABMAAAAAZ+A==');
    });
    it('should handle gdprConsent is present but values are undefined case', function () {
      const gdprConsent = { consent_string: undefined, gdprApplies: undefined };
      const fakeBidRequest = { gdprConsent: gdprConsent };
      const bidRequest = spec.buildRequests(bidRequests, fakeBidRequest)[0];
      expect(bidRequest.data).to.not.include.any.keys('gdprConsent')
    });
    it('should add uspConsent parameter if it is present in the bidderRequest', function () {
      const noUspBidRequest = spec.buildRequests(bidRequests)[0];
      const uspConsentObj = { uspConsent: '1YYY' };
      const bidRequest = spec.buildRequests(bidRequests, uspConsentObj)[0];
      expect(noUspBidRequest.data).to.not.include.any.keys('uspConsent');
      expect(bidRequest.data).to.include.any.keys('uspConsent');
      expect(bidRequest.data.uspConsent).to.eq(uspConsentObj.uspConsent);
    });
    it('should add a tdid parameter if request contains unified id from TradeDesk', function () {
      const unifiedId = {
        'userId': {
          'tdid': 'tradedesk-id'
        }
      }
      const request = Object.assign(unifiedId, bidRequests[0]);
      const bidRequest = spec.buildRequests([request])[0];
      expect(bidRequest.data.tdid).to.eq(unifiedId.userId.tdid);
    });
    it('should not add a tdid parameter if unified id is not found', function () {
      const request = spec.buildRequests(bidRequests)[0];
      expect(request.data).to.not.include.any.keys('tdid');
    });
    it('should send IDL envelope ID if available', function () {
      const idl_env = 'abc123';
      const request = { ...bidRequests[0], userId: { idl_env } };
      const bidRequest = spec.buildRequests([request])[0];

      expect(bidRequest.data).to.have.property('idl_env');
      expect(bidRequest.data.idl_env).to.equal(idl_env);
    });
    it('should not send IDL envelope if not available', function () {
      const request = { ...bidRequests[0] };
      const bidRequest = spec.buildRequests([request])[0];

      expect(bidRequest.data).to.not.have.property('idl_env');
    });
    it('should send schain parameter in serialized form', function () {
      const serializedForm = '1.0,1!exchange1.com,1234,1,bid-request-1,publisher,publisher.com!exchange2.com,abcd,1,bid-request-2,intermediary,intermediary.com'
      const request = spec.buildRequests(bidRequests)[0];
      expect(request.data).to.include.any.keys('schain');
      expect(request.data.schain).to.eq(serializedForm);
    });
    it('should send ns parameter if browser contains navigator.connection property', function () {
      const bidRequest = spec.buildRequests(bidRequests)[0];
      const connection = window.navigator && window.navigator.connection;
      if (connection) {
        const downlink = connection.downlink || connection.bandwidth;
        expect(bidRequest.data).to.include.any.keys('ns');
        expect(bidRequest.data.ns).to.eq(Math.round(downlink * 1024));
      } else {
        expect(bidRequest.data).to.not.include.any.keys('ns');
      }
    });
    it('adds jcsi param with correct keys', function () {
      const expectedKeys = Object.keys(JCSI).sort();
      const jcsi = JSON.stringify(JCSI);
      const bidRequest = spec.buildRequests(bidRequests)[0];
      const actualKeys = Object.keys(JSON.parse(bidRequest.data.jcsi)).sort();
      expect(actualKeys).to.eql(expectedKeys);
      expect(bidRequest.data.jcsi).to.eq(jcsi);
    });
    it('should include the local time and timezone offset', function () {
      const bidRequest = spec.buildRequests(bidRequests)[0];
      expect(!!bidRequest.data.lt).to.be.true;
    });
  })

  describe('interpretResponse', function () {
    const metaData = { adomain: ['advertiser.com'], mediaType: BANNER }
    const serverResponse = {
      ad: {
        id: 29593,
        width: 300,
        height: 250,
        ipd: 2000,
        markup: '<html><h3>I am an ad</h3></html>',
        ii: true,
        du: null,
        price: 0,
        zi: 0,
        impurl: 'http://g2.gumgum.com/ad/view',
        clsurl: 'http://g2.gumgum.com/ad/close'
      },
      pag: {
        t: 'ggumtest',
        pvid: 'aa8bbb65-427f-4689-8cee-e3eed0b89eec',
        css: 'html { overflow-y: auto }',
        js: 'console.log("environment", env);'
      },
      jcsi: { t: 0, rq: 8 },
      thms: 10000,
      meta: metaData
    }
    const bidRequest = {
      id: 12345,
      sizes: [[300, 250], [1, 1]],
      url: ENDPOINT,
      method: 'GET',
      pi: 3
    }
    const expectedMetaData = { advertiserDomains: ['advertiser.com'], mediaType: BANNER };
    const expectedResponse = {
      ad: '<html><h3>I am an ad</h3></html>',
      cpm: 0,
      creativeId: 29593,
      currency: 'USD',
      height: '250',
      netRevenue: true,
      requestId: 12345,
      width: '300',
      mediaType: BANNER,
      ttl: 60,
      meta: expectedMetaData
    };

    it('should get correct bid response', function () {
      expect(spec.interpretResponse({ body: serverResponse }, bidRequest)).to.deep.equal([expectedResponse]);
    });

    it('should set a default value for advertiserDomains if adomain is not found', function () {
      const meta = { ...metaData };
      delete meta.adomain;

      const response = { ...serverResponse, meta };
      const expectedMeta = { ...expectedMetaData, advertiserDomains: [] };
      const expected = { ...expectedResponse, meta: expectedMeta };

      expect(spec.interpretResponse({ body: response }, bidRequest)).to.deep.equal([expected]);
    });

    it('should set a default value for meta.mediaType if mediaType is not found in the response', function () {
      const meta = { ...metaData };
      delete meta.mediaType;
      const response = { ...serverResponse, meta };
      const expected = { ...expectedResponse };

      expect(spec.interpretResponse({ body: response }, bidRequest)).to.deep.equal([expected]);
    });

    it('should pass correct currency if found in bid response', function () {
      const cur = 'EURO';
      const response = { ...serverResponse };
      response.ad.cur = cur;

      const expected = { ...expectedResponse };
      expected.currency = cur;

      expect(spec.interpretResponse({ body: response }, bidRequest)).to.deep.equal([expected]);
    });

    it('handles nobid responses', function () {
      let response = {
        'ad': {},
        'pag': {
          't': 'ggumtest',
          'pvid': 'aa8bbb65-427f-4689-8cee-e3eed0b89eec',
          'css': 'html { overflow-y: auto }',
          'js': 'console.log("environment", env);'
        },
        'thms': 10000
      }
      let result = spec.interpretResponse({ body: response }, bidRequest);
      expect(result.length).to.equal(0);
    });

    it('handles empty response', function () {
      let body;
      let result = spec.interpretResponse({ body }, bidRequest);
      expect(result.length).to.equal(0);
    });

<<<<<<< HEAD
    it('uses response width and height', function () {
      const result = spec.interpretResponse({ body: serverResponse }, bidRequest)[0];
      expect(result.width).to.equal(serverResponse.ad.width.toString());
      expect(result.height).to.equal(serverResponse.ad.height.toString());
    });

    it('defaults to use bidRequest sizes when width and height are not found', function () {
      const { ad, jcsi, pag, thms, meta } = serverResponse
      const noAdSizes = { ...ad }
      delete noAdSizes.width
      delete noAdSizes.height
      const responseWithoutSizes = { jcsi, pag, thms, meta, ad: noAdSizes }
      const request = { ...bidRequest, sizes: [[100, 200]] }
      const result = spec.interpretResponse({ body: responseWithoutSizes }, request)[0];

      expect(result.width).to.equal(request.sizes[0][0].toString())
      expect(result.height).to.equal(request.sizes[0][1].toString())
    });

    it('returns 1x1 when eligible product and size available', function () {
      let inscreenBidRequest = {
        id: 12346,
        sizes: [[300, 250], [1, 1]],
        url: ENDPOINT,
        method: 'GET',
        data: {
          pi: 2,
          t: 'ggumtest'
=======
    describe('bidResponse width and height', function () {
      it('uses response maxw and maxh for when found in bidresponse', function () {
        const maxSlotAdResponse = { ...serverResponse.ad, maxw: 300, maxh: 600 };
        const result = spec.interpretResponse({ body: { ...serverResponse, ad: maxSlotAdResponse } }, bidRequest)[0];
        expect(result.width).to.equal(maxSlotAdResponse.maxw.toString());
        expect(result.height).to.equal(maxSlotAdResponse.maxh.toString());
      });

      it('returns 1x1 when eligible product and size are available', function () {
        let bidRequest = {
          id: 12346,
          sizes: [[300, 250], [1, 1]],
          url: ENDPOINT,
          method: 'GET',
          data: {
            pi: 5,
            t: 'ggumtest'
          }
>>>>>>> 2d82104b
        }
        let serverResponse = {
          'ad': {
            'id': 2065333,
            'height': 90,
            'ipd': 2000,
            'markup': '<html><h3>Hello</h3></html>',
            'ii': true,
            'du': null,
            'price': 1,
            'zi': 0,
            'impurl': 'http://g2.gumgum.com/ad/view',
            'clsurl': 'http://g2.gumgum.com/ad/close'
          },
          'pag': {
            't': 'ggumtest',
            'pvid': 'aa8bbb65-427f-4689-8cee-e3eed0b89eec',
          },
          'thms': 10000
        }
        let result = spec.interpretResponse({ body: serverResponse }, bidRequest);
        expect(result[0].width).to.equal('1');
        expect(result[0].height).to.equal('1');
      });

      it('uses request size that nearest matches response size for in-screen', function () {
        const request = { ...bidRequest };
        const body = { ...serverResponse };
        const expectedSize = [ 300, 50 ];
        let result;

        request.pi = 2;
        request.sizes.unshift(expectedSize);

        // typical ad server response values for in-screen
        body.ad.width = 300;
        body.ad.height = 100;

        result = spec.interpretResponse({ body }, request)[0];

        expect(result.width = expectedSize[0]);
        expect(result.height = expectedSize[1]);
      })

      it('defaults to use bidRequest sizes', function () {
        const { ad, jcsi, pag, thms, meta } = serverResponse
        const noAdSizes = { ...ad }
        delete noAdSizes.width
        delete noAdSizes.height
        const responseWithoutSizes = { jcsi, pag, thms, meta, ad: noAdSizes }
        const request = { ...bidRequest, sizes: [[100, 200]] }
        const result = spec.interpretResponse({ body: responseWithoutSizes }, request)[0];

        expect(result.width).to.equal(request.sizes[0][0].toString())
        expect(result.height).to.equal(request.sizes[0][1].toString())
      });
    });

    it('updates jcsi object when the server response jcsi prop is found', function () {
      const response = Object.assign({ cw: 'AD_JSON' }, serverResponse);
      const bidResponse = spec.interpretResponse({ body: response }, bidRequest)[0].ad;
      const decodedResponse = JSON.parse(atob(bidResponse));
      expect(decodedResponse.jcsi).to.eql(JCSI);
    });

    it('sets the correct mediaType depending on product', function () {
      const bannerBidResponse = spec.interpretResponse({ body: serverResponse }, bidRequest)[0];
      const invideoBidResponse = spec.interpretResponse({ body: serverResponse }, { ...bidRequest, data: { pi: 6 } })[0];
      const videoBidResponse = spec.interpretResponse({ body: serverResponse }, { ...bidRequest, data: { pi: 7 } })[0];
      expect(bannerBidResponse.mediaType).to.equal(BANNER);
      expect(invideoBidResponse.mediaType).to.equal(VIDEO);
      expect(videoBidResponse.mediaType).to.equal(VIDEO);
    });

    it('sets a vastXml property if mediaType is video', function () {
      const videoBidResponse = spec.interpretResponse({ body: serverResponse }, { ...bidRequest, data: { pi: 7 } })[0];
      expect(videoBidResponse.vastXml).to.exist;
    });
  })
  describe('getUserSyncs', function () {
    const syncOptions = {
      'iframeEnabled': 'true'
    }
    const response = {
      'pxs': {
        'scr': [
          {
            't': 'i',
            'u': 'https://c.gumgum.com/images/pixel.gif'
          },
          {
            't': 'f',
            'u': 'https://www.nytimes.com/'
          }
        ]
      }
    }
    let result = spec.getUserSyncs(syncOptions, [{ body: response }]);
    expect(result[0].type).to.equal('image')
    expect(result[1].type).to.equal('iframe')
  })
});<|MERGE_RESOLUTION|>--- conflicted
+++ resolved
@@ -229,13 +229,6 @@
       expect(bidRequest.data).to.not.have.property('irisid');
     });
 
-<<<<<<< HEAD
-    it('should set the global placement id (gpid)', function () {
-      const req = { ...bidRequests[0], ortb2Imp: { ext: { data: { adserver: { name: 'test', adslot: 123456 } } } } }
-      const bidRequest = spec.buildRequests([req])[0];
-      expect(bidRequest).to.have.property('gpid');
-      expect(bidRequest.gpid).to.equal(123456);
-=======
     it('should set the global placement id (gpid) if in adserver property', function () {
       const req = { ...bidRequests[0], ortb2Imp: { ext: { data: { adserver: { name: 'test', adslot: 123456 } } } } }
       const bidRequest = spec.buildRequests([req])[0];
@@ -249,7 +242,6 @@
       const bidRequest = spec.buildRequests([req])[0];
       expect(bidRequest.data).to.have.property('gpid');
       expect(bidRequest.data.gpid).to.equal(pbadslot);
->>>>>>> 2d82104b
     });
 
     it('should set the bid floor if getFloor module is not present but static bid floor is defined', function () {
@@ -652,36 +644,6 @@
       expect(result.length).to.equal(0);
     });
 
-<<<<<<< HEAD
-    it('uses response width and height', function () {
-      const result = spec.interpretResponse({ body: serverResponse }, bidRequest)[0];
-      expect(result.width).to.equal(serverResponse.ad.width.toString());
-      expect(result.height).to.equal(serverResponse.ad.height.toString());
-    });
-
-    it('defaults to use bidRequest sizes when width and height are not found', function () {
-      const { ad, jcsi, pag, thms, meta } = serverResponse
-      const noAdSizes = { ...ad }
-      delete noAdSizes.width
-      delete noAdSizes.height
-      const responseWithoutSizes = { jcsi, pag, thms, meta, ad: noAdSizes }
-      const request = { ...bidRequest, sizes: [[100, 200]] }
-      const result = spec.interpretResponse({ body: responseWithoutSizes }, request)[0];
-
-      expect(result.width).to.equal(request.sizes[0][0].toString())
-      expect(result.height).to.equal(request.sizes[0][1].toString())
-    });
-
-    it('returns 1x1 when eligible product and size available', function () {
-      let inscreenBidRequest = {
-        id: 12346,
-        sizes: [[300, 250], [1, 1]],
-        url: ENDPOINT,
-        method: 'GET',
-        data: {
-          pi: 2,
-          t: 'ggumtest'
-=======
     describe('bidResponse width and height', function () {
       it('uses response maxw and maxh for when found in bidresponse', function () {
         const maxSlotAdResponse = { ...serverResponse.ad, maxw: 300, maxh: 600 };
@@ -700,7 +662,6 @@
             pi: 5,
             t: 'ggumtest'
           }
->>>>>>> 2d82104b
         }
         let serverResponse = {
           'ad': {
