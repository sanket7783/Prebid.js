import { BANNER, VIDEO } from 'src/mediaTypes.js';

import { expect } from 'chai';
import { newBidder } from 'src/adapters/bidderFactory.js';
import { spec } from 'modules/gumgumBidAdapter.js';

const ENDPOINT = 'https://g2.gumgum.com/hbid/imp';
const JCSI = { t: 0, rq: 8, pbv: '$prebid.version$' }

describe('gumgumAdapter', function () {
  const adapter = newBidder(spec);

  describe('inherited functions', function () {
    it('exists and is a function', function () {
      expect(adapter.callBids).to.exist.and.to.be.a('function');
    });
  });

  describe('isBidRequestValid', function () {
    let bid = {
      'bidder': 'gumgum',
      'params': {
        'inScreen': '10433394',
        'bidfloor': 0.05
      },
      'adUnitCode': 'adunit-code',
      'mediaTypes': {
        'banner': {
          sizes: [[300, 250], [300, 600], [1, 1]]
        }
      },
      'bidId': '30b31c1838de1e',
      'bidderRequestId': '22edbae2733bf6',
      'auctionId': '1d1a030790a475',
    };

    it('should return true when required params found', function () {
      const zoneBid = { ...bid, params: { 'zone': '123' } };
      const pubIdBid = { ...bid, params: { 'pubId': 123 } };
      expect(spec.isBidRequestValid(bid)).to.equal(true);
      expect(spec.isBidRequestValid(zoneBid)).to.equal(true);
      expect(spec.isBidRequestValid(pubIdBid)).to.equal(true);
    });

    it('should return true when required params found', function () {
      let bid = Object.assign({}, bid);
      delete bid.params;
      bid.params = {
        'inSlot': '789'
      };

      expect(spec.isBidRequestValid(bid)).to.equal(true);
    });

    it('should return true when inslot sends sizes and trackingid', function () {
      let bid = Object.assign({}, bid);
      delete bid.params;
      bid.params = {
        'inSlot': '789',
        'sizes': [[0, 1], [2, 3], [4, 5], [6, 7]]
      };

      expect(spec.isBidRequestValid(bid)).to.equal(true);
    });

    it('should return false when no unit type is specified', function () {
      let bid = Object.assign({}, bid);
      delete bid.params;
      bid.params = {
        'placementId': 0
      };
      expect(spec.isBidRequestValid(bid)).to.equal(false);
    });

    it('should return false when bidfloor is not a number', function () {
      let bid = Object.assign({}, bid);
      delete bid.params;
      bid.params = {
        'inSlot': '789',
        'bidfloor': '0.50'
      };
      expect(spec.isBidRequestValid(bid)).to.equal(false);
    });

    it('should return false if invalid request id is found', function () {
      const bidRequest = {
        id: 12345,
        sizes: [[300, 250], [1, 1]],
        url: ENDPOINT,
        method: 'GET',
        pi: 3,
        data: { t: '10433394' }
      };
      let body;
      spec.interpretResponse({ body }, bidRequest); // empty response
      expect(spec.isBidRequestValid(bid)).to.be.equal(false);
    });
  });

  describe('buildRequests', function () {
    let sizesArray = [[300, 250], [300, 600]];
    let bidRequests = [
      {
        'bidder': 'gumgum',
        'params': {
          'inSlot': '9'
        },
        'adUnitCode': 'adunit-code',
        'sizes': sizesArray,
        'bidId': '30b31c1838de1e',
        'schain': {
          'ver': '1.0',
          'complete': 1,
          'nodes': [
            {
              'asi': 'exchange1.com',
              'sid': '1234',
              'hp': 1,
              'rid': 'bid-request-1',
              'name': 'publisher',
              'domain': 'publisher.com'
            },
            {
              'asi': 'exchange2.com',
              'sid': 'abcd',
              'hp': 1,
              'rid': 'bid-request-2',
              'name': 'intermediary',
              'domain': 'intermediary.com'
            }
          ]
        }
      }
    ];
    const vidMediaTypes = {
      video: {
        playerSize: [640, 480],
        context: 'instream',
        minduration: 1,
        maxduration: 2,
        linearity: 1,
        startdelay: 1,
        placement: 123456,
        protocols: [1, 2]
      }
    };
    const zoneParam = { 'zone': '123a' };
    const pubIdParam = { 'pubId': 123 };

    it('should set pubId param if found', function () {
      const request = { ...bidRequests[0], params: pubIdParam };
      const bidRequest = spec.buildRequests([request])[0];
      expect(bidRequest.data.pubId).to.equal(pubIdParam.pubId);
    });

    it('should set t param when zone param is found', function () {
      const request = { ...bidRequests[0], params: zoneParam };
      const bidRequest = spec.buildRequests([request])[0];
      expect(bidRequest.data.t).to.equal(zoneParam.zone);
    });

    it('should set the iriscat param when found', function () {
      const request = { ...bidRequests[0], params: { iriscat: 'abc123' } }
      const bidRequest = spec.buildRequests([request])[0];
      expect(bidRequest.data).to.have.property('iriscat');
    });

    it('should not set the iriscat param when not found', function () {
      const request = { ...bidRequests[0] }
      const bidRequest = spec.buildRequests([request])[0];
      expect(bidRequest.data).to.not.have.property('iriscat');
    });

    it('should set the irisid param when found', function () {
      const request = { ...bidRequests[0], params: { irisid: 'abc123' } }
      const bidRequest = spec.buildRequests([request])[0];
      expect(bidRequest.data).to.have.property('irisid');
    });

    it('should not set the irisid param when not found', function () {
      const request = { ...bidRequests[0] }
      const bidRequest = spec.buildRequests([request])[0];
      expect(bidRequest.data).to.not.have.property('irisid');
    });

    it('should not set the irisid param when not of type string', function () {
      const request = { ...bidRequests[0], params: { irisid: 123456 } }
      const bidRequest = spec.buildRequests([request])[0];
      expect(bidRequest.data).to.not.have.property('irisid');
    });

    describe('product id', function () {
      it('should set the correct pi param if native param is found', function () {
        const request = { ...bidRequests[0], params: { ...zoneParam, native: 2 } };
        const bidRequest = spec.buildRequests([request])[0];
        expect(bidRequest.data.pi).to.equal(5);
      });
      it('should set the correct pi param for video', function () {
        const request = { ...bidRequests[0], params: zoneParam, mediaTypes: vidMediaTypes };
        const bidRequest = spec.buildRequests([request])[0];
        expect(bidRequest.data.pi).to.equal(7);
      });
      it('should set the correct pi param for invideo', function () {
        const invideo = { video: { ...vidMediaTypes.video, linearity: 2 } };
        const request = { ...bidRequests[0], params: zoneParam, mediaTypes: invideo };
        const bidRequest = spec.buildRequests([request])[0];
        expect(bidRequest.data.pi).to.equal(6);
      });
      it('should set the correct pi param if slot param is found', function () {
        const request = { ...bidRequests[0], params: { ...zoneParam, slot: '123s' } };
        const bidRequest = spec.buildRequests([request])[0];
        expect(bidRequest.data.pi).to.equal(3);
      });
      it('should default the pi param to 2 if only zone or pubId param is found', function () {
        const zoneRequest = { ...bidRequests[0], params: zoneParam };
        const pubIdRequest = { ...bidRequests[0], params: pubIdParam };
        const zoneBidRequest = spec.buildRequests([zoneRequest])[0];
        const pubIdBidRequest = spec.buildRequests([pubIdRequest])[0];
        expect(zoneBidRequest.data.pi).to.equal(2);
        expect(pubIdBidRequest.data.pi).to.equal(2);
      });
    });

    it('should return a defined sizes field for video', function () {
      const request = { ...bidRequests[0], mediaTypes: vidMediaTypes, params: { 'videoPubID': 123 } };
      const bidRequest = spec.buildRequests([request])[0];
      expect(bidRequest.sizes).to.equal(vidMediaTypes.video.playerSize);
    });
    it('should handle multiple sizes for inslot', function () {
      const mediaTypes = { banner: { sizes: [[300, 250], [300, 600]] } }
      const request = { ...bidRequests[0], mediaTypes };
      const bidRequest = spec.buildRequests([request])[0];
      expect(bidRequest.data.bf).to.equal('300x250,300x600');
    });
    describe('floorModule', function () {
      const floorTestData = {
        'currency': 'USD',
        'floor': 1.50
      };
      bidRequests[0].getFloor = _ => {
        return floorTestData;
      };
      it('should return the value from getFloor if present', function () {
        const request = spec.buildRequests(bidRequests)[0];
        expect(request.data.fp).to.equal(floorTestData.floor);
      });
      it('should return the getFloor.floor value if it is greater than bidfloor', function () {
        const bidfloor = 0.80;
        const request = { ...bidRequests[0] };
        request.params.bidfloor = bidfloor;
        const bidRequest = spec.buildRequests([request])[0];
        expect(bidRequest.data.fp).to.equal(floorTestData.floor);
      });
      it('should return the bidfloor value if it is greater than getFloor.floor', function () {
        const bidfloor = 1.80;
        const request = { ...bidRequests[0] };
        request.params.bidfloor = bidfloor;
        const bidRequest = spec.buildRequests([request])[0];
        expect(bidRequest.data.fp).to.equal(bidfloor);
      });
      it('should return a floor currency', function () {
        const request = spec.buildRequests(bidRequests)[0];
        expect(request.data.fpc).to.equal(floorTestData.currency);
      })
    });

    it('sends bid request to ENDPOINT via GET', function () {
      const request = spec.buildRequests(bidRequests)[0];
      expect(request.url).to.equal(ENDPOINT);
      expect(request.method).to.equal('GET');
      expect(request.id).to.equal('30b31c1838de1e');
    });
    it('should set t and fp parameters in bid request if inScreen request param is found', function () {
      const request = Object.assign({}, bidRequests[0]);
      delete request.params;
      request.params = {
        'inScreen': '10433394',
        'bidfloor': 0.05
      };
      const bidRequest = spec.buildRequests([request])[0];
      expect(bidRequest.data.pi).to.equal(2);
      expect(bidRequest.data).to.include.any.keys('t');
      expect(bidRequest.data).to.include.any.keys('fp');
    });
    it('should set iriscat parameter if iriscat param is found and is of type string', function () {
      const iriscat = 'segment';
      const request = { ...bidRequests[0] };
      request.params = { ...request.params, iriscat };
      const bidRequest = spec.buildRequests([request])[0];
      expect(bidRequest.data.iriscat).to.equal(iriscat);
    });
    it('should not send iriscat parameter if iriscat param is not found', function () {
      const request = { ...bidRequests[0] };
      const bidRequest = spec.buildRequests([request])[0];
      expect(bidRequest.data.iriscat).to.be.undefined;
    });
    it('should not send iriscat parameter if iriscat param is not of type string', function () {
      const iriscat = 123;
      const request = { ...bidRequests[0] };
      request.params = { ...request.params, iriscat };
      const bidRequest = spec.buildRequests([request])[0];
      expect(bidRequest.data.iriscat).to.be.undefined;
    });
    it('should send pubId if inScreenPubID param is specified', function () {
      const request = Object.assign({}, bidRequests[0]);
      delete request.params;
      request.params = {
        'inScreenPubID': 123
      };
      const bidRequest = spec.buildRequests([request])[0];
      expect(bidRequest.data).to.include.any.keys('pubId');
      expect(bidRequest.data.pubId).to.equal(request.params.inScreenPubID);
      expect(bidRequest.data).to.not.include.any.keys('t');
    });
    it('should send pubId if videoPubID param is specified', function () {
<<<<<<< HEAD
      const mediaTypes = {
        video: {
          playerSize: [640, 480],
          context: 'instream',
          minduration: 1,
          maxduration: 2,
          linearity: 1,
          startdelay: 1,
          placement: 123456,
          protocols: [1, 2]
        }
      };
      const request = Object.assign({}, bidRequests[0]);
      request.mediaTypes = mediaTypes
      request.params = { 'videoPubID': 123 };
=======
      const request = { ...bidRequests[0], mediaTypes: vidMediaTypes, params: { 'videoPubID': 123 } };
>>>>>>> e5ade754
      const bidRequest = spec.buildRequests([request])[0];
      expect(bidRequest.data).to.include.any.keys('pubId');
      expect(bidRequest.data.pubId).to.equal(request.params.videoPubID);
      expect(bidRequest.data).to.not.include.any.keys('t');
    });
    it('should set a ni parameter in bid request if ICV request param is found', function () {
      const request = Object.assign({}, bidRequests[0]);
      delete request.params;
      request.params = {
        'ICV': '10433395'
      };
      const bidRequest = spec.buildRequests([request])[0];
      expect(bidRequest.data.pi).to.equal(5);
      expect(bidRequest.data).to.include.any.keys('ni');
    });
    it('should add parameters associated with video if video request param is found', function () {
      const videoVals = {
        playerSize: [640, 480],
        context: 'instream',
        minduration: 1,
        maxduration: 2,
        linearity: 1,
        startdelay: 1,
        placement: 123456,
        protocols: [1, 2]
      };
      const request = Object.assign({}, bidRequests[0]);
      delete request.params;
      request.mediaTypes = {
        video: videoVals
      };
      request.params = {
        'video': '10433395'
      };
      const bidRequest = spec.buildRequests([request])[0];
      // 7 is video product line
      expect(bidRequest.data.pi).to.eq(7);
      expect(bidRequest.data.mind).to.eq(videoVals.minduration);
      expect(bidRequest.data.maxd).to.eq(videoVals.maxduration);
      expect(bidRequest.data.li).to.eq(videoVals.linearity);
      expect(bidRequest.data.sd).to.eq(videoVals.startdelay);
      expect(bidRequest.data.pt).to.eq(videoVals.placement);
      expect(bidRequest.data.pr).to.eq(videoVals.protocols.join(','));
      expect(bidRequest.data.viw).to.eq(videoVals.playerSize[0].toString());
      expect(bidRequest.data.vih).to.eq(videoVals.playerSize[1].toString());
    });
    it('should add parameters associated with invideo if invideo request param is found', function () {
      const inVideoVals = {
        playerSize: [640, 480],
        context: 'instream',
        minduration: 1,
        maxduration: 2,
        linearity: 1,
        startdelay: 1,
        placement: 123456,
        protocols: [1, 2]
      };
      const request = Object.assign({}, bidRequests[0]);
      delete request.params;
      request.mediaTypes = {
        video: inVideoVals
      };
      request.params = {
        'inVideo': '10433395'
      };
      const bidRequest = spec.buildRequests([request])[0];
      // 6 is invideo product line
      expect(bidRequest.data.pi).to.eq(6);
      expect(bidRequest.data.mind).to.eq(inVideoVals.minduration);
      expect(bidRequest.data.maxd).to.eq(inVideoVals.maxduration);
      expect(bidRequest.data.li).to.eq(inVideoVals.linearity);
      expect(bidRequest.data.sd).to.eq(inVideoVals.startdelay);
      expect(bidRequest.data.pt).to.eq(inVideoVals.placement);
      expect(bidRequest.data.pr).to.eq(inVideoVals.protocols.join(','));
      expect(bidRequest.data.viw).to.eq(inVideoVals.playerSize[0].toString());
      expect(bidRequest.data.vih).to.eq(inVideoVals.playerSize[1].toString());
    });
    it('should not add additional parameters depending on params field', function () {
      const request = spec.buildRequests(bidRequests)[0];
      expect(request.data).to.not.include.any.keys('ni');
      expect(request.data).to.not.include.any.keys('t');
      expect(request.data).to.not.include.any.keys('eAdBuyId');
      expect(request.data).to.not.include.any.keys('adBuyId');
    });
    it('should add gdpr consent parameters if gdprConsent is present', function () {
      const gdprConsent = { consentString: 'BOJ/P2HOJ/P2HABABMAAAAAZ+A==', gdprApplies: true };
      const fakeBidRequest = { gdprConsent: gdprConsent };
      const bidRequest = spec.buildRequests(bidRequests, fakeBidRequest)[0];
      expect(bidRequest.data.gdprApplies).to.eq(1);
      expect(bidRequest.data.gdprConsent).to.eq('BOJ/P2HOJ/P2HABABMAAAAAZ+A==');
    });
    it('should handle gdprConsent is present but values are undefined case', function () {
      const gdprConsent = { consent_string: undefined, gdprApplies: undefined };
      const fakeBidRequest = { gdprConsent: gdprConsent };
      const bidRequest = spec.buildRequests(bidRequests, fakeBidRequest)[0];
      expect(bidRequest.data).to.not.include.any.keys('gdprConsent')
    });
    it('should add uspConsent parameter if it is present in the bidderRequest', function () {
      const noUspBidRequest = spec.buildRequests(bidRequests)[0];
      const uspConsentObj = { uspConsent: '1YYY' };
      const bidRequest = spec.buildRequests(bidRequests, uspConsentObj)[0];
      expect(noUspBidRequest.data).to.not.include.any.keys('uspConsent');
      expect(bidRequest.data).to.include.any.keys('uspConsent');
      expect(bidRequest.data.uspConsent).to.eq(uspConsentObj.uspConsent);
    });
    it('should add a tdid parameter if request contains unified id from TradeDesk', function () {
      const unifiedId = {
        'userId': {
          'tdid': 'tradedesk-id'
        }
      }
      const request = Object.assign(unifiedId, bidRequests[0]);
      const bidRequest = spec.buildRequests([request])[0];
      expect(bidRequest.data.tdid).to.eq(unifiedId.userId.tdid);
    });
    it('should not add a tdid parameter if unified id is not found', function () {
      const request = spec.buildRequests(bidRequests)[0];
      expect(request.data).to.not.include.any.keys('tdid');
    });
    it('should send schain parameter in serialized form', function () {
      const serializedForm = '1.0,1!exchange1.com,1234,1,bid-request-1,publisher,publisher.com!exchange2.com,abcd,1,bid-request-2,intermediary,intermediary.com'
      const request = spec.buildRequests(bidRequests)[0];
      expect(request.data).to.include.any.keys('schain');
      expect(request.data.schain).to.eq(serializedForm);
    });
    it('should send ns parameter if browser contains navigator.connection property', function () {
      const bidRequest = spec.buildRequests(bidRequests)[0];
      const connection = window.navigator && window.navigator.connection;
      if (connection) {
        const downlink = connection.downlink || connection.bandwidth;
        expect(bidRequest.data).to.include.any.keys('ns');
        expect(bidRequest.data.ns).to.eq(Math.round(downlink * 1024));
      } else {
        expect(bidRequest.data).to.not.include.any.keys('ns');
      }
    });
    it('adds jcsi param with correct keys', function () {
      const expectedKeys = Object.keys(JCSI).sort();
      const jcsi = JSON.stringify(JCSI);
      const bidRequest = spec.buildRequests(bidRequests)[0];
      const actualKeys = Object.keys(JSON.parse(bidRequest.data.jcsi)).sort();
      expect(actualKeys).to.eq(actualKeys);
      expect(bidRequest.data.jcsi).to.eq(jcsi);
    });
  })

  describe('interpretResponse', function () {
    const metaData = { adomain: ['advertiser.com'], mediaType: BANNER }
    const serverResponse = {
      ad: {
        id: 29593,
        width: 300,
        height: 250,
        ipd: 2000,
        markup: '<html><h3>I am an ad</h3></html>',
        ii: true,
        du: null,
        price: 0,
        zi: 0,
        impurl: 'http://g2.gumgum.com/ad/view',
        clsurl: 'http://g2.gumgum.com/ad/close'
      },
      pag: {
        t: 'ggumtest',
        pvid: 'aa8bbb65-427f-4689-8cee-e3eed0b89eec',
        css: 'html { overflow-y: auto }',
        js: 'console.log("environment", env);'
      },
<<<<<<< HEAD
      'jcsi': { t: 0, rq: 8 },
      'thms': 10000
=======
      jcsi: { t: 0, rq: 8 },
      thms: 10000,
      meta: metaData
>>>>>>> e5ade754
    }
    const bidRequest = {
      id: 12345,
      sizes: [[300, 250], [1, 1]],
      url: ENDPOINT,
      method: 'GET',
      pi: 3
    }
    const expectedMetaData = { advertiserDomains: ['advertiser.com'], mediaType: BANNER };
    const expectedResponse = {
      ad: '<html><h3>I am an ad</h3></html>',
      cpm: 0,
      creativeId: 29593,
      currency: 'USD',
      height: '250',
      netRevenue: true,
      requestId: 12345,
      width: '300',
      mediaType: BANNER,
      ttl: 60,
      meta: expectedMetaData
    };

    it('should get correct bid response', function () {
      expect(spec.interpretResponse({ body: serverResponse }, bidRequest)).to.deep.equal([expectedResponse]);
    });

    it('should set a default value for advertiserDomains if adomain is not found', function () {
      const meta = { ...metaData };
      delete meta.adomain;

      const response = { ...serverResponse, meta };
      const expectedMeta = { ...expectedMetaData, advertiserDomains: [] };
      const expected = { ...expectedResponse, meta: expectedMeta };

      expect(spec.interpretResponse({ body: response }, bidRequest)).to.deep.equal([expected]);
    });

    it('should set a default value for meta.mediaType if mediaType is not found in the response', function () {
      const meta = { ...metaData };
      delete meta.mediaType;
      const response = { ...serverResponse, meta };
      const expected = { ...expectedResponse };

      expect(spec.interpretResponse({ body: response }, bidRequest)).to.deep.equal([expected]);
    });

    it('should pass correct currency if found in bid response', function () {
      const cur = 'EURO';
      const response = { ...serverResponse };
      response.ad.cur = cur;

      const expected = { ...expectedResponse };
      expected.currency = cur;

      expect(spec.interpretResponse({ body: response }, bidRequest)).to.deep.equal([expected]);
    });

    it('handles nobid responses', function () {
      let response = {
        'ad': {},
        'pag': {
          't': 'ggumtest',
          'pvid': 'aa8bbb65-427f-4689-8cee-e3eed0b89eec',
          'css': 'html { overflow-y: auto }',
          'js': 'console.log("environment", env);'
        },
        'thms': 10000
      }
      let result = spec.interpretResponse({ body: response }, bidRequest);
      expect(result.length).to.equal(0);
    });

    it('handles empty response', function () {
      let body;
      let result = spec.interpretResponse({ body }, bidRequest);
      expect(result.length).to.equal(0);
    });

    it('returns 1x1 when eligible product and size available', function () {
      let inscreenBidRequest = {
        id: 12346,
        sizes: [[300, 250], [1, 1]],
        url: ENDPOINT,
        method: 'GET',
        data: {
          pi: 2,
          t: 'ggumtest'
        }
      }
      let inscreenServerResponse = {
        'ad': {
          'id': 2065333,
          'height': 90,
          'ipd': 2000,
          'markup': '<html><h3>I am an inscreen ad</h3></html>',
          'ii': true,
          'du': null,
          'price': 1,
          'zi': 0,
          'impurl': 'http://g2.gumgum.com/ad/view',
          'clsurl': 'http://g2.gumgum.com/ad/close'
        },
        'pag': {
          't': 'ggumtest',
          'pvid': 'aa8bbb65-427f-4689-8cee-e3eed0b89eec',
          'css': 'html { overflow-y: auto }',
          'js': 'console.log("environment", env);'
        },
        'thms': 10000
      }
      let result = spec.interpretResponse({ body: inscreenServerResponse }, inscreenBidRequest);
      expect(result[0].width).to.equal('1');
      expect(result[0].height).to.equal('1');
    });

    it('updates jcsi object when the server response jcsi prop is found', function () {
<<<<<<< HEAD
      const response = Object.assign({cw: 'AD_JSON'}, serverResponse);
=======
      const response = Object.assign({ cw: 'AD_JSON' }, serverResponse);
>>>>>>> e5ade754
      const bidResponse = spec.interpretResponse({ body: response }, bidRequest)[0].ad;
      const decodedResponse = JSON.parse(atob(bidResponse));
      expect(decodedResponse.jcsi).to.eql(JCSI);
    });
<<<<<<< HEAD
=======

    it('sets the correct mediaType depending on product', function () {
      const bannerBidResponse = spec.interpretResponse({ body: serverResponse }, bidRequest)[0];
      const invideoBidResponse = spec.interpretResponse({ body: serverResponse }, { ...bidRequest, data: { pi: 6 } })[0];
      const videoBidResponse = spec.interpretResponse({ body: serverResponse }, { ...bidRequest, data: { pi: 7 } })[0];
      expect(bannerBidResponse.mediaType).to.equal(BANNER);
      expect(invideoBidResponse.mediaType).to.equal(VIDEO);
      expect(videoBidResponse.mediaType).to.equal(VIDEO);
    });

    it('sets a vastXml property if mediaType is video', function () {
      const videoBidResponse = spec.interpretResponse({ body: serverResponse }, { ...bidRequest, data: { pi: 7 } })[0];
      expect(videoBidResponse.vastXml).to.exist;
    });
>>>>>>> e5ade754
  })
  describe('getUserSyncs', function () {
    const syncOptions = {
      'iframeEnabled': 'true'
    }
    const response = {
      'pxs': {
        'scr': [
          {
            't': 'i',
            'u': 'https://c.gumgum.com/images/pixel.gif'
          },
          {
            't': 'f',
            'u': 'https://www.nytimes.com/'
          }
        ]
      }
    }
    let result = spec.getUserSyncs(syncOptions, [{ body: response }]);
    expect(result[0].type).to.equal('image')
    expect(result[1].type).to.equal('iframe')
  })
});<|MERGE_RESOLUTION|>--- conflicted
+++ resolved
@@ -313,25 +313,7 @@
       expect(bidRequest.data).to.not.include.any.keys('t');
     });
     it('should send pubId if videoPubID param is specified', function () {
-<<<<<<< HEAD
-      const mediaTypes = {
-        video: {
-          playerSize: [640, 480],
-          context: 'instream',
-          minduration: 1,
-          maxduration: 2,
-          linearity: 1,
-          startdelay: 1,
-          placement: 123456,
-          protocols: [1, 2]
-        }
-      };
-      const request = Object.assign({}, bidRequests[0]);
-      request.mediaTypes = mediaTypes
-      request.params = { 'videoPubID': 123 };
-=======
       const request = { ...bidRequests[0], mediaTypes: vidMediaTypes, params: { 'videoPubID': 123 } };
->>>>>>> e5ade754
       const bidRequest = spec.buildRequests([request])[0];
       expect(bidRequest.data).to.include.any.keys('pubId');
       expect(bidRequest.data.pubId).to.equal(request.params.videoPubID);
@@ -500,14 +482,9 @@
         css: 'html { overflow-y: auto }',
         js: 'console.log("environment", env);'
       },
-<<<<<<< HEAD
-      'jcsi': { t: 0, rq: 8 },
-      'thms': 10000
-=======
       jcsi: { t: 0, rq: 8 },
       thms: 10000,
       meta: metaData
->>>>>>> e5ade754
     }
     const bidRequest = {
       id: 12345,
@@ -625,17 +602,11 @@
     });
 
     it('updates jcsi object when the server response jcsi prop is found', function () {
-<<<<<<< HEAD
-      const response = Object.assign({cw: 'AD_JSON'}, serverResponse);
-=======
       const response = Object.assign({ cw: 'AD_JSON' }, serverResponse);
->>>>>>> e5ade754
       const bidResponse = spec.interpretResponse({ body: response }, bidRequest)[0].ad;
       const decodedResponse = JSON.parse(atob(bidResponse));
       expect(decodedResponse.jcsi).to.eql(JCSI);
     });
-<<<<<<< HEAD
-=======
 
     it('sets the correct mediaType depending on product', function () {
       const bannerBidResponse = spec.interpretResponse({ body: serverResponse }, bidRequest)[0];
@@ -650,7 +621,6 @@
       const videoBidResponse = spec.interpretResponse({ body: serverResponse }, { ...bidRequest, data: { pi: 7 } })[0];
       expect(videoBidResponse.vastXml).to.exist;
     });
->>>>>>> e5ade754
   })
   describe('getUserSyncs', function () {
     const syncOptions = {
