import { expect } from 'chai';
import * as utils from '../../../src/utils.js';

import {
  isUsingNewSizeMapping,
  checkAdUnitSetupHook,
  checkBidderSizeConfigFormat,
  isLabelActivated,
  isSizeConfigActivated,
  getActiveSizeBucket,
  getRelevantMediaTypesForBidder,
  sizeMappingInternalStore,
  getAdUnitDetail,
  getFilteredMediaTypes,
  getBids,
  internal
} from '../../../modules/sizeMappingV2.js';

import { adUnitSetupChecks } from '../../../src/prebid.js';

const AD_UNITS = [{
  code: 'div-gpt-ad-1460505748561-0',
  mediaTypes: {
    banner: {
      sizeConfig: [
        { minViewPort: [0, 0], sizes: [] },		// remove if < 750px
        { minViewPort: [750, 0], sizes: [[300, 250], [300, 600]] },		// between 750px and 1199px
        { minViewPort: [1200, 0], sizes: [[970, 90], [728, 90], [300, 250]] }, // between 1200px and 1599px
        { minViewPort: [1600, 0], sizes: [[1000, 300], [970, 90], [728, 90], [300, 250]] } // greater than 1600px
      ]
    },
    video: {
      context: 'instream',
      sizeConfig: [
        { minViewPort: [0, 0], playerSize: [] },
        { minViewPort: [800, 0], playerSize: [[640, 400]] },
        { minViewPort: [1200, 0], playerSize: [] }
      ]
    },
    native: {
      image: {
        required: true,
        sizes: [150, 50]
      },
      title: {
        required: true,
        len: 80
      },
      sponsoredBy: {
        required: true
      },
      clickUrl: {
        required: true
      },
      privacyLink: {
        required: false
      },
      body: {
        required: true
      },
      icon: {
        required: true,
        sizes: [50, 50]
      },
      sizeConfig: [
        { minViewPort: [0, 0], active: false },
        { minViewPort: [600, 0], active: true },
        { minViewPort: [1000, 0], active: false }
      ]
    }
  },
  bids: [{
    bidder: 'appnexus',
    params: {
      placementId: 13144370
    }
  }]
}, {
  code: 'div-gpt-ad-1460505748561-1',
  mediaTypes: {
    banner: {
      sizes: [[300, 250], [300, 600]]
    },
    video: {
      context: 'instream',
      playerSize: [300, 460]
    }
  },
  bids: [{
    bidder: 'appnexus',
    params: {
      placementId: 13144370
    }
  }, {
    bidder: 'rubicon',
    params: {
      accountId: 14062,
      siteId: 70608,
      zoneId: 498816
    },
    sizeConfig: [
      { minViewPort: [0, 0], relevantMediaTypes: ['none'] },
      { minViewPort: [800, 0], relevantMediaTypes: ['banner'] },
      { minViewPort: [1600, 0], relevantMediaTypes: ['none'] }
    ]
  }]
}];

// deletes the sizeConfig property from the adUnits either at the Ad Unit level or at the Bids level or at both.
function deleteSizeConfig(adUnits, config) {
  const { adUnitLevel, bidsLevel } = config;
  adUnits.forEach(adUnit => {
    const mediaTypes = adUnit.mediaTypes;
    if (adUnitLevel) {
      Object.keys(mediaTypes).forEach(mediaType => {
        if (mediaTypes[mediaType].sizeConfig) {
          delete adUnit.mediaTypes[mediaType].sizeConfig;
          if (mediaType === 'banner') {
            adUnit.mediaTypes[mediaType].sizes = [[300, 600], [300, 200]];
          } else if (mediaType === 'video') {
            adUnit.mediaTypes[mediaType].playerSize = [[640, 400]];
          }
        }
      });
    }

    if (bidsLevel) {
      adUnit.bids.forEach(bid => {
        if (bid.sizeConfig) {
          delete bid.sizeConfig;
        }
      });
    }
  });
  return adUnits;
}

describe('sizeMappingV2', function () {
  describe('isUsingNewSizeMaping(adUntis, auctionId)', function () {
    it('should return "false" if sizeConfig is not declared both at the adUnits level and the bids level', function () {
      let adUnits = utils.deepClone(AD_UNITS);

      // delete the sizeConfig property from AD_UNITS object at the Ad Unit and the Bids level both.
      adUnits = deleteSizeConfig(adUnits, { adUnitLevel: true, bidsLevel: true });
      const usingNewSizeMappingBool = isUsingNewSizeMapping(adUnits);

      // isUsingNewSizeMapping should return false because sizeConfig object is not present both at the Ad Units and the Bids level
      // for all the adUnits that are checked.
      expect(usingNewSizeMappingBool).to.be.false;
    });

    it('should return "true" if sizeConfig is declared at the adUnits level but not at the bids level', function () {
      let adUnits = utils.deepClone(AD_UNITS);

      // delete the sizeConfig property from AD_UNITS object at the Bids level but not at the Ad Unit level.
      adUnits = deleteSizeConfig(adUnits, { adUnitLevel: false, bidsLevel: true });
      const usingNewSizeMappingBool = isUsingNewSizeMapping(adUnits);

      // isUsingNewSizeMapping should return true because sizeConfig object is present at the Ad Units level but not at the
      // Bids level.
      expect(usingNewSizeMappingBool).to.be.true;
    });

    it('should return "true" if sizeConfig is declared at the bids level but not at the adUnits level', function () {
      let adUnits = utils.deepClone(AD_UNITS);

      // delete the sizeConfig property from AD_UNITS object at the Ad Unit level but not at the Bids level.
      adUnits = deleteSizeConfig(adUnits, { adUnitLevel: true, bidsLevel: false });
      const usingNewSizeMappingBool = isUsingNewSizeMapping(adUnits);

      // isUsingNewSizeMapping should return true because sizeConfig object is present at the Bids level but not at the
      // Ad Unit level.
      expect(usingNewSizeMappingBool).to.be.true;
    });

    it('should return "true" if sizeConfig is declared both at the adUnits level and at the bids level', function () {
      let adUnits = utils.deepClone(AD_UNITS);

      const usingNewSizeMappingBool = isUsingNewSizeMapping(adUnits);

      // isUsingNewSizeMapping should return true because sizeConfig object is present both at the Ad Unit level and at the
      // Bids level.
      expect(usingNewSizeMappingBool).to.be.true;
    });
  });

  describe('checkAdUnitSetupHook(adUnits)', function () {
    beforeEach(function () {
      sinon.spy(utils, 'logError');
    });

    afterEach(function () {
      utils.logError.restore();
    });

    it('should filter out adUnit if it does not contain the required property mediaTypes', function () {
      let adUnits = utils.deepClone(AD_UNITS);
      delete adUnits[0].mediaTypes;
      // before checkAdUnitSetupHook is called, the length of adUnits should be '2'
      expect(adUnits.length).to.equal(2);
      adUnits = checkAdUnitSetupHook(adUnits);

      // after checkAdUnitSetupHook is called, the length of adUnits should be '1'
      expect(adUnits.length).to.equal(1);
      expect(adUnits[0].code).to.equal('div-gpt-ad-1460505748561-1');
    });

    it('should filter out adUnit if it does not contain the required property "bids"', function() {
      let adUnits = utils.deepClone(AD_UNITS);
      delete adUnits[0].mediaTypes;
      // before checkAdUnitSetupHook is called, the length of the adUnits should equal '2'
      expect(adUnits.length).to.equal(2);
      adUnits = checkAdUnitSetupHook(adUnits);

      // after checkAdUnitSetupHook is called, the length of the adUnits should be '1'
      expect(adUnits.length).to.equal(1);
      expect(adUnits[0].code).to.equal('div-gpt-ad-1460505748561-1');
    });

    it('should filter out adUnit if it has declared property mediaTypes with an empty object', function () {
      let adUnits = utils.deepClone(AD_UNITS);
      adUnits[0].mediaTypes = {};
      // before checkAdUnitSetupHook is called, the length of adUnits should be '2'
      expect(adUnits.length).to.equal(2);
      adUnits = checkAdUnitSetupHook(adUnits);

      // after checkAdUnitSetupHook is called, the length of adUnits should be '1'
      expect(adUnits.length).to.equal(1);
      expect(adUnits[0].code).to.equal('div-gpt-ad-1460505748561-1');
    });

    it('should log an error message if Ad Unit does not contain the required property "mediaTypes"', function () {
      let adUnits = utils.deepClone(AD_UNITS);
      delete adUnits[0].mediaTypes;

      checkAdUnitSetupHook(adUnits);
      sinon.assert.callCount(utils.logError, 1);
      sinon.assert.calledWith(utils.logError, 'Detected adUnit.code \'div-gpt-ad-1460505748561-0\' did not have a \'mediaTypes\' object defined. This is a required field for the auction, so this adUnit has been removed.');
    });

    describe('banner mediaTypes checks', function () {
      beforeEach(function () {
        sinon.spy(adUnitSetupChecks, 'validateBannerMediaType');
      });

      afterEach(function () {
        adUnitSetupChecks.validateBannerMediaType.restore();
      });

      it('should delete banner mediaType if it does not contain sizes or sizeConfig property', function () {
        let adUnits = utils.deepClone(AD_UNITS);
        delete adUnits[0].mediaTypes.banner.sizeConfig;

        // before checkAdUnitSetupHook is called, adUnits[0].mediaTypes.banner property should exist.
        expect(adUnits[0].mediaTypes).to.have.property('banner');

        adUnits = checkAdUnitSetupHook(adUnits);

        // after checkAdUnitSetupHook is called, adUnits[0].mediaTypes.banner property should not exist.
        expect(adUnits[0].mediaTypes).to.not.have.property('banner');
      });

      it('should log an error message if mediaTypes.banner does not contain "sizes" or "sizeConfig" property', function () {
        let adUnits = utils.deepClone(AD_UNITS);
        // deleteing the sizeConfig property from the first ad unit.
        delete adUnits[0].mediaTypes.banner.sizeConfig;

        checkAdUnitSetupHook(adUnits);
        sinon.assert.callCount(utils.logError, 1);
        sinon.assert.calledWith(utils.logError, `Ad unit div-gpt-ad-1460505748561-0: 'mediaTypes.banner' does not contain either 'sizes' or 'sizeConfig' property. Removing 'mediaTypes.banner' from ad unit.`);
      });

      it('should call function "validateBannerMediaType" if mediaTypes.sizes is present', function () {
        const adUnits = utils.deepClone(AD_UNITS);
        checkAdUnitSetupHook(adUnits);

        // since the second Ad Unit in AD_UNITS array uses mediaTypes.sizes, it should get called only once.
        sinon.assert.callCount(adUnitSetupChecks.validateBannerMediaType, 1);
        sinon.assert.calledWith(adUnitSetupChecks.validateBannerMediaType, adUnits[1]);
      });

      it('should delete mediaTypes.banner object if it\'s property sizeConfig is not declared as an array', function () {
        const adUnits = utils.deepClone(AD_UNITS);
        const badSizeConfig = {
          minViewPort: [0, 0], sizes: [300, 400]
        };
        adUnits[0].mediaTypes.banner.sizeConfig = badSizeConfig;

        // before calling checkAdUnitSetupHook(adUnits), mediaTypes.banner should be defined
        expect(adUnits[0].mediaTypes).to.have.property('banner');

        const validatedAdUnits = checkAdUnitSetupHook(adUnits);

        // after calling checkAdUnitSetupHook(adUnits), mediaTypes.banner property should be deleted
        expect(validatedAdUnits.length).to.not.have.property('banner');
      });

      it('should log an error message if sizeConfig property in mediaTypes.banner object is not declared as an array', function () {
        const adUnits = utils.deepClone(AD_UNITS);
        // badSizeConfig is NOT defined as an Array
        const badSizeConfig = {
          minViewPort: [0, 0], sizes: [300, 400]
        };
        adUnits[0].mediaTypes.banner.sizeConfig = badSizeConfig;

        checkAdUnitSetupHook(adUnits);
        sinon.assert.callCount(utils.logError, 1);
        sinon.assert.calledWith(utils.logError, `Ad unit div-gpt-ad-1460505748561-0: Invalid declaration of 'sizeConfig' in 'mediaTypes.banner.sizeConfig'. Removing mediaTypes.banner from ad unit.`);
      });

      it('should delete mediaTypes.banner object if it\'s property sizeConfig does not contain the required properties "minViewPort" and "sizes"', function () {
        const adUnits = utils.deepClone(AD_UNITS);

        // badSizeConfig[2] does not contain the required "sizes" property
        const badSizeConfig = [
          { minViewPort: [0, 0], sizes: [] },
          { minViewPort: [700, 0], sizes: [[300, 250], [300, 600]] },
          { minViewPort: [1200, 0] }
        ];
        adUnits[0].mediaTypes.banner.sizeConfig = badSizeConfig;

        // before calling checkAdUnitSetupHook(adUnits), mediaTypes.banner should be defined
        expect(adUnits[0].mediaTypes).to.have.property('banner');

        const validatedAdUnits = checkAdUnitSetupHook(adUnits);

        // after calling checkAdUnitSetupHook(adUnits), mediaTypes.banner property should be deleted
        expect(validatedAdUnits.length).to.not.have.property('banner');
      });

      it('should log an error message if sizeConfig property in mediaTypes.banner object does not contain the required properties "minViewPort" and "sizes"', function () {
        const adUnits = utils.deepClone(AD_UNITS);

        // badSizeConfig[2] does not contain the required "sizes" property
        const badSizeConfig = [
          { minViewPort: [0, 0], sizes: [] },
          { minViewPort: [700, 0], sizes: [[300, 250], [300, 600]] },
          { minViewPort: [1200, 0] }
        ];
        adUnits[0].mediaTypes.banner.sizeConfig = badSizeConfig;

        checkAdUnitSetupHook(adUnits);
        sinon.assert.callCount(utils.logError, 1);
        sinon.assert.calledWith(utils.logError, `Ad unit div-gpt-ad-1460505748561-0: Missing required property 'minViewPort' or 'sizes' from 'mediaTypes.banner.sizeConfig[2]'. Removing mediaTypes.banner from ad unit.`);
      });

      it('should delete mediaTypes.banner object if it\'s property sizeConfig has declared minViewPort property which is NOT an Array of two integers', function () {
        const adUnits = utils.deepClone(AD_UNITS);

        // badSizeConfig[0].minViewPort is an Array of ONE inteter. It should be an array of two integers to be valid, like [0, 0]
        const badSizeConfig = [
          { minViewPort: [0], sizes: [] },
          { minViewPort: [700, 0], sizes: [[300, 250], [300, 600]] },
          { minViewPort: [1200, 0], sizes: [[900, 700], [1000, 1200]] }
        ];
        adUnits[0].mediaTypes.banner.sizeConfig = badSizeConfig;

        // before calling checkAdUnitSetupHook(adUnits), mediaTypes.banner should be defined
        expect(adUnits[0].mediaTypes).to.have.property('banner');

        const validatedAdUnits = checkAdUnitSetupHook(adUnits);

        // after calling checkAdUnitSetupHook(adUnits), mediaTypes.banner property should be deleted
        expect(validatedAdUnits.length).to.not.have.property('banner');
      });

      it('should log an error message if sizeConfig has declared property minViewPort which is not an array of two integers', function () {
        const adUnits = utils.deepClone(AD_UNITS);

        // badSizeConfig[0].minViewPort is an Array of ONE inteter. It should be an array of two integers to be valid, like [0, 0]
        const badSizeConfig = [
          { minViewPort: [0], sizes: [] },
          { minViewPort: [700, 0], sizes: [[300, 250], [300, 600]] },
          { minViewPort: [1200, 0], sizes: [[900, 700], [1000, 1200]] }
        ];
        adUnits[0].mediaTypes.banner.sizeConfig = badSizeConfig;

        checkAdUnitSetupHook(adUnits);
        sinon.assert.callCount(utils.logError, 1);
        sinon.assert.calledWith(utils.logError, `Ad unit div-gpt-ad-1460505748561-0: Invalid declaration of 'minViewPort' in 'mediaTypes.banner.sizeConfig[0]'. Removing mediaTypes.banner from ad unit.`);
      });

      it('should delete mediaTypes.banner object if it\'s property sizeConfig has declared sizes property which is not in the format, [[vw1, vh1], [vw2, vh2]], where vw is viewport width and vh is viewport height', function () {
        const adUnits = utils.deepClone(AD_UNITS);

        // badSizeConfig[1].sizes is not declared in the correct format. It should be an Array of TWO integers.
        const badSizeConfig = [
          { minViewPort: [0, 0], sizes: [] },
          { minViewPort: [700, 0], sizes: [300] },
          { minViewPort: [1200, 0], sizes: [[900, 700], [1000, 1200]] }
        ];
        adUnits[0].mediaTypes.banner.sizeConfig = badSizeConfig;

        // before calling checkAdUnitSetupHook(adUnits), mediaTypes.banner should be defined
        expect(adUnits[0].mediaTypes).to.have.property('banner');

        const validatedAdUnits = checkAdUnitSetupHook(adUnits);

        // after calling checkAdUnitSetupHook(adUnits), mediaTypes.banner property should be deleted
        expect(validatedAdUnits.length).to.not.have.property('banner');
      });

      it('should log an error message if sizeConfig has declared property sizes which is not in the format, [[vw1, vh1], [vw2, vh2]], where vw is viewport width and vh is viewport height', function () {
        const adUnits = utils.deepClone(AD_UNITS);

        // badSizeConfig[1].sizes is not declared in the correct format. It should be an Array of TWO integers.
        const badSizeConfig = [
          { minViewPort: [0, 0], sizes: [] },
          { minViewPort: [700, 0], sizes: [300] },
          { minViewPort: [1200, 0], sizes: [[900, 700], [1000, 1200]] }
        ];
        adUnits[0].mediaTypes.banner.sizeConfig = badSizeConfig;

        checkAdUnitSetupHook(adUnits);
        sinon.assert.callCount(utils.logError, 1);
        sinon.assert.calledWith(utils.logError, `Ad unit div-gpt-ad-1460505748561-0: Invalid declaration of 'sizes' in 'mediaTypes.banner.sizeConfig[1]'. Removing mediaTypes.banner from ad unit.`);
      });

      it('should convert sizeConfig.sizes to an array of array, i.e., [360, 600] to [[360, 600]]', function () {
        const adUnits = utils.deepClone(AD_UNITS);

        // badSizeConfig[1].sizes is declared as a Array of integers. Correct way to declare is to have it as an Array of Array of Integers, like, [[300, 250]]
        // Although, the system won't throw error, it'll internall convert it to the format, [[300, 250]]
        const badSizeConfig = [
          { minViewPort: [0, 0], sizes: [] },
          { minViewPort: [700, 0], sizes: [300, 600] },
          { minViewPort: [1200, 0], sizes: [[900, 700], [1000, 1200]] }
        ];
        adUnits[0].mediaTypes.banner.sizeConfig = badSizeConfig;

        const validatedAdUnits = checkAdUnitSetupHook(adUnits);
        expect(validatedAdUnits[0].mediaTypes.banner.sizeConfig[1].sizes).to.deep.equal([[300, 600]]);
      });

      it('should allow empty array declaration in sizeConfig.sizes to indicate "No valid sizes for this size bucket", and convert it to an array of array, i.e, [] to [[]]', function () {
        const adUnits = utils.deepClone(AD_UNITS);

        const validatedAdUnits = checkAdUnitSetupHook(adUnits);
        expect(validatedAdUnits[0].mediaTypes.banner.sizeConfig[0].sizes).to.deep.equal([[]]);
      });

      it('should log an error message if "sizes" in sizeConfig is not declared as an array', function () {
        const adUnits = utils.deepClone(AD_UNITS);
        const badSizeConfig = [
          { minViewPort: [0, 0], sizes: [] },
          { minViewPort: [750, 0], sizes: { 'incorrect': 'format' } },
          { minViewPort: [1200, 0], sizes: [[300, 250], [300, 600]] }
        ]
        adUnits[0].mediaTypes.banner.sizeConfig = badSizeConfig;

        checkAdUnitSetupHook(adUnits);

        // Assertions
        sinon.assert.callCount(utils.logError, 1);
        sinon.assert.calledWith(utils.logError, `Ad unit div-gpt-ad-1460505748561-0: Invalid declaration of 'sizes' in 'mediaTypes.banner.sizeConfig[1]'. Removing mediaTypes.banner from ad unit.`);
      });
      it('should NOT delete mediaTypes.banner object if sizeConfig object is declared correctly', function () {
        const adUnits = utils.deepClone(AD_UNITS);

        // before calling checkAdUnitSetupHook, the mediaTypes.banner object should be present on both the Ad Units.
        expect(adUnits[0].mediaTypes).to.have.property('banner');
        expect(adUnits[1].mediaTypes).to.have.property('banner');

        checkAdUnitSetupHook(adUnits);

        // after calling checkAdUnitSetupHook, the mediaTypes.banner object should still be present for both the Ad Units.
        expect(adUnits[0].mediaTypes).to.have.property('banner');
        expect(adUnits[1].mediaTypes).to.have.property('banner');
      });
    });

    describe('video mediaTypes checks', function () {
      beforeEach(function () {
        sinon.spy(adUnitSetupChecks, 'validateVideoMediaType');
      });

      afterEach(function () {
        adUnitSetupChecks.validateVideoMediaType.restore();
      });

      it('should call function "validateVideoMediaType" if mediaTypes.video.playerSize is present in the Ad Unit (PART - 1)', function () {
        // PART - 1 (Ad unit has banner.sizes defined, so, validateVideoMediaType function would be called with 'validatedBanner' as an argument)

        const adUnits = utils.deepClone(AD_UNITS);

        checkAdUnitSetupHook(adUnits);

        // since adUntis[1].mediaTypes.video has defined property "playserSize", it should call function "validateVideoMediaType" only once
        sinon.assert.callCount(adUnitSetupChecks.validateVideoMediaType, 1);
        /*
          'validateVideoMediaType' function should be called with 'validatedBanner' as an argument instead of the adUnit because validatedBanner is already a processed form of adUnit and is validated by banner checks.
          It is not 'undefined' in this case because the adUnit[1] is using 'mediaTypes.banner.sizes' which will populate data into 'validatedBanner' variable.

          'validatedBanner' will be idetical to adUnits[1] with the exceptions of an added property, 'sizes' on the validateBanner object itself.
        */
        const validatedBanner = adUnits[1];
        validatedBanner.sizes = [[300, 250], [300, 600]];
        sinon.assert.calledWith(adUnitSetupChecks.validateVideoMediaType, validatedBanner);
      });

      it('should call function "validateVideoMediaType" if mediaTypes.video.playerSize" is present in the Ad Unit (PART - 2)', function () {
        // PART - 2 (Ad unit does not have banner.sizes defined, so, validateVideoMediaType function would be called with 'adUnit' as an argument)

        const adUnits = utils.deepClone(AD_UNITS);
        delete adUnits[1].mediaTypes.banner;

        checkAdUnitSetupHook(adUnits);

        // since adUntis[1].mediaTypes.video has defined property "playserSize", it should call function "validateVideoMediaType" only once
        sinon.assert.callCount(adUnitSetupChecks.validateVideoMediaType, 1);
        sinon.assert.calledWith(adUnitSetupChecks.validateVideoMediaType, adUnits[1]);
      });

      it('should delete mediaTypes.video.sizeConfig property if sizeConfig is not declared as an array', function () {
        const adUnits = utils.deepClone(AD_UNITS);

        // badSizeConfig is declared as an object, it should have been an Array.
        const badSizeConfig = {
          minViewPort: [0, 0], playerSize: [640, 400]
        };
        adUnits[0].mediaTypes.video.sizeConfig = badSizeConfig;

        // before calling checkAdUnitSetupHook, mediaTypes.video.sizeConfig property should be defined.
        expect(adUnits[0].mediaTypes.video).to.have.property('sizeConfig');

        const validatedAdUnits = checkAdUnitSetupHook(adUnits);

        // after calling checkAdUnitSetupHook, mediaTypes.video.sizeConfig property should be deleted.
        expect(validatedAdUnits[0].mediaTypes.video).to.not.have.property('sizeConfig');

        // check if correct logError is written to the console.
        sinon.assert.callCount(utils.logError, 1);
        sinon.assert.calledWith(utils.logError, `Ad unit div-gpt-ad-1460505748561-0: Invalid declaration of 'sizeConfig' in 'mediaTypes.video.sizeConfig'. Removing mediaTypes.video.sizeConfig from ad unit.`);
      });

      it('should delete mediaTypes.video.sizeConfig property if sizeConfig does not contain the required properties "minViewPort" and "playerSize"', function () {
        const adUnits = utils.deepClone(AD_UNITS);

        // badSizeConfig[0] doest not contain the required property "playerSize".
        const badSizeConfig = [
          { minViewPort: [0, 0] },
          { minViewPort: [1200, 0], playerSize: [640, 400] }
        ];
        adUnits[0].mediaTypes.video.sizeConfig = badSizeConfig;

        // before calling checkAdUnitSetupHook, mediaTypes.video.sizeConfig property should be defined.
        expect(adUnits[0].mediaTypes.video).to.have.property('sizeConfig');

        const validatedAdUnits = checkAdUnitSetupHook(adUnits);

        // after calling checkAdUnitSetupHook, mediaTypes.video.sizeConfig property should be deleted.
        expect(validatedAdUnits[0].mediaTypes.video).to.not.have.property('sizeConfig');

        // check if correct logError is written to the console.
        sinon.assert.callCount(utils.logError, 1);
        sinon.assert.calledWith(utils.logError, `Ad unit div-gpt-ad-1460505748561-0: Missing required property 'minViewPort' or 'sizes' from 'mediaTypes.video.sizeConfig[0]'. Removing mediaTypes.video.sizeConfig from ad unit.`);
      });

      it('should delete mediaTypes.video.sizeConfig property if sizeConfig has declared minViewPort property which is NOT an Array of two integers', function () {
        const adUnits = utils.deepClone(AD_UNITS);

        // badSizeConfig[1].minViewPort is an Array of Integers. It should have been an Array of Array of Integers.
        const badSizeConfig = [
          { minViewPort: [0, 0], playerSize: [] },
          { minViewPort: [1200], playerSize: [640, 400] }
        ];
        adUnits[0].mediaTypes.video.sizeConfig = badSizeConfig;

        // before calling checkAdUnitSetupHook, mediaTypes.video.sizeConfig property should be defined.
        expect(adUnits[0].mediaTypes.video).to.have.property('sizeConfig');

        const validatedAdUnits = checkAdUnitSetupHook(adUnits);

        // after calling checkAdUnitSetupHook, mediaTypes.video.sizeConfig property should be deleted.
        expect(validatedAdUnits[0].mediaTypes.video).to.not.have.property('sizeConfig');

        // check if correct logError is written to the console.
        sinon.assert.callCount(utils.logError, 1);
        sinon.assert.calledWith(utils.logError, `Ad unit div-gpt-ad-1460505748561-0: Invalid declaration of 'minViewPort' in 'mediaTypes.video.sizeConfig[1]'. Removing mediaTypes.video.sizeConfig from ad unit.`);
      });

      it('should delete mediaTypes.video.sizeConfig property if sizeConfig has declared "playerSize" property which is not in the format, [[vw1, vh1]], where vw is viewport width and vh is viewport height', function () {
        const adUnits = utils.deepClone(AD_UNITS);

        // badSizeConfig[0].playerSize property is declared incorrectly.
        const badSizeConfig = [
          { minViewPort: [0, 0], playerSize: [600, 400, 500] },
          { minViewPort: [1200, 0], playerSize: [640, 400] }
        ];
        adUnits[0].mediaTypes.video.sizeConfig = badSizeConfig;

        // before calling checkAdUnitSetupHook, mediaTypes.video.sizeConfig property should be defined.
        expect(adUnits[0].mediaTypes.video).to.have.property('sizeConfig');

        const validatedAdUnits = checkAdUnitSetupHook(adUnits);

        // after calling checkAdUnitSetupHook, mediaTypes.video.sizeConfig property should be deleted.
        expect(validatedAdUnits[0].mediaTypes.video).to.not.have.property('sizeConfig');

        // check if correct logError is written to the console.
        sinon.assert.callCount(utils.logError, 1);
        sinon.assert.calledWith(utils.logError, `Ad unit div-gpt-ad-1460505748561-0: Invalid declaration of 'playerSize' in 'mediaTypes.video.sizeConfig[0]'. Removing mediaTypes.video.sizeConfig from ad unit.`);
      });

      it('should convert sizeConfig.playerSize to an array of array, i.e., [360, 600] to [[360, 600]]', function () {
        const adUnits = utils.deepClone(AD_UNITS);

        // badSizeConfig[] has declared "playerSize" as an Array of Intergers. It should be an Array of Array of Integers, like [[640, 400]].
        // Although, it won't throw an error if you declare it like this, but internally, the system will convert it to the format listed above.
        const badSizeConfig = [
          { minViewPort: [0, 0], playerSize: [] },
          { minViewPort: [1200, 0], playerSize: [360, 600] }
        ];
        adUnits[0].mediaTypes.video.sizeConfig = badSizeConfig;

        const validatedAdUnits = checkAdUnitSetupHook(adUnits);

        expect(validatedAdUnits[0].mediaTypes.video.sizeConfig[0].playerSize).to.deep.equal([[]]);
        expect(validatedAdUnits[0].mediaTypes.video.sizeConfig[1].playerSize).to.deep.equal([[360, 600]]);
      });

      it('should convert mediaTypes.video.playerSize to an array of array, i.e., [360, 600] to [[360, 600]]', function () {
        const adUnits = utils.deepClone(AD_UNITS);

        const validatedAdUnits = checkAdUnitSetupHook(adUnits);

        expect(validatedAdUnits[1].mediaTypes.video.playerSize).to.deep.equal([[300, 460]]);
      });

      it('should NOT delete mediaTypes.video.sizeConfig property if sizeConfig property is declared correctly', function () {
        const adUnits = utils.deepClone(AD_UNITS);

        // before checkAdUnitSetupHook is called
        expect(adUnits[0].mediaTypes.video).to.have.property('sizeConfig');

        const validatedAdUnits = checkAdUnitSetupHook(adUnits);

        // after checkAdUnitSetupHook is called
        expect(validatedAdUnits[0].mediaTypes.video).to.have.property('sizeConfig');
      });
    });

    describe('native mediaTypes checks', function () {
      beforeEach(function () {
        sinon.spy(adUnitSetupChecks, 'validateNativeMediaType');
      });

      afterEach(function () {
        adUnitSetupChecks.validateNativeMediaType.restore();
      });

      it('should call function "validateNativeMediaTypes" if mediaTypes.native is defined', function () {
        const adUnits = utils.deepClone(AD_UNITS);
        checkAdUnitSetupHook(adUnits);

        sinon.assert.callCount(adUnitSetupChecks.validateNativeMediaType, 1);
      });

      it('should call function "validateNativeMediaTypes" if mediaTypes.native is defined (PART - 1)', function () {
        // PART - 1 (Ad unit contains 'banner', 'video' and 'native' media types)
        const adUnit = [{
          code: 'ad-unit-1',
          mediaTypes: {
            banner: {
              sizes: [[300, 400]]
            },
            video: {
              playerSize: [[600, 400]]
            },
            native: {}
          },
          bids: [{bidder: 'appnexus', params: 1234}]
        }];

        checkAdUnitSetupHook(adUnit);

        // 'validatedVideo' should be passed as an argument to "validatedNativeMediaType"
        const validatedVideo = adUnit[0];
        validatedVideo.sizes = [[600, 400]];
        sinon.assert.callCount(adUnitSetupChecks.validateNativeMediaType, 1);
        sinon.assert.calledWith(adUnitSetupChecks.validateNativeMediaType, validatedVideo);
      });

      it('should call function "validateNativeMediaTypes" if mediaTypes.native is defined (PART - 2)', function () {
        // PART - 2 (Ad unit contains only 'banner' and 'native' media types)
        const adUnit = [{
          code: 'ad-unit-1',
          mediaTypes: {
            banner: {
              sizes: [[300, 400]]
            },
            native: {}
          },
          bids: [{bidder: 'appnexus', params: 1234}]
        }];

        checkAdUnitSetupHook(adUnit);

        // 'validatedBanner' should be passed as an argument to "validatedNativeMediaType"
        const validatedBanner = adUnit[0];
        validatedBanner.sizes = [[300, 400]];
        sinon.assert.callCount(adUnitSetupChecks.validateNativeMediaType, 1);
        sinon.assert.calledWith(adUnitSetupChecks.validateNativeMediaType, validatedBanner);
      });

      it('should call function "validateNativeMediaTypes" if mediaTypes.native is defined (PART - 3)', function () {
        // PART - 2 (Ad unit contains only 'native' media types)
        const adUnit = [{
          code: 'ad-unit-1',
          mediaTypes: {
            native: {}
          },
          bids: [{bidder: 'appnexus', params: 1234}]
        }];

        checkAdUnitSetupHook(adUnit);

        // 'adUnit[0]' should be passed as an argument to "validatedNativeMediaType"
        sinon.assert.callCount(adUnitSetupChecks.validateNativeMediaType, 1);
        sinon.assert.calledWith(adUnitSetupChecks.validateNativeMediaType, adUnit[0]);
      });

      it('should delete mediaTypes.native.sizeConfig property if sizeConfig does not contain the required properties "minViewPort" and "active"', function () {
        const adUnits = utils.deepClone(AD_UNITS);
        // badSizeConfig[1] doesn't include required property "active"
        const badSizeConfig = [
          { minViewPort: [0, 0], active: false },
          { minViewPort: [1200, 0] }
        ];
        adUnits[0].mediaTypes.native.sizeConfig = badSizeConfig;
        expect(adUnits[0].mediaTypes.native).to.have.property('sizeConfig');

        const validatedAdUnits = checkAdUnitSetupHook(adUnits);
        expect(validatedAdUnits[0].mediaTypes.native).to.not.have.property('sizeConfig');
        sinon.assert.callCount(utils.logError, 1);
        sinon.assert.calledWith(utils.logError, `Ad unit div-gpt-ad-1460505748561-0: Missing required property 'minViewPort' or 'sizes' from 'mediaTypes.native.sizeConfig[1]'. Removing mediaTypes.native.sizeConfig from ad unit.`);
      });

      it('should delete mediaTypes.native.sizeConfig property if sizeConfig[].minViewPort is NOT an array of TWO integers', function () {
        const adUnits = utils.deepClone(AD_UNITS);
        // badSizeConfig[0].minViewPort is an array of three integers. It should ideally be two integers.
        const badSizeConfig = [
          { minViewPort: [0, 0, 0], active: false },
          { minViewPort: [1200, 0], active: true }
        ];
        adUnits[0].mediaTypes.native.sizeConfig = badSizeConfig;
        expect(adUnits[0].mediaTypes.native).to.have.property('sizeConfig');

        const validatedAdUnits = checkAdUnitSetupHook(adUnits);
        expect(validatedAdUnits[0].mediaTypes.native).to.not.have.property('sizeConfig');
        sinon.assert.callCount(utils.logError, 1);
        sinon.assert.calledWith(utils.logError, `Ad unit div-gpt-ad-1460505748561-0: Invalid declaration of 'minViewPort' in 'mediaTypes.native.sizeConfig[0]'. Removing mediaTypes.native.sizeConfig from ad unit.`);
      });

      it('should delete mediaTypes.native.sizeConfig property if sizeConfig[].active is NOT a Boolean', function () {
        const adUnits = utils.deepClone(AD_UNITS);

        // badSizeCofnig[0].active is a String value, it should have been a boolean to be valid.
        const badSizeConfig = [
          { minViewPort: [0, 0], active: 'false' },
          { minViewPort: [1200, 0], active: true }
        ];
        adUnits[0].mediaTypes.native.sizeConfig = badSizeConfig;
        expect(adUnits[0].mediaTypes.native).to.have.property('sizeConfig');

        const validatedAdUnits = checkAdUnitSetupHook(adUnits);
        expect(validatedAdUnits[0].mediaTypes.native).to.not.have.property('sizeConfig');
        sinon.assert.callCount(utils.logError, 1);
        sinon.assert.calledWith(utils.logError, `Ad unit div-gpt-ad-1460505748561-0: Invalid declaration of 'active' in 'mediaTypes.native.sizeConfig[0]'. Removing mediaTypes.native.sizeConfig from ad unit.`);
      });

      it('should NOT delete mediaTypes.native.sizeConfig property if sizeConfig property is declared correctly', function () {
        const adUnits = utils.deepClone(AD_UNITS);
        expect(adUnits[0].mediaTypes.native).to.have.property('sizeConfig');
        const validatedAdUnits = checkAdUnitSetupHook(adUnits);
        expect(validatedAdUnits[0].mediaTypes.native).to.have.property('sizeConfig');
      });
    });
  });

  describe('checkBidderSizeConfig(sizeConfig)', function () {
    it('should return "false" if sizeConfig is NOT declared as an Array at the Bidder level', function () {
      const sizeConfig = {
        minViewPort: [600, 0], relevantMediaTypes: ['banner']
      };
      expect(checkBidderSizeConfigFormat(sizeConfig)).to.equal(false);
    });

    it('should return "false" if sizeConfig is declared as an empty Array at the Bidder level', function () {
      const sizeConfig = [];
      expect(checkBidderSizeConfigFormat(sizeConfig)).to.equal(false);
    });

    it('should return "false" if any of the objects in sizeConfig array has not declared the required properties "minViewPort" and/or "relevantMediaTypes"', function () {
      const sizeConfig_1 = [
        { minViewPort: [0, 0], relevantMediaTypes: ['none'] },
        { minViewPort: [800, 0] }
      ];
      const sizeConfig_2 = [
        { minViewPort: [0, 0], relevantMediaTypes: ['none'] },
        { relevantMediaTypes: ['banner', 'native'] }
      ];
      expect(checkBidderSizeConfigFormat(sizeConfig_1)).to.equal(false);
      expect(checkBidderSizeConfigFormat(sizeConfig_2)).to.equal(false);
    });

    it('should return "false" if minViewPort is not declared as an array of two integers', function () {
      const sizeConfig_1 = [
        { minViewPort: [], relevantMediaTypes: ['none'] }
      ];
      const sizeConfig_2 = [
        { minViewPort: [300, 0, 0], relevantMediaTypes: ['banner'] }
      ];
      expect(checkBidderSizeConfigFormat(sizeConfig_1)).to.equal(false);
      expect(checkBidderSizeConfigFormat(sizeConfig_2)).to.equal(false);
    });

    it('should return "false" if relevantMediaTypes is NOT an Array of one or more of these values, "none", "banner", "video", "native"', function () {
      // declaration of relevantMediaTypes as an empty array is not allowed
      const sizeConfig_1 = [
        { minViewPort: [0, 0], relevantMediaTypes: [] }
      ];
      // relevantMediaTypes can't be an object. It MUST be declared as an array.
      const sizeConfig_2 = [
        { minViewPort: [0, 0], relevantMediaTypes: ['none'] },
        { minViewPort: [1200, 0], relevantMediaTypes: {} }
      ];
      // 'none' and 'banner' can't be together. It should either be only 'none' or 'banner'
      const sizeConfig_3 = [
        { minViewPort: [0, 0], relevantMediaTypes: ['none', 'banner'] },
        { minViewPort: [1200, 0], relevantMediaTypes: ['banner'] }
      ];
      // relevantMediaTypes can only be an array of ['banner', 'video', 'native'] or any one of them
      const sizeConfig_4 = [
        { minViewPort: [1200, 0], relevantMediaTypes: ['banner'] },
        { minViewPort: [0, 0], relevantMediaTypes: ['video', 'somethingRandom'] },
        { minViewPort: [1600, 0], relevantMediaTypes: ['native', 'video'] }

      ];
      // relevantMediaTypes can only include one or more of these values: 'none', 'banner', 'video', 'native'
      const sizeConfig_5 = [
        { minViewPort: [0, 0], relevantMediaTypes: ['wrong'] }
      ]
      expect(checkBidderSizeConfigFormat(sizeConfig_1)).to.equal(false);
      expect(checkBidderSizeConfigFormat(sizeConfig_2)).to.equal(false);
      expect(checkBidderSizeConfigFormat(sizeConfig_3)).to.equal(false);
      expect(checkBidderSizeConfigFormat(sizeConfig_4)).to.equal(false);
      expect(checkBidderSizeConfigFormat(sizeConfig_5)).to.equal(false);
    });

    it('should return "true" if the sizeConfig object is being configured properly at the Bidder level', function () {
      const sizeConfig = [
        { minViewPort: [0, 0], relevantMediaTypes: ['none'] },
        { minViewPort: [600, 0], relevantMediaTypes: ['banner'] },
        { minViewPort: [1200, 0], relevantMediaTypes: ['banner', 'video'] }
      ];
      expect(checkBidderSizeConfigFormat(sizeConfig)).to.equal(true);
    });
  });

  describe('isLabelActivated(bidOrAdUnit, activeLabels, adUnitCode, adUnitInstance)', function () {
    const labelAny = ['mobile', 'tablet'];
    const labelAll = ['mobile', 'tablet', 'desktop', 'HD-Tv'];
    const activeLabels = ['mobile', 'tablet', 'desktop'];
    const adUnitCode = 'div-gpt-ad-1460505748561-0';
    const adUnitInstance = 1;

    beforeEach(function () {
      sinon.spy(utils, 'logWarn');
    });

    afterEach(function () {
      utils.logWarn.restore();
    });

    it('should throw a warning message if both the label operator, "labelAny"/"labelAll" are configured for an Ad Unit', function () {
      const [adUnits] = utils.deepClone(AD_UNITS);
      adUnits.labelAny = labelAny;
      adUnits.labelAll = labelAll;

      isLabelActivated(adUnits, activeLabels, adUnitCode, adUnitInstance);

      sinon.assert.callCount(utils.logWarn, 1);
      sinon.assert.calledWith(utils.logWarn, `Size Mapping V2:: Ad Unit: div-gpt-ad-1460505748561-0(1) => Ad unit has multiple label operators. Using the first declared operator: labelAny`);
    });

    it('should throw a warning message if both the label operator, "labelAny"/"labelAll" are configured for an Bidder', function () {
      const [adUnits] = utils.deepClone(AD_UNITS);

      adUnits.bids[0].labelAny = labelAny;
      adUnits.bids[0].labelAll = labelAll;

      isLabelActivated(adUnits.bids[0], activeLabels, adUnitCode, adUnitInstance);

      sinon.assert.callCount(utils.logWarn, 1);
      sinon.assert.calledWith(utils.logWarn, `Size Mapping V2:: Ad Unit: div-gpt-ad-1460505748561-0(1), Bidder: appnexus => Bidder has multiple label operators. Using the first declared operator: labelAny`);
    });

    it('should give priority to the label operator declared first incase two label operators are found on the same Ad Unit or Bidder', function () {
      const [adUnits] = utils.deepClone(AD_UNITS);
      adUnits.labelAll = labelAll;
      adUnits.labelAny = labelAny;

      // activeAdUnit should be "false"
      // 'labelAll' -> ['mobile', 'tablet', 'desktop', 'HD-Tv'] will be given priority since it's declared before 'labelAny'
      // since, activeLabels -> ['mobile', 'tablet', 'desktop'], doesn't include 'HD-Tv', 'isLabelActivated' function should return "false"
      const activeAdUnit = isLabelActivated(adUnits, activeLabels, adUnitCode, adUnitInstance);
      expect(activeAdUnit).to.equal(false);

      // bidder level check
      adUnits.bids[0].labelAny = labelAny;
      adUnits.bids[0].labelAll = labelAll;

      // activeBidder should be "true"
      // 'labelAny' -> ['mobile', 'tablet'] will be given priority since it's declared before 'labelAll'
      // since, activeLabels -> ['mobile', 'tablet', 'desktop'] and matches atleast one element in labelAny array, so, it'll return true
      const activeBidder = isLabelActivated(adUnits.bids[0], activeLabels, adUnitCode, adUnitInstance);
      expect(activeBidder).to.equal(true);
    });

    it('should throw a warning log message if "labelAll" operator is declared as an empty array', function () {
      const [adUnit] = utils.deepClone(AD_UNITS);
      adUnit.labelAll = [];

      // adUnit level check
      isLabelActivated(adUnit, activeLabels, adUnitCode, adUnitInstance);

      sinon.assert.callCount(utils.logWarn, 1);
      sinon.assert.calledWith(utils.logWarn, `Size Mapping V2:: Ad Unit: div-gpt-ad-1460505748561-0(1) => Ad unit has declared property 'labelAll' with an empty array.`);

      // bidder level check
      isLabelActivated(adUnit.bids[0], activeLabels, adUnitCode, adUnitInstance);

      sinon.assert.callCount(utils.logWarn, 1);
      sinon.assert.calledWith(utils.logWarn, `Size Mapping V2:: Ad Unit: div-gpt-ad-1460505748561-0(1) => Ad unit has declared property 'labelAll' with an empty array.`);
    });

    it('should throw a warning log message if "labelAny" operator is declared as an empty array', function () {
      const [adUnit] = utils.deepClone(AD_UNITS);
      adUnit.labelAny = [];

      // adUnit level check
      isLabelActivated(adUnit, activeLabels, adUnitCode, adUnitInstance);

      sinon.assert.callCount(utils.logWarn, 1);
      sinon.assert.calledWith(utils.logWarn, `Size Mapping V2:: Ad Unit: div-gpt-ad-1460505748561-0(1) => Ad unit has declared property 'labelAny' with an empty array.`);

      // bidder level check
      isLabelActivated(adUnit.bids[0], activeLabels, adUnitCode, adUnitInstance);
      sinon.assert.callCount(utils.logWarn, 1);
      sinon.assert.calledWith(utils.logWarn, `Size Mapping V2:: Ad Unit: div-gpt-ad-1460505748561-0(1) => Ad unit has declared property 'labelAny' with an empty array.`);
    });

    it('should return "true" if label operators are not present on the Ad Unit or Bidder', function () {
      const [adUnit] = utils.deepClone(AD_UNITS);

      // adUnit level check
      const activeAdUnit = isLabelActivated(adUnit, activeLabels, adUnitCode, adUnitInstance);
      expect(activeAdUnit).to.equal(true);

      // bidder level check
      const activeBidder = isLabelActivated(adUnit.bids[0], activeLabels, adUnitCode, adUnitInstance);
      expect(activeBidder).to.equal(true);
    });

    it('should filter out the values correctly for the label operators "labelAll"', function () {
      const [adUnit] = utils.deepClone(AD_UNITS);

      // adUnit level checks
      adUnit.labelAll = labelAll;

      // const labelAll = ['mobile', 'tablet', 'desktop', 'HD-Tv'];
      // const activeLabels = ['mobile', 'tablet', 'desktop'];

      const activeAdUnit = isLabelActivated(adUnit, activeLabels, adUnitCode, adUnitInstance);
      expect(activeAdUnit).to.equal(false)

      // bidder level checks
      adUnit.bids[0].labelAll = labelAll;

      const activeBidder = isLabelActivated(adUnit.bids[0], activeLabels, adUnitCode, adUnitInstance);
      expect(activeBidder).to.equal(false);
    });

    it('should filter out the values correctly for the label operators "labelAny"', function () {
      const [adUnit] = utils.deepClone(AD_UNITS);

      // adUnit level checks
      adUnit.labelAny = labelAny;

      // const labelAny = ['mobile', 'tablet'];
      // const activeLabels = ['mobile', 'tablet', 'desktop'];

      const activeAdUnit = isLabelActivated(adUnit, activeLabels, adUnitCode, adUnitInstance);
      expect(activeAdUnit).to.equal(true)

      // bidder level checks
      adUnit.bids[0].labelAny = labelAny;

      const activeBidder = isLabelActivated(adUnit.bids[0], activeLabels, adUnitCode, adUnitInstance);
      expect(activeBidder).to.equal(true);
    });

<<<<<<< HEAD
    it('should throw a warning message if labelAny/labelAll operator found on adunit/bidder when "label" is not passed to pbjs.requestBids', function() {
=======
    it('should throw a warning message if labelAny/labelAll operator found on adunit/bidder when "label" is not passed to pbjs.requestBids', function () {
>>>>>>> e5ade754
      const adUnit = {
        code: 'ad-unit-1',
        mediaTypes: {
          banner: {
            sizeConfig: [{ minViewPort: [0, 0], sizes: [[300, 300], [400, 400]] }]
          }
        },
        labelAny: ['mobile'],
        bids: [{
          bidder: 'appnexus',
          params: 27,
          labelAll: ['tablet', 'desktop']
        }]
      }
      const labels = undefined;

      // adUnit level check
      isLabelActivated(adUnit, labels, adUnit.code, adUnitInstance);

      sinon.assert.callCount(utils.logWarn, 1);
      sinon.assert.calledWith(utils.logWarn, `Size Mapping V2:: Ad Unit: ad-unit-1(1) => Found 'labelAny' on ad unit, but 'labels' is not set. Did you pass 'labels' to pbjs.requestBids() ?`);
      utils.logWarn.restore();

      sinon.spy(utils, 'logWarn');

      // bidder level check
      isLabelActivated(adUnit.bids[0], labels, adUnit.code, adUnitInstance);
      sinon.assert.callCount(utils.logWarn, 1);
      sinon.assert.calledWith(utils.logWarn, `Size Mapping V2:: Ad Unit: ad-unit-1(1), Bidder: appnexus => Found 'labelAll' on bidder, but 'labels' is not set. Did you pass 'labels' to pbjs.requestBids() ?`);
    });
  });

  describe('isSizeConfigActivated(mediaType, sizeConfig)', function () {
    it('should return "false" for the scenarios where sizeConfig should should not get activated', function () {
      // banner test
      const sizeConfigBanner = { minViewPort: [0, 0], sizes: [] };
      const bannerActive = isSizeConfigActivated('banner', sizeConfigBanner);
      expect(bannerActive).to.equal(false);

      // video test
      const sizeConfigVideo = { minViewPort: [0, 0], playerSize: [] };
      const videoActive = isSizeConfigActivated('video', sizeConfigVideo);
      expect(videoActive).to.equal(false);

      // native test
      const sizeConfigNative = { minViewPort: [0, 0], active: false };
      const nativeActive = isSizeConfigActivated('native', sizeConfigNative);
      expect(nativeActive).to.equal(false);
    });

    it('should return "true" for the scenarios where sizeConfig should get activated', function () {
      // banner test
      const sizeConfigBanner = { minViewPort: [0, 0], sizes: [[300, 600], [970, 1200]] };
      const bannerActive = isSizeConfigActivated('banner', sizeConfigBanner);
      expect(bannerActive).to.equal(true);

      // video test
      const sizeConfigVideo = { minViewPort: [0, 0], playerSize: [[640, 400]] };
      const videoActive = isSizeConfigActivated('video', sizeConfigVideo);
      expect(videoActive).to.equal(true);

      // native test
      const sizeConfigNative = { minViewPort: [0, 0], active: true };
      const nativeActive = isSizeConfigActivated('native', sizeConfigNative);
      expect(nativeActive).to.equal(true);
    });

    it('should return "false" if mediaType does not match "banner", "video" or "native"', function () {
      const sizeConfig = { minViewPort: [0, 0], sizes: [[300, 600], [970, 1200]] };
      const active = isSizeConfigActivated('unknownMediaType', sizeConfig);
      expect(active).to.equal(false);
    });
  });

  describe('getActiveSizeBucket(sizeConfig, activeViewport)', function () {
    it('should return the correct value of size bucket that is active (based on current viewport size) from a given set of size buckets defined in sizeConfig', function () {
      const sizeConfig = [
        { minViewPort: [0, 0], sizes: [] },
        { minViewPort: [720, 500], sizes: [[300, 200], [300, 400]] },
        { minViewPort: [1200, 900], sizes: [[720, 400], [1000, 700]] }
      ];

      // test scenario 1
      const activeViewportA = [1000, 800];
      const activeSizeBucketA = getActiveSizeBucket(sizeConfig, activeViewportA);
      expect(activeSizeBucketA).to.deep.equal([720, 500]);

      // test scenario 2
      const activeViewportB = [1300, 600];
      const activeSizeBucketB = getActiveSizeBucket(sizeConfig, activeViewportB);
      expect(activeSizeBucketB).to.deep.equal([]);
    });
  });

  describe('getRelevantMediaTypesForBidder(sizeConfig, activeViewport)', function () {
    beforeEach(function () {
      sinon.spy(internal, 'checkBidderSizeConfigFormat');
      sinon.spy(internal, 'getActiveSizeBucket');
    });

    afterEach(function () {
      internal.checkBidderSizeConfigFormat.restore();
      internal.getActiveSizeBucket.restore();
    });
    it('should return an empty array if the bidder sizeConfig object is not formatted correctly', function () {
      const sizeConfig = [
        { minViewPort: [], relevantMediaTypes: ['none'] },
        { minViewPort: [700, 0], relevantMediaTypes: ['banner', 'video'] }
      ];
      const activeViewport = [720, 600];
      const relevantMediaTypes = getRelevantMediaTypesForBidder(sizeConfig, activeViewport);
      expect(relevantMediaTypes).to.deep.equal([]);
    });

    it('should call function checkBidderSizeConfigFormat() once', function () {
      const sizeConfig = [
        { minViewPort: [], relevantMediaTypes: ['none'] },
        { minViewPort: [700, 0], relevantMediaTypes: ['banner', 'video'] }
      ];
      const activeViewport = [720, 600];
      getRelevantMediaTypesForBidder(sizeConfig, activeViewport);

      sinon.assert.callCount(internal.checkBidderSizeConfigFormat, 1);
      sinon.assert.calledWith(internal.checkBidderSizeConfigFormat, sizeConfig);
    });

    it('should call function getActiveSizeBucket() once', function () {
      const sizeConfig = [
        { minViewPort: [0, 0], relevantMediaTypes: ['none'] },
        { minViewPort: [700, 0], relevantMediaTypes: ['banner', 'video'] }
      ];
      const activeViewport = [720, 600];
      getRelevantMediaTypesForBidder(sizeConfig, activeViewport);

      sinon.assert.callCount(internal.getActiveSizeBucket, 1);
      sinon.assert.calledWith(internal.getActiveSizeBucket, sizeConfig, activeViewport);
    });

    it('should return the array contained in "relevantMediaTypes" property whose sizeBucket matches with the current viewport', function () {
      const sizeConfig = [
        { minViewPort: [0, 0], relevantMediaTypes: ['none'] },
        { minViewPort: [700, 0], relevantMediaTypes: ['banner', 'video'] }
      ];
      const activeVewport = [720, 600];
      const relevantMediaTypes = getRelevantMediaTypesForBidder(sizeConfig, activeVewport);
      expect(relevantMediaTypes).to.deep.equal(['banner', 'video']);
    });
  });

  describe('getAdUnitDetail(auctionId, adUnit, labels)', function () {
    const adUnitDetailFixture_1 = {
      adUnitCode: 'div-gpt-ad-1460505748561-0',
      mediaTypes: {
        banner: {
          sizeConfig: [
            { minViewPort: [0, 0], sizes: [] },		// remove if < 750px
            { minViewPort: [750, 0], sizes: [[300, 250], [300, 600]] },		// between 750px and 1199px
            { minViewPort: [1200, 0], sizes: [[970, 90], [728, 90], [300, 250]] }, // between 1200px and 1599px
            { minViewPort: [1600, 0], sizes: [[1000, 300], [970, 90], [728, 90], [300, 250]] } // greater than 1600px
          ]
        },
        video: {
          context: 'instream',
          sizeConfig: [
            { minViewPort: [0, 0], playerSize: [] },
            { minViewPort: [800, 0], playerSize: [[640, 400]] },
            { minViewPort: [1200, 0], playerSize: [] }
          ]
        },
        native: {
          image: {
            required: true,
            sizes: [150, 50]
          },
          title: {
            required: true,
            len: 80
          },
          sponsoredBy: {
            required: true
          },
          clickUrl: {
            required: true
          },
          privacyLink: {
            required: false
          },
          body: {
            required: true
          },
          icon: {
            required: true,
            sizes: [50, 50]
          },
          sizeConfig: [
            { minViewPort: [0, 0], active: false },
            { minViewPort: [600, 0], active: true },
            { minViewPort: [1000, 0], active: false }
          ]
        }
      },
      sizeBucketToSizeMap: {},
      activeViewport: {},
      transformedMediaTypes: {},
      cacheHits: 0,
      instance: 1,
      isLabelActivated: true,
    };
    const adUnitDetailFixture_2 = {
      adUnitCode: 'div-gpt-ad-1460505748561-1',
      mediaTypes: {
        banner: {
          sizes: [[300, 250], [300, 600]]
        },
        video: {
          context: 'instream',
          playerSize: [300, 460]
        }
      },
      sizeBucketToSizeMap: {},
      activeViewport: {},
      cacheHits: 0,
      instance: 1,
      isLabelActivated: true,
      transformedMediaTypes: { banner: {}, video: {} }
    }
    // adunit with same code at adUnitDetailFixture_1 but differnet mediaTypes object
    const adUnitDetailFixture_3 = {
      adUnitCode: 'div-gpt-ad-1460505748561-0',
      mediaTypes: {
        banner: {
          sizeConfig: [
            { minViewPort: [0, 0], sizes: [] },
            { minViewPort: [1000, 0], sizes: [[1000, 300], [1000, 90], [970, 250], [970, 90], [728, 90]] }
          ]
        }
      },
      sizeBucketToSizeMap: {},
      activeViewport: {},
      transformedMediaTypes: {},
      cacheHits: 0,
      instance: 1,
      isLabelActivated: true,
    }
    const labels = ['mobile'];
    beforeEach(function () {
      sinon
        .stub(sizeMappingInternalStore, 'getAuctionDetail')
        .withArgs('a1b2c3')
        .returns({
          usingSizeMappingV2: true,
          adUnits: [adUnitDetailFixture_1]
        });

      sinon
        .stub(sizeMappingInternalStore, 'setAuctionDetail')
        .withArgs('a1b2c3', adUnitDetailFixture_2);

      const getFilteredMediaTypesStub = sinon.stub(internal, 'getFilteredMediaTypes');

      getFilteredMediaTypesStub
        .withArgs(AD_UNITS[1].mediaTypes)
        .returns(adUnitDetailFixture_2);

      getFilteredMediaTypesStub
        .withArgs(adUnitDetailFixture_3.mediaTypes)
        .returns(adUnitDetailFixture_3);

      sinon.spy(utils, 'logInfo');
      sinon.spy(utils, 'deepEqual');
    });

    afterEach(function () {
      sizeMappingInternalStore.getAuctionDetail.restore();
      sizeMappingInternalStore.setAuctionDetail.restore();
      internal.getFilteredMediaTypes.restore();
      utils.logInfo.restore();
      utils.deepEqual.restore();
    });

    it('should return adUnit detail object from "sizeMappingInternalStore" if adUnit is already present in the store', function () {
      const [adUnit] = utils.deepClone(AD_UNITS);
      const adUnitDetail = getAdUnitDetail('a1b2c3', adUnit, labels);
      sinon.assert.callCount(sizeMappingInternalStore.getAuctionDetail, 1);
      sinon.assert.callCount(utils.deepEqual, 1);
      sinon.assert.callCount(internal.getFilteredMediaTypes, 0);
      expect(adUnitDetail.cacheHits).to.equal(1);
      expect(adUnitDetail).to.deep.equal(adUnitDetailFixture_1);
    });

    it('should NOT return adunit detail object from "sizeMappingInternalStore" if adUnit with the SAME CODE BUT DIFFERENT MEDIATYPES OBJECT is present in the store', function () {
      const [adUnit] = utils.deepClone(AD_UNITS);
      adUnit.mediaTypes = {
        banner: {
          sizeConfig: [
            { minViewPort: [0, 0], sizes: [] },
            { minViewPort: [1000, 0], sizes: [[1000, 300], [1000, 90], [970, 250], [970, 90], [728, 90]] }
          ]
        }
      };
      const adUnitDetail = getAdUnitDetail('a1b2c3', adUnit, labels);
      sinon.assert.callCount(sizeMappingInternalStore.getAuctionDetail, 1);
      sinon.assert.callCount(utils.deepEqual, 1);
      expect(adUnitDetail).to.not.deep.equal(adUnitDetailFixture_1);
      sinon.assert.callCount(internal.getFilteredMediaTypes, 1);
    });

    it('should store value in "sizeMappingInterStore" object if adUnit is NOT preset in this object', function () {
      const [, adUnit] = utils.deepClone(AD_UNITS);
      const adUnitDetail = getAdUnitDetail('a1b2c3', adUnit, labels);
      sinon.assert.callCount(sizeMappingInternalStore.setAuctionDetail, 1);
      sinon.assert.callCount(internal.getFilteredMediaTypes, 1);
      expect(adUnitDetail).to.deep.equal(adUnitDetailFixture_2);
    });

    it('should log info message to show the details for activeSizeBucket', function () {
      const [, adUnit] = utils.deepClone(AD_UNITS);
      getAdUnitDetail('a1b2c3', adUnit, labels);
      sinon.assert.callCount(utils.logInfo, 1);
      sinon.assert.calledWith(utils.logInfo, `Size Mapping V2:: Ad Unit: div-gpt-ad-1460505748561-1(1) => Active size buckets after filtration: `, adUnitDetailFixture_2.sizeBucketToSizeMap);
    });

<<<<<<< HEAD
    it('should increment "instance" count if presence of "Identical ad units" is detected', function() {
=======
    it('should increment "instance" count if presence of "Identical ad units" is detected', function () {
>>>>>>> e5ade754
      const adUnit = {
        code: 'div-gpt-ad-1460505748561-0',
        mediaTypes: {
          banner: {
            sizeConfig: [{ minViewPort: [0, 0], sizes: [[300, 300]] }]
          }
        },
        bids: [{
          bidder: 'appnexus',
          params: 12
        }]
      };

      internal.getFilteredMediaTypes.restore();

      sinon.stub(internal, 'getFilteredMediaTypes')
        .withArgs(adUnit.mediaTypes)
        .returns({ mediaTypes: {}, sizeBucketToSizeMap: {}, activeViewPort: [], transformedMediaTypes: {} });

      const adUnitDetail = getAdUnitDetail('a1b2c3', adUnit, labels);
      sinon.assert.callCount(sizeMappingInternalStore.setAuctionDetail, 1);
      sinon.assert.callCount(internal.getFilteredMediaTypes, 1);
      expect(adUnitDetail.instance).to.equal(2);
    });

<<<<<<< HEAD
    it('should not execute "getFilteredMediaTypes" function if label is not activated on the ad unit', function() {
=======
    it('should not execute "getFilteredMediaTypes" function if label is not activated on the ad unit', function () {
>>>>>>> e5ade754
      const [adUnit] = utils.deepClone(AD_UNITS);
      adUnit.labelAny = ['tablet'];
      getAdUnitDetail('a1b2c3', adUnit, labels);

      // assertions
      sinon.assert.callCount(internal.getFilteredMediaTypes, 0);
      sinon.assert.callCount(utils.logInfo, 0);
    });
  });

  describe('getFilteredMediaTypes(mediaTypes)', function () {
    beforeEach(function () {
      sinon
        .stub(utils, 'getWindowTop')
        .returns({
          innerWidth: 1680,
          innerHeight: 269
        });

      sinon.spy(utils, 'logWarn');
    });
    afterEach(function () {
      utils.getWindowTop.restore();
      utils.logWarn.restore();
    });
    it('should return filteredMediaTypes object with all four properties (mediaTypes, transformedMediaTypes, activeViewport, sizeBucketToSizeMap) evaluated correctly', function () {
      const [adUnit] = utils.deepClone(AD_UNITS);
      const expectedMediaTypes = {
        banner: {
          sizeConfig: [
            { minViewPort: [0, 0], sizes: [] },		// remove if < 750px
            { minViewPort: [750, 0], sizes: [[300, 250], [300, 600]] },		// between 750px and 1199px
            { minViewPort: [1200, 0], sizes: [[970, 90], [728, 90], [300, 250]] }, // between 1200px and 1599px
            { minViewPort: [1600, 0], sizes: [[1000, 300], [970, 90], [728, 90], [300, 250]] } // greater than 1600px
          ]
        },
        video: {
          context: 'instream',
          sizeConfig: [
            { minViewPort: [0, 0], playerSize: [] },
            { minViewPort: [800, 0], playerSize: [[640, 400]] },
            { minViewPort: [1200, 0], playerSize: [] }
          ]
        },
        native: {
          image: {
            required: true,
            sizes: [150, 50]
          },
          title: {
            required: true,
            len: 80
          },
          sponsoredBy: {
            required: true
          },
          clickUrl: {
            required: true
          },
          privacyLink: {
            required: false
          },
          body: {
            required: true
          },
          icon: {
            required: true,
            sizes: [50, 50]
          },
          sizeConfig: [
            { minViewPort: [0, 0], active: false },
            { minViewPort: [600, 0], active: true },
            { minViewPort: [1000, 0], active: false }
          ]
        }
      };
      const expectedSizeBucketToSizeMap = {
        banner: {
          activeSizeBucket: [1600, 0],
          activeSizeDimensions: [[1000, 300], [970, 90], [728, 90], [300, 250]]
        },
        video: {
          activeSizeBucket: [1200, 0],
          activeSizeDimensions: []
        },
        native: {
          activeSizeBucket: [1000, 0],
          activeSizeDimensions: 'NA'
        }
      };
      const expectedActiveViewport = [1680, 269];
      const expectedTransformedMediaTypes = {
        banner: {
          filteredSizeConfig: [
            {
              minViewPort: [1600, 0], sizes: [[1000, 300], [970, 90], [728, 90], [300, 250]]
            }
          ],
          sizeConfig: [
            { minViewPort: [0, 0], sizes: [] },
            { minViewPort: [750, 0], sizes: [[300, 250], [300, 600]] },
            { minViewPort: [1200, 0], sizes: [[970, 90], [728, 90], [300, 250]] },
            { minViewPort: [1600, 0], sizes: [[1000, 300], [970, 90], [728, 90], [300, 250]] }
          ],
          sizes: [[1000, 300], [970, 90], [728, 90], [300, 250]
          ]
        }
      };
      const { mediaTypes, sizeBucketToSizeMap, activeViewport, transformedMediaTypes } = getFilteredMediaTypes(adUnit.mediaTypes);
      expect(mediaTypes).to.deep.equal(expectedMediaTypes);
      expect(activeViewport).to.deep.equal(expectedActiveViewport);
      expect(sizeBucketToSizeMap).to.deep.equal(expectedSizeBucketToSizeMap);
      expect(transformedMediaTypes).to.deep.equal(expectedTransformedMediaTypes);
    });

    it('should throw a warning message if Iframe blocks viewport size to be evaluated correctly', function () {
      const [adUnit] = utils.deepClone(AD_UNITS);
      utils.getWindowTop.restore();
      sinon
        .stub(utils, 'getWindowTop')
        .throws();
      getFilteredMediaTypes(adUnit.mediaTypes);
      sinon.assert.callCount(utils.logWarn, 1);
      sinon.assert.calledWith(utils.logWarn, `SizeMappingv2:: Unfriendly iframe blocks viewport size to be evaluated correctly`);
    });
  });

  describe('getBids({ bidderCode, auctionId, bidderRequestId, adUnits, labels, src })', function () {
    const basic_AdUnit = [{
      code: 'adUnit1',
      mediaTypes: {
        banner: {
          sizeConfig: [
            { minViewPort: [0, 0], sizes: [] },
            { minViewPort: [500, 0], sizes: [[300, 200], [400, 600]] }
          ]
        }
      },
      bids: [{
        bidder: 'appnexus',
        params: {
          placementId: 13144370
        }
      }, {
        bidder: 'rubicon',
        params: {
          accountId: 14062,
          siteId: 70608,
          zoneId: 498816
        },
        sizeConfig: [
          { minViewPort: [0, 0], relevantMediaTypes: ['none'] },
          { minViewPort: [700, 0], relevantMediaTypes: ['banner'] }
        ]
      }],
      transactionId: '123456'
    }];
    const adUnitDetailFixture = {
      adUnitCode: 'adUnit1',
      transactionId: '123456',
      sizes: [[300, 200], [400, 600]],
      mediaTypes: {
        banner: {
          sizeConfig: [
            { minViewPort: [0, 0], sizes: [] },
            { minViewPort: [600, 0], sizes: [[300, 200], [400, 600]] }
          ]
        }
      },
      sizeBucketToSizeMap: {
        banner: {
          activeSizeBucket: [[500, 0]],
          activeSizeDimensions: [[300, 200], [400, 600]]
        }
      },
      activeViewport: [560, 260],
      transformedMediaTypes: {
        banner: {
          filteredSizeConfig: [
            { minViewPort: [500, 0], sizes: [[300, 200], [400, 600]] }
          ],
          sizeConfig: [
            { minViewPort: [0, 0], sizes: [[]] },
            { minViewPort: [500, 0], sizes: [[300, 200], [400, 600]] }
          ],
          sizes: [[300, 200], [400, 600]]
        }
      },
      isLabelActivated: true,
      instance: 1,
      cacheHits: 0
    };
    beforeEach(function () {
      sinon
        .stub(internal, 'getAdUnitDetail')
        .withArgs('6d51e2d7-1447-4242-b6af-aaa5525a2c6e', basic_AdUnit[0], [])
        .returns(adUnitDetailFixture);

      sinon.spy(internal, 'getRelevantMediaTypesForBidder');

      sinon.spy(utils, 'logInfo');
      sinon.spy(utils, 'logError');
      sinon.spy(utils, 'logWarn');
    });

    afterEach(function () {
      internal.getAdUnitDetail.restore();
      internal.getRelevantMediaTypesForBidder.restore();
      utils.logInfo.restore();
      utils.logError.restore();
      utils.logWarn.restore();
    });

    it('should return an array of bids specific to the bidder', function () {
      const expectedMediaTypes = {
        banner: {
          filteredSizeConfig: [
            { minViewPort: [500, 0], sizes: [[300, 200], [400, 600]] }
          ],
          sizeConfig: [
            { minViewPort: [0, 0], sizes: [[]] },
            { minViewPort: [500, 0], sizes: [[300, 200], [400, 600]] }
          ],
          sizes: [[300, 200], [400, 600]]
        }
      };

      const bidRequests_1 = getBids({
        bidderCode: 'appnexus',
        auctionId: '6d51e2d7-1447-4242-b6af-aaa5525a2c6e',
        bidderRequestId: '393a43193a0ac',
        adUnits: basic_AdUnit,
        labels: [],
        src: 'client'
      });
      expect(bidRequests_1[0].mediaTypes).to.deep.equal(expectedMediaTypes);
      expect(bidRequests_1[0].bidder).to.equal('appnexus');

      const bidRequests_2 = getBids({
        bidderCode: 'rubicon',
        auctionId: '6d51e2d7-1447-4242-b6af-aaa5525a2c6e',
        bidderRequestId: '393a43193a0aa',
        adUnits: basic_AdUnit,
        labels: [],
        src: 'client'
      });
      expect(bidRequests_2[0]).to.be.undefined;
      sinon.assert.callCount(internal.getRelevantMediaTypesForBidder, 1);
    });

    it('should log an error message if ad unit is disabled because there are no active media types left after size config filtration', function () {
      internal.getAdUnitDetail.restore();

      const adUnit = utils.deepClone(basic_AdUnit);
      adUnit[0].mediaTypes.banner.sizeConfig = [
        { minViewPort: [0, 0], sizes: [] },
        { minViewPort: [600, 0], sizes: [[300, 200], [400, 600]] }
      ];

      const adUnitDetailFixture = {
        adUnitCode: 'adUnit1',
        mediaTypes: {
          banner: {
            sizeConfig: [
              { minViewPort: [0, 0], sizes: [] },
              { minViewPort: [600, 0], sizes: [[300, 200], [400, 600]] }
            ]
          }
        },
        sizeBucketToSizeMap: {
          banner: {
            activeSizeBucket: [0, 0],
            activeSizeDimensions: [[]]
          }
        },
        activeViewport: [560, 260],
        transformedMediaTypes: {},
        isLabelActivated: true,
        instance: 1,
        cacheHits: 0
      };

      sinon
        .stub(internal, 'getAdUnitDetail')
        .withArgs('6d51e2d7-1447-4242-b6af-aaa5525a2c6e', adUnit[0])
        .returns(adUnitDetailFixture);

      const bidRequests = getBids({
        bidderCode: 'appnexus',
        auctionId: '6d51e2d7-1447-4242-b6af-aaa5525a2c6e',
        bidderRequestId: '393a43193a0ac',
        adUnits: adUnit,
        labels: [],
        src: 'client'
      });
      expect(bidRequests[0]).to.be.undefined;
      sinon.assert.callCount(utils.logInfo, 1);
      sinon.assert.calledWith(utils.logInfo, `Size Mapping V2:: Ad Unit: adUnit1(1) => Ad unit disabled since there are no active media types after sizeConfig filtration.`);
    });

    it('should throw an error if bidder level sizeConfig is not configured properly', function () {
      internal.getAdUnitDetail.restore();

      const adUnit = utils.deepClone(basic_AdUnit);
      adUnit[0].bids[1].sizeConfig = [
        { minViewPort: [], relevantMediaTypes: ['none'] },
        { minViewPort: [700, 0], relevantMediaTypes: ['banner'] }
      ];

      sinon
        .stub(internal, 'getAdUnitDetail')
        .withArgs('6d51e2d7-1447-4242-b6af-aaa5525a2c6e', adUnit[0])
        .returns(adUnitDetailFixture);

      const bidRequests = getBids({
        bidderCode: 'rubicon',
        auctionId: '6d51e2d7-1447-4242-b6af-aaa5525a2c6e',
        bidderRequestId: '393a43193a0ac',
        adUnits: adUnit,
        labels: [],
        src: 'client'
      });

      expect(bidRequests[0]).to.not.be.undefined;
      sinon.assert.callCount(utils.logError, 1);
      sinon.assert.calledWith(utils.logError, `Size Mapping V2:: Ad Unit: adUnit1(1), Bidder: rubicon => 'sizeConfig' is not configured properly. This bidder won't be eligible for sizeConfig checks and will remail active.`);
    });

    it('should ensure bidder relevantMediaTypes is a subset of active media types at the ad unit level', function () {
      internal.getAdUnitDetail.restore();

      const adUnit = utils.deepClone(basic_AdUnit);
      adUnit[0].bids[1].sizeConfig = [
        { minViewPort: [0, 0], relevantMediaTypes: ['none'] },
        { minViewPort: [400, 0], relevantMediaTypes: ['banner'] }
      ];

      sinon
        .stub(internal, 'getAdUnitDetail')
        .withArgs('6d51e2d7-1447-4242-b6af-aaa5525a2c6e', adUnit[0])
        .returns(adUnitDetailFixture);

      const bidRequests = getBids({
        bidderCode: 'rubicon',
        auctionId: '6d51e2d7-1447-4242-b6af-aaa5525a2c6e',
        bidderRequestId: '393a43193a0ac',
        adUnits: adUnit,
        labels: [],
        src: 'client'
      });
      expect(bidRequests[0]).to.not.be.undefined;
      expect(bidRequests[0].mediaTypes.banner).to.not.be.undefined;
      expect(bidRequests[0].mediaTypes.banner.sizes).to.deep.equal([[300, 200], [400, 600]]);
    });

    it('should logInfo if bidder relevantMediaTypes contains media type that is not active at the ad unit level', function () {
      internal.getAdUnitDetail.restore();

      const adUnit = utils.deepClone(basic_AdUnit);
      adUnit[0].mediaTypes = {
        banner: {
          sizeConfig: [
            { minViewPort: [0, 0], sizes: [] },
            { minViewPort: [700, 0], sizes: [[300, 200], [400, 600]] }
          ]
        },
        native: {
          sizeConfig: [
            { minViewPort: [0, 0], active: false },
            { minViewPort: [400, 0], active: true }
          ]
        }
      };

      adUnit[0].bids[1].sizeConfig = [
        { minViewPort: [0, 0], relevantMediaTypes: ['none'] },
        { minViewPort: [200, 0], relevantMediaTypes: ['banner'] }
      ];

      const adUnitDetailFixture = {
        adUnitCode: 'adUnit1',
        mediaTypes: {
          banner: {
            sizeConfig: [
              { minViewPort: [0, 0], sizes: [] },
              { minViewPort: [700, 0], sizes: [[300, 200], [400, 600]] }
            ]
          },
          native: {
            sizeConfig: [
              { minViewPort: [0, 0], active: false },
              { minViewPort: [400, 0], active: true }
            ]
          }
        },
        sizeBucketToSizeMap: {
          banner: {
            activeSizeBucket: [0, 0],
            activeSizeDimensions: [[]]
          },
          native: {
            activeSizeBucket: [400, 0],
            activeSizeDimensions: 'NA'
          }
        },
        activeViewport: [560, 260],
        transformedMediaTypes: {
          native: {}
        },
        isLabelActivated: true,
        instance: 1,
        cacheHits: 0
      };

      sinon
        .stub(internal, 'getAdUnitDetail')
        .withArgs('6d51e2d7-1447-4242-b6af-aaa5525a2c6e', adUnit[0], [])
        .returns(adUnitDetailFixture);

      const bidRequests = getBids({
        bidderCode: 'rubicon',
        auctionId: '6d51e2d7-1447-4242-b6af-aaa5525a2c6e',
        bidderRequestId: '393a43193a0ac',
        adUnits: adUnit,
        labels: [],
        src: 'client'
      });
      expect(bidRequests[0]).to.be.undefined;
      sinon.assert.callCount(utils.logInfo, 1);
      sinon.assert.calledWith(utils.logInfo, `Size Mapping V2:: Ad Unit: adUnit1(1), Bidder: rubicon => 'relevantMediaTypes' does not match with any of the active mediaTypes at the Ad Unit level. This bidder is disabled.`);
    });

    it('should throw a warning if mediaTypes object is not correctly formatted', function () {
      sinon
        .stub(utils, 'isValidMediaTypes')
        .returns(false);

      getBids({
        bidderCode: 'appnexus',
        auctionId: '6d51e2d7-1447-4242-b6af-aaa5525a2c6e',
        bidderRequestId: '393a43193a0ac',
        adUnits: basic_AdUnit,
        labels: [],
        src: 'client'
      });
      sinon.assert.callCount(utils.logWarn, 1);
      sinon.assert.calledWith(utils.logWarn, `Size Mapping V2:: Ad Unit: adUnit1 => Ad unit has declared invalid 'mediaTypes' or has not declared a 'mediaTypes' property`);

      utils.isValidMediaTypes.restore();
    });

    it('should log a message if ad unit is disabled due to a failing label check', function () {
      internal.getAdUnitDetail.restore();
      const adUnitDetail = Object.assign({}, adUnitDetailFixture);
      adUnitDetail.isLabelActivated = false;
      sinon
        .stub(internal, 'getAdUnitDetail')
        .withArgs('6d51e2d7-1447-4242-b6af-aaa5525a2c6e', basic_AdUnit[0], [])
        .returns(adUnitDetail);

      getBids({
        bidderCode: 'appnexus',
        auctionId: '6d51e2d7-1447-4242-b6af-aaa5525a2c6e',
        bidderRequestId: '393a43193a0ac',
        adUnits: basic_AdUnit,
        labels: [],
        src: 'client'
      });

      sinon.assert.callCount(utils.logInfo, 1);
      sinon.assert.calledWith(utils.logInfo, `Size Mapping V2:: Ad Unit: adUnit1(1) => Ad unit is disabled due to failing label check.`);
    });

    it('should log a message if bidder is disabled due to a failing label check', function () {
      const stub = sinon.stub(internal, 'isLabelActivated').returns(false);

      getBids({
        bidderCode: 'appnexus',
        auctionId: '6d51e2d7-1447-4242-b6af-aaa5525a2c6e',
        bidderRequestId: '393a43193a0ac',
        adUnits: basic_AdUnit,
        labels: [],
        src: 'client'
      });

      sinon.assert.callCount(utils.logInfo, 1);
      sinon.assert.calledWith(utils.logInfo, `Size Mapping V2:: Ad Unit: adUnit1(1), Bidder: appnexus => Label check for this bidder has failed. This bidder is disabled.`);

      internal.isLabelActivated.restore();
    })
  });
});<|MERGE_RESOLUTION|>--- conflicted
+++ resolved
@@ -1001,11 +1001,7 @@
       expect(activeBidder).to.equal(true);
     });
 
-<<<<<<< HEAD
-    it('should throw a warning message if labelAny/labelAll operator found on adunit/bidder when "label" is not passed to pbjs.requestBids', function() {
-=======
     it('should throw a warning message if labelAny/labelAll operator found on adunit/bidder when "label" is not passed to pbjs.requestBids', function () {
->>>>>>> e5ade754
       const adUnit = {
         code: 'ad-unit-1',
         mediaTypes: {
@@ -1328,11 +1324,7 @@
       sinon.assert.calledWith(utils.logInfo, `Size Mapping V2:: Ad Unit: div-gpt-ad-1460505748561-1(1) => Active size buckets after filtration: `, adUnitDetailFixture_2.sizeBucketToSizeMap);
     });
 
-<<<<<<< HEAD
-    it('should increment "instance" count if presence of "Identical ad units" is detected', function() {
-=======
     it('should increment "instance" count if presence of "Identical ad units" is detected', function () {
->>>>>>> e5ade754
       const adUnit = {
         code: 'div-gpt-ad-1460505748561-0',
         mediaTypes: {
@@ -1358,11 +1350,7 @@
       expect(adUnitDetail.instance).to.equal(2);
     });
 
-<<<<<<< HEAD
-    it('should not execute "getFilteredMediaTypes" function if label is not activated on the ad unit', function() {
-=======
     it('should not execute "getFilteredMediaTypes" function if label is not activated on the ad unit', function () {
->>>>>>> e5ade754
       const [adUnit] = utils.deepClone(AD_UNITS);
       adUnit.labelAny = ['tablet'];
       getAdUnitDetail('a1b2c3', adUnit, labels);
