--- conflicted
+++ resolved
@@ -190,21 +190,6 @@
   });
 
   it('deepintentId', function() {
-<<<<<<< HEAD
-    const userId = {
-      deepintentId: 'some-random-id-value'
-    };
-    const newEids = createEidsArray(userId);
-    expect(newEids.length).to.equal(1);
-    expect(newEids[0]).to.deep.equal({
-      source: 'deepintent.com',
-      uids: [{id: 'some-random-id-value', atype: 3}]
-    });
-  });
-
-  it('NetId', function() {
-=======
->>>>>>> 2d82104b
     const userId = {
       deepintentId: 'some-random-id-value'
     };
