import {createEidsArray} from 'modules/userId/eids.js';
import {expect} from 'chai';

//  Note: In unit tets cases for bidders, call the createEidsArray function over userId object that is used for calling fetchBids
//      this way the request will stay consistent and unit test cases will not need lots of changes.

describe('eids array generation for known sub-modules', function() {
  it('pubCommonId', function() {
    const userId = {
      pubcid: 'some-random-id-value'
    };
    const newEids = createEidsArray(userId);
    expect(newEids.length).to.equal(1);
    expect(newEids[0]).to.deep.equal({
      source: 'pubcid.org',
      uids: [{id: 'some-random-id-value', atype: 1}]
    });
  });

  it('unifiedId: ext generation', function() {
    const userId = {
      tdid: 'some-random-id-value'
    };
    const newEids = createEidsArray(userId);
    expect(newEids.length).to.equal(1);
    expect(newEids[0]).to.deep.equal({
      source: 'adserver.org',
      uids: [{id: 'some-random-id-value', atype: 1, ext: { rtiPartner: 'TDID' }}]
    });
  });

  describe('id5Id', function() {
    it('does not include an ext if not provided', function() {
      const userId = {
        id5id: {
          uid: 'some-random-id-value'
        }
      };
      const newEids = createEidsArray(userId);
      expect(newEids.length).to.equal(1);
      expect(newEids[0]).to.deep.equal({
        source: 'id5-sync.com',
        uids: [{ id: 'some-random-id-value', atype: 1 }]
      });
    });

    it('includes ext if provided', function() {
      const userId = {
        id5id: {
          uid: 'some-random-id-value',
          ext: {
            linkType: 0
          }
        }
      };
      const newEids = createEidsArray(userId);
      expect(newEids.length).to.equal(1);
      expect(newEids[0]).to.deep.equal({
        source: 'id5-sync.com',
        uids: [{
          id: 'some-random-id-value',
          atype: 1,
          ext: {
            linkType: 0
          }
        }]
      });
    });
  });

  it('parrableId', function() {
    const userId = {
      parrableId: {
        eid: 'some-random-id-value'
      }
    };
    const newEids = createEidsArray(userId);
    expect(newEids.length).to.equal(1);
    expect(newEids[0]).to.deep.equal({
      source: 'parrable.com',
      uids: [{id: 'some-random-id-value', atype: 1}]
    });
  });

  it('merkleId', function() {
    const userId = {
      merkleId: 'some-random-id-value'
    };
    const newEids = createEidsArray(userId);
    expect(newEids.length).to.equal(1);
    expect(newEids[0]).to.deep.equal({
      source: 'merkleinc.com',
      uids: [{id: 'some-random-id-value', atype: 3}]
    });
  });

  it('identityLink', function() {
    const userId = {
      idl_env: 'some-random-id-value'
    };
    const newEids = createEidsArray(userId);
    expect(newEids.length).to.equal(1);
    expect(newEids[0]).to.deep.equal({
      source: 'liveramp.com',
      uids: [{id: 'some-random-id-value', atype: 3}]
    });
  });

  it('liveIntentId; getValue call and ext', function() {
    const userId = {
      lipb: {
        lipbid: 'some-random-id-value',
        segments: ['s1', 's2']
      }
    };
    const newEids = createEidsArray(userId);
    expect(newEids.length).to.equal(1);
    expect(newEids[0]).to.deep.equal({
      source: 'liveintent.com',
      uids: [{id: 'some-random-id-value', atype: 3}],
      ext: {segments: ['s1', 's2']}
    });
  });

  it('liveIntentId; getValue call and NO ext', function() {
    const userId = {
      lipb: {
        lipbid: 'some-random-id-value'
      }
    };
    const newEids = createEidsArray(userId);
    expect(newEids.length).to.equal(1);
    expect(newEids[0]).to.deep.equal({
      source: 'liveintent.com',
      uids: [{id: 'some-random-id-value', atype: 3}]
    });
  });

  it('britepoolId', function() {
    const userId = {
      britepoolid: 'some-random-id-value'
    };
    const newEids = createEidsArray(userId);
    expect(newEids.length).to.equal(1);
    expect(newEids[0]).to.deep.equal({
      source: 'britepool.com',
      uids: [{id: 'some-random-id-value', atype: 3}]
    });
  });

  it('lotamePanoramaId', function () {
<<<<<<< HEAD
    const userId = {
      lotamePanoramaId: 'some-random-id-value',
    };
    const newEids = createEidsArray(userId);
    expect(newEids.length).to.equal(1);
    expect(newEids[0]).to.deep.equal({
      source: 'crwdcntrl.net',
      uids: [{ id: 'some-random-id-value', atype: 1 }],
    });
  });

  it('DigiTrust; getValue call', function() {
=======
>>>>>>> e5ade754
    const userId = {
      lotamePanoramaId: 'some-random-id-value',
    };
    const newEids = createEidsArray(userId);
    expect(newEids.length).to.equal(1);
    expect(newEids[0]).to.deep.equal({
      source: 'crwdcntrl.net',
      uids: [{ id: 'some-random-id-value', atype: 1 }],
    });
  });

  it('criteo', function() {
    const userId = {
      criteoId: 'some-random-id-value'
    };
    const newEids = createEidsArray(userId);
    expect(newEids.length).to.equal(1);
    expect(newEids[0]).to.deep.equal({
      source: 'criteo.com',
      uids: [{id: 'some-random-id-value', atype: 1}]
    });
  });

  it('tapadId', function() {
    const userId = {
      tapadId: 'some-random-id-value'
    };
    const newEids = createEidsArray(userId);
    expect(newEids.length).to.equal(1);
    expect(newEids[0]).to.deep.equal({
      source: 'tapad.com',
      uids: [{id: 'some-random-id-value', atype: 1}]
    });
  });

  it('NetId', function() {
    const userId = {
      netId: 'some-random-id-value'
    };
    const newEids = createEidsArray(userId);
    expect(newEids.length).to.equal(1);
    expect(newEids[0]).to.deep.equal({
      source: 'netid.de',
      uids: [{id: 'some-random-id-value', atype: 1}]
    });
  });
<<<<<<< HEAD
  it('Sharedid', function() {
    const userId = {
      sharedid: {
        id: 'test_sharedId',
        third: 'test_sharedId'
      }
    };
    const newEids = createEidsArray(userId);
    expect(newEids.length).to.equal(1);
    expect(newEids[0]).to.deep.equal({
      source: 'sharedid.org',
      uids: [{
        id: 'test_sharedId',
        atype: 1,
        ext: {
          third: 'test_sharedId'
        }
      }]
    });
  });
  it('Sharedid: Not Synched', function() {
    const userId = {
      sharedid: {
        id: 'test_sharedId'
      }
    };
    const newEids = createEidsArray(userId);
    expect(newEids.length).to.equal(1);
    expect(newEids[0]).to.deep.equal({
      source: 'sharedid.org',
      uids: [{
        id: 'test_sharedId',
        atype: 1
      }]
    });
  });
});
=======
>>>>>>> e5ade754

  it('NextRollId', function() {
    const userId = {
      nextrollId: 'some-random-id-value'
    };
    const newEids = createEidsArray(userId);
    expect(newEids.length).to.equal(1);
    expect(newEids[0]).to.deep.equal({
      source: 'nextroll.com',
      uids: [{id: 'some-random-id-value', atype: 1}]
    });
  });
  it('Sharedid', function() {
    const userId = {
      sharedid: {
        id: 'test_sharedId',
        third: 'test_sharedId'
      }
    };
    const newEids = createEidsArray(userId);
    expect(newEids.length).to.equal(1);
    expect(newEids[0]).to.deep.equal({
      source: 'sharedid.org',
      uids: [{
        id: 'test_sharedId',
        atype: 1,
        ext: {
          third: 'test_sharedId'
        }
      }]
    });
  });
  it('Sharedid: Not Synched', function() {
    const userId = {
      sharedid: {
        id: 'test_sharedId'
      }
    };
    const newEids = createEidsArray(userId);
    expect(newEids.length).to.equal(1);
    expect(newEids[0]).to.deep.equal({
      source: 'sharedid.org',
      uids: [{
        id: 'test_sharedId',
        atype: 1
      }]
    });
  });

  it('zeotapIdPlus', function() {
    const userId = {
      IDP: 'some-random-id-value'
    };
    const newEids = createEidsArray(userId);
    expect(newEids.length).to.equal(1);
    expect(newEids[0]).to.deep.equal({
      source: 'zeotap.com',
      uids: [{
        id: 'some-random-id-value',
        atype: 1
      }]
    });
  });

  it('haloId', function() {
    const userId = {
      haloId: 'some-random-id-value'
    };
    const newEids = createEidsArray(userId);
    expect(newEids.length).to.equal(1);
    expect(newEids[0]).to.deep.equal({
      source: 'audigent.com',
      uids: [{
        id: 'some-random-id-value',
        atype: 1
      }]
    });
  });

  it('quantcastId', function() {
    const userId = {
      quantcastId: 'some-random-id-value'
    };
    const newEids = createEidsArray(userId);
    expect(newEids.length).to.equal(1);
    expect(newEids[0]).to.deep.equal({
      source: 'quantcast.com',
      uids: [{
        id: 'some-random-id-value',
        atype: 1
      }]
    });
  });
  it('uid2', function() {
    const userId = {
      uid2: {'id': 'Sample_AD_Token'}
    };
    const newEids = createEidsArray(userId);
    expect(newEids.length).to.equal(1);
    expect(newEids[0]).to.deep.equal({
      source: 'uidapi.com',
      uids: [{
        id: 'Sample_AD_Token',
        atype: 3
      }]
    });
  });
  it('pubProvidedId', function() {
    const userId = {
      pubProvidedId: [{
        source: 'example.com',
        uids: [{
          id: 'value read from cookie or local storage',
          ext: {
            stype: 'ppuid'
          }
        }]
      }, {
        source: 'id-partner.com',
        uids: [{
          id: 'value read from cookie or local storage'
        }]
      }]
    };
    const newEids = createEidsArray(userId);
    expect(newEids.length).to.equal(2);
    expect(newEids[0]).to.deep.equal({
      source: 'example.com',
      uids: [{
        id: 'value read from cookie or local storage',
        ext: {
          stype: 'ppuid'
        }
      }]
    });
    expect(newEids[1]).to.deep.equal({
      source: 'id-partner.com',
      uids: [{
        id: 'value read from cookie or local storage'
      }]
    });
  });
});
describe('Negative case', function() {
  it('eids array generation for UN-known sub-module', function() {
    // UnknownCommonId
    const userId = {
      unknowncid: 'some-random-id-value'
    };
    const newEids = createEidsArray(userId);
    expect(newEids.length).to.equal(0);
  });

  it('eids array generation for known sub-module with non-string value', function() {
    // pubCommonId
    let userId = {
      pubcid: undefined
    };
    let newEids = createEidsArray(userId);
    expect(newEids.length).to.equal(0);
    userId.pubcid = 123;
    newEids = createEidsArray(userId);
    expect(newEids.length).to.equal(0);
    userId.pubcid = [];
    newEids = createEidsArray(userId);
    expect(newEids.length).to.equal(0);
    userId.pubcid = {};
    newEids = createEidsArray(userId);
    expect(newEids.length).to.equal(0);
    userId.pubcid = null;
    newEids = createEidsArray(userId);
    expect(newEids.length).to.equal(0);
  });
});<|MERGE_RESOLUTION|>--- conflicted
+++ resolved
@@ -149,7 +149,6 @@
   });
 
   it('lotamePanoramaId', function () {
-<<<<<<< HEAD
     const userId = {
       lotamePanoramaId: 'some-random-id-value',
     };
@@ -161,20 +160,6 @@
     });
   });
 
-  it('DigiTrust; getValue call', function() {
-=======
->>>>>>> e5ade754
-    const userId = {
-      lotamePanoramaId: 'some-random-id-value',
-    };
-    const newEids = createEidsArray(userId);
-    expect(newEids.length).to.equal(1);
-    expect(newEids[0]).to.deep.equal({
-      source: 'crwdcntrl.net',
-      uids: [{ id: 'some-random-id-value', atype: 1 }],
-    });
-  });
-
   it('criteo', function() {
     const userId = {
       criteoId: 'some-random-id-value'
@@ -210,46 +195,6 @@
       uids: [{id: 'some-random-id-value', atype: 1}]
     });
   });
-<<<<<<< HEAD
-  it('Sharedid', function() {
-    const userId = {
-      sharedid: {
-        id: 'test_sharedId',
-        third: 'test_sharedId'
-      }
-    };
-    const newEids = createEidsArray(userId);
-    expect(newEids.length).to.equal(1);
-    expect(newEids[0]).to.deep.equal({
-      source: 'sharedid.org',
-      uids: [{
-        id: 'test_sharedId',
-        atype: 1,
-        ext: {
-          third: 'test_sharedId'
-        }
-      }]
-    });
-  });
-  it('Sharedid: Not Synched', function() {
-    const userId = {
-      sharedid: {
-        id: 'test_sharedId'
-      }
-    };
-    const newEids = createEidsArray(userId);
-    expect(newEids.length).to.equal(1);
-    expect(newEids[0]).to.deep.equal({
-      source: 'sharedid.org',
-      uids: [{
-        id: 'test_sharedId',
-        atype: 1
-      }]
-    });
-  });
-});
-=======
->>>>>>> e5ade754
 
   it('NextRollId', function() {
     const userId = {
