import {expect} from 'chai';
import {
  spec,
  getPriceGranularity,
  masSizeOrdering,
  resetUserSync,
  hasVideoMediaType,
  resetRubiConf
} from 'modules/rubiconBidAdapter.js';
import {parse as parseQuery} from 'querystring';
import {config} from 'src/config.js';
import * as utils from 'src/utils.js';
import find from 'core-js-pure/features/array/find.js';
import {createEidsArray} from 'modules/userId/eids.js';

const INTEGRATION = `pbjs_lite_v$prebid.version$`; // $prebid.version$ will be substituted in by gulp in built prebid
const PBS_INTEGRATION = 'pbjs';

describe('the rubicon adapter', function () {
  let sandbox,
    bidderRequest,
    sizeMap,
    getFloorResponse,
    logErrorSpy;

  /**
   * @typedef {Object} sizeMapConverted
   * @property {string} sizeId
   * @property {string} size
   * @property {Array.<Array>} sizeAsArray
   * @property {number} width
   * @property {number} height
   */

  /**
   * @param {Array.<sizeMapConverted>} sizesMapConverted
   * @param {Object} bid
   * @return {sizeMapConverted}
   */
  function getSizeIdForBid(sizesMapConverted, bid) {
    return find(sizesMapConverted, item => (item.width === bid.width && item.height === bid.height));
  }

  /**
   * @param {Array.<Object>} ads
   * @param {sizeMapConverted} size
   * @return {Object}
   */
  function getResponseAdBySize(ads, size) {
    return find(ads, item => item.size_id === size.sizeId);
  }

  /**
   * @param {Array.<BidRequest>} bidRequests
   * @param {sizeMapConverted} size
   * @return {BidRequest}
   */
  function getBidRequestBySize(bidRequests, size) {
    return find(bidRequests, item => item.sizes[0][0] === size.width && item.sizes[0][1] === size.height);
  }

  /**
   * @typedef {Object} overrideProps
   * @property {string} status
   * @property {number} cpm
   * @property {number} zone_id
   * @property {number} ad_id
   * @property {string} creative_id
   * @property {string} targeting_key - rpfl_{id}
   */
  /**
   * @param {number} i - index
   * @param {string} sizeId - id that maps to size
   * @param {Array.<overrideProps>} [indexOverMap]
   * @return {{status: string, cpm: number, zone_id: *, size_id: *, impression_id: *, ad_id: *, creative_id: string, type: string, targeting: *[]}}
   */

  function getBidderRequest() {
    return {
      bidderCode: 'rubicon',
      auctionId: 'c45dd708-a418-42ec-b8a7-b70a6c6fab0a',
      bidderRequestId: '178e34bad3658f',
      bids: [
        {
          bidder: 'rubicon',
          params: {
            accountId: '14062',
            siteId: '70608',
            zoneId: '335918',
            userId: '12346',
            keywords: ['a', 'b', 'c'],
            inventory: {
              rating: '5-star', // This actually should not be sent to frank!! causes 400
              prodtype: ['tech', 'mobile']
            },
            visitor: {
              ucat: 'new',
              lastsearch: 'iphone',
              likes: ['sports', 'video games']
            },
            position: 'atf',
            referrer: 'localhost',
            latLong: [40.7607823, '111.8910325']
          },
          adUnitCode: '/19968336/header-bid-tag-0',
          code: 'div-1',
          sizes: [[300, 250], [320, 50]],
          bidId: '2ffb201a808da7',
          bidderRequestId: '178e34bad3658f',
          auctionId: 'c45dd708-a418-42ec-b8a7-b70a6c6fab0a',
          transactionId: 'd45dd707-a418-42ec-b8a7-b70a6c6fab0b'
        }
      ],
      start: 1472239426002,
      auctionStart: 1472239426000,
      timeout: 5000
    };
  };

  function createResponseAdByIndex(i, sizeId, indexOverMap) {
    const overridePropMap = (indexOverMap && indexOverMap[i] && typeof indexOverMap[i] === 'object') ? indexOverMap[i] : {};
    const overrideProps = Object.keys(overridePropMap).reduce((aggregate, key) => {
      aggregate[key] = overridePropMap[key];
      return aggregate;
    }, {});

    const getProp = (propName, defaultValue) => {
      return (overrideProps[propName]) ? overridePropMap[propName] : defaultValue;
    };

    return {
      'status': getProp('status', 'ok'),
      'cpm': getProp('cpm', i / 100),
      'zone_id': getProp('zone_id', i + 1),
      'size_id': sizeId,
      'impression_id': getProp('impression_id', `1-${i}`),
      'ad_id': getProp('ad_id', i + 1),
      'advertiser': i + 1,
      'network': i + 1,
      'creative_id': getProp('creative_id', `crid-${i}`),
      'type': 'script',
      'script': 'alert(\'foo\')',
      'campaign_id': i + 1,
      'targeting': [
        {
          'key': getProp('targeting_key', `rpfl_${i}`),
          'values': ['43_tier_all_test']
        }
      ]
    };
  }

  /**
   * @param {number} i
   * @param {Array.<Array>} size
   * @return {{ params: {accountId: string, siteId: string, zoneId: string }, adUnitCode: string, code: string, sizes: *[], bidId: string, bidderRequestId: string }}
   */
  function createBidRequestByIndex(i, size) {
    return {
      bidder: 'rubicon',
      params: {
        accountId: '14062',
        siteId: '70608',
        zoneId: (i + 1).toString(),
        userId: '12346',
        position: 'atf',
        referrer: 'localhost'
      },
      adUnitCode: `/19968336/header-bid-tag-${i}`,
      code: `div-${i}`,
      sizes: [size],
      bidId: i.toString(),
      bidderRequestId: i.toString(),
      auctionId: 'c45dd708-a418-42ec-b8a7-b70a6c6fab0a',
      transactionId: 'd45dd707-a418-42ec-b8a7-b70a6c6fab0b'
    };
  }

  /**
   * @param {boolean} [gdprApplies]
   */
  function createGdprBidderRequest(gdprApplies) {
    if (typeof gdprApplies === 'boolean') {
      bidderRequest.gdprConsent = {
        'consentString': 'BOJ/P2HOJ/P2HABABMAAAAAZ+A==',
        'gdprApplies': gdprApplies
      };
    } else {
      bidderRequest.gdprConsent = {
        'consentString': 'BOJ/P2HOJ/P2HABABMAAAAAZ+A=='
      };
    }
  }

  function createUspBidderRequest() {
    bidderRequest.uspConsent = '1NYN';
  }

  function createVideoBidderRequest() {
    createGdprBidderRequest(true);
    createUspBidderRequest();

    let bid = bidderRequest.bids[0];
    bid.mediaTypes = {
      video: {
        context: 'instream',
        mimes: ['video/mp4', 'video/x-flv'],
        api: [2],
        minduration: 15,
        playerSize: [640, 480],
        maxduration: 30,
        startdelay: 0,
        playbackmethod: [2],
        linearity: 1,
        skip: 1,
        skipafter: 15,
        pos: 1,
        protocols: [1, 2, 3, 4, 5, 6]
      }
    };
    bid.params.video = {
      'language': 'en',
      'skip': 1,
      'skipafter': 15,
      'playerHeight': 480,
      'playerWidth': 640,
      'size_id': 201,
    };
    bid.userId = {
      lipb: {lipbid: '0000-1111-2222-3333', segments: ['segA', 'segB']},
      idl_env: '1111-2222-3333-4444',
      sharedid: {id: '1111', third: '2222'},
      tdid: '3000',
      pubcid: '4000',
      pubProvidedId: [{
        source: 'example.com',
        uids: [{
          id: '333333',
          ext: {
            stype: 'ppuid'
          }
        }]
      }, {
        source: 'id-partner.com',
        uids: [{
          id: '4444444'
        }]
      }],
      criteoId: '1111',
    };
    bid.userIdAsEids = createEidsArray(bid.userId);
    bid.storedAuctionResponse = 11111;
  }

  function createVideoBidderRequestNoVideo() {
    let bid = bidderRequest.bids[0];
    bid.mediaTypes = {
      video: {
        context: 'instream'
      },
    };
    bid.params.video = '';
  }

  function createVideoBidderRequestOutstream() {
    let bid = bidderRequest.bids[0];
    bid.mediaTypes = {
      video: {
        context: 'outstream',
        mimes: ['video/mp4', 'video/x-flv'],
        api: [2],
        minduration: 15,
        playerSize: [640, 480],
        maxduration: 30,
        startdelay: 0,
        playbackmethod: [2],
        linearity: 1,
        skip: 1,
        skipafter: 15,
        pos: 1,
        protocols: [1, 2, 3, 4, 5, 6]
      },
    };
    bid.params.accountId = 14062;
    bid.params.siteId = 70608;
    bid.params.zoneId = 335918;
    bid.params.video = {
      'language': 'en',
      'skip': 1,
      'skipafter': 15,
      'playerHeight': 320,
      'playerWidth': 640,
      'size_id': 203
    };
  }

  beforeEach(function () {
    sandbox = sinon.sandbox.create();
    logErrorSpy = sinon.spy(utils, 'logError');
    getFloorResponse = {};
    bidderRequest = {
      bidderCode: 'rubicon',
      auctionId: 'c45dd708-a418-42ec-b8a7-b70a6c6fab0a',
      bidderRequestId: '178e34bad3658f',
      bids: [
        {
          bidder: 'rubicon',
          params: {
            accountId: '14062',
            siteId: '70608',
            zoneId: '335918',
            pchain: 'GAM:11111-reseller1:22222',
            userId: '12346',
            keywords: ['a', 'b', 'c'],
            inventory: {
              rating: '5-star', // This actually should not be sent to frank!! causes 400
              prodtype: ['tech', 'mobile']
            },
            visitor: {
              ucat: 'new',
              lastsearch: 'iphone',
              likes: ['sports', 'video games']
            },
            position: 'atf',
            referrer: 'localhost',
            latLong: [40.7607823, '111.8910325']
          },
          adUnitCode: '/19968336/header-bid-tag-0',
          code: 'div-1',
          sizes: [[300, 250], [320, 50]],
          bidId: '2ffb201a808da7',
          bidderRequestId: '178e34bad3658f',
          auctionId: 'c45dd708-a418-42ec-b8a7-b70a6c6fab0a',
          transactionId: 'd45dd707-a418-42ec-b8a7-b70a6c6fab0b'
        }
      ],
      start: 1472239426002,
      auctionStart: 1472239426000,
      timeout: 5000
    };

    sizeMap = [
      {sizeId: 1, size: '468x60'},
      {sizeId: 2, size: '728x90'},
      {sizeId: 5, size: '120x90'},
      {sizeId: 8, size: '120x600'},
      {sizeId: 9, size: '160x600'},
      {sizeId: 10, size: '300x600'},
      {sizeId: 13, size: '200x200'},
      {sizeId: 14, size: '250x250'},
      {sizeId: 15, size: '300x250'},
      {sizeId: 16, size: '336x280'},
      {sizeId: 19, size: '300x100'},
      {sizeId: 31, size: '980x120'},
      {sizeId: 32, size: '250x360'}
      // Create convenience properties for [sizeAsArray, width, height] by parsing the size string
    ].map(item => {
      const sizeAsArray = item.size.split('x').map(s => parseInt(s));
      return {
        sizeId: item.sizeId,
        size: item.size,
        sizeAsArray: sizeAsArray.slice(),
        width: sizeAsArray[0],
        height: sizeAsArray[1]
      };
    });
  });

  afterEach(function () {
    sandbox.restore();
    utils.logError.restore();
    config.resetConfig();
    resetRubiConf();
  });

  describe('MAS mapping / ordering', function () {
    it('should sort values without any MAS priority sizes in regular ascending order', function () {
      let ordering = masSizeOrdering([126, 43, 65, 16]);
      expect(ordering).to.deep.equal([16, 43, 65, 126]);
    });

    it('should sort MAS priority sizes in the proper order w/ rest ascending', function () {
      let ordering = masSizeOrdering([43, 9, 65, 15, 16, 126]);
      expect(ordering).to.deep.equal([15, 9, 16, 43, 65, 126]);

      ordering = masSizeOrdering([43, 15, 9, 65, 16, 126, 2]);
      expect(ordering).to.deep.equal([15, 2, 9, 16, 43, 65, 126]);

      ordering = masSizeOrdering([8, 43, 9, 65, 16, 126, 2]);
      expect(ordering).to.deep.equal([2, 9, 8, 16, 43, 65, 126]);
    });
  });

  describe('buildRequests implementation', function () {
    describe('for requests', function () {
      describe('to fastlane', function () {
        it('should make a well-formed request object', function () {
          sandbox.stub(Math, 'random').callsFake(() => 0.1);
          let duplicate = Object.assign(bidderRequest);
          duplicate.bids[0].params.floor = 0.01;

          let [request] = spec.buildRequests(duplicate.bids, duplicate);
          let data = parseQuery(request.data);

          expect(request.url).to.equal('https://fastlane.rubiconproject.com/a/api/fastlane.json');

          let expectedQuery = {
            'account_id': '14062',
            'site_id': '70608',
            'zone_id': '335918',
            'size_id': '15',
            'alt_size_ids': '43',
            'p_pos': 'atf',
            'rp_floor': '0.01',
            'rp_secure': /[01]/,
            'rand': '0.1',
            'tk_flint': INTEGRATION,
            'x_source.tid': 'd45dd707-a418-42ec-b8a7-b70a6c6fab0b',
            'x_source.pchain': 'GAM:11111-reseller1:22222',
            'p_screen_res': /\d+x\d+/,
            'tk_user_key': '12346',
            'kw': 'a,b,c',
            'tg_v.ucat': 'new',
            'tg_v.lastsearch': 'iphone',
            'tg_v.likes': 'sports,video games',
            'tg_i.rating': '5-star',
            'tg_i.prodtype': 'tech,mobile',
            'tg_fl.eid': 'div-1',
            'rf': 'localhost'
          };

          // test that all values above are both present and correct
          Object.keys(expectedQuery).forEach(key => {
            let value = expectedQuery[key];
            if (value instanceof RegExp) {
              expect(data[key]).to.match(value);
            } else {
              expect(data[key]).to.equal(value);
            }
          });
        });

        it('should correctly send hard floors when getFloor function is present and returns valid floor', function () {
          // default getFloor response is empty object so should not break and not send hard_floor
          bidderRequest.bids[0].getFloor = () => getFloorResponse;
          sinon.spy(bidderRequest.bids[0], 'getFloor');
          let [request] = spec.buildRequests(bidderRequest.bids, bidderRequest);

          // make sure banner bid called with right stuff
          expect(
            bidderRequest.bids[0].getFloor.calledWith({
              currency: 'USD',
              mediaType: 'banner',
              size: '*'
            })
          ).to.be.true;

          let data = parseQuery(request.data);
          expect(data.rp_hard_floor).to.be.undefined;

          // not an object should work and not send
          getFloorResponse = undefined;
          [request] = spec.buildRequests(bidderRequest.bids, bidderRequest);
          data = parseQuery(request.data);
          expect(data.rp_hard_floor).to.be.undefined;

          // make it respond with a non USD floor should not send it
          getFloorResponse = {currency: 'EUR', floor: 1.0};
          [request] = spec.buildRequests(bidderRequest.bids, bidderRequest);
          data = parseQuery(request.data);
          expect(data.rp_hard_floor).to.be.undefined;

          // make it respond with a non USD floor should not send it
          getFloorResponse = {currency: 'EUR'};
          [request] = spec.buildRequests(bidderRequest.bids, bidderRequest);
          data = parseQuery(request.data);
          expect(data.rp_hard_floor).to.be.undefined;

          // make it respond with USD floor and string floor
          getFloorResponse = {currency: 'USD', floor: '1.23'};
          [request] = spec.buildRequests(bidderRequest.bids, bidderRequest);
          data = parseQuery(request.data);
          expect(data.rp_hard_floor).to.equal('1.23');

          // make it respond with USD floor and num floor
          getFloorResponse = {currency: 'USD', floor: 1.23};
          [request] = spec.buildRequests(bidderRequest.bids, bidderRequest);
          data = parseQuery(request.data);
          expect(data.rp_hard_floor).to.equal('1.23');
        });
<<<<<<< HEAD
        it('should not send p_pos to AE if not params.position specified', function () {
          var noposRequest = utils.deepClone(bidderRequest);
          delete noposRequest.bids[0].params.position;

=======

        it('should send rp_maxbids to AE if rubicon multibid config exists', function () {
          var multibidRequest = utils.deepClone(bidderRequest);
          multibidRequest.bidLimit = 5;

          let [request] = spec.buildRequests(multibidRequest.bids, multibidRequest);
          let data = parseQuery(request.data);

          expect(data['rp_maxbids']).to.equal('5');
        });

        it('should not send p_pos to AE if not params.position specified', function () {
          var noposRequest = utils.deepClone(bidderRequest);
          delete noposRequest.bids[0].params.position;

>>>>>>> e3313698
          let [request] = spec.buildRequests(noposRequest.bids, noposRequest);
          let data = parseQuery(request.data);

          expect(data['site_id']).to.equal('70608');
          expect(data['p_pos']).to.equal(undefined);
        });

        it('should not send p_pos to AE if not params.position is invalid', function () {
          var badposRequest = utils.deepClone(bidderRequest);
          badposRequest.bids[0].params.position = 'bad';

          let [request] = spec.buildRequests(badposRequest.bids, badposRequest);
          let data = parseQuery(request.data);

          expect(data['site_id']).to.equal('70608');
          expect(data['p_pos']).to.equal(undefined);
        });

        it('should correctly send p_pos in sra fashion', function() {
          config.setConfig({rubicon: {singleRequest: true}});
          // first one is atf
          var sraPosRequest = utils.deepClone(bidderRequest);

          // second is not present
          const bidCopy = utils.deepClone(sraPosRequest.bids[0]);
          delete bidCopy.params.position;
          sraPosRequest.bids.push(bidCopy);

          // third is btf
          const bidCopy1 = utils.deepClone(sraPosRequest.bids[0]);
          bidCopy1.params.position = 'btf';
          sraPosRequest.bids.push(bidCopy1);

          // fourth is invalid (aka not atf or btf)
          const bidCopy2 = utils.deepClone(sraPosRequest.bids[0]);
          bidCopy2.params.position = 'unknown';
          sraPosRequest.bids.push(bidCopy2);

          // fifth is not present
          const bidCopy3 = utils.deepClone(sraPosRequest.bids[0]);
          delete bidCopy3.params.position;
          sraPosRequest.bids.push(bidCopy3);

          let [request] = spec.buildRequests(sraPosRequest.bids, sraPosRequest);
          let data = parseQuery(request.data);

          expect(data['p_pos']).to.equal('atf;;btf;;');
        });

        it('should not send x_source.pchain to AE if params.pchain is not specified', function () {
          var noPchainRequest = utils.deepClone(bidderRequest);
          delete noPchainRequest.bids[0].params.pchain;

          let [request] = spec.buildRequests(noPchainRequest.bids, noPchainRequest);
          expect(request.data).to.contain('&site_id=70608&');
          expect(request.data).to.not.contain('x_source.pchain');
        });

        it('ad engine query params should be ordered correctly', function () {
          sandbox.stub(Math, 'random').callsFake(() => 0.1);
          let [request] = spec.buildRequests(bidderRequest.bids, bidderRequest);

<<<<<<< HEAD
          const referenceOrdering = ['account_id', 'site_id', 'zone_id', 'size_id', 'alt_size_ids', 'p_pos', 'rf', 'p_geo.latitude', 'p_geo.longitude', 'kw', 'tg_v.ucat', 'tg_v.lastsearch', 'tg_v.likes', 'tg_i.rating', 'tg_i.prodtype', 'tk_flint', 'x_source.tid', 'x_source.pchain', 'p_screen_res', 'rp_secure', 'tk_user_key', 'tg_fl.eid', 'slots', 'rand'];
=======
          const referenceOrdering = ['account_id', 'site_id', 'zone_id', 'size_id', 'alt_size_ids', 'p_pos', 'rf', 'p_geo.latitude', 'p_geo.longitude', 'kw', 'tg_v.ucat', 'tg_v.lastsearch', 'tg_v.likes', 'tg_i.rating', 'tg_i.prodtype', 'tk_flint', 'x_source.tid', 'x_source.pchain', 'p_screen_res', 'rp_secure', 'tk_user_key', 'tg_fl.eid', 'rp_maxbids', 'slots', 'rand'];
>>>>>>> e3313698

          request.data.split('&').forEach((item, i) => {
            expect(item.split('=')[0]).to.equal(referenceOrdering[i]);
          });
        });

        it('should make a well-formed request object without latLong', function () {
          let expectedQuery = {
            'account_id': '14062',
            'site_id': '70608',
            'zone_id': '335918',
            'size_id': '15',
            'alt_size_ids': '43',
            'p_pos': 'atf',
            'rp_secure': /[01]/,
            'rand': '0.1',
            'tk_flint': INTEGRATION,
            'x_source.tid': 'd45dd707-a418-42ec-b8a7-b70a6c6fab0b',
            'p_screen_res': /\d+x\d+/,
            'tk_user_key': '12346',
            'kw': 'a,b,c',
            'tg_v.ucat': 'new',
            'tg_v.lastsearch': 'iphone',
            'tg_v.likes': 'sports,video games',
            'tg_i.rating': '5-star',
            'tg_i.prodtype': 'tech,mobile',
            'rf': 'localhost',
            'p_geo.latitude': undefined,
            'p_geo.longitude': undefined
          };

          sandbox.stub(Math, 'random').callsFake(() => 0.1);

          delete bidderRequest.bids[0].params.latLong;
          let [request] = spec.buildRequests(bidderRequest.bids, bidderRequest);
          let data = parseQuery(request.data);

          expect(request.url).to.equal('https://fastlane.rubiconproject.com/a/api/fastlane.json');

          // test that all values above are both present and correct
          Object.keys(expectedQuery).forEach(key => {
            let value = expectedQuery[key];
            if (value instanceof RegExp) {
              expect(data[key]).to.match(value);
            } else {
              expect(data[key]).to.equal(value);
            }
          });

          bidderRequest.bids[0].params.latLong = [];
          [request] = spec.buildRequests(bidderRequest.bids, bidderRequest);
          data = parseQuery(request.data);

          expect(request.url).to.equal('https://fastlane.rubiconproject.com/a/api/fastlane.json');

          // test that all values above are both present and correct
          Object.keys(expectedQuery).forEach(key => {
            let value = expectedQuery[key];
            if (value instanceof RegExp) {
              expect(data[key]).to.match(value);
            } else {
              expect(data[key]).to.equal(value);
            }
          });
        });

        it('should add referer info to request data', function () {
          let refererInfo = {
            referer: 'https://www.prebid.org',
            reachedTop: true,
            numIframes: 1,
            stack: [
              'https://www.prebid.org/page.html',
              'https://www.prebid.org/iframe1.html',
            ]
          };

          bidderRequest = Object.assign({refererInfo}, bidderRequest);
          delete bidderRequest.bids[0].params.referrer;
          let [request] = spec.buildRequests(bidderRequest.bids, bidderRequest);

          expect(parseQuery(request.data).rf).to.exist;
          expect(parseQuery(request.data).rf).to.equal('https://www.prebid.org');
        });

        it('page_url should use params.referrer, config.getConfig("pageUrl"), bidderRequest.refererInfo in that order', function () {
          let [request] = spec.buildRequests(bidderRequest.bids, bidderRequest);
          expect(parseQuery(request.data).rf).to.equal('localhost');

          delete bidderRequest.bids[0].params.referrer;
          let refererInfo = {referer: 'https://www.prebid.org'};
          bidderRequest = Object.assign({refererInfo}, bidderRequest);
          [request] = spec.buildRequests(bidderRequest.bids, bidderRequest);
          expect(parseQuery(request.data).rf).to.equal('https://www.prebid.org');

          let origGetConfig = config.getConfig;
          sandbox.stub(config, 'getConfig').callsFake(function (key) {
            if (key === 'pageUrl') {
              return 'https://www.rubiconproject.com';
            }
            return origGetConfig.apply(config, arguments);
          });
          [request] = spec.buildRequests(bidderRequest.bids, bidderRequest);
          expect(parseQuery(request.data).rf).to.equal('https://www.rubiconproject.com');

          bidderRequest.bids[0].params.secure = true;
          [request] = spec.buildRequests(bidderRequest.bids, bidderRequest);
          expect(parseQuery(request.data).rf).to.equal('https://www.rubiconproject.com');
        });

        it('should use rubicon sizes if present (including non-mappable sizes)', function () {
          var sizesBidderRequest = utils.deepClone(bidderRequest);
          sizesBidderRequest.bids[0].params.sizes = [55, 57, 59, 801];

          let [request] = spec.buildRequests(sizesBidderRequest.bids, sizesBidderRequest);
          let data = parseQuery(request.data);

          expect(data['size_id']).to.equal('55');
          expect(data['alt_size_ids']).to.equal('57,59,801');
        });

        it('should not validate bid request if no valid sizes', function () {
          var sizesBidderRequest = utils.deepClone(bidderRequest);
          sizesBidderRequest.bids[0].sizes = [[621, 250], [300, 251]];

          let result = spec.isBidRequestValid(sizesBidderRequest.bids[0]);

          expect(result).to.equal(false);
        });

        it('should not validate bid request if no account id is present', function () {
          var noAccountBidderRequest = utils.deepClone(bidderRequest);
          delete noAccountBidderRequest.bids[0].params.accountId;

          let result = spec.isBidRequestValid(noAccountBidderRequest.bids[0]);

          expect(result).to.equal(false);
        });

        it('should allow a floor override', function () {
          var floorBidderRequest = utils.deepClone(bidderRequest);
          floorBidderRequest.bids[0].params.floor = 2;

          let [request] = spec.buildRequests(floorBidderRequest.bids, floorBidderRequest);
          let data = parseQuery(request.data);

          expect(data['rp_floor']).to.equal('2');
        });

        describe('GDPR consent config', function () {
          it('should send "gdpr" and "gdpr_consent", when gdprConsent defines consentString and gdprApplies', function () {
            createGdprBidderRequest(true);
            let [request] = spec.buildRequests(bidderRequest.bids, bidderRequest);
            let data = parseQuery(request.data);

            expect(data['gdpr']).to.equal('1');
            expect(data['gdpr_consent']).to.equal('BOJ/P2HOJ/P2HABABMAAAAAZ+A==');
          });

          it('should send only "gdpr_consent", when gdprConsent defines only consentString', function () {
            createGdprBidderRequest();
            let [request] = spec.buildRequests(bidderRequest.bids, bidderRequest);
            let data = parseQuery(request.data);

            expect(data['gdpr_consent']).to.equal('BOJ/P2HOJ/P2HABABMAAAAAZ+A==');
            expect(data['gdpr']).to.equal(undefined);
          });

          it('should not send GDPR params if gdprConsent is not defined', function () {
            let [request] = spec.buildRequests(bidderRequest.bids, bidderRequest);
            let data = parseQuery(request.data);

            expect(data['gdpr']).to.equal(undefined);
            expect(data['gdpr_consent']).to.equal(undefined);
          });

          it('should set "gdpr" value as 1 or 0, using "gdprApplies" value of either true/false', function () {
            createGdprBidderRequest(true);
            let [request] = spec.buildRequests(bidderRequest.bids, bidderRequest);
            let data = parseQuery(request.data);
            expect(data['gdpr']).to.equal('1');

            createGdprBidderRequest(false);
            [request] = spec.buildRequests(bidderRequest.bids, bidderRequest);
            data = parseQuery(request.data);
            expect(data['gdpr']).to.equal('0');
          });
        });

        describe('USP Consent', function () {
          it('should send us_privacy if bidderRequest has a value for uspConsent', function () {
            createUspBidderRequest();
            let [request] = spec.buildRequests(bidderRequest.bids, bidderRequest);
            let data = parseQuery(request.data);

            expect(data['us_privacy']).to.equal('1NYN');
          });

          it('should not send us_privacy if bidderRequest has no uspConsent value', function () {
            let [request] = spec.buildRequests(bidderRequest.bids, bidderRequest);
            let data = parseQuery(request.data);

            expect(data['us_privacy']).to.equal(undefined);
          });
        });

        describe('first party data', function () {
          it('should not have any tg_v or tg_i params if all are undefined', function () {
            let params = {
              inventory: {
                rating: null,
                prodtype: undefined
              },
              visitor: {
                ucat: undefined,
                lastsearch: null,
                likes: undefined
              },
            };

            // Overwrite the bidder request params with the above ones
            Object.assign(bidderRequest.bids[0].params, params);

            // get the built request
            let [request] = spec.buildRequests(bidderRequest.bids, bidderRequest);
            let data = parseQuery(request.data);

            // make sure that no tg_v or tg_i keys are present in the request
            let matchingExp = RegExp('^tg_(i|v)\..*$')
            Object.keys(data).forEach(key => {
              expect(key).to.not.match(matchingExp);
            });
          });

          it('should contain valid params when some are undefined', function () {
            let params = {
              inventory: {
                rating: undefined,
                prodtype: ['tech', 'mobile']
              },
              visitor: {
                ucat: null,
                lastsearch: 'iphone',
                likes: undefined
              },
            };
            let undefinedKeys = ['tg_i.rating', 'tg_v.ucat', 'tg_v.likes']
            let expectedQuery = {
              'tg_v.lastsearch': 'iphone',
              'tg_i.prodtype': 'tech,mobile',
            }

            // Overwrite the bidder request params with the above ones
            Object.assign(bidderRequest.bids[0].params, params);

            // get the built request
            let [request] = spec.buildRequests(bidderRequest.bids, bidderRequest);
            let data = parseQuery(request.data);

            // make sure none of the undefined keys are in query
            undefinedKeys.forEach(key => {
              expect(typeof data[key]).to.equal('undefined');
            });

            // make sure the expected and defined ones do show up still
            Object.keys(expectedQuery).forEach(key => {
              let value = expectedQuery[key];
              expect(data[key]).to.equal(value);
            });
          });

          it('should merge first party data from getConfig with the bid params, if present', () => {
            const site = {
              keywords: 'e,f',
              rating: '4-star',
              ext: {
                data: {
                  page: 'home'
                }
              }
            };
            const user = {
              data: [{
                'name': 'www.dataprovider1.com',
                'ext': { 'taxonomyname': 'IAB Audience Taxonomy' },
                'segment': [
                  { 'id': '687' },
                  { 'id': '123' }
                ]
              }],
              gender: 'M',
              yob: '1984',
<<<<<<< HEAD
              geo: {country: 'ca'}
=======
              geo: {country: 'ca'},
              keywords: 'd',
              ext: {
                data: {
                  age: 40
                }
              }
>>>>>>> e3313698
            };

            sandbox.stub(config, 'getConfig').callsFake(key => {
              const config = {
                ortb2: {
                  site,
                  user
                }
              };
              return utils.deepAccess(config, key);
            });

            const expectedQuery = {
              'kw': 'a,b,c,d',
              'tg_v.ucat': 'new',
              'tg_v.lastsearch': 'iphone',
              'tg_v.likes': 'sports,video games',
              'tg_v.gender': 'M',
              'tg_v.age': '40',
              'tg_v.iab': '687,123',
              'tg_v.yob': '1984',
              'tg_i.rating': '4-star,5-star',
              'tg_i.page': 'home',
              'tg_i.prodtype': 'tech,mobile',
            };

            // get the built request
            let [request] = spec.buildRequests(bidderRequest.bids, bidderRequest);
            let data = parseQuery(request.data);

            // make sure that tg_v, tg_i, and kw values are correct
            Object.keys(expectedQuery).forEach(key => {
              let value = expectedQuery[key];
              expect(data[key]).to.deep.equal(value);
            });
          });
        });

        describe('singleRequest config', function () {
          it('should group all bid requests with the same site id', function () {
            sandbox.stub(Math, 'random').callsFake(() => 0.1);

            config.setConfig({rubicon: {singleRequest: true}});

            const expectedQuery = {
              'account_id': '14062',
              'site_id': '70608',
              'zone_id': '335918',
              'size_id': '15',
              'alt_size_ids': '43',
              'p_pos': 'atf',
              'rp_secure': /[01]/,
              'rand': '0.1',
              'tk_flint': INTEGRATION,
              'x_source.tid': 'd45dd707-a418-42ec-b8a7-b70a6c6fab0b',
              'p_screen_res': /\d+x\d+/,
              'tk_user_key': '12346',
              'kw': 'a,b,c',
              'tg_v.ucat': 'new',
              'tg_v.lastsearch': 'iphone',
              'tg_v.likes': 'sports,video games',
              'tg_i.rating': '5-star',
              'tg_i.prodtype': 'tech,mobile',
              'tg_fl.eid': 'div-1',
              'rf': 'localhost'
            };

            const bidCopy = utils.deepClone(bidderRequest.bids[0]);
            bidCopy.params.siteId = '70608';
            bidCopy.params.zoneId = '1111';
            bidderRequest.bids.push(bidCopy);

            const bidCopy2 = utils.deepClone(bidderRequest.bids[0]);
            bidCopy2.params.siteId = '99999';
            bidCopy2.params.zoneId = '2222';
            bidderRequest.bids.push(bidCopy2);

            const bidCopy3 = utils.deepClone(bidderRequest.bids[0]);
            bidCopy3.params.siteId = '99999';
            bidCopy3.params.zoneId = '3333';
            bidderRequest.bids.push(bidCopy3);

            const serverRequests = spec.buildRequests(bidderRequest.bids, bidderRequest);

            // array length should match the num of unique 'siteIds'
            expect(serverRequests).to.be.a('array');
            expect(serverRequests).to.have.lengthOf(2);

            // collect all bidRequests so order can be checked against the url param slot order
            const bidRequests = serverRequests.reduce((aggregator, item) => aggregator.concat(item.bidRequest), []);
            let bidRequestIndex = 0;

            serverRequests.forEach(item => {
              expect(item).to.be.a('object');
              expect(item).to.have.property('method');
              expect(item).to.have.property('url');
              expect(item).to.have.property('data');
              expect(item).to.have.property('bidRequest');

              expect(item.method).to.equal('GET');
              expect(item.url).to.equal('https://fastlane.rubiconproject.com/a/api/fastlane.json');
              expect(item.data).to.be.a('string');

              // 'bidRequest' type must be 'array' if SRA enabled
              expect(item.bidRequest).to.be.a('array').to.have.lengthOf(2);

              item.bidRequest.forEach((bidRequestItem, i, array) => {
                expect(bidRequestItem).to.be.a('object');
                // every 'siteId' values need to match
                expect(bidRequestItem.params.siteId).to.equal(array[0].params.siteId);
              });

              const data = parseQuery(item.data);

              Object.keys(expectedQuery).forEach(key => {
                expect(data).to.have.property(key);

                // extract semicolon delineated values
                const params = data[key].split(';');

                // skip value test for site and zone ids
                if (key !== 'site_id' && key !== 'zone_id') {
                  if (expectedQuery[key] instanceof RegExp) {
                    params.forEach(paramItem => {
                      expect(paramItem).to.match(expectedQuery[key]);
                    });
                  } else {
                    expect(params).to.contain(expectedQuery[key]);
                  }
                }

                // check parsed url data list order with requestBid list, items must have same index in both lists
                if (key === 'zone_id') {
                  params.forEach((p) => {
                    expect(bidRequests[bidRequestIndex]).to.be.a('object');
                    expect(bidRequests[bidRequestIndex].params).to.be.a('object');

                    // 'zone_id' is used to verify so each bid must have a unique 'zone_id'
                    expect(p).to.equal(bidRequests[bidRequestIndex].params.zoneId);

                    // increment to next bidRequest index having verified that item positions match in url params and bidRequest lists
                    bidRequestIndex++;
                  });
                }
              });
            });
          });

          it('should not send more than 10 bids in a request (split into separate requests with <= 10 bids each)', function () {
            config.setConfig({rubicon: {singleRequest: true}});
            let serverRequests;
            let data;

            // TEST '10' BIDS, add 9 to 1 existing bid
            for (let i = 0; i < 9; i++) {
              let bidCopy = utils.deepClone(bidderRequest.bids[0]);
              bidCopy.params.zoneId = `${i}0000`;
              bidderRequest.bids.push(bidCopy);
            }
            serverRequests = spec.buildRequests(bidderRequest.bids, bidderRequest);
            // '10' bids per SRA request: so there should be 1 request
            expect(serverRequests.length).to.equal(1);
            // and that one request should have data from 10 bids
            expect(serverRequests[0].bidRequest).to.have.lengthOf(10);
            // check that slots param value matches
            expect(serverRequests[0].data.indexOf('&slots=10&') !== -1).to.equal(true);
            // check that zone_id has 10 values (since all zone_ids are unique all should exist in get param)
            data = parseQuery(serverRequests[0].data);
            expect(data).to.be.a('object');
            expect(data).to.have.property('zone_id');
            expect(data.zone_id.split(';')).to.have.lengthOf(10);

            // TEST '100' BIDS, add 90 to the previously added 10
            for (let i = 0; i < 90; i++) {
              let bidCopy = utils.deepClone(bidderRequest.bids[0]);
              bidCopy.params.zoneId = `${(i + 10)}0000`;
              bidderRequest.bids.push(bidCopy);
            }
            serverRequests = spec.buildRequests(bidderRequest.bids, bidderRequest);
            // '100' bids: should be '10' SRA requests
            expect(serverRequests.length).to.equal(10);
            // check that each request has 10 items
            serverRequests.forEach((serverRequest) => {
              // and that one request should have data from 10 bids
              expect(serverRequest.bidRequest).to.have.lengthOf(10);
              // check that slots param value matches
              expect(serverRequest.data.indexOf('&slots=10&') !== -1).to.equal(true);
            });
          });

          it('should not group bid requests if singleRequest does not equal true', function () {
            config.setConfig({rubicon: {singleRequest: false}});

            const bidCopy = utils.deepClone(bidderRequest.bids[0]);
            bidderRequest.bids.push(bidCopy);

            const bidCopy2 = utils.deepClone(bidderRequest.bids[0]);
            bidCopy2.params.siteId = '32001';
            bidderRequest.bids.push(bidCopy2);

            const bidCopy3 = utils.deepClone(bidderRequest.bids[0]);
            bidCopy3.params.siteId = '32001';
            bidderRequest.bids.push(bidCopy3);

            let serverRequests = spec.buildRequests(bidderRequest.bids, bidderRequest);
            expect(serverRequests).that.is.an('array').of.length(4);
          });

          it('should not group video bid requests', function () {
            config.setConfig({rubicon: {singleRequest: true}});

            const bidCopy = utils.deepClone(bidderRequest.bids[0]);
            bidderRequest.bids.push(bidCopy);

            const bidCopy2 = utils.deepClone(bidderRequest.bids[0]);
            bidCopy2.params.siteId = '32001';
            bidderRequest.bids.push(bidCopy2);

            const bidCopy3 = utils.deepClone(bidderRequest.bids[0]);
            bidCopy3.params.siteId = '32001';
            bidderRequest.bids.push(bidCopy3);

            const bidCopy4 = utils.deepClone(bidderRequest.bids[0]);
            bidCopy4.mediaTypes = {
              video: {
                context: 'instream',
                playerSize: [640, 480],
                mimes: ['video/mp4', 'video/x-ms-wmv'],
                protocols: [2, 5],
                maxduration: 30,
                linearity: 1,
                api: [2]
              }
            };
            bidCopy4.params.video = {
              'language': 'en',
              'p_aso.video.ext.skip': true,
              'p_aso.video.ext.skipdelay': 15,
              'playerHeight': 320,
              'playerWidth': 640,
              'size_id': 201,
              'aeParams': {
                'p_aso.video.ext.skip': '1',
                'p_aso.video.ext.skipdelay': '15'
              }
            };
            bidderRequest.bids.push(bidCopy4);

            let serverRequests = spec.buildRequests(bidderRequest.bids, bidderRequest);
            expect(serverRequests).that.is.an('array').of.length(3);
          });
        });

        describe('user id config', function () {
          it('should send tpid_tdid when userIdAsEids contains unifiedId', function () {
            const clonedBid = utils.deepClone(bidderRequest.bids[0]);
            clonedBid.userId = {
              tdid: 'abcd-efgh-ijkl-mnop-1234'
            };
            clonedBid.userIdAsEids = createEidsArray(clonedBid.userId);
            let [request] = spec.buildRequests([clonedBid], bidderRequest);
            let data = parseQuery(request.data);

            expect(data['tpid_tdid']).to.equal('abcd-efgh-ijkl-mnop-1234');
            expect(data['eid_adserver.org']).to.equal('abcd-efgh-ijkl-mnop-1234');
          });

          describe('LiveIntent support', function () {
            it('should send tpid_liveintent.com when userIdAsEids contains liveintentId', function () {
              const clonedBid = utils.deepClone(bidderRequest.bids[0]);
              clonedBid.userId = {
                lipb: {
                  lipbid: '0000-1111-2222-3333',
                  segments: ['segA', 'segB']
                }
              };
              clonedBid.userIdAsEids = createEidsArray(clonedBid.userId);
              let [request] = spec.buildRequests([clonedBid], bidderRequest);
              let data = parseQuery(request.data);

              expect(data['tpid_liveintent.com']).to.equal('0000-1111-2222-3333');
              expect(data['eid_liveintent.com']).to.equal('0000-1111-2222-3333');
              expect(data['tg_v.LIseg']).to.equal('segA,segB');
            });

            it('should send tg_v.LIseg when userIdAsEids contains liveintentId with ext.segments as array', function () {
              const clonedBid = utils.deepClone(bidderRequest.bids[0]);
              clonedBid.userId = {
                lipb: {
                  lipbid: '1111-2222-3333-4444',
                  segments: ['segD', 'segE']
                }
              };
              clonedBid.userIdAsEids = createEidsArray(clonedBid.userId);
              let [request] = spec.buildRequests([clonedBid], bidderRequest);
              const unescapedData = unescape(request.data);

              expect(unescapedData.indexOf('&tpid_liveintent.com=1111-2222-3333-4444&') !== -1).to.equal(true);
              expect(unescapedData.indexOf('&tg_v.LIseg=segD,segE&') !== -1).to.equal(true);
            });
          });

          describe('LiveRamp support', function () {
            it('should send x_liverampidl when userIdAsEids contains liverampId', function () {
              const clonedBid = utils.deepClone(bidderRequest.bids[0]);
              clonedBid.userId = {
                idl_env: '1111-2222-3333-4444'
              };
              clonedBid.userIdAsEids = createEidsArray(clonedBid.userId);
              let [request] = spec.buildRequests([clonedBid], bidderRequest);
              let data = parseQuery(request.data);

              expect(data['x_liverampidl']).to.equal('1111-2222-3333-4444');
            });
          });

          describe('pubcid support', function () {
            it('should send eid_pubcid.org when userIdAsEids contains pubcid', function () {
              const clonedBid = utils.deepClone(bidderRequest.bids[0]);
              clonedBid.userId = {
                pubcid: '1111'
              };
              clonedBid.userIdAsEids = createEidsArray(clonedBid.userId);
              let [request] = spec.buildRequests([clonedBid], bidderRequest);
              let data = parseQuery(request.data);

              expect(data['eid_pubcid.org']).to.equal('1111^1');
            });
          });

          describe('Criteo support', function () {
            it('should send eid_criteo.com when userIdAsEids contains criteo', function () {
              const clonedBid = utils.deepClone(bidderRequest.bids[0]);
              clonedBid.userId = {
                criteoId: '1111'
              };
              clonedBid.userIdAsEids = createEidsArray(clonedBid.userId);
              let [request] = spec.buildRequests([clonedBid], bidderRequest);
              let data = parseQuery(request.data);

              expect(data['eid_criteo.com']).to.equal('1111^1');
            });
          });

          describe('SharedID support', function () {
            it('should send sharedid when userIdAsEids contains sharedId', function () {
              const clonedBid = utils.deepClone(bidderRequest.bids[0]);
              clonedBid.userId = {
                sharedid: {
                  id: '1111',
                  third: '2222'
                }
              };
              clonedBid.userIdAsEids = createEidsArray(clonedBid.userId);
              let [request] = spec.buildRequests([clonedBid], bidderRequest);
              let data = parseQuery(request.data);

              expect(data['eid_sharedid.org']).to.equal('1111^1^2222');
            });
          });

          describe('pubProvidedId support', function () {
            it('should send pubProvidedId when userIdAsEids contains pubProvidedId ids', function () {
              const clonedBid = utils.deepClone(bidderRequest.bids[0]);
              clonedBid.userId = {
                pubProvidedId: [{
                  source: 'example.com',
                  uids: [{
                    id: '11111',
                    ext: {
                      stype: 'ppuid'
                    }
                  }]
                }, {
                  source: 'id-partner.com',
                  uids: [{
                    id: '222222'
                  }]
                }]
              };
              clonedBid.userIdAsEids = createEidsArray(clonedBid.userId);
              let [request] = spec.buildRequests([clonedBid], bidderRequest);
              let data = parseQuery(request.data);

              expect(data['ppuid']).to.equal('11111');
            });
          });

          describe('ID5 support', function () {
            it('should send ID5 id when userIdAsEids contains ID5', function () {
              const clonedBid = utils.deepClone(bidderRequest.bids[0]);
              clonedBid.userId = {
                id5id: {
                  uid: '11111',
                  ext: {
                    linkType: '22222'
                  }
                }
              };
              clonedBid.userIdAsEids = createEidsArray(clonedBid.userId);
              let [request] = spec.buildRequests([clonedBid], bidderRequest);
              let data = parseQuery(request.data);

              expect(data['eid_id5-sync.com']).to.equal('11111^1^22222');
            });
          });

          describe('UserID catchall support', function () {
            it('should send user id with generic format', function () {
              const clonedBid = utils.deepClone(bidderRequest.bids[0]);
              // Hardcoding userIdAsEids since createEidsArray returns empty array if source not found in eids.js
              clonedBid.userIdAsEids = [{
                source: 'catchall',
                uids: [{
                  id: '11111',
                  atype: 2
                }]
              }]
              let [request] = spec.buildRequests([clonedBid], bidderRequest);
              let data = parseQuery(request.data);

              expect(data['eid_catchall']).to.equal('11111^2');
            });
          });

          describe('Config user.id support', function () {
            it('should send ppuid when config defines user.id', function () {
              config.setConfig({user: {id: '123'}});
              const clonedBid = utils.deepClone(bidderRequest.bids[0]);
              clonedBid.userId = {
                sharedid: {
                  id: '1111',
                  third: '2222'
                }
              };
              let [request] = spec.buildRequests([clonedBid], bidderRequest);
              let data = parseQuery(request.data);

              expect(data['ppuid']).to.equal('123');
            });
          });
        });

        describe('Prebid AdSlot', function () {
          beforeEach(function () {
            // enforce that the bid at 0 does not have a 'context' property
            if (bidderRequest.bids[0].hasOwnProperty('ortb2Imp')) {
              delete bidderRequest.bids[0].ortb2Imp;
            }
          });

          it('should not send \"tg_i.pbadslot’\" if \"ortb2Imp.ext.data\" object is not valid', function () {
            const [request] = spec.buildRequests(bidderRequest.bids, bidderRequest);
            const data = parseQuery(request.data);

            expect(data).to.be.an('Object');
            expect(data).to.not.have.property('tg_i.pbadslot’');
          });

          it('should not send \"tg_i.pbadslot’\" if \"ortb2Imp.ext.data.pbadslot\" is undefined', function () {
            bidderRequest.bids[0].ortb2Imp = {};

            const [request] = spec.buildRequests(bidderRequest.bids, bidderRequest);
            const data = parseQuery(request.data);

            expect(data).to.be.an('Object');
            expect(data).to.not.have.property('tg_i.pbadslot’');
          });

          it('should not send \"tg_i.pbadslot’\" if \"ortb2Imp.ext.data.pbadslot\" value is an empty string', function () {
            bidderRequest.bids[0].ortb2Imp = {
              ext: {
                data: {
                  pbadslot: ''
                }
              }
            };

            const [request] = spec.buildRequests(bidderRequest.bids, bidderRequest);
            const data = parseQuery(request.data);

            expect(data).to.be.an('Object');
            expect(data).to.not.have.property('tg_i.pbadslot');
          });

          it('should send \"tg_i.pbadslot\" if \"ortb2Imp.ext.data.pbadslot\" value is a valid string', function () {
            bidderRequest.bids[0].ortb2Imp = {
              ext: {
                data: {
                  pbadslot: 'abc'
                }
              }
            }

            const [request] = spec.buildRequests(bidderRequest.bids, bidderRequest);
            const data = parseQuery(request.data);

            expect(data).to.be.an('Object');
            expect(data).to.have.property('tg_i.pbadslot');
            expect(data['tg_i.pbadslot']).to.equal('abc');
          });

          it('should send \"tg_i.pbadslot\" if \"ortb2Imp.ext.data.pbadslot\" value is a valid string, but all leading slash characters should be removed', function () {
            bidderRequest.bids[0].ortb2Imp = {
              ext: {
                data: {
                  pbadslot: '/a/b/c'
                }
              }
            }

            const [request] = spec.buildRequests(bidderRequest.bids, bidderRequest);
            const data = parseQuery(request.data);

            expect(data).to.be.an('Object');
            expect(data).to.have.property('tg_i.pbadslot');
            expect(data['tg_i.pbadslot']).to.equal('a/b/c');
          });
        });

        describe('GAM ad unit', function () {
          beforeEach(function () {
            // enforce that the bid at 0 does not have a 'context' property
            if (bidderRequest.bids[0].hasOwnProperty('ortb2Imp')) {
              delete bidderRequest.bids[0].ortb2Imp;
            }
          });

          it('should not send \"tg_i.dfp_ad_unit_code’\" if \"ortb2Imp.ext.data\" object is not valid', function () {
            const [request] = spec.buildRequests(bidderRequest.bids, bidderRequest);
            const data = parseQuery(request.data);

            expect(data).to.be.an('Object');
            expect(data).to.not.have.property('tg_i.dfp_ad_unit_code’');
          });

          it('should not send \"tg_i.dfp_ad_unit_code’\" if \"ortb2Imp.ext.data.adServer.adslot\" is undefined', function () {
            bidderRequest.bids[0].ortb2Imp = {};

            const [request] = spec.buildRequests(bidderRequest.bids, bidderRequest);
            const data = parseQuery(request.data);

            expect(data).to.be.an('Object');
            expect(data).to.not.have.property('tg_i.dfp_ad_unit_code’');
          });

          it('should not send \"tg_i.dfp_ad_unit_code’\" if \"ortb2Imp.ext.data.adServer.adslot\" value is an empty string', function () {
            bidderRequest.bids[0].ortb2Imp = {
              ext: {
                data: {
                  adserver: {
                    adslot: ''
                  }
                }
              }
            };

            const [request] = spec.buildRequests(bidderRequest.bids, bidderRequest);
            const data = parseQuery(request.data);

            expect(data).to.be.an('Object');
            expect(data).to.not.have.property('tg_i.dfp_ad_unit_code');
          });

          it('should send \"tg_i.dfp_ad_unit_code\" if \"ortb2Imp.ext.data.adServer.adslot\" value is a valid string', function () {
            bidderRequest.bids[0].ortb2Imp = {
              ext: {
                data: {
                  adserver: {
                    adslot: 'abc'
                  }
                }
              }
            }

            const [request] = spec.buildRequests(bidderRequest.bids, bidderRequest);
            const data = parseQuery(request.data);

            expect(data).to.be.an('Object');
            expect(data).to.have.property('tg_i.dfp_ad_unit_code');
            expect(data['tg_i.dfp_ad_unit_code']).to.equal('abc');
          });

          it('should send \"tg_i.dfp_ad_unit_code\" if \"ortb2Imp.ext.data.adServer.adslot\" value is a valid string, but all leading slash characters should be removed', function () {
            bidderRequest.bids[0].ortb2Imp = {
              ext: {
                data: {
                  adserver: {
                    adslot: 'a/b/c'
                  }
                }
              }
            };

            const [request] = spec.buildRequests(bidderRequest.bids, bidderRequest);
            const data = parseQuery(request.data);

            expect(data).to.be.an('Object');
            expect(data).to.have.property('tg_i.dfp_ad_unit_code');
            expect(data['tg_i.dfp_ad_unit_code']).to.equal('a/b/c');
          });
        });
      });

      describe('for video requests', function () {
        it('should make a well-formed video request', function () {
          createVideoBidderRequest();

          sandbox.stub(Date, 'now').callsFake(() =>
            bidderRequest.auctionStart + 100
          );

          let [request] = spec.buildRequests(bidderRequest.bids, bidderRequest);
          let post = request.data;

          expect(post).to.have.property('imp');
          // .with.length.of(1);
          let imp = post.imp[0];
          expect(imp.id).to.equal(bidderRequest.bids[0].adUnitCode);
          expect(imp.exp).to.equal(undefined); // now undefined
          expect(imp.video.w).to.equal(640);
          expect(imp.video.h).to.equal(480);
          expect(imp.video.pos).to.equal(1);
          expect(imp.video.context).to.equal('instream');
          expect(imp.video.minduration).to.equal(15);
          expect(imp.video.maxduration).to.equal(30);
          expect(imp.video.startdelay).to.equal(0);
          expect(imp.video.skip).to.equal(1);
          expect(imp.video.skipafter).to.equal(15);
          expect(imp.ext.rubicon.video.playerWidth).to.equal(640);
          expect(imp.ext.rubicon.video.playerHeight).to.equal(480);
          expect(imp.ext.rubicon.video.size_id).to.equal(201);
          expect(imp.ext.rubicon.video.language).to.equal('en');
          // Also want it to be in post.site.content.language
          expect(post.site.content.language).to.equal('en');
          expect(imp.ext.rubicon.video.skip).to.equal(1);
          expect(imp.ext.rubicon.video.skipafter).to.equal(15);
          expect(imp.ext.prebid.auctiontimestamp).to.equal(1472239426000);
          expect(post.user.ext.consent).to.equal('BOJ/P2HOJ/P2HABABMAAAAAZ+A==');
          // EIDs should exist
          expect(post.user.ext).to.have.property('eids').that.is.an('array');
          // LiveIntent should exist
          expect(post.user.ext.eids[0].source).to.equal('liveintent.com');
          expect(post.user.ext.eids[0].uids[0].id).to.equal('0000-1111-2222-3333');
          expect(post.user.ext.eids[0].uids[0].atype).to.equal(3);
          expect(post.user.ext.eids[0]).to.have.property('ext').that.is.an('object');
          expect(post.user.ext.eids[0].ext).to.have.property('segments').that.is.an('array');
          expect(post.user.ext.eids[0].ext.segments[0]).to.equal('segA');
          expect(post.user.ext.eids[0].ext.segments[1]).to.equal('segB');
          // LiveRamp should exist
          expect(post.user.ext.eids[1].source).to.equal('liveramp.com');
          expect(post.user.ext.eids[1].uids[0].id).to.equal('1111-2222-3333-4444');
<<<<<<< HEAD
          expect(post.user.ext.eids[1].uids[0].atype).to.equal(1);
=======
          expect(post.user.ext.eids[1].uids[0].atype).to.equal(3);
>>>>>>> e3313698
          // SharedId should exist
          expect(post.user.ext.eids[2].source).to.equal('sharedid.org');
          expect(post.user.ext.eids[2].uids[0].id).to.equal('1111');
          expect(post.user.ext.eids[2].uids[0].atype).to.equal(1);
          expect(post.user.ext.eids[2].uids[0].ext.third).to.equal('2222');
          // UnifiedId should exist
          expect(post.user.ext.eids[3].source).to.equal('adserver.org');
          expect(post.user.ext.eids[3].uids[0].atype).to.equal(1);
          expect(post.user.ext.eids[3].uids[0].id).to.equal('3000');
          // PubCommonId should exist
          expect(post.user.ext.eids[4].source).to.equal('pubcid.org');
          expect(post.user.ext.eids[4].uids[0].atype).to.equal(1);
          expect(post.user.ext.eids[4].uids[0].id).to.equal('4000');
          // example should exist
          expect(post.user.ext.eids[5].source).to.equal('example.com');
          expect(post.user.ext.eids[5].uids[0].id).to.equal('333333');
          // id-partner.com
          expect(post.user.ext.eids[6].source).to.equal('id-partner.com');
          expect(post.user.ext.eids[6].uids[0].id).to.equal('4444444');
          // CriteoId should exist
          expect(post.user.ext.eids[7].source).to.equal('criteo.com');
          expect(post.user.ext.eids[7].uids[0].id).to.equal('1111');
          expect(post.user.ext.eids[7].uids[0].atype).to.equal(1);

          expect(post.regs.ext.gdpr).to.equal(1);
          expect(post.regs.ext.us_privacy).to.equal('1NYN');
          expect(post).to.have.property('ext').that.is.an('object');
          expect(post.ext.prebid.targeting.includewinners).to.equal(true);
          expect(post.ext.prebid).to.have.property('cache').that.is.an('object');
          expect(post.ext.prebid.cache).to.have.property('vastxml').that.is.an('object');
          expect(post.ext.prebid.cache.vastxml).to.have.property('returnCreative').that.is.an('boolean');
          expect(post.ext.prebid.cache.vastxml.returnCreative).to.equal(false);
          expect(post.ext.prebid.bidders.rubicon.integration).to.equal(PBS_INTEGRATION);
        });

        it('should correctly set bidfloor on imp when getfloor in scope', function () {
          createVideoBidderRequest();
          // default getFloor response is empty object so should not break and not send hard_floor
          bidderRequest.bids[0].getFloor = () => getFloorResponse;
          sinon.spy(bidderRequest.bids[0], 'getFloor');

          sandbox.stub(Date, 'now').callsFake(() =>
            bidderRequest.auctionStart + 100
          );

          let [request] = spec.buildRequests(bidderRequest.bids, bidderRequest);

          // make sure banner bid called with right stuff
          expect(
            bidderRequest.bids[0].getFloor.calledWith({
              currency: 'USD',
              mediaType: 'video',
              size: [640, 480]
            })
          ).to.be.true;

          // not an object should work and not send
          expect(request.data.imp[0].bidfloor).to.be.undefined;

          // make it respond with a non USD floor should not send it
          getFloorResponse = {currency: 'EUR', floor: 1.0};
          [request] = spec.buildRequests(bidderRequest.bids, bidderRequest);
          expect(request.data.imp[0].bidfloor).to.be.undefined;

          // make it respond with a non USD floor should not send it
          getFloorResponse = {currency: 'EUR'};
          [request] = spec.buildRequests(bidderRequest.bids, bidderRequest);
          expect(request.data.imp[0].bidfloor).to.be.undefined;

          // make it respond with USD floor and string floor
          getFloorResponse = {currency: 'USD', floor: '1.23'};
          [request] = spec.buildRequests(bidderRequest.bids, bidderRequest);
          expect(request.data.imp[0].bidfloor).to.equal(1.23);

          // make it respond with USD floor and num floor
          getFloorResponse = {currency: 'USD', floor: 1.23};
          [request] = spec.buildRequests(bidderRequest.bids, bidderRequest);
          expect(request.data.imp[0].bidfloor).to.equal(1.23);
        });

        it('should continue with auction and log error if getFloor throws one', function () {
          createVideoBidderRequest();
          // default getFloor response is empty object so should not break and not send hard_floor
          bidderRequest.bids[0].getFloor = () => {
            throw new Error('An exception!');
          };
          sandbox.stub(Date, 'now').callsFake(() =>
            bidderRequest.auctionStart + 100
          );

          let [request] = spec.buildRequests(bidderRequest.bids, bidderRequest);

          // log error called
          expect(logErrorSpy.calledOnce).to.equal(true);

          // should have an imp
          expect(request.data.imp).to.exist.and.to.be.a('array');
          expect(request.data.imp).to.have.lengthOf(1);

          // should be NO bidFloor
          expect(request.data.imp[0].bidfloor).to.be.undefined;
        });

        it('should add alias name to PBS Request', function () {
          createVideoBidderRequest();

          bidderRequest.bidderCode = 'superRubicon';
          bidderRequest.bids[0].bidder = 'superRubicon';
          let [request] = spec.buildRequests(bidderRequest.bids, bidderRequest);

          // should have the aliases object sent to PBS
          expect(request.data.ext.prebid).to.haveOwnProperty('aliases');
          expect(request.data.ext.prebid.aliases).to.deep.equal({superRubicon: 'rubicon'});

          // should have the imp ext bidder params be under the alias name not rubicon superRubicon
          expect(request.data.imp[0].ext).to.have.property('superRubicon').that.is.an('object');
          expect(request.data.imp[0].ext).to.not.haveOwnProperty('rubicon');
        });

<<<<<<< HEAD
=======
        it('should add multibid configuration to PBS Request', function () {
          createVideoBidderRequest();

          const multibid = [{
            bidder: 'bidderA',
            maxBids: 2
          }, {
            bidder: 'bidderB',
            maxBids: 2
          }];
          const expected = [{
            bidder: 'bidderA',
            maxbids: 2
          }, {
            bidder: 'bidderB',
            maxbids: 2
          }];

          config.setConfig({multibid: multibid});

          let [request] = spec.buildRequests(bidderRequest.bids, bidderRequest);

          // should have the aliases object sent to PBS
          expect(request.data.ext.prebid).to.haveOwnProperty('multibid');
          expect(request.data.ext.prebid.multibid).to.deep.equal(expected);
        });

>>>>>>> e3313698
        it('should send video exp param correctly when set', function () {
          createVideoBidderRequest();
          config.setConfig({s2sConfig: {defaultTtl: 600}});
          let [request] = spec.buildRequests(bidderRequest.bids, bidderRequest);
          let post = request.data;

          // should exp set to the right value according to config
          let imp = post.imp[0];
          expect(imp.exp).to.equal(600);
        });

        it('should not send video exp at all if not set in s2sConfig config', function () {
          createVideoBidderRequest();
          let [request] = spec.buildRequests(bidderRequest.bids, bidderRequest);
          let post = request.data;

          // should exp set to the right value according to config
          let imp = post.imp[0];
          // bidderFactory stringifies request body before sending so removes undefined attributes:
          expect(imp.exp).to.equal(undefined);
        });

        it('should send tmax as the bidderRequest timeout value', function () {
          createVideoBidderRequest();
          bidderRequest.timeout = 3333;
          let [request] = spec.buildRequests(bidderRequest.bids, bidderRequest);
          let post = request.data;
          expect(post.tmax).to.equal(3333);
        });

        it('should send correct bidfloor to PBS', function () {
          createVideoBidderRequest();

          bidderRequest.bids[0].params.floor = 0.1;
          let [request] = spec.buildRequests(bidderRequest.bids, bidderRequest);
          expect(request.data.imp[0].bidfloor).to.equal(0.1);

          bidderRequest.bids[0].params.floor = 5.5;
          [request] = spec.buildRequests(bidderRequest.bids, bidderRequest);
          expect(request.data.imp[0].bidfloor).to.equal(5.5);

          bidderRequest.bids[0].params.floor = '1.7';
          [request] = spec.buildRequests(bidderRequest.bids, bidderRequest);
          expect(request.data.imp[0].bidfloor).to.equal(1.7);

          bidderRequest.bids[0].params.floor = 0;
          [request] = spec.buildRequests(bidderRequest.bids, bidderRequest);
          expect(request.data.imp[0].bidfloor).to.equal(0);

          bidderRequest.bids[0].params.floor = undefined;
          [request] = spec.buildRequests(bidderRequest.bids, bidderRequest);
          expect(request.data.imp[0]).to.not.haveOwnProperty('bidfloor');

          bidderRequest.bids[0].params.floor = null;
          [request] = spec.buildRequests(bidderRequest.bids, bidderRequest);
          expect(request.data.imp[0]).to.not.haveOwnProperty('bidfloor');
        });

        it('should send request with proper ad position', function () {
          createVideoBidderRequest();
          let positionBidderRequest = utils.deepClone(bidderRequest);
          positionBidderRequest.bids[0].mediaTypes.video.pos = 1;
          let [request] = spec.buildRequests(positionBidderRequest.bids, positionBidderRequest);
          expect(request.data.imp[0].video.pos).to.equal(1);

          positionBidderRequest = utils.deepClone(bidderRequest);
          positionBidderRequest.bids[0].params.position = undefined;
          positionBidderRequest.bids[0].mediaTypes.video.pos = undefined;
          [request] = spec.buildRequests(positionBidderRequest.bids, positionBidderRequest);
          expect(request.data.imp[0].video.pos).to.equal(undefined);

          positionBidderRequest = utils.deepClone(bidderRequest);
          positionBidderRequest.bids[0].params.position = 'atf'
          positionBidderRequest.bids[0].mediaTypes.video.pos = undefined;
          [request] = spec.buildRequests(positionBidderRequest.bids, positionBidderRequest);
          expect(request.data.imp[0].video.pos).to.equal(1);

          positionBidderRequest = utils.deepClone(bidderRequest);
          positionBidderRequest.bids[0].params.position = 'btf';
          positionBidderRequest.bids[0].mediaTypes.video.pos = undefined;
          [request] = spec.buildRequests(positionBidderRequest.bids, positionBidderRequest);
          expect(request.data.imp[0].video.pos).to.equal(3);

          positionBidderRequest = utils.deepClone(bidderRequest);
          positionBidderRequest.bids[0].params.position = 'foobar';
          positionBidderRequest.bids[0].mediaTypes.video.pos = undefined;
          [request] = spec.buildRequests(positionBidderRequest.bids, positionBidderRequest);
          expect(request.data.imp[0].video.pos).to.equal(undefined);
        });

        it('should properly enforce video.context to be either instream or outstream', function () {
          let bid = bidderRequest.bids[0];
          bid.mediaTypes = {
            video: {
              context: 'instream',
              mimes: ['video/mp4', 'video/x-ms-wmv'],
              protocols: [2, 5],
              maxduration: 30,
              linearity: 1,
              api: [2]
            }
          }
          bid.params.video = {};

          sandbox.stub(Date, 'now').callsFake(() =>
            bidderRequest.auctionStart + 100
          );

          const bidRequestCopy = utils.deepClone(bidderRequest.bids[0]);
          expect(spec.isBidRequestValid(bidRequestCopy)).to.equal(true);

          // change context to outstream, still true
          bidRequestCopy.mediaTypes.video.context = 'outstream';
          expect(spec.isBidRequestValid(bidRequestCopy)).to.equal(true);

          // change context to random, false now
          bidRequestCopy.mediaTypes.video.context = 'random';
          expect(spec.isBidRequestValid(bidRequestCopy)).to.equal(false);

          // change context to undefined, still false
          bidRequestCopy.mediaTypes.video.context = undefined;
          expect(spec.isBidRequestValid(bidRequestCopy)).to.equal(false);

          // remove context, still false
          delete bidRequestCopy.mediaTypes.video.context;
          expect(spec.isBidRequestValid(bidRequestCopy)).to.equal(false);
        });

        it('should enforce the new required mediaTypes.video params', function () {
          createVideoBidderRequest();

          sandbox.stub(Date, 'now').callsFake(() =>
            bidderRequest.auctionStart + 100
          );

          expect(spec.isBidRequestValid(bidderRequest.bids[0])).to.equal(true);

          // change mimes to a non array, no good
          createVideoBidderRequest();
          bidderRequest.bids[0].mediaTypes.video.mimes = 'video/mp4';
          expect(spec.isBidRequestValid(bidderRequest.bids[0])).to.equal(false);

          // delete mimes, no good
          createVideoBidderRequest();
          delete bidderRequest.bids[0].mediaTypes.video.mimes;
          expect(spec.isBidRequestValid(bidderRequest.bids[0])).to.equal(false);

          // change protocols to an int not array of ints, no good
          createVideoBidderRequest();
          bidderRequest.bids[0].mediaTypes.video.protocols = 1;
          expect(spec.isBidRequestValid(bidderRequest.bids[0])).to.equal(false);

          // delete protocols, no good
          createVideoBidderRequest();
          delete bidderRequest.bids[0].mediaTypes.video.protocols;
          expect(spec.isBidRequestValid(bidderRequest.bids[0])).to.equal(false);

          // change maxduration to an string, no good
          createVideoBidderRequest();
          bidderRequest.bids[0].mediaTypes.video.maxduration = 'string';
          expect(spec.isBidRequestValid(bidderRequest.bids[0])).to.equal(false);

          // delete maxduration, no good
          createVideoBidderRequest();
          delete bidderRequest.bids[0].mediaTypes.video.maxduration;
          expect(spec.isBidRequestValid(bidderRequest.bids[0])).to.equal(false);

          // change linearity to an string, no good
          createVideoBidderRequest();
          bidderRequest.bids[0].mediaTypes.video.linearity = 'string';
          expect(spec.isBidRequestValid(bidderRequest.bids[0])).to.equal(false);

          // delete linearity, no good
          createVideoBidderRequest();
          delete bidderRequest.bids[0].mediaTypes.video.linearity;
          expect(spec.isBidRequestValid(bidderRequest.bids[0])).to.equal(false);

          // change api to an string, no good
          createVideoBidderRequest();
          bidderRequest.bids[0].mediaTypes.video.api = 'string';
          expect(spec.isBidRequestValid(bidderRequest.bids[0])).to.equal(false);

          // delete api, no good
          createVideoBidderRequest();
          delete bidderRequest.bids[0].mediaTypes.video.api;
          expect(spec.isBidRequestValid(bidderRequest.bids[0])).to.equal(false);
        });

        it('bid request is valid when video context is outstream', function () {
          createVideoBidderRequestOutstream();
          sandbox.stub(Date, 'now').callsFake(() =>
            bidderRequest.auctionStart + 100
          );

          const bidRequestCopy = utils.deepClone(bidderRequest);

          let [request] = spec.buildRequests(bidRequestCopy.bids, bidRequestCopy);
          expect(spec.isBidRequestValid(bidderRequest.bids[0])).to.equal(true);
          expect(request.data.imp[0].ext.rubicon.video.size_id).to.equal(203);
        });

        it('should send banner request when outstream or instream video included but no rubicon video obect is present', function () {
          // add banner and video mediaTypes
          bidderRequest.mediaTypes = {
            banner: {
              sizes: [[300, 250]]
            },
            video: {
              context: 'outstream'
            }
          };
          // no video object in rubicon params, so we should see one call made for banner

          sandbox.stub(Date, 'now').callsFake(() =>
            bidderRequest.auctionStart + 100
          );

          let requests = spec.buildRequests(bidderRequest.bids, bidderRequest);

          expect(requests.length).to.equal(1);
          expect(requests[0].url).to.equal('https://fastlane.rubiconproject.com/a/api/fastlane.json');

          bidderRequest.mediaTypes.video.context = 'instream';

          requests = spec.buildRequests(bidderRequest.bids, bidderRequest);

          expect(requests.length).to.equal(1);
          expect(requests[0].url).to.equal('https://fastlane.rubiconproject.com/a/api/fastlane.json');
        });

        it('should send request as banner when invalid video bid in multiple mediaType bidRequest', function () {
          createVideoBidderRequestNoVideo();

          let bid = bidderRequest.bids[0];
          bid.mediaTypes.banner = {
            sizes: [[300, 250]]
          };

          sandbox.stub(Date, 'now').callsFake(() =>
            bidderRequest.auctionStart + 100
          );

          const bidRequestCopy = utils.deepClone(bidderRequest);

          let requests = spec.buildRequests(bidRequestCopy.bids, bidRequestCopy);
          expect(requests.length).to.equal(1);
          expect(requests[0].url).to.equal('https://fastlane.rubiconproject.com/a/api/fastlane.json');
        });

        it('should include coppa flag in video bid request', () => {
          createVideoBidderRequest();

          sandbox.stub(Date, 'now').callsFake(() =>
            bidderRequest.auctionStart + 100
          );

          sandbox.stub(config, 'getConfig').callsFake(key => {
            const config = {
              'coppa': true
            };
            return config[key];
          });

          const [request] = spec.buildRequests(bidderRequest.bids, bidderRequest);
          expect(request.data.regs.coppa).to.equal(1);
        });

        it('should include first party data', () => {
          createVideoBidderRequest();

          const site = {
            ext: {
              data: {
                page: 'home'
              }
            },
            content: {
              data: [{foo: 'bar'}]
            },
            keywords: 'e,f',
            rating: '4-star',
            data: [{foo: 'bar'}]
          };
          const user = {
            ext: {
              data: {
                age: 31
              }
            },
            keywords: 'd',
            gender: 'M',
            yob: '1984',
<<<<<<< HEAD
            geo: {country: 'ca'}
=======
            geo: {country: 'ca'},
            data: [{foo: 'bar'}]
>>>>>>> e3313698
          };

          sandbox.stub(config, 'getConfig').callsFake(key => {
            const config = {
              ortb2: {
                site,
                user
              }
            };
            return utils.deepAccess(config, key);
          });

<<<<<<< HEAD
          const expected = [{
            bidders: ['rubicon'],
            config: {
              fpd: {
                site: Object.assign({}, bidderRequest.bids[0].params.inventory, context),
                user: Object.assign({}, bidderRequest.bids[0].params.visitor, user)
              }
            }
          }];

=======
>>>>>>> e3313698
          const [request] = spec.buildRequests(bidderRequest.bids, bidderRequest);

          const expected = {
            site: Object.assign({}, site, {keywords: bidderRequest.bids[0].params.keywords.join(',')}),
            user: Object.assign({}, user),
            siteData: Object.assign({}, site.ext.data, bidderRequest.bids[0].params.inventory),
            userData: Object.assign({}, user.ext.data, bidderRequest.bids[0].params.visitor),
          };

          delete request.data.site.page;
          delete request.data.site.content.language;

          expect(request.data.site.keywords).to.deep.equal('a,b,c');
          expect(request.data.user.keywords).to.deep.equal('d');
          expect(request.data.site.ext.data).to.deep.equal(expected.siteData);
          expect(request.data.user.ext.data).to.deep.equal(expected.userData);
        });

        it('should include storedAuctionResponse in video bid request', function () {
          createVideoBidderRequest();

          sandbox.stub(Date, 'now').callsFake(() =>
            bidderRequest.auctionStart + 100
          );

          const [request] = spec.buildRequests(bidderRequest.bids, bidderRequest);
          expect(request.data.imp).to.exist.and.to.be.a('array');
          expect(request.data.imp).to.have.lengthOf(1);
          expect(request.data.imp[0].ext).to.exist.and.to.be.a('object');
          expect(request.data.imp[0].ext.prebid).to.exist.and.to.be.a('object');
          expect(request.data.imp[0].ext.prebid.storedauctionresponse).to.exist.and.to.be.a('object');
          expect(request.data.imp[0].ext.prebid.storedauctionresponse.id).to.equal('11111');
        });

        it('should include pbadslot in bid request', function () {
          createVideoBidderRequest();
          bidderRequest.bids[0].ortb2Imp = {
            ext: {
              data: {
                pbadslot: '1234567890'
              }
            }
          }

          sandbox.stub(Date, 'now').callsFake(() =>
            bidderRequest.auctionStart + 100
          );

          const [request] = spec.buildRequests(bidderRequest.bids, bidderRequest);
          expect(request.data.imp[0].ext.data.pbadslot).to.equal('1234567890');
        });

        it('should include GAM ad unit in bid request', function () {
          createVideoBidderRequest();
          bidderRequest.bids[0].ortb2Imp = {
            ext: {
              data: {
                adserver: {
                  adslot: '1234567890',
                  name: 'adServerName1'
                }
              }
            }
          };

          sandbox.stub(Date, 'now').callsFake(() =>
            bidderRequest.auctionStart + 100
          );

          const [request] = spec.buildRequests(bidderRequest.bids, bidderRequest);
          expect(request.data.imp[0].ext.data.adserver.adslot).to.equal('1234567890');
          expect(request.data.imp[0].ext.data.adserver.name).to.equal('adServerName1');
        });

        it('should use the integration type provided in the config instead of the default', () => {
          createVideoBidderRequest();
          config.setConfig({rubicon: {int_type: 'testType'}});
          const [request] = spec.buildRequests(bidderRequest.bids, bidderRequest);
          expect(request.data.ext.prebid.bidders.rubicon.integration).to.equal('testType');
        });

        it('should pass the user.id provided in the config', function () {
          config.setConfig({user: {id: '123'}});
          createVideoBidderRequest();

          sandbox.stub(Date, 'now').callsFake(() =>
            bidderRequest.auctionStart + 100
          );

          let [request] = spec.buildRequests(bidderRequest.bids, bidderRequest);
          let post = request.data;

          expect(post).to.have.property('imp')
          // .with.length.of(1);
          let imp = post.imp[0];
          expect(imp.id).to.equal(bidderRequest.bids[0].adUnitCode);
          expect(imp.exp).to.equal(undefined);
          expect(imp.video.w).to.equal(640);
          expect(imp.video.h).to.equal(480);
          expect(imp.video.pos).to.equal(1);
          expect(imp.video.context).to.equal('instream');
          expect(imp.video.minduration).to.equal(15);
          expect(imp.video.maxduration).to.equal(30);
          expect(imp.video.startdelay).to.equal(0);
          expect(imp.video.skip).to.equal(1);
          expect(imp.video.skipafter).to.equal(15);
          expect(imp.ext.rubicon.video.playerWidth).to.equal(640);
          expect(imp.ext.rubicon.video.playerHeight).to.equal(480);
          expect(imp.ext.rubicon.video.size_id).to.equal(201);
          expect(imp.ext.rubicon.video.language).to.equal('en');
          // Also want it to be in post.site.content.language
          expect(post.site.content.language).to.equal('en');
          expect(imp.ext.rubicon.video.skip).to.equal(1);
          expect(imp.ext.rubicon.video.skipafter).to.equal(15);
          expect(imp.ext.prebid.auctiontimestamp).to.equal(1472239426000);
          expect(post.user.ext.consent).to.equal('BOJ/P2HOJ/P2HABABMAAAAAZ+A==');

          // Config user.id
          expect(post.user.id).to.equal('123');

          expect(post.regs.ext.gdpr).to.equal(1);
          expect(post.regs.ext.us_privacy).to.equal('1NYN');
          expect(post).to.have.property('ext').that.is.an('object');
          expect(post.ext.prebid.targeting.includewinners).to.equal(true);
          expect(post.ext.prebid).to.have.property('cache').that.is.an('object');
          expect(post.ext.prebid.cache).to.have.property('vastxml').that.is.an('object');
          expect(post.ext.prebid.cache.vastxml).to.have.property('returnCreative').that.is.an('boolean');
          expect(post.ext.prebid.cache.vastxml.returnCreative).to.equal(false);
          expect(post.ext.prebid.bidders.rubicon.integration).to.equal(PBS_INTEGRATION);
        })
      });

      describe('combineSlotUrlParams', function () {
        it('should combine an array of slot url params', function () {
          expect(spec.combineSlotUrlParams([])).to.deep.equal({});

          expect(spec.combineSlotUrlParams([{p1: 'foo', p2: 'test', p3: ''}])).to.deep.equal({
            p1: 'foo',
            p2: 'test',
            p3: ''
          });

          expect(spec.combineSlotUrlParams([{}, {p1: 'foo', p2: 'test'}])).to.deep.equal({p1: ';foo', p2: ';test'});

          expect(spec.combineSlotUrlParams([{}, {}, {p1: 'foo', p2: ''}, {}])).to.deep.equal({p1: ';;foo;', p2: ''});

          expect(spec.combineSlotUrlParams([{}, {p1: 'foo'}, {p1: ''}])).to.deep.equal({p1: ';foo;'});

          expect(spec.combineSlotUrlParams([
            {p1: 'foo', p2: 'test'},
            {p2: 'test', p3: 'bar'},
            {p1: 'bar', p2: 'test', p4: 'bar'}
          ])).to.deep.equal({p1: 'foo;;bar', p2: 'test', p3: ';bar;', p4: ';;bar'});

          expect(spec.combineSlotUrlParams([
            {p1: 'foo', p2: 'test', p3: 'baz'},
            {p1: 'foo', p2: 'bar'},
            {p2: 'test'}
          ])).to.deep.equal({p1: 'foo;foo;', p2: 'test;bar;test', p3: 'baz;;'});
        });
      });

      describe('createSlotParams', function () {
        it('should return a valid slot params object', function () {
          let expectedQuery = {
            'account_id': '14062',
            'site_id': '70608',
            'zone_id': '335918',
            'size_id': 15,
            'alt_size_ids': '43',
            'p_pos': 'atf',
            'rp_secure': /[01]/,
            'tk_flint': INTEGRATION,
            'x_source.tid': 'd45dd707-a418-42ec-b8a7-b70a6c6fab0b',
            'p_screen_res': /\d+x\d+/,
            'tk_user_key': '12346',
            'kw': 'a,b,c',
            'tg_v.ucat': 'new',
            'tg_v.lastsearch': 'iphone',
            'tg_v.likes': 'sports,video games',
            'tg_i.rating': '5-star',
            'tg_i.prodtype': 'tech,mobile',
            'tg_fl.eid': 'div-1',
            'rf': 'localhost'
          };

          const slotParams = spec.createSlotParams(bidderRequest.bids[0], bidderRequest);

          // test that all values above are both present and correct
          Object.keys(expectedQuery).forEach(key => {
            const value = expectedQuery[key];
            if (value instanceof RegExp) {
              expect(slotParams[key]).to.match(value);
            } else {
              expect(slotParams[key]).to.equal(value);
            }
          });
        });

        it('should not fail if keywords param is not an array', function () {
          bidderRequest.bids[0].params.keywords = 'a,b,c';
          const slotParams = spec.createSlotParams(bidderRequest.bids[0], bidderRequest);
          expect(slotParams.kw).to.equal('a,b,c');
        });
      });

      describe('hasVideoMediaType', function () {
        it('should return true if mediaType is video and size_id is set', function () {
          createVideoBidderRequest();
          const legacyVideoTypeBidRequest = hasVideoMediaType(bidderRequest.bids[0]);
          expect(legacyVideoTypeBidRequest).is.equal(true);
        });

        it('should return false if trying to use legacy mediaType with video', function () {
          createVideoBidderRequest();
          delete bidderRequest.bids[0].mediaTypes;
          bidderRequest.bids[0].mediaType = 'video';
          const legacyVideoTypeBidRequest = hasVideoMediaType(bidderRequest.bids[0]);
          expect(legacyVideoTypeBidRequest).is.equal(false);
        });

        it('should return false if bidRequest.mediaType is not equal to video', function () {
          expect(hasVideoMediaType({
            mediaType: 'banner'
          })).is.equal(false);
        });

        it('should return false if bidRequest.mediaType is not defined', function () {
          expect(hasVideoMediaType({})).is.equal(false);
        });

        it('should return true if bidRequest.mediaTypes.video.context is instream and size_id is defined', function () {
          expect(hasVideoMediaType({
            mediaTypes: {
              video: {
                context: 'instream'
              }
            },
            params: {
              video: {
                size_id: 7
              }
            }
          })).is.equal(true);
        });

        it('should return false if bidRequest.mediaTypes.video.context is instream but size_id is not defined', function () {
          expect(spec.isBidRequestValid({
            mediaTypes: {
              video: {
                context: 'instream'
              }
            },
            params: {
              video: {}
            }
          })).is.equal(false);
        });
      });
    });

    describe('interpretResponse', function () {
      describe('for fastlane', function () {
        it('should handle a success response and sort by cpm', function () {
          let response = {
            'status': 'ok',
            'account_id': 14062,
            'site_id': 70608,
            'zone_id': 530022,
            'size_id': 15,
            'alt_size_ids': [
              43
            ],
            'tracking': '',
            'inventory': {},
            'ads': [
              {
                'status': 'ok',
                'impression_id': '153dc240-8229-4604-b8f5-256933b9374c',
                'size_id': '15',
                'ad_id': '6',
                'adomain': ['test.com'],
                'advertiser': 7,
                'network': 8,
                'creative_id': 'crid-9',
                'type': 'script',
                'script': 'alert(\'foo\')',
                'campaign_id': 10,
                'cpm': 0.811,
                'targeting': [
                  {
                    'key': 'rpfl_14062',
                    'values': [
                      '15_tier_all_test'
                    ]
                  }
                ]
              },
              {
                'status': 'ok',
                'impression_id': '153dc240-8229-4604-b8f5-256933b9374d',
                'size_id': '43',
                'ad_id': '7',
                'adomain': ['test.com'],
                'advertiser': 7,
                'network': 8,
                'creative_id': 'crid-9',
                'type': 'script',
                'script': 'alert(\'foo\')',
                'campaign_id': 10,
                'cpm': 0.911,
                'targeting': [
                  {
                    'key': 'rpfl_14062',
                    'values': [
                      '43_tier_all_test'
                    ]
                  }
                ]
              }
            ]
          };

          let bids = spec.interpretResponse({body: response}, {
            bidRequest: bidderRequest.bids[0]
          });

          expect(bids).to.be.lengthOf(2);

          expect(bids[0].width).to.equal(320);
          expect(bids[0].height).to.equal(50);
          expect(bids[0].cpm).to.equal(0.911);
          expect(bids[0].ttl).to.equal(300);
          expect(bids[0].netRevenue).to.equal(true);
          expect(bids[0].rubicon.advertiserId).to.equal(7);
          expect(bids[0].rubicon.networkId).to.equal(8);
          expect(bids[0].creativeId).to.equal('crid-9');
          expect(bids[0].currency).to.equal('USD');
          expect(bids[0].meta.mediaType).to.equal('banner');
          expect(String(bids[0].meta.advertiserDomains)).to.equal('test.com');
          expect(bids[0].ad).to.contain(`alert('foo')`)
            .and.to.contain(`<html>`)
            .and.to.contain(`<div data-rp-impression-id='153dc240-8229-4604-b8f5-256933b9374d'>`);
          expect(bids[0].rubiconTargeting.rpfl_elemid).to.equal('/19968336/header-bid-tag-0');
          expect(bids[0].rubiconTargeting.rpfl_14062).to.equal('43_tier_all_test');

          expect(bids[1].width).to.equal(300);
          expect(bids[1].height).to.equal(250);
          expect(bids[1].cpm).to.equal(0.811);
          expect(bids[1].ttl).to.equal(300);
          expect(bids[1].netRevenue).to.equal(true);
          expect(bids[1].rubicon.advertiserId).to.equal(7);
          expect(bids[1].rubicon.networkId).to.equal(8);
          expect(bids[1].creativeId).to.equal('crid-9');
          expect(bids[1].currency).to.equal('USD');
          expect(bids[1].ad).to.contain(`alert('foo')`)
            .and.to.contain(`<html>`)
            .and.to.contain(`<div data-rp-impression-id='153dc240-8229-4604-b8f5-256933b9374c'>`);
          expect(bids[1].rubiconTargeting.rpfl_elemid).to.equal('/19968336/header-bid-tag-0');
          expect(bids[1].rubiconTargeting.rpfl_14062).to.equal('15_tier_all_test');
        });

        it('should pass netRevenue correctly if set in setConfig', function () {
          let response = {
            'status': 'ok',
            'account_id': 14062,
            'site_id': 70608,
            'zone_id': 530022,
            'size_id': 15,
            'alt_size_ids': [
              43
            ],
            'tracking': '',
            'inventory': {},
            'ads': [
              {
                'status': 'ok',
                'impression_id': '153dc240-8229-4604-b8f5-256933b9374c',
                'size_id': '15',
                'ad_id': '6',
                'advertiser': 7,
                'network': 8,
                'creative_id': 'crid-9',
                'type': 'script',
                'script': 'alert(\'foo\')',
                'campaign_id': 10,
                'cpm': 0.811,
                'targeting': [
                  {
                    'key': 'rpfl_14062',
                    'values': [
                      '15_tier_all_test'
                    ]
                  }
                ]
              },
              {
                'status': 'ok',
                'impression_id': '153dc240-8229-4604-b8f5-256933b9374d',
                'size_id': '43',
                'ad_id': '7',
                'advertiser': 7,
                'network': 8,
                'creative_id': 'crid-9',
                'type': 'script',
                'script': 'alert(\'foo\')',
                'campaign_id': 10,
                'cpm': 0.911,
                'targeting': [
                  {
                    'key': 'rpfl_14062',
                    'values': [
                      '43_tier_all_test'
                    ]
                  }
                ]
              }
            ]
          };

          // Set to false => false
          config.setConfig({
            rubicon: {
              netRevenue: false
            }
          });
          let bids = spec.interpretResponse({body: response}, {
            bidRequest: bidderRequest.bids[0]
          });
          expect(bids).to.be.lengthOf(2);
          expect(bids[0].netRevenue).to.equal(false);
          expect(bids[1].netRevenue).to.equal(false);

          // Set to true => true
          config.setConfig({
            rubicon: {
              netRevenue: true
            }
          });
          bids = spec.interpretResponse({body: response}, {
            bidRequest: bidderRequest.bids[0]
          });
          expect(bids).to.be.lengthOf(2);
          expect(bids[0].netRevenue).to.equal(true);
          expect(bids[1].netRevenue).to.equal(true);

          // Set to undefined => true
          config.setConfig({
            rubicon: {
              netRevenue: undefined
            }
          });
          bids = spec.interpretResponse({body: response}, {
            bidRequest: bidderRequest.bids[0]
          });
          expect(bids).to.be.lengthOf(2);
          expect(bids[0].netRevenue).to.equal(true);
          expect(bids[1].netRevenue).to.equal(true);

          // Set to string => true
          config.setConfig({
            rubicon: {
              netRevenue: 'someString'
            }
          });
          bids = spec.interpretResponse({body: response}, {
            bidRequest: bidderRequest.bids[0]
          });
          expect(bids).to.be.lengthOf(2);
          expect(bids[0].netRevenue).to.equal(true);
          expect(bids[1].netRevenue).to.equal(true);

          config.resetConfig();
        });
        it('should use "network-advertiser" if no creative_id', function () {
          let response = {
            'status': 'ok',
            'account_id': 14062,
            'site_id': 70608,
            'zone_id': 530022,
            'size_id': 15,
            'alt_size_ids': [
              43, 10, 2
            ],
            'tracking': '',
            'inventory': {}
          };

          response.ads = [
            {
              'status': 'ok',
              'impression_id': '153dc240-8229-4604-b8f5-256933b9374c',
              'size_id': '15',
              'ad_id': '6',
              'advertiser': 7,
              'network': 8,
              'type': 'script',
              'script': 'alert(\'foo\')',
              'campaign_id': 10,
              'cpm': 0.811,
              'targeting': [
                {
                  'key': 'rpfl_14062',
                  'values': [
                    '15_tier_all_test'
                  ]
                }
              ]
            }
          ];

          let bids = spec.interpretResponse({body: response}, {
            bidRequest: bidderRequest.bids[0]
          });
          expect(bids[0].creativeId).to.equal('8-7');

          response.ads = [
            {
              'status': 'ok',
              'impression_id': '153dc240-8229-4604-b8f5-256933b9374d',
              'size_id': '43',
              'ad_id': '7',
              'type': 'script',
              'script': 'alert(\'foo\')',
              'campaign_id': 10,
              'cpm': 0.911,
              'targeting': [
                {
                  'key': 'rpfl_14062',
                  'values': [
                    '43_tier_all_test'
                  ]
                }
              ]
            }
          ];

          bids = spec.interpretResponse({body: response}, {
            bidRequest: bidderRequest.bids[0]
          });
          expect(bids[0].creativeId).to.equal('-');

          response.ads = [
            {
              'status': 'ok',
              'impression_id': '153dc240-8229-4604-b8f5-256933b9374d',
              'size_id': '10',
              'ad_id': '7',
              'network': 8,
              'type': 'script',
              'script': 'alert(\'foo\')',
              'campaign_id': 10,
              'cpm': 0.911,
              'targeting': [
                {
                  'key': 'rpfl_14062',
                  'values': [
                    '10_tier_all_test'
                  ]
                }
              ]
            }
          ];

          bids = spec.interpretResponse({body: response}, {
            bidRequest: bidderRequest.bids[0]
          });
          expect(bids[0].creativeId).to.equal('8-');

          response.ads = [
            {
              'status': 'ok',
              'impression_id': '153dc240-8229-4604-b8f5-256933b9374d',
              'size_id': '2',
              'ad_id': '7',
              'advertiser': 7,
              'type': 'script',
              'script': 'alert(\'foo\')',
              'campaign_id': 10,
              'cpm': 0.911,
              'targeting': [
                {
                  'key': 'rpfl_14062',
                  'values': [
                    '2_tier_all_test'
                  ]
                }
              ]
            }
          ];

          bids = spec.interpretResponse({body: response}, {
            bidRequest: bidderRequest.bids[0]
          });
          expect(bids[0].creativeId).to.equal('-7');
        });

        it('should be fine with a CPM of 0', function () {
          let response = {
            'status': 'ok',
            'account_id': 14062,
            'site_id': 70608,
            'zone_id': 530022,
            'size_id': 15,
            'alt_size_ids': [
              43
            ],
            'tracking': '',
            'inventory': {},
            'ads': [{
              'status': 'ok',
              'cpm': 0,
              'size_id': 15
            }]
          };

          let bids = spec.interpretResponse({body: response}, {
            bidRequest: bidderRequest.bids[0]
          });

          expect(bids).to.be.lengthOf(1);
          expect(bids[0].cpm).to.be.equal(0);
        });

        it('should create bids with matching requestIds if imp id matches', function () {
          let bidRequests = [{
            'bidder': 'rubicon',
            'params': {
              'accountId': 1001,
              'siteId': 12345,
              'zoneId': 67890,
              'floor': null
            },
            'mediaTypes': {
              'banner': {
                'sizes': [[300, 250]]
              }
            },
            'adUnitCode': 'div-gpt-ad-1460505748561-0',
            'transactionId': '404a7b28-f276-41cc-a5cf-c1d3dc5671f9',
            'sizes': [[300, 250]],
            'bidId': '557ba307cef098',
            'bidderRequestId': '46a00704ffeb7',
            'auctionId': '3fdc6494-da94-44a0-a292-b55a90b08b2c',
            'src': 'client',
            'bidRequestsCount': 1,
            'bidderRequestsCount': 1,
            'bidderWinsCount': 0,
            'startTime': 1615412098213
          }, {
            'bidder': 'rubicon',
            'params': {
              'accountId': 1001,
              'siteId': 12345,
              'zoneId': 67890,
              'floor': null
            },
            'mediaTypes': {
              'banner': {
                'sizes': [[300, 250]]
              }
            },
            'adUnitCode': 'div-gpt-ad-1460505748561-1',
            'transactionId': '404a7b28-f276-41cc-a5cf-c1d3dc5671f9',
            'sizes': [[300, 250]],
            'bidId': '456gt123jkl098',
            'bidderRequestId': '46a00704ffeb7',
            'auctionId': '3fdc6494-da94-44a0-a292-b55a90b08b2c',
            'src': 'client',
            'bidRequestsCount': 1,
            'bidderRequestsCount': 1,
            'bidderWinsCount': 0,
            'startTime': 1615412098213
          }];

          let response = {
            'status': 'ok',
            'account_id': 14062,
            'site_id': 70608,
            'zone_id': 530022,
            'size_id': 15,
            'alt_size_ids': [
              43
            ],
            'tracking': '',
            'inventory': {},
            'ads': [
              {
                'status': 'ok',
                'impression_id': '153dc240-8229-4604-b8f5-256933b9374c',
                'size_id': '15',
                'ad_id': '6',
                'advertiser': 7,
                'network': 8,
                'creative_id': 'crid-9',
                'type': 'script',
                'script': 'alert(\'foo\')',
                'campaign_id': 10,
                'cpm': 0.811,
                'targeting': [
                  {
                    'key': 'rpfl_14062',
                    'values': [
                      '15_tier_all_test'
                    ]
                  }
                ]
              },
              {
                'status': 'ok',
                'impression_id': '153dc240-8229-4604-b8f5-256933b9374c',
                'size_id': '15',
                'ad_id': '7',
                'advertiser': 7,
                'network': 8,
                'creative_id': 'crid-9',
                'type': 'script',
                'script': 'alert(\'foo\')',
                'campaign_id': 10,
                'cpm': 0.911,
                'targeting': [
                  {
                    'key': 'rpfl_14062',
                    'values': [
                      '43_tier_all_test'
                    ]
                  }
                ]
              },
              {
                'status': 'ok',
                'impression_id': '153dc240-8229-4604-b8f5-256933b9374d',
                'size_id': '43',
                'ad_id': '7',
                'advertiser': 7,
                'network': 8,
                'creative_id': 'crid-9',
                'type': 'script',
                'script': 'alert(\'foo\')',
                'campaign_id': 10,
                'cpm': 1.911,
                'targeting': [
                  {
                    'key': 'rpfl_14062',
                    'values': [
                      '43_tier_all_test'
                    ]
                  }
                ]
              }
            ]
          };

          config.setConfig({ multibid: [{bidder: 'rubicon', maxbids: 2, targetbiddercodeprefix: 'rubi'}] });

          let bids = spec.interpretResponse({body: response}, {
            bidRequest: bidRequests
          });

          expect(bids).to.be.lengthOf(3);
          expect(bids[0].requestId).to.not.equal(bids[1].requestId);
          expect(bids[1].requestId).to.equal(bids[2].requestId);
        });

        it('should handle an error with no ads returned', function () {
          let response = {
            'status': 'ok',
            'account_id': 14062,
            'site_id': 70608,
            'zone_id': 530022,
            'size_id': 15,
            'alt_size_ids': [
              43
            ],
            'tracking': '',
            'inventory': {},
            'ads': []
          };

          let bids = spec.interpretResponse({body: response}, {
            bidRequest: bidderRequest.bids[0]
          });

          expect(bids).to.be.lengthOf(0);
        });

        it('should handle an error', function () {
          let response = {
            'status': 'ok',
            'account_id': 14062,
            'site_id': 70608,
            'zone_id': 530022,
            'size_id': 15,
            'alt_size_ids': [
              43
            ],
            'tracking': '',
            'inventory': {},
            'ads': [{
              'status': 'not_ok',
            }]
          };

          let bids = spec.interpretResponse({body: response}, {
            bidRequest: bidderRequest.bids[0]
          });

          expect(bids).to.be.lengthOf(0);
        });

        it('should handle an error because of malformed json response', function () {
          let response = '{test{';

          let bids = spec.interpretResponse({body: response}, {
            bidRequest: bidderRequest.bids[0]
          });

          expect(bids).to.be.lengthOf(0);
        });

        it('should handle a bidRequest argument of type Array', function () {
          let response = {
            'status': 'ok',
            'account_id': 14062,
            'site_id': 70608,
            'zone_id': 530022,
            'size_id': 15,
            'alt_size_ids': [
              43
            ],
            'tracking': '',
            'inventory': {},
            'ads': [{
              'status': 'ok',
              'cpm': 0,
              'size_id': 15
            }]
          };

          let bids = spec.interpretResponse({body: response}, {
            bidRequest: [utils.deepClone(bidderRequest.bids[0])]
          });

          expect(bids).to.be.lengthOf(1);
          expect(bids[0].cpm).to.be.equal(0);
        });

        describe('singleRequest enabled', function () {
          it('handles bidRequest of type Array and returns associated adUnits', function () {
            const overrideMap = [];
            overrideMap[0] = {impression_id: '1'};

            const stubAds = [];
            for (let i = 0; i < 10; i++) {
              stubAds.push(createResponseAdByIndex(i, sizeMap[i].sizeId, overrideMap));
            }

            const stubBids = [];
            for (let i = 0; i < 10; i++) {
              stubBids.push(createBidRequestByIndex(i, sizeMap[i].sizeAsArray.slice()));
            }

            const bids = spec.interpretResponse({
              body: {
                'status': 'ok',
                'site_id': '1100',
                'account_id': 14062,
                'zone_id': 2100,
                'size_id': '1',
                'tracking': '',
                'inventory': {},
                'ads': stubAds
              }
            }, {bidRequest: stubBids});
            expect(bids).to.be.a('array').with.lengthOf(10);

            bids.forEach((bid) => {
              expect(bid).to.be.a('object');
              expect(bid).to.have.property('cpm').that.is.a('number');
              expect(bid).to.have.property('width').that.is.a('number');
              expect(bid).to.have.property('height').that.is.a('number');

              // verify that result bid 'sizeId' links to a size from the sizeMap
              const size = getSizeIdForBid(sizeMap, bid);
              expect(size).to.be.a('object');

              // use 'size' to verify that result bid links to the 'response.ad' passed to function
              const associateAd = getResponseAdBySize(stubAds, size);
              expect(associateAd).to.be.a('object');
              expect(associateAd).to.have.property('creative_id').that.is.a('string');

              // use 'size' to verify that result bid links to the 'bidRequest' passed to function
              const associateBidRequest = getBidRequestBySize(stubBids, size);
              expect(associateBidRequest).to.be.a('object');
              expect(associateBidRequest).to.have.property('bidId').that.is.a('string');

              // verify all bid properties set using 'ad' and 'bidRequest' match
              // 'ad.creative_id === bid.creativeId'
              expect(bid.requestId).to.equal(associateBidRequest.bidId);
              // 'bid.requestId === bidRequest.bidId'
              expect(bid.creativeId).to.equal(associateAd.creative_id);
            });
          });

          it('handles incorrect adUnits length by returning all bids with matching ads', function () {
            const overrideMap = [];
            overrideMap[0] = {impression_id: '1'};

            const stubAds = [];
            for (let i = 0; i < 6; i++) {
              stubAds.push(createResponseAdByIndex(i, sizeMap[i].sizeId, overrideMap));
            }

            const stubBids = [];
            for (let i = 0; i < 10; i++) {
              stubBids.push(createBidRequestByIndex(i, sizeMap[i].sizeAsArray.slice()));
            }

            const bids = spec.interpretResponse({
              body: {
                'status': 'ok',
                'site_id': '1100',
                'account_id': 14062,
                'zone_id': 2100,
                'size_id': '1',
                'tracking': '',
                'inventory': {},
                'ads': stubAds
              }
            }, {bidRequest: stubBids});

            // no bids expected because response didn't match requested bid number
            expect(bids).to.be.a('array').with.lengthOf(6);
          });

          it('skips adUnits with error status and returns all bids with ok status', function () {
            const stubAds = [];
            // Create overrides to break associations between bids and ads
            // Each override should cause one less bid to be returned by interpretResponse
            const overrideMap = [];
            overrideMap[0] = {impression_id: '1'};
            overrideMap[2] = {status: 'error'};
            overrideMap[4] = {status: 'error'};
            overrideMap[7] = {status: 'error'};
            overrideMap[8] = {status: 'error'};

            for (let i = 0; i < 10; i++) {
              stubAds.push(createResponseAdByIndex(i, sizeMap[i].sizeId, overrideMap));
            }

            const stubBids = [];
            for (let i = 0; i < 10; i++) {
              stubBids.push(createBidRequestByIndex(i, sizeMap[i].sizeAsArray.slice()));
            }

            const bids = spec.interpretResponse({
              body: {
                'status': 'error',
                'site_id': '1100',
                'account_id': 14062,
                'zone_id': 2100,
                'size_id': '1',
                'tracking': '',
                'inventory': {},
                'ads': stubAds
              }
            }, {bidRequest: stubBids});
            expect(bids).to.be.a('array').with.lengthOf(6);

            bids.forEach((bid) => {
              expect(bid).to.be.a('object');
              expect(bid).to.have.property('cpm').that.is.a('number');
              expect(bid).to.have.property('width').that.is.a('number');
              expect(bid).to.have.property('height').that.is.a('number');

              // verify that result bid 'sizeId' links to a size from the sizeMap
              const size = getSizeIdForBid(sizeMap, bid);
              expect(size).to.be.a('object');

              // use 'size' to verify that result bid links to the 'response.ad' passed to function
              const associateAd = getResponseAdBySize(stubAds, size);
              expect(associateAd).to.be.a('object');
              expect(associateAd).to.have.property('creative_id').that.is.a('string');
              expect(associateAd).to.have.property('status').that.is.a('string');
              expect(associateAd.status).to.equal('ok');

              // use 'size' to verify that result bid links to the 'bidRequest' passed to function
              const associateBidRequest = getBidRequestBySize(stubBids, size);
              expect(associateBidRequest).to.be.a('object');
              expect(associateBidRequest).to.have.property('bidId').that.is.a('string');

              // verify all bid properties set using 'ad' and 'bidRequest' match
              // 'ad.creative_id === bid.creativeId'
              expect(bid.requestId).to.equal(associateBidRequest.bidId);
              // 'bid.requestId === bidRequest.bidId'
              expect(bid.creativeId).to.equal(associateAd.creative_id);
            });
          });
        });
      });

      describe('for video', function () {
        beforeEach(function () {
          createVideoBidderRequest();
        });

        it('should register a successful bid', function () {
          let response = {
            cur: 'USD',
            seatbid: [{
              bid: [{
                id: '0',
                impid: 'instream_video1',
                adomain: ['test.com'],
                price: 2,
                crid: '4259970',
                ext: {
                  bidder: {
                    rp: {
                      mime: 'application/javascript',
                      size_id: 201,
                      advid: 12345
                    }
                  },
                  prebid: {
                    targeting: {
                      hb_uuid: '0c498f63-5111-4bed-98e2-9be7cb932a64'
                    },
                    type: 'video'
                  }
                }
              }],
              group: 0,
              seat: 'rubicon'
            }],
          };

          let bids = spec.interpretResponse({body: response}, {
            bidRequest: bidderRequest.bids[0]
          });

          expect(bids).to.be.lengthOf(1);

          expect(bids[0].seatBidId).to.equal('0');
          expect(bids[0].creativeId).to.equal('4259970');
          expect(bids[0].cpm).to.equal(2);
          expect(bids[0].ttl).to.equal(300);
          expect(bids[0].netRevenue).to.equal(true);
          expect(bids[0].adserverTargeting).to.deep.equal({hb_uuid: '0c498f63-5111-4bed-98e2-9be7cb932a64'});
          expect(bids[0].mediaType).to.equal('video');
          expect(bids[0].meta.mediaType).to.equal('video');
          expect(String(bids[0].meta.advertiserDomains)).to.equal('test.com');
          expect(bids[0].meta.advertiserId).to.equal(12345);
          expect(bids[0].bidderCode).to.equal('rubicon');
          expect(bids[0].currency).to.equal('USD');
          expect(bids[0].width).to.equal(640);
          expect(bids[0].height).to.equal(480);
        });
      });

      describe('config with integration type', () => {
        it('should use the integration type provided in the config instead of the default', () => {
          config.setConfig({rubicon: {int_type: 'testType'}});
          const [request] = spec.buildRequests(bidderRequest.bids, bidderRequest);
          expect(parseQuery(request.data).tk_flint).to.equal('testType_v$prebid.version$');
        });
      });
    });
  });

  describe('user sync', function () {
    const emilyUrl = 'https://eus.rubiconproject.com/usync.html';

    beforeEach(function () {
      resetUserSync();
    });

    it('should register the Emily iframe', function () {
      let syncs = spec.getUserSyncs({
        iframeEnabled: true
      });

      expect(syncs).to.deep.equal({type: 'iframe', url: emilyUrl});
    });

    it('should not register the Emily iframe more than once', function () {
      let syncs = spec.getUserSyncs({
        iframeEnabled: true
      });
      expect(syncs).to.deep.equal({type: 'iframe', url: emilyUrl});

      // when called again, should still have only been called once
      syncs = spec.getUserSyncs();
      expect(syncs).to.equal(undefined);
    });

    it('should pass gdpr params if consent is true', function () {
      expect(spec.getUserSyncs({iframeEnabled: true}, {}, {
        gdprApplies: true, consentString: 'foo'
      })).to.deep.equal({
        type: 'iframe', url: `${emilyUrl}?gdpr=1&gdpr_consent=foo`
      });
    });

    it('should pass gdpr params if consent is false', function () {
      expect(spec.getUserSyncs({iframeEnabled: true}, {}, {
        gdprApplies: false, consentString: 'foo'
      })).to.deep.equal({
        type: 'iframe', url: `${emilyUrl}?gdpr=0&gdpr_consent=foo`
      });
    });

    it('should pass gdpr param gdpr_consent only when gdprApplies is undefined', function () {
      expect(spec.getUserSyncs({iframeEnabled: true}, {}, {
        consentString: 'foo'
      })).to.deep.equal({
        type: 'iframe', url: `${emilyUrl}?gdpr_consent=foo`
      });
    });

    it('should pass no params if gdpr consentString is not defined', function () {
      expect(spec.getUserSyncs({iframeEnabled: true}, {}, {})).to.deep.equal({
        type: 'iframe', url: `${emilyUrl}`
      });
    });

    it('should pass no params if gdpr consentString is a number', function () {
      expect(spec.getUserSyncs({iframeEnabled: true}, {}, {
        consentString: 0
      })).to.deep.equal({
        type: 'iframe', url: `${emilyUrl}`
      });
    });

    it('should pass no params if gdpr consentString is null', function () {
      expect(spec.getUserSyncs({iframeEnabled: true}, {}, {
        consentString: null
      })).to.deep.equal({
        type: 'iframe', url: `${emilyUrl}`
      });
    });

    it('should pass no params if gdpr consentString is a object', function () {
      expect(spec.getUserSyncs({iframeEnabled: true}, {}, {
        consentString: {}
      })).to.deep.equal({
        type: 'iframe', url: `${emilyUrl}`
      });
    });

    it('should pass no params if gdpr is not defined', function () {
      expect(spec.getUserSyncs({iframeEnabled: true}, {}, undefined)).to.deep.equal({
        type: 'iframe', url: `${emilyUrl}`
      });
    });

    it('should pass us_privacy if uspConsent is defined', function () {
      expect(spec.getUserSyncs({iframeEnabled: true}, {}, undefined, '1NYN')).to.deep.equal({
        type: 'iframe', url: `${emilyUrl}?us_privacy=1NYN`
      });
    });

    it('should pass us_privacy after gdpr if both are present', function () {
      expect(spec.getUserSyncs({iframeEnabled: true}, {}, {
        consentString: 'foo'
      }, '1NYN')).to.deep.equal({
        type: 'iframe', url: `${emilyUrl}?gdpr_consent=foo&us_privacy=1NYN`
      });
    });
  });

  describe('get price granularity', function () {
    it('should return correct buckets for all price granularity values', function () {
      const CUSTOM_PRICE_BUCKET_ITEM = {max: 5, increment: 0.5};

      const mockConfig = {
        priceGranularity: undefined,
        customPriceBucket: {
          buckets: [CUSTOM_PRICE_BUCKET_ITEM]
        }
      };
      sandbox.stub(config, 'getConfig').callsFake(key => {
        return mockConfig[key];
      });

      [
        {key: 'low', val: {max: 5.00, increment: 0.50}},
        {key: 'medium', val: {max: 20.00, increment: 0.10}},
        {key: 'high', val: {max: 20.00, increment: 0.01}},
        {key: 'auto', val: {max: 5.00, increment: 0.05}},
        {key: 'dense', val: {max: 3.00, increment: 0.01}},
        {key: 'custom', val: CUSTOM_PRICE_BUCKET_ITEM},

      ].forEach(kvPair => {
        mockConfig.priceGranularity = kvPair.key;
        const result = getPriceGranularity(config);
        expect(typeof result).to.equal('object');
        expect(result).to.haveOwnProperty('ranges');
        expect(Array.isArray(result.ranges)).to.equal(true);
        expect(result.ranges.length).to.be.greaterThan(0)
        expect(result.ranges[0]).to.deep.equal(kvPair.val);
      });
    });
  });

  describe('Supply Chain Support', function () {
    const nodePropsOrder = ['asi', 'sid', 'hp', 'rid', 'name', 'domain'];
    let bidRequests;
    let schainConfig;

    const getSupplyChainConfig = () => {
      return {
        ver: '1.0',
        complete: 1,
        nodes: [
          {
            asi: 'rubicon.com',
            sid: '1234',
            hp: 1,
            rid: 'bid-request-1',
            name: 'pub one',
            domain: 'pub1.com'
          },
          {
            asi: 'theexchange.com',
            sid: '5678',
            hp: 1,
            rid: 'bid-request-2',
            name: 'pub two',
            domain: 'pub2.com'
          },
          {
            asi: 'wesellads.com',
            sid: '9876',
            hp: 1,
            rid: 'bid-request-3',
            // name: 'alladsallthetime',
            domain: 'alladsallthetime.com'
          }
        ]
      };
    };

    beforeEach(() => {
      bidRequests = getBidderRequest();
      schainConfig = getSupplyChainConfig();
      bidRequests.bids[0].schain = schainConfig;
    });

    it('should properly serialize schain object with correct delimiters', () => {
      const results = spec.buildRequests(bidRequests.bids, bidRequests);
      const numNodes = schainConfig.nodes.length;
      const schain = parseQuery(results[0].data).rp_schain;

      // each node serialization should start with an !
      expect(schain.match(/!/g).length).to.equal(numNodes);

      // 5 commas per node plus 1 for version
      expect(schain.match(/,/g).length).to.equal(numNodes * 5 + 1);
    });

    it('should send the proper version for the schain', () => {
      const results = spec.buildRequests(bidRequests.bids, bidRequests);
      const schain = parseQuery(results[0].data).rp_schain.split('!');
      const version = schain.shift().split(',')[0];
      expect(version).to.equal(bidRequests.bids[0].schain.ver);
    });

    it('should send the correct value for complete in schain', () => {
      const results = spec.buildRequests(bidRequests.bids, bidRequests);
      const schain = parseQuery(results[0].data).rp_schain.split('!');
      const complete = schain.shift().split(',')[1];
      expect(complete).to.equal(String(bidRequests.bids[0].schain.complete));
    });

    it('should send available params in the right order', () => {
      const results = spec.buildRequests(bidRequests.bids, bidRequests);
      const schain = parseQuery(results[0].data).rp_schain.split('!');
      schain.shift();

      schain.forEach((serializeNode, nodeIndex) => {
        const nodeProps = serializeNode.split(',');
        nodeProps.forEach((nodeProp, propIndex) => {
          const node = schainConfig.nodes[nodeIndex];
          const key = nodePropsOrder[propIndex];
          expect(nodeProp).to.equal(node[key] ? String(node[key]) : '');
        });
      });
    });

    it('should copy the schain JSON to to bid.source.ext.schain', () => {
      createVideoBidderRequest();
      const schain = getSupplyChainConfig();
      bidderRequest.bids[0].schain = schain;
      const request = spec.buildRequests(bidderRequest.bids, bidderRequest);
      expect(request[0].data.source.ext.schain).to.deep.equal(schain);
    });
  });

  describe('configurable settings', function() {
    afterEach(() => {
      config.setConfig({
        rubicon: {
          bannerHost: 'rubicon',
          videoHost: 'prebid-server',
          syncHost: 'eus',
          returnVast: false
        }
      });
      config.resetConfig();
    });

    beforeEach(function () {
      resetUserSync();
    });

    it('should update fastlane endpoint if', function () {
      config.setConfig({
        rubicon: {
          bannerHost: 'fastlane-qa',
          videoHost: 'prebid-server-qa',
          syncHost: 'eus-qa',
          returnVast: true
        }
      });

      // banner
      let [bannerRequest] = spec.buildRequests(bidderRequest.bids, bidderRequest);
      expect(bannerRequest.url).to.equal('https://fastlane-qa.rubiconproject.com/a/api/fastlane.json');

      // video and returnVast
      createVideoBidderRequest();
      let [videoRequest] = spec.buildRequests(bidderRequest.bids, bidderRequest);
      let post = videoRequest.data;
      expect(videoRequest.url).to.equal('https://prebid-server-qa.rubiconproject.com/openrtb2/auction');
      expect(post.ext.prebid.cache.vastxml).to.have.property('returnCreative').that.is.an('boolean');
      expect(post.ext.prebid.cache.vastxml.returnCreative).to.equal(true);

      // user sync
      let syncs = spec.getUserSyncs({
        iframeEnabled: true
      });
      expect(syncs).to.deep.equal({type: 'iframe', url: 'https://eus-qa.rubiconproject.com/usync.html'});
    });
  });
});<|MERGE_RESOLUTION|>--- conflicted
+++ resolved
@@ -488,28 +488,21 @@
           data = parseQuery(request.data);
           expect(data.rp_hard_floor).to.equal('1.23');
         });
-<<<<<<< HEAD
+
+        it('should send rp_maxbids to AE if rubicon multibid config exists', function () {
+          var multibidRequest = utils.deepClone(bidderRequest);
+          multibidRequest.bidLimit = 5;
+
+          let [request] = spec.buildRequests(multibidRequest.bids, multibidRequest);
+          let data = parseQuery(request.data);
+
+          expect(data['rp_maxbids']).to.equal('5');
+        });
+
         it('should not send p_pos to AE if not params.position specified', function () {
           var noposRequest = utils.deepClone(bidderRequest);
           delete noposRequest.bids[0].params.position;
 
-=======
-
-        it('should send rp_maxbids to AE if rubicon multibid config exists', function () {
-          var multibidRequest = utils.deepClone(bidderRequest);
-          multibidRequest.bidLimit = 5;
-
-          let [request] = spec.buildRequests(multibidRequest.bids, multibidRequest);
-          let data = parseQuery(request.data);
-
-          expect(data['rp_maxbids']).to.equal('5');
-        });
-
-        it('should not send p_pos to AE if not params.position specified', function () {
-          var noposRequest = utils.deepClone(bidderRequest);
-          delete noposRequest.bids[0].params.position;
-
->>>>>>> e3313698
           let [request] = spec.buildRequests(noposRequest.bids, noposRequest);
           let data = parseQuery(request.data);
 
@@ -572,11 +565,7 @@
           sandbox.stub(Math, 'random').callsFake(() => 0.1);
           let [request] = spec.buildRequests(bidderRequest.bids, bidderRequest);
 
-<<<<<<< HEAD
-          const referenceOrdering = ['account_id', 'site_id', 'zone_id', 'size_id', 'alt_size_ids', 'p_pos', 'rf', 'p_geo.latitude', 'p_geo.longitude', 'kw', 'tg_v.ucat', 'tg_v.lastsearch', 'tg_v.likes', 'tg_i.rating', 'tg_i.prodtype', 'tk_flint', 'x_source.tid', 'x_source.pchain', 'p_screen_res', 'rp_secure', 'tk_user_key', 'tg_fl.eid', 'slots', 'rand'];
-=======
           const referenceOrdering = ['account_id', 'site_id', 'zone_id', 'size_id', 'alt_size_ids', 'p_pos', 'rf', 'p_geo.latitude', 'p_geo.longitude', 'kw', 'tg_v.ucat', 'tg_v.lastsearch', 'tg_v.likes', 'tg_i.rating', 'tg_i.prodtype', 'tk_flint', 'x_source.tid', 'x_source.pchain', 'p_screen_res', 'rp_secure', 'tk_user_key', 'tg_fl.eid', 'rp_maxbids', 'slots', 'rand'];
->>>>>>> e3313698
 
           request.data.split('&').forEach((item, i) => {
             expect(item.split('=')[0]).to.equal(referenceOrdering[i]);
@@ -869,9 +858,6 @@
               }],
               gender: 'M',
               yob: '1984',
-<<<<<<< HEAD
-              geo: {country: 'ca'}
-=======
               geo: {country: 'ca'},
               keywords: 'd',
               ext: {
@@ -879,7 +865,6 @@
                   age: 40
                 }
               }
->>>>>>> e3313698
             };
 
             sandbox.stub(config, 'getConfig').callsFake(key => {
@@ -1532,11 +1517,7 @@
           // LiveRamp should exist
           expect(post.user.ext.eids[1].source).to.equal('liveramp.com');
           expect(post.user.ext.eids[1].uids[0].id).to.equal('1111-2222-3333-4444');
-<<<<<<< HEAD
-          expect(post.user.ext.eids[1].uids[0].atype).to.equal(1);
-=======
           expect(post.user.ext.eids[1].uids[0].atype).to.equal(3);
->>>>>>> e3313698
           // SharedId should exist
           expect(post.user.ext.eids[2].source).to.equal('sharedid.org');
           expect(post.user.ext.eids[2].uids[0].id).to.equal('1111');
@@ -1656,8 +1637,6 @@
           expect(request.data.imp[0].ext).to.not.haveOwnProperty('rubicon');
         });
 
-<<<<<<< HEAD
-=======
         it('should add multibid configuration to PBS Request', function () {
           createVideoBidderRequest();
 
@@ -1685,7 +1664,6 @@
           expect(request.data.ext.prebid.multibid).to.deep.equal(expected);
         });
 
->>>>>>> e3313698
         it('should send video exp param correctly when set', function () {
           createVideoBidderRequest();
           config.setConfig({s2sConfig: {defaultTtl: 600}});
@@ -1978,12 +1956,8 @@
             keywords: 'd',
             gender: 'M',
             yob: '1984',
-<<<<<<< HEAD
-            geo: {country: 'ca'}
-=======
             geo: {country: 'ca'},
             data: [{foo: 'bar'}]
->>>>>>> e3313698
           };
 
           sandbox.stub(config, 'getConfig').callsFake(key => {
@@ -1996,19 +1970,6 @@
             return utils.deepAccess(config, key);
           });
 
-<<<<<<< HEAD
-          const expected = [{
-            bidders: ['rubicon'],
-            config: {
-              fpd: {
-                site: Object.assign({}, bidderRequest.bids[0].params.inventory, context),
-                user: Object.assign({}, bidderRequest.bids[0].params.visitor, user)
-              }
-            }
-          }];
-
-=======
->>>>>>> e3313698
           const [request] = spec.buildRequests(bidderRequest.bids, bidderRequest);
 
           const expected = {
