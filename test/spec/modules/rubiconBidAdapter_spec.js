import {expect} from 'chai';
import {
  spec,
  getPriceGranularity,
  masSizeOrdering,
  resetUserSync,
  hasVideoMediaType,
  resetRubiConf
} from 'modules/rubiconBidAdapter.js';
import {parse as parseQuery} from 'querystring';
import {config} from 'src/config.js';
import * as utils from 'src/utils.js';
import find from 'core-js-pure/features/array/find.js';
import {createEidsArray} from 'modules/userId/eids.js';

const INTEGRATION = `pbjs_lite_v$prebid.version$`; // $prebid.version$ will be substituted in by gulp in built prebid
const PBS_INTEGRATION = 'pbjs';

describe('the rubicon adapter', function () {
  let sandbox,
    bidderRequest,
    sizeMap,
    getFloorResponse,
    logErrorSpy;

  /**
   * @typedef {Object} sizeMapConverted
   * @property {string} sizeId
   * @property {string} size
   * @property {Array.<Array>} sizeAsArray
   * @property {number} width
   * @property {number} height
   */

  /**
   * @param {Array.<sizeMapConverted>} sizesMapConverted
   * @param {Object} bid
   * @return {sizeMapConverted}
   */
  function getSizeIdForBid(sizesMapConverted, bid) {
    return find(sizesMapConverted, item => (item.width === bid.width && item.height === bid.height));
  }

  /**
   * @param {Array.<Object>} ads
   * @param {sizeMapConverted} size
   * @return {Object}
   */
  function getResponseAdBySize(ads, size) {
    return find(ads, item => item.size_id === size.sizeId);
  }

  /**
   * @param {Array.<BidRequest>} bidRequests
   * @param {sizeMapConverted} size
   * @return {BidRequest}
   */
  function getBidRequestBySize(bidRequests, size) {
    return find(bidRequests, item => item.sizes[0][0] === size.width && item.sizes[0][1] === size.height);
  }

  /**
   * @typedef {Object} overrideProps
   * @property {string} status
   * @property {number} cpm
   * @property {number} zone_id
   * @property {number} ad_id
   * @property {string} creative_id
   * @property {string} targeting_key - rpfl_{id}
   */
  /**
   * @param {number} i - index
   * @param {string} sizeId - id that maps to size
   * @param {Array.<overrideProps>} [indexOverMap]
   * @return {{status: string, cpm: number, zone_id: *, size_id: *, impression_id: *, ad_id: *, creative_id: string, type: string, targeting: *[]}}
   */

  function getBidderRequest() {
    return {
      bidderCode: 'rubicon',
      auctionId: 'c45dd708-a418-42ec-b8a7-b70a6c6fab0a',
      bidderRequestId: '178e34bad3658f',
      bids: [
        {
          bidder: 'rubicon',
          params: {
            accountId: '14062',
            siteId: '70608',
            zoneId: '335918',
            userId: '12346',
            keywords: ['a', 'b', 'c'],
            inventory: {
              rating: '5-star', // This actually should not be sent to frank!! causes 400
              prodtype: ['tech', 'mobile']
            },
            visitor: {
              ucat: 'new',
              lastsearch: 'iphone',
              likes: ['sports', 'video games']
            },
            position: 'atf',
            referrer: 'localhost',
            latLong: [40.7607823, '111.8910325']
          },
          adUnitCode: '/19968336/header-bid-tag-0',
          code: 'div-1',
          sizes: [[300, 250], [320, 50]],
          bidId: '2ffb201a808da7',
          bidderRequestId: '178e34bad3658f',
          auctionId: 'c45dd708-a418-42ec-b8a7-b70a6c6fab0a',
          transactionId: 'd45dd707-a418-42ec-b8a7-b70a6c6fab0b'
        }
      ],
      start: 1472239426002,
      auctionStart: 1472239426000,
      timeout: 5000
    };
  };

  function createResponseAdByIndex(i, sizeId, indexOverMap) {
    const overridePropMap = (indexOverMap && indexOverMap[i] && typeof indexOverMap[i] === 'object') ? indexOverMap[i] : {};
    const overrideProps = Object.keys(overridePropMap).reduce((aggregate, key) => {
      aggregate[key] = overridePropMap[key];
      return aggregate;
    }, {});

    const getProp = (propName, defaultValue) => {
      return (overrideProps[propName]) ? overridePropMap[propName] : defaultValue;
    };

    return {
      'status': getProp('status', 'ok'),
      'cpm': getProp('cpm', i / 100),
      'zone_id': getProp('zone_id', i + 1),
      'size_id': sizeId,
      'impression_id': getProp('impression_id', `1-${i}`),
      'ad_id': getProp('ad_id', i + 1),
      'advertiser': i + 1,
      'network': i + 1,
      'creative_id': getProp('creative_id', `crid-${i}`),
      'type': 'script',
      'script': 'alert(\'foo\')',
      'campaign_id': i + 1,
      'targeting': [
        {
          'key': getProp('targeting_key', `rpfl_${i}`),
          'values': ['43_tier_all_test']
        }
      ]
    };
  }

  /**
   * @param {number} i
   * @param {Array.<Array>} size
   * @return {{ params: {accountId: string, siteId: string, zoneId: string }, adUnitCode: string, code: string, sizes: *[], bidId: string, bidderRequestId: string }}
   */
  function createBidRequestByIndex(i, size) {
    return {
      bidder: 'rubicon',
      params: {
        accountId: '14062',
        siteId: '70608',
        zoneId: (i + 1).toString(),
        userId: '12346',
        position: 'atf',
        referrer: 'localhost'
      },
      adUnitCode: `/19968336/header-bid-tag-${i}`,
      code: `div-${i}`,
      sizes: [size],
      bidId: i.toString(),
      bidderRequestId: i.toString(),
      auctionId: 'c45dd708-a418-42ec-b8a7-b70a6c6fab0a',
      transactionId: 'd45dd707-a418-42ec-b8a7-b70a6c6fab0b'
    };
  }

  /**
   * @param {boolean} [gdprApplies]
   */
  function createGdprBidderRequest(gdprApplies) {
    if (typeof gdprApplies === 'boolean') {
      bidderRequest.gdprConsent = {
        'consentString': 'BOJ/P2HOJ/P2HABABMAAAAAZ+A==',
        'gdprApplies': gdprApplies
      };
    } else {
      bidderRequest.gdprConsent = {
        'consentString': 'BOJ/P2HOJ/P2HABABMAAAAAZ+A=='
      };
    }
  }

  function createUspBidderRequest() {
    bidderRequest.uspConsent = '1NYN';
  }

  function createVideoBidderRequest() {
    createGdprBidderRequest(true);
    createUspBidderRequest();

    let bid = bidderRequest.bids[0];
    bid.mediaTypes = {
      video: {
        context: 'instream',
        mimes: ['video/mp4', 'video/x-flv'],
        api: [2],
        minduration: 15,
        playerSize: [640, 480],
        maxduration: 30,
        startdelay: 0,
        playbackmethod: [2],
        linearity: 1,
        skip: 1,
        skipafter: 15,
        pos: 1,
        protocols: [1, 2, 3, 4, 5, 6]
      }
    };
    bid.params.video = {
      'language': 'en',
      'skip': 1,
      'skipafter': 15,
      'playerHeight': 480,
      'playerWidth': 640,
      'size_id': 201,
    };
    bid.userId = {
      lipb: {lipbid: '0000-1111-2222-3333', segments: ['segA', 'segB']},
      idl_env: '1111-2222-3333-4444',
      sharedid: {id: '1111', third: '2222'},
      tdid: '3000',
      pubcid: '4000',
      pubProvidedId: [{
        source: 'example.com',
        uids: [{
          id: '333333',
          ext: {
            stype: 'ppuid'
          }
        }]
      }, {
        source: 'id-partner.com',
        uids: [{
          id: '4444444'
        }]
      }],
      criteoId: '1111',
    };
    bid.userIdAsEids = createEidsArray(bid.userId);
    bid.storedAuctionResponse = 11111;
  }

  function createVideoBidderRequestNoVideo() {
    let bid = bidderRequest.bids[0];
    bid.mediaTypes = {
      video: {
        context: 'instream'
      },
    };
    bid.params.video = '';
  }

  function createVideoBidderRequestOutstream() {
    let bid = bidderRequest.bids[0];
    bid.mediaTypes = {
      video: {
        context: 'outstream',
        mimes: ['video/mp4', 'video/x-flv'],
        api: [2],
        minduration: 15,
        playerSize: [640, 480],
        maxduration: 30,
        startdelay: 0,
        playbackmethod: [2],
        linearity: 1,
        skip: 1,
        skipafter: 15,
        pos: 1,
        protocols: [1, 2, 3, 4, 5, 6]
      },
    };
    bid.params.accountId = 14062;
    bid.params.siteId = 70608;
    bid.params.zoneId = 335918;
    bid.params.video = {
      'language': 'en',
      'skip': 1,
      'skipafter': 15,
      'playerHeight': 320,
      'playerWidth': 640,
      'size_id': 203
    };
  }

  beforeEach(function () {
    sandbox = sinon.sandbox.create();
    logErrorSpy = sinon.spy(utils, 'logError');
    getFloorResponse = {};
    bidderRequest = {
      bidderCode: 'rubicon',
      auctionId: 'c45dd708-a418-42ec-b8a7-b70a6c6fab0a',
      bidderRequestId: '178e34bad3658f',
      bids: [
        {
          bidder: 'rubicon',
          params: {
            accountId: '14062',
            siteId: '70608',
            zoneId: '335918',
            pchain: 'GAM:11111-reseller1:22222',
            userId: '12346',
            keywords: ['a', 'b', 'c'],
            inventory: {
              rating: '5-star', // This actually should not be sent to frank!! causes 400
              prodtype: ['tech', 'mobile']
            },
            visitor: {
              ucat: 'new',
              lastsearch: 'iphone',
              likes: ['sports', 'video games']
            },
            position: 'atf',
            referrer: 'localhost',
            latLong: [40.7607823, '111.8910325']
          },
          adUnitCode: '/19968336/header-bid-tag-0',
          code: 'div-1',
          sizes: [[300, 250], [320, 50]],
          bidId: '2ffb201a808da7',
          bidderRequestId: '178e34bad3658f',
          auctionId: 'c45dd708-a418-42ec-b8a7-b70a6c6fab0a',
          transactionId: 'd45dd707-a418-42ec-b8a7-b70a6c6fab0b'
        }
      ],
      start: 1472239426002,
      auctionStart: 1472239426000,
      timeout: 5000
    };

    sizeMap = [
      {sizeId: 1, size: '468x60'},
      {sizeId: 2, size: '728x90'},
      {sizeId: 5, size: '120x90'},
      {sizeId: 8, size: '120x600'},
      {sizeId: 9, size: '160x600'},
      {sizeId: 10, size: '300x600'},
      {sizeId: 13, size: '200x200'},
      {sizeId: 14, size: '250x250'},
      {sizeId: 15, size: '300x250'},
      {sizeId: 16, size: '336x280'},
      {sizeId: 19, size: '300x100'},
      {sizeId: 31, size: '980x120'},
      {sizeId: 32, size: '250x360'}
      // Create convenience properties for [sizeAsArray, width, height] by parsing the size string
    ].map(item => {
      const sizeAsArray = item.size.split('x').map(s => parseInt(s));
      return {
        sizeId: item.sizeId,
        size: item.size,
        sizeAsArray: sizeAsArray.slice(),
        width: sizeAsArray[0],
        height: sizeAsArray[1]
      };
    });
  });

  afterEach(function () {
    sandbox.restore();
    utils.logError.restore();
    config.resetConfig();
    resetRubiConf();
  });

  describe('MAS mapping / ordering', function () {
    it('should sort values without any MAS priority sizes in regular ascending order', function () {
      let ordering = masSizeOrdering([126, 43, 65, 16]);
      expect(ordering).to.deep.equal([16, 43, 65, 126]);
    });

    it('should sort MAS priority sizes in the proper order w/ rest ascending', function () {
      let ordering = masSizeOrdering([43, 9, 65, 15, 16, 126]);
      expect(ordering).to.deep.equal([15, 9, 16, 43, 65, 126]);

      ordering = masSizeOrdering([43, 15, 9, 65, 16, 126, 2]);
      expect(ordering).to.deep.equal([15, 2, 9, 16, 43, 65, 126]);

      ordering = masSizeOrdering([8, 43, 9, 65, 16, 126, 2]);
      expect(ordering).to.deep.equal([2, 9, 8, 16, 43, 65, 126]);
    });
  });

  describe('buildRequests implementation', function () {
    describe('for requests', function () {
      describe('to fastlane', function () {
        it('should make a well-formed request object', function () {
          sandbox.stub(Math, 'random').callsFake(() => 0.1);
          let duplicate = Object.assign(bidderRequest);
          duplicate.bids[0].params.floor = 0.01;

          let [request] = spec.buildRequests(duplicate.bids, duplicate);
          let data = parseQuery(request.data);

          expect(request.url).to.equal('https://fastlane.rubiconproject.com/a/api/fastlane.json');

          let expectedQuery = {
            'account_id': '14062',
            'site_id': '70608',
            'zone_id': '335918',
            'size_id': '15',
            'alt_size_ids': '43',
            'p_pos': 'atf',
            'rp_floor': '0.01',
            'rp_secure': /[01]/,
            'rand': '0.1',
            'tk_flint': INTEGRATION,
            'x_source.tid': 'd45dd707-a418-42ec-b8a7-b70a6c6fab0b',
            'x_source.pchain': 'GAM:11111-reseller1:22222',
            'p_screen_res': /\d+x\d+/,
            'tk_user_key': '12346',
            'kw': 'a,b,c',
            'tg_v.ucat': 'new',
            'tg_v.lastsearch': 'iphone',
            'tg_v.likes': 'sports,video games',
            'tg_i.rating': '5-star',
            'tg_i.prodtype': 'tech,mobile',
            'tg_fl.eid': 'div-1',
            'rf': 'localhost'
          };

          // test that all values above are both present and correct
          Object.keys(expectedQuery).forEach(key => {
            let value = expectedQuery[key];
            if (value instanceof RegExp) {
              expect(data[key]).to.match(value);
            } else {
              expect(data[key]).to.equal(value);
            }
          });
        });

        it('should correctly send hard floors when getFloor function is present and returns valid floor', function () {
          // default getFloor response is empty object so should not break and not send hard_floor
          bidderRequest.bids[0].getFloor = () => getFloorResponse;
          sinon.spy(bidderRequest.bids[0], 'getFloor');
          let [request] = spec.buildRequests(bidderRequest.bids, bidderRequest);

          // make sure banner bid called with right stuff
          expect(
            bidderRequest.bids[0].getFloor.calledWith({
              currency: 'USD',
              mediaType: 'banner',
              size: '*'
            })
          ).to.be.true;

          let data = parseQuery(request.data);
          expect(data.rp_hard_floor).to.be.undefined;

          // not an object should work and not send
          getFloorResponse = undefined;
          [request] = spec.buildRequests(bidderRequest.bids, bidderRequest);
          data = parseQuery(request.data);
          expect(data.rp_hard_floor).to.be.undefined;

          // make it respond with a non USD floor should not send it
          getFloorResponse = {currency: 'EUR', floor: 1.0};
          [request] = spec.buildRequests(bidderRequest.bids, bidderRequest);
          data = parseQuery(request.data);
          expect(data.rp_hard_floor).to.be.undefined;

          // make it respond with a non USD floor should not send it
          getFloorResponse = {currency: 'EUR'};
          [request] = spec.buildRequests(bidderRequest.bids, bidderRequest);
          data = parseQuery(request.data);
          expect(data.rp_hard_floor).to.be.undefined;

          // make it respond with USD floor and string floor
          getFloorResponse = {currency: 'USD', floor: '1.23'};
          [request] = spec.buildRequests(bidderRequest.bids, bidderRequest);
          data = parseQuery(request.data);
          expect(data.rp_hard_floor).to.equal('1.23');

          // make it respond with USD floor and num floor
          getFloorResponse = {currency: 'USD', floor: 1.23};
          [request] = spec.buildRequests(bidderRequest.bids, bidderRequest);
          data = parseQuery(request.data);
          expect(data.rp_hard_floor).to.equal('1.23');
        });
        it('should not send p_pos to AE if not params.position specified', function () {
          var noposRequest = utils.deepClone(bidderRequest);
          delete noposRequest.bids[0].params.position;

          let [request] = spec.buildRequests(noposRequest.bids, noposRequest);
          let data = parseQuery(request.data);

          expect(data['site_id']).to.equal('70608');
          expect(data['p_pos']).to.equal(undefined);
        });

        it('should not send p_pos to AE if not params.position is invalid', function () {
          var badposRequest = utils.deepClone(bidderRequest);
          badposRequest.bids[0].params.position = 'bad';

          let [request] = spec.buildRequests(badposRequest.bids, badposRequest);
          let data = parseQuery(request.data);

          expect(data['site_id']).to.equal('70608');
          expect(data['p_pos']).to.equal(undefined);
        });

        it('should correctly send p_pos in sra fashion', function() {
          config.setConfig({rubicon: {singleRequest: true}});
          // first one is atf
          var sraPosRequest = utils.deepClone(bidderRequest);

          // second is not present
          const bidCopy = utils.deepClone(sraPosRequest.bids[0]);
          delete bidCopy.params.position;
          sraPosRequest.bids.push(bidCopy);

          // third is btf
          const bidCopy1 = utils.deepClone(sraPosRequest.bids[0]);
          bidCopy1.params.position = 'btf';
          sraPosRequest.bids.push(bidCopy1);

          // fourth is invalid (aka not atf or btf)
          const bidCopy2 = utils.deepClone(sraPosRequest.bids[0]);
          bidCopy2.params.position = 'unknown';
          sraPosRequest.bids.push(bidCopy2);

          // fifth is not present
          const bidCopy3 = utils.deepClone(sraPosRequest.bids[0]);
          delete bidCopy3.params.position;
          sraPosRequest.bids.push(bidCopy3);

          let [request] = spec.buildRequests(sraPosRequest.bids, sraPosRequest);
          let data = parseQuery(request.data);

          expect(data['p_pos']).to.equal('atf;;btf;;');
        });

        it('should not send x_source.pchain to AE if params.pchain is not specified', function () {
          var noPchainRequest = utils.deepClone(bidderRequest);
          delete noPchainRequest.bids[0].params.pchain;

          let [request] = spec.buildRequests(noPchainRequest.bids, noPchainRequest);
          expect(request.data).to.contain('&site_id=70608&');
          expect(request.data).to.not.contain('x_source.pchain');
        });

        it('ad engine query params should be ordered correctly', function () {
          sandbox.stub(Math, 'random').callsFake(() => 0.1);
          let [request] = spec.buildRequests(bidderRequest.bids, bidderRequest);

          const referenceOrdering = ['account_id', 'site_id', 'zone_id', 'size_id', 'alt_size_ids', 'p_pos', 'rf', 'p_geo.latitude', 'p_geo.longitude', 'kw', 'tg_v.ucat', 'tg_v.lastsearch', 'tg_v.likes', 'tg_i.rating', 'tg_i.prodtype', 'tk_flint', 'x_source.tid', 'x_source.pchain', 'p_screen_res', 'rp_secure', 'tk_user_key', 'tg_fl.eid', 'slots', 'rand'];

          request.data.split('&').forEach((item, i) => {
            expect(item.split('=')[0]).to.equal(referenceOrdering[i]);
          });
        });

        it('should make a well-formed request object without latLong', function () {
          let expectedQuery = {
            'account_id': '14062',
            'site_id': '70608',
            'zone_id': '335918',
            'size_id': '15',
            'alt_size_ids': '43',
            'p_pos': 'atf',
            'rp_secure': /[01]/,
            'rand': '0.1',
            'tk_flint': INTEGRATION,
            'x_source.tid': 'd45dd707-a418-42ec-b8a7-b70a6c6fab0b',
            'p_screen_res': /\d+x\d+/,
            'tk_user_key': '12346',
            'kw': 'a,b,c',
            'tg_v.ucat': 'new',
            'tg_v.lastsearch': 'iphone',
            'tg_v.likes': 'sports,video games',
            'tg_i.rating': '5-star',
            'tg_i.prodtype': 'tech,mobile',
            'rf': 'localhost',
            'p_geo.latitude': undefined,
            'p_geo.longitude': undefined
          };

          sandbox.stub(Math, 'random').callsFake(() => 0.1);

          delete bidderRequest.bids[0].params.latLong;
          let [request] = spec.buildRequests(bidderRequest.bids, bidderRequest);
          let data = parseQuery(request.data);

          expect(request.url).to.equal('https://fastlane.rubiconproject.com/a/api/fastlane.json');

          // test that all values above are both present and correct
          Object.keys(expectedQuery).forEach(key => {
            let value = expectedQuery[key];
            if (value instanceof RegExp) {
              expect(data[key]).to.match(value);
            } else {
              expect(data[key]).to.equal(value);
            }
          });

          bidderRequest.bids[0].params.latLong = [];
          [request] = spec.buildRequests(bidderRequest.bids, bidderRequest);
          data = parseQuery(request.data);

          expect(request.url).to.equal('https://fastlane.rubiconproject.com/a/api/fastlane.json');

          // test that all values above are both present and correct
          Object.keys(expectedQuery).forEach(key => {
            let value = expectedQuery[key];
            if (value instanceof RegExp) {
              expect(data[key]).to.match(value);
            } else {
              expect(data[key]).to.equal(value);
            }
          });
        });

        it('should add referer info to request data', function () {
          let refererInfo = {
            referer: 'https://www.prebid.org',
            reachedTop: true,
            numIframes: 1,
            stack: [
              'https://www.prebid.org/page.html',
              'https://www.prebid.org/iframe1.html',
            ]
          };

          bidderRequest = Object.assign({refererInfo}, bidderRequest);
          delete bidderRequest.bids[0].params.referrer;
          let [request] = spec.buildRequests(bidderRequest.bids, bidderRequest);

          expect(parseQuery(request.data).rf).to.exist;
          expect(parseQuery(request.data).rf).to.equal('https://www.prebid.org');
        });

        it('page_url should use params.referrer, config.getConfig("pageUrl"), bidderRequest.refererInfo in that order', function () {
          let [request] = spec.buildRequests(bidderRequest.bids, bidderRequest);
          expect(parseQuery(request.data).rf).to.equal('localhost');

          delete bidderRequest.bids[0].params.referrer;
          let refererInfo = {referer: 'https://www.prebid.org'};
          bidderRequest = Object.assign({refererInfo}, bidderRequest);
          [request] = spec.buildRequests(bidderRequest.bids, bidderRequest);
          expect(parseQuery(request.data).rf).to.equal('https://www.prebid.org');

          let origGetConfig = config.getConfig;
          sandbox.stub(config, 'getConfig').callsFake(function (key) {
            if (key === 'pageUrl') {
              return 'https://www.rubiconproject.com';
            }
            return origGetConfig.apply(config, arguments);
          });
          [request] = spec.buildRequests(bidderRequest.bids, bidderRequest);
          expect(parseQuery(request.data).rf).to.equal('https://www.rubiconproject.com');

          bidderRequest.bids[0].params.secure = true;
          [request] = spec.buildRequests(bidderRequest.bids, bidderRequest);
          expect(parseQuery(request.data).rf).to.equal('https://www.rubiconproject.com');
        });

        it('should use rubicon sizes if present (including non-mappable sizes)', function () {
          var sizesBidderRequest = utils.deepClone(bidderRequest);
          sizesBidderRequest.bids[0].params.sizes = [55, 57, 59, 801];

          let [request] = spec.buildRequests(sizesBidderRequest.bids, sizesBidderRequest);
          let data = parseQuery(request.data);

          expect(data['size_id']).to.equal('55');
          expect(data['alt_size_ids']).to.equal('57,59,801');
        });

        it('should not validate bid request if no valid sizes', function () {
          var sizesBidderRequest = utils.deepClone(bidderRequest);
          sizesBidderRequest.bids[0].sizes = [[621, 250], [300, 251]];

          let result = spec.isBidRequestValid(sizesBidderRequest.bids[0]);

          expect(result).to.equal(false);
        });

        it('should not validate bid request if no account id is present', function () {
          var noAccountBidderRequest = utils.deepClone(bidderRequest);
          delete noAccountBidderRequest.bids[0].params.accountId;

          let result = spec.isBidRequestValid(noAccountBidderRequest.bids[0]);

          expect(result).to.equal(false);
        });

        it('should allow a floor override', function () {
          var floorBidderRequest = utils.deepClone(bidderRequest);
          floorBidderRequest.bids[0].params.floor = 2;

          let [request] = spec.buildRequests(floorBidderRequest.bids, floorBidderRequest);
          let data = parseQuery(request.data);

          expect(data['rp_floor']).to.equal('2');
        });

        describe('GDPR consent config', function () {
          it('should send "gdpr" and "gdpr_consent", when gdprConsent defines consentString and gdprApplies', function () {
            createGdprBidderRequest(true);
            let [request] = spec.buildRequests(bidderRequest.bids, bidderRequest);
            let data = parseQuery(request.data);

            expect(data['gdpr']).to.equal('1');
            expect(data['gdpr_consent']).to.equal('BOJ/P2HOJ/P2HABABMAAAAAZ+A==');
          });

          it('should send only "gdpr_consent", when gdprConsent defines only consentString', function () {
            createGdprBidderRequest();
            let [request] = spec.buildRequests(bidderRequest.bids, bidderRequest);
            let data = parseQuery(request.data);

            expect(data['gdpr_consent']).to.equal('BOJ/P2HOJ/P2HABABMAAAAAZ+A==');
            expect(data['gdpr']).to.equal(undefined);
          });

          it('should not send GDPR params if gdprConsent is not defined', function () {
            let [request] = spec.buildRequests(bidderRequest.bids, bidderRequest);
            let data = parseQuery(request.data);

            expect(data['gdpr']).to.equal(undefined);
            expect(data['gdpr_consent']).to.equal(undefined);
          });

          it('should set "gdpr" value as 1 or 0, using "gdprApplies" value of either true/false', function () {
            createGdprBidderRequest(true);
            let [request] = spec.buildRequests(bidderRequest.bids, bidderRequest);
            let data = parseQuery(request.data);
            expect(data['gdpr']).to.equal('1');

            createGdprBidderRequest(false);
            [request] = spec.buildRequests(bidderRequest.bids, bidderRequest);
            data = parseQuery(request.data);
            expect(data['gdpr']).to.equal('0');
          });
        });

        describe('USP Consent', function () {
          it('should send us_privacy if bidderRequest has a value for uspConsent', function () {
            createUspBidderRequest();
            let [request] = spec.buildRequests(bidderRequest.bids, bidderRequest);
            let data = parseQuery(request.data);

            expect(data['us_privacy']).to.equal('1NYN');
          });

          it('should not send us_privacy if bidderRequest has no uspConsent value', function () {
            let [request] = spec.buildRequests(bidderRequest.bids, bidderRequest);
            let data = parseQuery(request.data);

            expect(data['us_privacy']).to.equal(undefined);
          });
        });

        describe('first party data', function () {
          it('should not have any tg_v or tg_i params if all are undefined', function () {
            let params = {
              inventory: {
                rating: null,
                prodtype: undefined
              },
              visitor: {
                ucat: undefined,
                lastsearch: null,
                likes: undefined
              },
            };

            // Overwrite the bidder request params with the above ones
            Object.assign(bidderRequest.bids[0].params, params);

            // get the built request
            let [request] = spec.buildRequests(bidderRequest.bids, bidderRequest);
            let data = parseQuery(request.data);

            // make sure that no tg_v or tg_i keys are present in the request
            let matchingExp = RegExp('^tg_(i|v)\..*$')
            Object.keys(data).forEach(key => {
              expect(key).to.not.match(matchingExp);
            });
          });

          it('should contain valid params when some are undefined', function () {
            let params = {
              inventory: {
                rating: undefined,
                prodtype: ['tech', 'mobile']
              },
              visitor: {
                ucat: null,
                lastsearch: 'iphone',
                likes: undefined
              },
            };
            let undefinedKeys = ['tg_i.rating', 'tg_v.ucat', 'tg_v.likes']
            let expectedQuery = {
              'tg_v.lastsearch': 'iphone',
              'tg_i.prodtype': 'tech,mobile',
            }

            // Overwrite the bidder request params with the above ones
            Object.assign(bidderRequest.bids[0].params, params);

            // get the built request
            let [request] = spec.buildRequests(bidderRequest.bids, bidderRequest);
            let data = parseQuery(request.data);

            // make sure none of the undefined keys are in query
            undefinedKeys.forEach(key => {
              expect(typeof data[key]).to.equal('undefined');
            });

            // make sure the expected and defined ones do show up still
            Object.keys(expectedQuery).forEach(key => {
              let value = expectedQuery[key];
              expect(data[key]).to.equal(value);
            });
          });

          it('should use first party data from getConfig over the bid params, if present', () => {
            const context = {
              keywords: ['e', 'f'],
              rating: '4-star'
            };
            const user = {
              keywords: ['d'],
              gender: 'M',
              yob: '1984',
              geo: {country: 'ca'}
            };

            sandbox.stub(config, 'getConfig').callsFake(key => {
              const config = {
                fpd: {
                  context,
                  user
                }
              };
              return utils.deepAccess(config, key);
            });

            const expectedQuery = {
              'kw': 'a,b,c,d,e,f',
              'tg_v.ucat': 'new',
              'tg_v.lastsearch': 'iphone',
              'tg_v.likes': 'sports,video games',
              'tg_v.gender': 'M',
              'tg_v.yob': '1984',
              'tg_v.geo': '{"country":"ca"}',
              'tg_i.rating': '4-star',
              'tg_i.prodtype': 'tech,mobile',
            };

            // get the built request
            let [request] = spec.buildRequests(bidderRequest.bids, bidderRequest);
            let data = parseQuery(request.data);

            // make sure that tg_v, tg_i, and kw values are correct
            Object.keys(expectedQuery).forEach(key => {
              let value = expectedQuery[key];
              expect(data[key]).to.deep.equal(value);
            });
          });
        });

        describe('singleRequest config', function () {
          it('should group all bid requests with the same site id', function () {
            sandbox.stub(Math, 'random').callsFake(() => 0.1);

            config.setConfig({rubicon: {singleRequest: true}});

            const expectedQuery = {
              'account_id': '14062',
              'site_id': '70608',
              'zone_id': '335918',
              'size_id': '15',
              'alt_size_ids': '43',
              'p_pos': 'atf',
              'rp_secure': /[01]/,
              'rand': '0.1',
              'tk_flint': INTEGRATION,
              'x_source.tid': 'd45dd707-a418-42ec-b8a7-b70a6c6fab0b',
              'p_screen_res': /\d+x\d+/,
              'tk_user_key': '12346',
              'kw': 'a,b,c',
              'tg_v.ucat': 'new',
              'tg_v.lastsearch': 'iphone',
              'tg_v.likes': 'sports,video games',
              'tg_i.rating': '5-star',
              'tg_i.prodtype': 'tech,mobile',
              'tg_fl.eid': 'div-1',
              'rf': 'localhost'
            };

            const bidCopy = utils.deepClone(bidderRequest.bids[0]);
            bidCopy.params.siteId = '70608';
            bidCopy.params.zoneId = '1111';
            bidderRequest.bids.push(bidCopy);

            const bidCopy2 = utils.deepClone(bidderRequest.bids[0]);
            bidCopy2.params.siteId = '99999';
            bidCopy2.params.zoneId = '2222';
            bidderRequest.bids.push(bidCopy2);

            const bidCopy3 = utils.deepClone(bidderRequest.bids[0]);
            bidCopy3.params.siteId = '99999';
            bidCopy3.params.zoneId = '3333';
            bidderRequest.bids.push(bidCopy3);

            const serverRequests = spec.buildRequests(bidderRequest.bids, bidderRequest);

            // array length should match the num of unique 'siteIds'
            expect(serverRequests).to.be.a('array');
            expect(serverRequests).to.have.lengthOf(2);

            // collect all bidRequests so order can be checked against the url param slot order
            const bidRequests = serverRequests.reduce((aggregator, item) => aggregator.concat(item.bidRequest), []);
            let bidRequestIndex = 0;

            serverRequests.forEach(item => {
              expect(item).to.be.a('object');
              expect(item).to.have.property('method');
              expect(item).to.have.property('url');
              expect(item).to.have.property('data');
              expect(item).to.have.property('bidRequest');

              expect(item.method).to.equal('GET');
              expect(item.url).to.equal('https://fastlane.rubiconproject.com/a/api/fastlane.json');
              expect(item.data).to.be.a('string');

              // 'bidRequest' type must be 'array' if SRA enabled
              expect(item.bidRequest).to.be.a('array').to.have.lengthOf(2);

              item.bidRequest.forEach((bidRequestItem, i, array) => {
                expect(bidRequestItem).to.be.a('object');
                // every 'siteId' values need to match
                expect(bidRequestItem.params.siteId).to.equal(array[0].params.siteId);
              });

              const data = parseQuery(item.data);

              Object.keys(expectedQuery).forEach(key => {
                expect(data).to.have.property(key);

                // extract semicolon delineated values
                const params = data[key].split(';');

                // skip value test for site and zone ids
                if (key !== 'site_id' && key !== 'zone_id') {
                  if (expectedQuery[key] instanceof RegExp) {
                    params.forEach(paramItem => {
                      expect(paramItem).to.match(expectedQuery[key]);
                    });
                  } else {
                    expect(params).to.contain(expectedQuery[key]);
                  }
                }

                // check parsed url data list order with requestBid list, items must have same index in both lists
                if (key === 'zone_id') {
                  params.forEach((p) => {
                    expect(bidRequests[bidRequestIndex]).to.be.a('object');
                    expect(bidRequests[bidRequestIndex].params).to.be.a('object');

                    // 'zone_id' is used to verify so each bid must have a unique 'zone_id'
                    expect(p).to.equal(bidRequests[bidRequestIndex].params.zoneId);

                    // increment to next bidRequest index having verified that item positions match in url params and bidRequest lists
                    bidRequestIndex++;
                  });
                }
              });
            });
          });

          it('should not send more than 10 bids in a request (split into separate requests with <= 10 bids each)', function () {
            config.setConfig({rubicon: {singleRequest: true}});
            let serverRequests;
            let data;

            // TEST '10' BIDS, add 9 to 1 existing bid
            for (let i = 0; i < 9; i++) {
              let bidCopy = utils.deepClone(bidderRequest.bids[0]);
              bidCopy.params.zoneId = `${i}0000`;
              bidderRequest.bids.push(bidCopy);
            }
            serverRequests = spec.buildRequests(bidderRequest.bids, bidderRequest);
            // '10' bids per SRA request: so there should be 1 request
            expect(serverRequests.length).to.equal(1);
            // and that one request should have data from 10 bids
            expect(serverRequests[0].bidRequest).to.have.lengthOf(10);
            // check that slots param value matches
            expect(serverRequests[0].data.indexOf('&slots=10&') !== -1).to.equal(true);
            // check that zone_id has 10 values (since all zone_ids are unique all should exist in get param)
            data = parseQuery(serverRequests[0].data);
            expect(data).to.be.a('object');
            expect(data).to.have.property('zone_id');
            expect(data.zone_id.split(';')).to.have.lengthOf(10);

            // TEST '100' BIDS, add 90 to the previously added 10
            for (let i = 0; i < 90; i++) {
              let bidCopy = utils.deepClone(bidderRequest.bids[0]);
              bidCopy.params.zoneId = `${(i + 10)}0000`;
              bidderRequest.bids.push(bidCopy);
            }
            serverRequests = spec.buildRequests(bidderRequest.bids, bidderRequest);
            // '100' bids: should be '10' SRA requests
            expect(serverRequests.length).to.equal(10);
            // check that each request has 10 items
            serverRequests.forEach((serverRequest) => {
              // and that one request should have data from 10 bids
              expect(serverRequest.bidRequest).to.have.lengthOf(10);
              // check that slots param value matches
              expect(serverRequest.data.indexOf('&slots=10&') !== -1).to.equal(true);
            });
          });

          it('should not group bid requests if singleRequest does not equal true', function () {
            config.setConfig({rubicon: {singleRequest: false}});

            const bidCopy = utils.deepClone(bidderRequest.bids[0]);
            bidderRequest.bids.push(bidCopy);

            const bidCopy2 = utils.deepClone(bidderRequest.bids[0]);
            bidCopy2.params.siteId = '32001';
            bidderRequest.bids.push(bidCopy2);

            const bidCopy3 = utils.deepClone(bidderRequest.bids[0]);
            bidCopy3.params.siteId = '32001';
            bidderRequest.bids.push(bidCopy3);

            let serverRequests = spec.buildRequests(bidderRequest.bids, bidderRequest);
            expect(serverRequests).that.is.an('array').of.length(4);
          });

          it('should not group video bid requests', function () {
            config.setConfig({rubicon: {singleRequest: true}});

            const bidCopy = utils.deepClone(bidderRequest.bids[0]);
            bidderRequest.bids.push(bidCopy);

            const bidCopy2 = utils.deepClone(bidderRequest.bids[0]);
            bidCopy2.params.siteId = '32001';
            bidderRequest.bids.push(bidCopy2);

            const bidCopy3 = utils.deepClone(bidderRequest.bids[0]);
            bidCopy3.params.siteId = '32001';
            bidderRequest.bids.push(bidCopy3);

            const bidCopy4 = utils.deepClone(bidderRequest.bids[0]);
            bidCopy4.mediaTypes = {
              video: {
                context: 'instream',
                playerSize: [640, 480],
                mimes: ['video/mp4', 'video/x-ms-wmv'],
                protocols: [2, 5],
                maxduration: 30,
                linearity: 1,
                api: [2]
              }
            };
            bidCopy4.params.video = {
              'language': 'en',
              'p_aso.video.ext.skip': true,
              'p_aso.video.ext.skipdelay': 15,
              'playerHeight': 320,
              'playerWidth': 640,
              'size_id': 201,
              'aeParams': {
                'p_aso.video.ext.skip': '1',
                'p_aso.video.ext.skipdelay': '15'
              }
            };
            bidderRequest.bids.push(bidCopy4);

            let serverRequests = spec.buildRequests(bidderRequest.bids, bidderRequest);
            expect(serverRequests).that.is.an('array').of.length(3);
          });
        });

        describe('user id config', function () {
          it('should send tpid_tdid when userIdAsEids contains unifiedId', function () {
            const clonedBid = utils.deepClone(bidderRequest.bids[0]);
            clonedBid.userId = {
              tdid: 'abcd-efgh-ijkl-mnop-1234'
            };
            clonedBid.userIdAsEids = createEidsArray(clonedBid.userId);
            let [request] = spec.buildRequests([clonedBid], bidderRequest);
            let data = parseQuery(request.data);

            expect(data['tpid_tdid']).to.equal('abcd-efgh-ijkl-mnop-1234');
            expect(data['eid_adserver.org']).to.equal('abcd-efgh-ijkl-mnop-1234');
          });

          describe('LiveIntent support', function () {
            it('should send tpid_liveintent.com when userIdAsEids contains liveintentId', function () {
              const clonedBid = utils.deepClone(bidderRequest.bids[0]);
              clonedBid.userId = {
                lipb: {
                  lipbid: '0000-1111-2222-3333',
                  segments: ['segA', 'segB']
                }
              };
              clonedBid.userIdAsEids = createEidsArray(clonedBid.userId);
              let [request] = spec.buildRequests([clonedBid], bidderRequest);
              let data = parseQuery(request.data);

              expect(data['tpid_liveintent.com']).to.equal('0000-1111-2222-3333');
              expect(data['eid_liveintent.com']).to.equal('0000-1111-2222-3333');
              expect(data['tg_v.LIseg']).to.equal('segA,segB');
            });

            it('should send tg_v.LIseg when userIdAsEids contains liveintentId with ext.segments as array', function () {
              const clonedBid = utils.deepClone(bidderRequest.bids[0]);
              clonedBid.userId = {
                lipb: {
                  lipbid: '1111-2222-3333-4444',
                  segments: ['segD', 'segE']
                }
              };
              clonedBid.userIdAsEids = createEidsArray(clonedBid.userId);
              let [request] = spec.buildRequests([clonedBid], bidderRequest);
              const unescapedData = unescape(request.data);

              expect(unescapedData.indexOf('&tpid_liveintent.com=1111-2222-3333-4444&') !== -1).to.equal(true);
              expect(unescapedData.indexOf('&tg_v.LIseg=segD,segE&') !== -1).to.equal(true);
            });
          });

          describe('LiveRamp support', function () {
            it('should send x_liverampidl when userIdAsEids contains liverampId', function () {
              const clonedBid = utils.deepClone(bidderRequest.bids[0]);
              clonedBid.userId = {
                idl_env: '1111-2222-3333-4444'
              };
              clonedBid.userIdAsEids = createEidsArray(clonedBid.userId);
              let [request] = spec.buildRequests([clonedBid], bidderRequest);
              let data = parseQuery(request.data);

              expect(data['x_liverampidl']).to.equal('1111-2222-3333-4444');
            });
          });

          describe('pubcid support', function () {
            it('should send eid_pubcid.org when userIdAsEids contains pubcid', function () {
              const clonedBid = utils.deepClone(bidderRequest.bids[0]);
              clonedBid.userId = {
                pubcid: '1111'
              };
              clonedBid.userIdAsEids = createEidsArray(clonedBid.userId);
              let [request] = spec.buildRequests([clonedBid], bidderRequest);
              let data = parseQuery(request.data);

              expect(data['eid_pubcid.org']).to.equal('1111^1');
            });
          });

          describe('Criteo support', function () {
            it('should send eid_criteo.com when userIdAsEids contains criteo', function () {
              const clonedBid = utils.deepClone(bidderRequest.bids[0]);
              clonedBid.userId = {
                criteoId: '1111'
              };
              clonedBid.userIdAsEids = createEidsArray(clonedBid.userId);
              let [request] = spec.buildRequests([clonedBid], bidderRequest);
              let data = parseQuery(request.data);

              expect(data['eid_criteo.com']).to.equal('1111^1');
            });
          });

          describe('SharedID support', function () {
            it('should send sharedid when userIdAsEids contains sharedId', function () {
              const clonedBid = utils.deepClone(bidderRequest.bids[0]);
              clonedBid.userId = {
                sharedid: {
                  id: '1111',
                  third: '2222'
                }
              };
              clonedBid.userIdAsEids = createEidsArray(clonedBid.userId);
              let [request] = spec.buildRequests([clonedBid], bidderRequest);
              let data = parseQuery(request.data);

              expect(data['eid_sharedid.org']).to.equal('1111^1^2222');
            });
          });

          describe('pubProvidedId support', function () {
            it('should send pubProvidedId when userIdAsEids contains pubProvidedId ids', function () {
              const clonedBid = utils.deepClone(bidderRequest.bids[0]);
              clonedBid.userId = {
                pubProvidedId: [{
                  source: 'example.com',
                  uids: [{
                    id: '11111',
                    ext: {
                      stype: 'ppuid'
                    }
                  }]
                }, {
                  source: 'id-partner.com',
                  uids: [{
                    id: '222222'
                  }]
                }]
              };
              clonedBid.userIdAsEids = createEidsArray(clonedBid.userId);
              let [request] = spec.buildRequests([clonedBid], bidderRequest);
              let data = parseQuery(request.data);

              expect(data['ppuid']).to.equal('11111');
            });
          });

<<<<<<< HEAD
=======
          describe('ID5 support', function () {
            it('should send ID5 id when userIdAsEids contains ID5', function () {
              const clonedBid = utils.deepClone(bidderRequest.bids[0]);
              clonedBid.userId = {
                id5id: {
                  uid: '11111',
                  ext: {
                    linkType: '22222'
                  }
                }
              };
              clonedBid.userIdAsEids = createEidsArray(clonedBid.userId);
              let [request] = spec.buildRequests([clonedBid], bidderRequest);
              let data = parseQuery(request.data);

              expect(data['eid_id5-sync.com']).to.equal('11111^1^22222');
            });
          });

          describe('UserID catchall support', function () {
            it('should send user id with generic format', function () {
              const clonedBid = utils.deepClone(bidderRequest.bids[0]);
              // Hardcoding userIdAsEids since createEidsArray returns empty array if source not found in eids.js
              clonedBid.userIdAsEids = [{
                source: 'catchall',
                uids: [{
                  id: '11111',
                  atype: 2
                }]
              }]
              let [request] = spec.buildRequests([clonedBid], bidderRequest);
              let data = parseQuery(request.data);

              expect(data['eid_catchall']).to.equal('11111^2');
            });
          });

>>>>>>> eea7c792
          describe('Config user.id support', function () {
            it('should send ppuid when config defines user.id', function () {
              config.setConfig({user: {id: '123'}});
              const clonedBid = utils.deepClone(bidderRequest.bids[0]);
              clonedBid.userId = {
                sharedid: {
                  id: '1111',
                  third: '2222'
                }
              };
              let [request] = spec.buildRequests([clonedBid], bidderRequest);
              let data = parseQuery(request.data);

              expect(data['ppuid']).to.equal('123');
            });
          });
        });

        describe('Prebid AdSlot', function () {
          beforeEach(function () {
            // enforce that the bid at 0 does not have a 'context' property
            if (bidderRequest.bids[0].hasOwnProperty('fpd')) {
              delete bidderRequest.bids[0].fpd;
            }
          });

          it('should not send \"tg_i.pbadslot’\" if \"fpd.context\" object is not valid', function () {
            const [request] = spec.buildRequests(bidderRequest.bids, bidderRequest);
            const data = parseQuery(request.data);

            expect(data).to.be.an('Object');
            expect(data).to.not.have.property('tg_i.pbadslot’');
          });

          it('should not send \"tg_i.pbadslot’\" if \"fpd.context.pbAdSlot\" is undefined', function () {
            bidderRequest.bids[0].fpd = {};

            const [request] = spec.buildRequests(bidderRequest.bids, bidderRequest);
            const data = parseQuery(request.data);

            expect(data).to.be.an('Object');
            expect(data).to.not.have.property('tg_i.pbadslot’');
          });

          it('should not send \"tg_i.pbadslot’\" if \"fpd.context.pbAdSlot\" value is an empty string', function () {
            bidderRequest.bids[0].fpd = {
              context: {
                pbAdSlot: ''
              }
            };

            const [request] = spec.buildRequests(bidderRequest.bids, bidderRequest);
            const data = parseQuery(request.data);

            expect(data).to.be.an('Object');
            expect(data).to.not.have.property('tg_i.pbadslot');
          });

          it('should send \"tg_i.pbadslot\" if \"fpd.context.pbAdSlot\" value is a valid string', function () {
            bidderRequest.bids[0].fpd = {
              context: {
                pbAdSlot: 'abc'
              }
            }

            const [request] = spec.buildRequests(bidderRequest.bids, bidderRequest);
            const data = parseQuery(request.data);

            expect(data).to.be.an('Object');
            expect(data).to.have.property('tg_i.pbadslot');
            expect(data['tg_i.pbadslot']).to.equal('abc');
          });

          it('should send \"tg_i.pbadslot\" if \"fpd.context.pbAdSlot\" value is a valid string, but all leading slash characters should be removed', function () {
            bidderRequest.bids[0].fpd = {
              context: {
                pbAdSlot: '/a/b/c'
              }
            };

            const [request] = spec.buildRequests(bidderRequest.bids, bidderRequest);
            const data = parseQuery(request.data);

            expect(data).to.be.an('Object');
            expect(data).to.have.property('tg_i.pbadslot');
            expect(data['tg_i.pbadslot']).to.equal('a/b/c');
          });
        });

        describe('GAM ad unit', function () {
          beforeEach(function () {
            // enforce that the bid at 0 does not have a 'context' property
            if (bidderRequest.bids[0].hasOwnProperty('fpd')) {
              delete bidderRequest.bids[0].fpd;
            }
          });

          it('should not send \"tg_i.dfp_ad_unit_code’\" if \"fpd.context\" object is not valid', function () {
            const [request] = spec.buildRequests(bidderRequest.bids, bidderRequest);
            const data = parseQuery(request.data);

            expect(data).to.be.an('Object');
            expect(data).to.not.have.property('tg_i.dfp_ad_unit_code’');
          });

          it('should not send \"tg_i.dfp_ad_unit_code’\" if \"fpd.context.adServer.adSlot\" is undefined', function () {
            bidderRequest.bids[0].fpd = {};

            const [request] = spec.buildRequests(bidderRequest.bids, bidderRequest);
            const data = parseQuery(request.data);

            expect(data).to.be.an('Object');
            expect(data).to.not.have.property('tg_i.dfp_ad_unit_code’');
          });

          it('should not send \"tg_i.dfp_ad_unit_code’\" if \"fpd.context.adServer.adSlot\" value is an empty string', function () {
            bidderRequest.bids[0].fpd = {
              context: {
                adServer: {
                  adSlot: ''
                }
              }
            };

            const [request] = spec.buildRequests(bidderRequest.bids, bidderRequest);
            const data = parseQuery(request.data);

            expect(data).to.be.an('Object');
            expect(data).to.not.have.property('tg_i.dfp_ad_unit_code');
          });

          it('should send \"tg_i.dfp_ad_unit_code\" if \"fpd.context.adServer.adSlot\" value is a valid string', function () {
            bidderRequest.bids[0].fpd = {
              context: {
                adServer: {
                  adSlot: 'abc'
                }
              }
            }

            const [request] = spec.buildRequests(bidderRequest.bids, bidderRequest);
            const data = parseQuery(request.data);

            expect(data).to.be.an('Object');
            expect(data).to.have.property('tg_i.dfp_ad_unit_code');
            expect(data['tg_i.dfp_ad_unit_code']).to.equal('abc');
          });

          it('should send \"tg_i.dfp_ad_unit_code\" if \"fpd.context.adServer.adSlot\" value is a valid string, but all leading slash characters should be removed', function () {
            bidderRequest.bids[0].fpd = {
              context: {
                adServer: {
                  adSlot: 'a/b/c'
                }
              }
            };

            const [request] = spec.buildRequests(bidderRequest.bids, bidderRequest);
            const data = parseQuery(request.data);

            expect(data).to.be.an('Object');
            expect(data).to.have.property('tg_i.dfp_ad_unit_code');
            expect(data['tg_i.dfp_ad_unit_code']).to.equal('a/b/c');
          });
        });
      });

      describe('for video requests', function () {
        it('should make a well-formed video request', function () {
          createVideoBidderRequest();

          sandbox.stub(Date, 'now').callsFake(() =>
            bidderRequest.auctionStart + 100
          );

          let [request] = spec.buildRequests(bidderRequest.bids, bidderRequest);
          let post = request.data;

          expect(post).to.have.property('imp');
          // .with.length.of(1);
          let imp = post.imp[0];
          expect(imp.id).to.equal(bidderRequest.bids[0].adUnitCode);
          expect(imp.exp).to.equal(undefined); // now undefined
          expect(imp.video.w).to.equal(640);
          expect(imp.video.h).to.equal(480);
          expect(imp.video.pos).to.equal(1);
          expect(imp.video.context).to.equal('instream');
          expect(imp.video.minduration).to.equal(15);
          expect(imp.video.maxduration).to.equal(30);
          expect(imp.video.startdelay).to.equal(0);
          expect(imp.video.skip).to.equal(1);
          expect(imp.video.skipafter).to.equal(15);
          expect(imp.ext.rubicon.video.playerWidth).to.equal(640);
          expect(imp.ext.rubicon.video.playerHeight).to.equal(480);
          expect(imp.ext.rubicon.video.size_id).to.equal(201);
          expect(imp.ext.rubicon.video.language).to.equal('en');
          // Also want it to be in post.site.content.language
          expect(post.site.content.language).to.equal('en');
          expect(imp.ext.rubicon.video.skip).to.equal(1);
          expect(imp.ext.rubicon.video.skipafter).to.equal(15);
          expect(imp.ext.prebid.auctiontimestamp).to.equal(1472239426000);
          expect(post.user.ext.consent).to.equal('BOJ/P2HOJ/P2HABABMAAAAAZ+A==');
          // EIDs should exist
          expect(post.user.ext).to.have.property('eids').that.is.an('array');
          // LiveIntent should exist
          expect(post.user.ext.eids[0].source).to.equal('liveintent.com');
          expect(post.user.ext.eids[0].uids[0].id).to.equal('0000-1111-2222-3333');
          expect(post.user.ext.eids[0].uids[0].atype).to.equal(1);
          expect(post.user.ext.eids[0]).to.have.property('ext').that.is.an('object');
          expect(post.user.ext.eids[0].ext).to.have.property('segments').that.is.an('array');
          expect(post.user.ext.eids[0].ext.segments[0]).to.equal('segA');
          expect(post.user.ext.eids[0].ext.segments[1]).to.equal('segB');
          // LiveRamp should exist
          expect(post.user.ext.eids[1].source).to.equal('liveramp.com');
          expect(post.user.ext.eids[1].uids[0].id).to.equal('1111-2222-3333-4444');
          expect(post.user.ext.eids[1].uids[0].atype).to.equal(1);
          // SharedId should exist
          expect(post.user.ext.eids[2].source).to.equal('sharedid.org');
          expect(post.user.ext.eids[2].uids[0].id).to.equal('1111');
          expect(post.user.ext.eids[2].uids[0].atype).to.equal(1);
          expect(post.user.ext.eids[2].uids[0].ext.third).to.equal('2222');
          // UnifiedId should exist
          expect(post.user.ext.eids[3].source).to.equal('adserver.org');
          expect(post.user.ext.eids[3].uids[0].atype).to.equal(1);
          expect(post.user.ext.eids[3].uids[0].id).to.equal('3000');
          // PubCommonId should exist
          expect(post.user.ext.eids[4].source).to.equal('pubcid.org');
          expect(post.user.ext.eids[4].uids[0].atype).to.equal(1);
          expect(post.user.ext.eids[4].uids[0].id).to.equal('4000');
          // example should exist
          expect(post.user.ext.eids[5].source).to.equal('example.com');
          expect(post.user.ext.eids[5].uids[0].id).to.equal('333333');
          // id-partner.com
          expect(post.user.ext.eids[6].source).to.equal('id-partner.com');
          expect(post.user.ext.eids[6].uids[0].id).to.equal('4444444');
          // CriteoId should exist
          expect(post.user.ext.eids[7].source).to.equal('criteo.com');
          expect(post.user.ext.eids[7].uids[0].id).to.equal('1111');
          expect(post.user.ext.eids[7].uids[0].atype).to.equal(1);

          expect(post.regs.ext.gdpr).to.equal(1);
          expect(post.regs.ext.us_privacy).to.equal('1NYN');
          expect(post).to.have.property('ext').that.is.an('object');
          expect(post.ext.prebid.targeting.includewinners).to.equal(true);
          expect(post.ext.prebid).to.have.property('cache').that.is.an('object');
          expect(post.ext.prebid.cache).to.have.property('vastxml').that.is.an('object');
          expect(post.ext.prebid.cache.vastxml).to.have.property('returnCreative').that.is.an('boolean');
          expect(post.ext.prebid.cache.vastxml.returnCreative).to.equal(false);
          expect(post.ext.prebid.bidders.rubicon.integration).to.equal(PBS_INTEGRATION);
        });

        it('should correctly set bidfloor on imp when getfloor in scope', function () {
          createVideoBidderRequest();
          // default getFloor response is empty object so should not break and not send hard_floor
          bidderRequest.bids[0].getFloor = () => getFloorResponse;
          sinon.spy(bidderRequest.bids[0], 'getFloor');

          sandbox.stub(Date, 'now').callsFake(() =>
            bidderRequest.auctionStart + 100
          );

          let [request] = spec.buildRequests(bidderRequest.bids, bidderRequest);

          // make sure banner bid called with right stuff
          expect(
            bidderRequest.bids[0].getFloor.calledWith({
              currency: 'USD',
              mediaType: 'video',
              size: [640, 480]
            })
          ).to.be.true;

          // not an object should work and not send
          expect(request.data.imp[0].bidfloor).to.be.undefined;

          // make it respond with a non USD floor should not send it
          getFloorResponse = {currency: 'EUR', floor: 1.0};
          [request] = spec.buildRequests(bidderRequest.bids, bidderRequest);
          expect(request.data.imp[0].bidfloor).to.be.undefined;

          // make it respond with a non USD floor should not send it
          getFloorResponse = {currency: 'EUR'};
          [request] = spec.buildRequests(bidderRequest.bids, bidderRequest);
          expect(request.data.imp[0].bidfloor).to.be.undefined;

          // make it respond with USD floor and string floor
          getFloorResponse = {currency: 'USD', floor: '1.23'};
          [request] = spec.buildRequests(bidderRequest.bids, bidderRequest);
          expect(request.data.imp[0].bidfloor).to.equal(1.23);

          // make it respond with USD floor and num floor
          getFloorResponse = {currency: 'USD', floor: 1.23};
          [request] = spec.buildRequests(bidderRequest.bids, bidderRequest);
          expect(request.data.imp[0].bidfloor).to.equal(1.23);
        });

        it('should continue with auction and log error if getFloor throws one', function () {
          createVideoBidderRequest();
          // default getFloor response is empty object so should not break and not send hard_floor
          bidderRequest.bids[0].getFloor = () => {
            throw new Error('An exception!');
          };
          sandbox.stub(Date, 'now').callsFake(() =>
            bidderRequest.auctionStart + 100
          );

          let [request] = spec.buildRequests(bidderRequest.bids, bidderRequest);

          // log error called
          expect(logErrorSpy.calledOnce).to.equal(true);

          // should have an imp
          expect(request.data.imp).to.exist.and.to.be.a('array');
          expect(request.data.imp).to.have.lengthOf(1);

          // should be NO bidFloor
          expect(request.data.imp[0].bidfloor).to.be.undefined;
        });

        it('should add alias name to PBS Request', function () {
          createVideoBidderRequest();

          bidderRequest.bidderCode = 'superRubicon';
          bidderRequest.bids[0].bidder = 'superRubicon';
          let [request] = spec.buildRequests(bidderRequest.bids, bidderRequest);

          // should have the aliases object sent to PBS
          expect(request.data.ext.prebid).to.haveOwnProperty('aliases');
          expect(request.data.ext.prebid.aliases).to.deep.equal({superRubicon: 'rubicon'});

          // should have the imp ext bidder params be under the alias name not rubicon superRubicon
          expect(request.data.imp[0].ext).to.have.property('superRubicon').that.is.an('object');
          expect(request.data.imp[0].ext).to.not.haveOwnProperty('rubicon');
        });

        it('should send video exp param correctly when set', function () {
          createVideoBidderRequest();
          config.setConfig({s2sConfig: {defaultTtl: 600}});
          let [request] = spec.buildRequests(bidderRequest.bids, bidderRequest);
          let post = request.data;

          // should exp set to the right value according to config
          let imp = post.imp[0];
          expect(imp.exp).to.equal(600);
        });

        it('should not send video exp at all if not set in s2sConfig config', function () {
          createVideoBidderRequest();
          let [request] = spec.buildRequests(bidderRequest.bids, bidderRequest);
          let post = request.data;

          // should exp set to the right value according to config
          let imp = post.imp[0];
          // bidderFactory stringifies request body before sending so removes undefined attributes:
          expect(imp.exp).to.equal(undefined);
        });

        it('should send tmax as the bidderRequest timeout value', function () {
          createVideoBidderRequest();
          bidderRequest.timeout = 3333;
          let [request] = spec.buildRequests(bidderRequest.bids, bidderRequest);
          let post = request.data;
          expect(post.tmax).to.equal(3333);
        });

        it('should send correct bidfloor to PBS', function () {
          createVideoBidderRequest();

          bidderRequest.bids[0].params.floor = 0.1;
          let [request] = spec.buildRequests(bidderRequest.bids, bidderRequest);
          expect(request.data.imp[0].bidfloor).to.equal(0.1);

          bidderRequest.bids[0].params.floor = 5.5;
          [request] = spec.buildRequests(bidderRequest.bids, bidderRequest);
          expect(request.data.imp[0].bidfloor).to.equal(5.5);

          bidderRequest.bids[0].params.floor = '1.7';
          [request] = spec.buildRequests(bidderRequest.bids, bidderRequest);
          expect(request.data.imp[0].bidfloor).to.equal(1.7);

          bidderRequest.bids[0].params.floor = 0;
          [request] = spec.buildRequests(bidderRequest.bids, bidderRequest);
          expect(request.data.imp[0].bidfloor).to.equal(0);

          bidderRequest.bids[0].params.floor = undefined;
          [request] = spec.buildRequests(bidderRequest.bids, bidderRequest);
          expect(request.data.imp[0]).to.not.haveOwnProperty('bidfloor');

          bidderRequest.bids[0].params.floor = null;
          [request] = spec.buildRequests(bidderRequest.bids, bidderRequest);
          expect(request.data.imp[0]).to.not.haveOwnProperty('bidfloor');
        });

        it('should send request with proper ad position', function () {
          createVideoBidderRequest();
          let positionBidderRequest = utils.deepClone(bidderRequest);
          positionBidderRequest.bids[0].mediaTypes.video.pos = 1;
          let [request] = spec.buildRequests(positionBidderRequest.bids, positionBidderRequest);
          expect(request.data.imp[0].video.pos).to.equal(1);

          positionBidderRequest = utils.deepClone(bidderRequest);
          positionBidderRequest.bids[0].params.position = undefined;
          positionBidderRequest.bids[0].mediaTypes.video.pos = undefined;
          [request] = spec.buildRequests(positionBidderRequest.bids, positionBidderRequest);
          expect(request.data.imp[0].video.pos).to.equal(undefined);

          positionBidderRequest = utils.deepClone(bidderRequest);
          positionBidderRequest.bids[0].params.position = 'atf'
          positionBidderRequest.bids[0].mediaTypes.video.pos = undefined;
          [request] = spec.buildRequests(positionBidderRequest.bids, positionBidderRequest);
          expect(request.data.imp[0].video.pos).to.equal(1);

          positionBidderRequest = utils.deepClone(bidderRequest);
          positionBidderRequest.bids[0].params.position = 'btf';
          positionBidderRequest.bids[0].mediaTypes.video.pos = undefined;
          [request] = spec.buildRequests(positionBidderRequest.bids, positionBidderRequest);
          expect(request.data.imp[0].video.pos).to.equal(3);

          positionBidderRequest = utils.deepClone(bidderRequest);
          positionBidderRequest.bids[0].params.position = 'foobar';
          positionBidderRequest.bids[0].mediaTypes.video.pos = undefined;
          [request] = spec.buildRequests(positionBidderRequest.bids, positionBidderRequest);
          expect(request.data.imp[0].video.pos).to.equal(undefined);
        });

        it('should properly enforce video.context to be either instream or outstream', function () {
          let bid = bidderRequest.bids[0];
          bid.mediaTypes = {
            video: {
              context: 'instream',
              mimes: ['video/mp4', 'video/x-ms-wmv'],
              protocols: [2, 5],
              maxduration: 30,
              linearity: 1,
              api: [2]
            }
          }
          bid.params.video = {};

          sandbox.stub(Date, 'now').callsFake(() =>
            bidderRequest.auctionStart + 100
          );

          const bidRequestCopy = utils.deepClone(bidderRequest.bids[0]);
          expect(spec.isBidRequestValid(bidRequestCopy)).to.equal(true);

          // change context to outstream, still true
          bidRequestCopy.mediaTypes.video.context = 'outstream';
          expect(spec.isBidRequestValid(bidRequestCopy)).to.equal(true);

          // change context to random, false now
          bidRequestCopy.mediaTypes.video.context = 'random';
          expect(spec.isBidRequestValid(bidRequestCopy)).to.equal(false);

          // change context to undefined, still false
          bidRequestCopy.mediaTypes.video.context = undefined;
          expect(spec.isBidRequestValid(bidRequestCopy)).to.equal(false);

          // remove context, still false
          delete bidRequestCopy.mediaTypes.video.context;
          expect(spec.isBidRequestValid(bidRequestCopy)).to.equal(false);
        });

        it('should enforce the new required mediaTypes.video params', function () {
          createVideoBidderRequest();

          sandbox.stub(Date, 'now').callsFake(() =>
            bidderRequest.auctionStart + 100
          );

          expect(spec.isBidRequestValid(bidderRequest.bids[0])).to.equal(true);

          // change mimes to a non array, no good
          createVideoBidderRequest();
          bidderRequest.bids[0].mediaTypes.video.mimes = 'video/mp4';
          expect(spec.isBidRequestValid(bidderRequest.bids[0])).to.equal(false);

          // delete mimes, no good
          createVideoBidderRequest();
          delete bidderRequest.bids[0].mediaTypes.video.mimes;
          expect(spec.isBidRequestValid(bidderRequest.bids[0])).to.equal(false);

          // change protocols to an int not array of ints, no good
          createVideoBidderRequest();
          bidderRequest.bids[0].mediaTypes.video.protocols = 1;
          expect(spec.isBidRequestValid(bidderRequest.bids[0])).to.equal(false);

          // delete protocols, no good
          createVideoBidderRequest();
          delete bidderRequest.bids[0].mediaTypes.video.protocols;
          expect(spec.isBidRequestValid(bidderRequest.bids[0])).to.equal(false);

          // change maxduration to an string, no good
          createVideoBidderRequest();
          bidderRequest.bids[0].mediaTypes.video.maxduration = 'string';
          expect(spec.isBidRequestValid(bidderRequest.bids[0])).to.equal(false);

          // delete maxduration, no good
          createVideoBidderRequest();
          delete bidderRequest.bids[0].mediaTypes.video.maxduration;
          expect(spec.isBidRequestValid(bidderRequest.bids[0])).to.equal(false);

          // change linearity to an string, no good
          createVideoBidderRequest();
          bidderRequest.bids[0].mediaTypes.video.linearity = 'string';
          expect(spec.isBidRequestValid(bidderRequest.bids[0])).to.equal(false);

          // delete linearity, no good
          createVideoBidderRequest();
          delete bidderRequest.bids[0].mediaTypes.video.linearity;
          expect(spec.isBidRequestValid(bidderRequest.bids[0])).to.equal(false);

          // change api to an string, no good
          createVideoBidderRequest();
          bidderRequest.bids[0].mediaTypes.video.api = 'string';
          expect(spec.isBidRequestValid(bidderRequest.bids[0])).to.equal(false);

          // delete api, no good
          createVideoBidderRequest();
          delete bidderRequest.bids[0].mediaTypes.video.api;
          expect(spec.isBidRequestValid(bidderRequest.bids[0])).to.equal(false);
        });

        it('bid request is valid when video context is outstream', function () {
          createVideoBidderRequestOutstream();
          sandbox.stub(Date, 'now').callsFake(() =>
            bidderRequest.auctionStart + 100
          );

          const bidRequestCopy = utils.deepClone(bidderRequest);

          let [request] = spec.buildRequests(bidRequestCopy.bids, bidRequestCopy);
          expect(spec.isBidRequestValid(bidderRequest.bids[0])).to.equal(true);
          expect(request.data.imp[0].ext.rubicon.video.size_id).to.equal(203);
        });

        it('should send banner request when outstream or instream video included but no rubicon video obect is present', function () {
          // add banner and video mediaTypes
          bidderRequest.mediaTypes = {
            banner: {
              sizes: [[300, 250]]
            },
            video: {
              context: 'outstream'
            }
          };
          // no video object in rubicon params, so we should see one call made for banner

          sandbox.stub(Date, 'now').callsFake(() =>
            bidderRequest.auctionStart + 100
          );

          let requests = spec.buildRequests(bidderRequest.bids, bidderRequest);

          expect(requests.length).to.equal(1);
          expect(requests[0].url).to.equal('https://fastlane.rubiconproject.com/a/api/fastlane.json');

          bidderRequest.mediaTypes.video.context = 'instream';

          requests = spec.buildRequests(bidderRequest.bids, bidderRequest);

          expect(requests.length).to.equal(1);
          expect(requests[0].url).to.equal('https://fastlane.rubiconproject.com/a/api/fastlane.json');
        });

        it('should send request as banner when invalid video bid in multiple mediaType bidRequest', function () {
          createVideoBidderRequestNoVideo();

          let bid = bidderRequest.bids[0];
          bid.mediaTypes.banner = {
            sizes: [[300, 250]]
          };

          sandbox.stub(Date, 'now').callsFake(() =>
            bidderRequest.auctionStart + 100
          );

          const bidRequestCopy = utils.deepClone(bidderRequest);

          let requests = spec.buildRequests(bidRequestCopy.bids, bidRequestCopy);
          expect(requests.length).to.equal(1);
          expect(requests[0].url).to.equal('https://fastlane.rubiconproject.com/a/api/fastlane.json');
        });

        it('should include coppa flag in video bid request', () => {
          createVideoBidderRequest();

          sandbox.stub(Date, 'now').callsFake(() =>
            bidderRequest.auctionStart + 100
          );

          sandbox.stub(config, 'getConfig').callsFake(key => {
            const config = {
              'coppa': true
            };
            return config[key];
          });

          const [request] = spec.buildRequests(bidderRequest.bids, bidderRequest);
          expect(request.data.regs.coppa).to.equal(1);
        });

        it('should include first party data', () => {
          createVideoBidderRequest();

          const context = {
            keywords: ['e', 'f'],
            rating: '4-star'
          };
          const user = {
            keywords: ['d'],
            gender: 'M',
            yob: '1984',
            geo: {country: 'ca'}
          };

          sandbox.stub(config, 'getConfig').callsFake(key => {
            const config = {
              fpd: {
                context,
                user
              }
            };
            return utils.deepAccess(config, key);
          });

          const expected = [{
            bidders: ['rubicon'],
            config: {
              fpd: {
                site: Object.assign({}, bidderRequest.bids[0].params.inventory, context),
                user: Object.assign({}, bidderRequest.bids[0].params.visitor, user)
              }
            }
          }];

          const [request] = spec.buildRequests(bidderRequest.bids, bidderRequest);
          expect(request.data.ext.prebid.bidderconfig).to.deep.equal(expected);
        });

        it('should include storedAuctionResponse in video bid request', function () {
          createVideoBidderRequest();

          sandbox.stub(Date, 'now').callsFake(() =>
            bidderRequest.auctionStart + 100
          );

          const [request] = spec.buildRequests(bidderRequest.bids, bidderRequest);
          expect(request.data.imp).to.exist.and.to.be.a('array');
          expect(request.data.imp).to.have.lengthOf(1);
          expect(request.data.imp[0].ext).to.exist.and.to.be.a('object');
          expect(request.data.imp[0].ext.prebid).to.exist.and.to.be.a('object');
          expect(request.data.imp[0].ext.prebid.storedauctionresponse).to.exist.and.to.be.a('object');
          expect(request.data.imp[0].ext.prebid.storedauctionresponse.id).to.equal('11111');
        });

        it('should include pbAdSlot in bid request', function () {
          createVideoBidderRequest();
          bidderRequest.bids[0].fpd = {
            context: {
              pbAdSlot: '1234567890'
            }
          };

          sandbox.stub(Date, 'now').callsFake(() =>
            bidderRequest.auctionStart + 100
          );

          const [request] = spec.buildRequests(bidderRequest.bids, bidderRequest);
          expect(request.data.imp[0].ext.context.data.pbadslot).to.equal('1234567890');
        });

        it('should include GAM ad unit in bid request', function () {
          createVideoBidderRequest();
          bidderRequest.bids[0].fpd = {
            context: {
              adserver: {
                adSlot: '1234567890',
                name: 'adServerName1'
              }
            }
          };

          sandbox.stub(Date, 'now').callsFake(() =>
            bidderRequest.auctionStart + 100
          );

          const [request] = spec.buildRequests(bidderRequest.bids, bidderRequest);
          expect(request.data.imp[0].ext.context.data.adserver.adslot).to.equal('1234567890');
          expect(request.data.imp[0].ext.context.data.adserver.name).to.equal('adServerName1');
        });

        it('should use the integration type provided in the config instead of the default', () => {
          createVideoBidderRequest();
          config.setConfig({rubicon: {int_type: 'testType'}});
          const [request] = spec.buildRequests(bidderRequest.bids, bidderRequest);
          expect(request.data.ext.prebid.bidders.rubicon.integration).to.equal('testType');
        });

        it('should pass the user.id provided in the config', function () {
          config.setConfig({user: {id: '123'}});
          createVideoBidderRequest();

          sandbox.stub(Date, 'now').callsFake(() =>
            bidderRequest.auctionStart + 100
          );

          let [request] = spec.buildRequests(bidderRequest.bids, bidderRequest);
          let post = request.data;

          expect(post).to.have.property('imp')
          // .with.length.of(1);
          let imp = post.imp[0];
          expect(imp.id).to.equal(bidderRequest.bids[0].adUnitCode);
          expect(imp.exp).to.equal(undefined);
          expect(imp.video.w).to.equal(640);
          expect(imp.video.h).to.equal(480);
          expect(imp.video.pos).to.equal(1);
          expect(imp.video.context).to.equal('instream');
          expect(imp.video.minduration).to.equal(15);
          expect(imp.video.maxduration).to.equal(30);
          expect(imp.video.startdelay).to.equal(0);
          expect(imp.video.skip).to.equal(1);
          expect(imp.video.skipafter).to.equal(15);
          expect(imp.ext.rubicon.video.playerWidth).to.equal(640);
          expect(imp.ext.rubicon.video.playerHeight).to.equal(480);
          expect(imp.ext.rubicon.video.size_id).to.equal(201);
          expect(imp.ext.rubicon.video.language).to.equal('en');
          // Also want it to be in post.site.content.language
          expect(post.site.content.language).to.equal('en');
          expect(imp.ext.rubicon.video.skip).to.equal(1);
          expect(imp.ext.rubicon.video.skipafter).to.equal(15);
          expect(imp.ext.prebid.auctiontimestamp).to.equal(1472239426000);
          expect(post.user.ext.consent).to.equal('BOJ/P2HOJ/P2HABABMAAAAAZ+A==');

          // Config user.id
          expect(post.user.id).to.equal('123');

          expect(post.regs.ext.gdpr).to.equal(1);
          expect(post.regs.ext.us_privacy).to.equal('1NYN');
          expect(post).to.have.property('ext').that.is.an('object');
          expect(post.ext.prebid.targeting.includewinners).to.equal(true);
          expect(post.ext.prebid).to.have.property('cache').that.is.an('object');
          expect(post.ext.prebid.cache).to.have.property('vastxml').that.is.an('object');
          expect(post.ext.prebid.cache.vastxml).to.have.property('returnCreative').that.is.an('boolean');
          expect(post.ext.prebid.cache.vastxml.returnCreative).to.equal(false);
          expect(post.ext.prebid.bidders.rubicon.integration).to.equal(PBS_INTEGRATION);
        })
      });

      describe('combineSlotUrlParams', function () {
        it('should combine an array of slot url params', function () {
          expect(spec.combineSlotUrlParams([])).to.deep.equal({});

          expect(spec.combineSlotUrlParams([{p1: 'foo', p2: 'test', p3: ''}])).to.deep.equal({
            p1: 'foo',
            p2: 'test',
            p3: ''
          });

          expect(spec.combineSlotUrlParams([{}, {p1: 'foo', p2: 'test'}])).to.deep.equal({p1: ';foo', p2: ';test'});

          expect(spec.combineSlotUrlParams([{}, {}, {p1: 'foo', p2: ''}, {}])).to.deep.equal({p1: ';;foo;', p2: ''});

          expect(spec.combineSlotUrlParams([{}, {p1: 'foo'}, {p1: ''}])).to.deep.equal({p1: ';foo;'});

          expect(spec.combineSlotUrlParams([
            {p1: 'foo', p2: 'test'},
            {p2: 'test', p3: 'bar'},
            {p1: 'bar', p2: 'test', p4: 'bar'}
          ])).to.deep.equal({p1: 'foo;;bar', p2: 'test', p3: ';bar;', p4: ';;bar'});

          expect(spec.combineSlotUrlParams([
            {p1: 'foo', p2: 'test', p3: 'baz'},
            {p1: 'foo', p2: 'bar'},
            {p2: 'test'}
          ])).to.deep.equal({p1: 'foo;foo;', p2: 'test;bar;test', p3: 'baz;;'});
        });
      });

      describe('createSlotParams', function () {
        it('should return a valid slot params object', function () {
          let expectedQuery = {
            'account_id': '14062',
            'site_id': '70608',
            'zone_id': '335918',
            'size_id': 15,
            'alt_size_ids': '43',
            'p_pos': 'atf',
            'rp_secure': /[01]/,
            'tk_flint': INTEGRATION,
            'x_source.tid': 'd45dd707-a418-42ec-b8a7-b70a6c6fab0b',
            'p_screen_res': /\d+x\d+/,
            'tk_user_key': '12346',
            'kw': 'a,b,c',
            'tg_v.ucat': 'new',
            'tg_v.lastsearch': 'iphone',
            'tg_v.likes': 'sports,video games',
            'tg_i.rating': '5-star',
            'tg_i.prodtype': 'tech,mobile',
            'tg_fl.eid': 'div-1',
            'rf': 'localhost'
          };

          const slotParams = spec.createSlotParams(bidderRequest.bids[0], bidderRequest);

          // test that all values above are both present and correct
          Object.keys(expectedQuery).forEach(key => {
            const value = expectedQuery[key];
            if (value instanceof RegExp) {
              expect(slotParams[key]).to.match(value);
            } else {
              expect(slotParams[key]).to.equal(value);
            }
          });
        });

        it('should not fail if keywords param is not an array', function () {
          bidderRequest.bids[0].params.keywords = 'a,b,c';
          const slotParams = spec.createSlotParams(bidderRequest.bids[0], bidderRequest);
          expect(slotParams.kw).to.equal('');
        });
      });

      describe('hasVideoMediaType', function () {
        it('should return true if mediaType is video and size_id is set', function () {
          createVideoBidderRequest();
          const legacyVideoTypeBidRequest = hasVideoMediaType(bidderRequest.bids[0]);
          expect(legacyVideoTypeBidRequest).is.equal(true);
        });

        it('should return false if trying to use legacy mediaType with video', function () {
          createVideoBidderRequest();
          delete bidderRequest.bids[0].mediaTypes;
          bidderRequest.bids[0].mediaType = 'video';
          const legacyVideoTypeBidRequest = hasVideoMediaType(bidderRequest.bids[0]);
          expect(legacyVideoTypeBidRequest).is.equal(false);
        });

        it('should return false if bidRequest.mediaType is not equal to video', function () {
          expect(hasVideoMediaType({
            mediaType: 'banner'
          })).is.equal(false);
        });

        it('should return false if bidRequest.mediaType is not defined', function () {
          expect(hasVideoMediaType({})).is.equal(false);
        });

        it('should return true if bidRequest.mediaTypes.video.context is instream and size_id is defined', function () {
          expect(hasVideoMediaType({
            mediaTypes: {
              video: {
                context: 'instream'
              }
            },
            params: {
              video: {
                size_id: 7
              }
            }
          })).is.equal(true);
        });

        it('should return false if bidRequest.mediaTypes.video.context is instream but size_id is not defined', function () {
          expect(spec.isBidRequestValid({
            mediaTypes: {
              video: {
                context: 'instream'
              }
            },
            params: {
              video: {}
            }
          })).is.equal(false);
        });
      });
    });

    describe('interpretResponse', function () {
      describe('for fastlane', function () {
        it('should handle a success response and sort by cpm', function () {
          let response = {
            'status': 'ok',
            'account_id': 14062,
            'site_id': 70608,
            'zone_id': 530022,
            'size_id': 15,
            'alt_size_ids': [
              43
            ],
            'tracking': '',
            'inventory': {},
            'ads': [
              {
                'status': 'ok',
                'impression_id': '153dc240-8229-4604-b8f5-256933b9374c',
                'size_id': '15',
                'ad_id': '6',
                'adomain': ['test.com'],
                'advertiser': 7,
                'network': 8,
                'creative_id': 'crid-9',
                'type': 'script',
                'script': 'alert(\'foo\')',
                'campaign_id': 10,
                'cpm': 0.811,
                'targeting': [
                  {
                    'key': 'rpfl_14062',
                    'values': [
                      '15_tier_all_test'
                    ]
                  }
                ]
              },
              {
                'status': 'ok',
                'impression_id': '153dc240-8229-4604-b8f5-256933b9374d',
                'size_id': '43',
                'ad_id': '7',
                'adomain': ['test.com'],
                'advertiser': 7,
                'network': 8,
                'creative_id': 'crid-9',
                'type': 'script',
                'script': 'alert(\'foo\')',
                'campaign_id': 10,
                'cpm': 0.911,
                'targeting': [
                  {
                    'key': 'rpfl_14062',
                    'values': [
                      '43_tier_all_test'
                    ]
                  }
                ]
              }
            ]
          };

          let bids = spec.interpretResponse({body: response}, {
            bidRequest: bidderRequest.bids[0]
          });

          expect(bids).to.be.lengthOf(2);

          expect(bids[0].width).to.equal(320);
          expect(bids[0].height).to.equal(50);
          expect(bids[0].cpm).to.equal(0.911);
          expect(bids[0].ttl).to.equal(300);
          expect(bids[0].netRevenue).to.equal(true);
          expect(bids[0].rubicon.advertiserId).to.equal(7);
          expect(bids[0].rubicon.networkId).to.equal(8);
          expect(bids[0].creativeId).to.equal('crid-9');
          expect(bids[0].currency).to.equal('USD');
          expect(bids[0].meta.mediaType).to.equal('banner');
          expect(String(bids[0].meta.advertiserDomains)).to.equal('test.com');
          expect(bids[0].ad).to.contain(`alert('foo')`)
            .and.to.contain(`<html>`)
            .and.to.contain(`<div data-rp-impression-id='153dc240-8229-4604-b8f5-256933b9374d'>`);
          expect(bids[0].rubiconTargeting.rpfl_elemid).to.equal('/19968336/header-bid-tag-0');
          expect(bids[0].rubiconTargeting.rpfl_14062).to.equal('43_tier_all_test');

          expect(bids[1].width).to.equal(300);
          expect(bids[1].height).to.equal(250);
          expect(bids[1].cpm).to.equal(0.811);
          expect(bids[1].ttl).to.equal(300);
          expect(bids[1].netRevenue).to.equal(true);
          expect(bids[1].rubicon.advertiserId).to.equal(7);
          expect(bids[1].rubicon.networkId).to.equal(8);
          expect(bids[1].creativeId).to.equal('crid-9');
          expect(bids[1].currency).to.equal('USD');
          expect(bids[1].ad).to.contain(`alert('foo')`)
            .and.to.contain(`<html>`)
            .and.to.contain(`<div data-rp-impression-id='153dc240-8229-4604-b8f5-256933b9374c'>`);
          expect(bids[1].rubiconTargeting.rpfl_elemid).to.equal('/19968336/header-bid-tag-0');
          expect(bids[1].rubiconTargeting.rpfl_14062).to.equal('15_tier_all_test');
        });

        it('should pass netRevenue correctly if set in setConfig', function () {
          let response = {
            'status': 'ok',
            'account_id': 14062,
            'site_id': 70608,
            'zone_id': 530022,
            'size_id': 15,
            'alt_size_ids': [
              43
            ],
            'tracking': '',
            'inventory': {},
            'ads': [
              {
                'status': 'ok',
                'impression_id': '153dc240-8229-4604-b8f5-256933b9374c',
                'size_id': '15',
                'ad_id': '6',
                'advertiser': 7,
                'network': 8,
                'creative_id': 'crid-9',
                'type': 'script',
                'script': 'alert(\'foo\')',
                'campaign_id': 10,
                'cpm': 0.811,
                'targeting': [
                  {
                    'key': 'rpfl_14062',
                    'values': [
                      '15_tier_all_test'
                    ]
                  }
                ]
              },
              {
                'status': 'ok',
                'impression_id': '153dc240-8229-4604-b8f5-256933b9374d',
                'size_id': '43',
                'ad_id': '7',
                'advertiser': 7,
                'network': 8,
                'creative_id': 'crid-9',
                'type': 'script',
                'script': 'alert(\'foo\')',
                'campaign_id': 10,
                'cpm': 0.911,
                'targeting': [
                  {
                    'key': 'rpfl_14062',
                    'values': [
                      '43_tier_all_test'
                    ]
                  }
                ]
              }
            ]
          };

          // Set to false => false
          config.setConfig({
            rubicon: {
              netRevenue: false
            }
          });
          let bids = spec.interpretResponse({body: response}, {
            bidRequest: bidderRequest.bids[0]
          });
          expect(bids).to.be.lengthOf(2);
          expect(bids[0].netRevenue).to.equal(false);
          expect(bids[1].netRevenue).to.equal(false);

          // Set to true => true
          config.setConfig({
            rubicon: {
              netRevenue: true
            }
          });
          bids = spec.interpretResponse({body: response}, {
            bidRequest: bidderRequest.bids[0]
          });
          expect(bids).to.be.lengthOf(2);
          expect(bids[0].netRevenue).to.equal(true);
          expect(bids[1].netRevenue).to.equal(true);

          // Set to undefined => true
          config.setConfig({
            rubicon: {
              netRevenue: undefined
            }
          });
          bids = spec.interpretResponse({body: response}, {
            bidRequest: bidderRequest.bids[0]
          });
          expect(bids).to.be.lengthOf(2);
          expect(bids[0].netRevenue).to.equal(true);
          expect(bids[1].netRevenue).to.equal(true);

          // Set to string => true
          config.setConfig({
            rubicon: {
              netRevenue: 'someString'
            }
          });
          bids = spec.interpretResponse({body: response}, {
            bidRequest: bidderRequest.bids[0]
          });
          expect(bids).to.be.lengthOf(2);
          expect(bids[0].netRevenue).to.equal(true);
          expect(bids[1].netRevenue).to.equal(true);

          config.resetConfig();
        });
        it('should use "network-advertiser" if no creative_id', function () {
          let response = {
            'status': 'ok',
            'account_id': 14062,
            'site_id': 70608,
            'zone_id': 530022,
            'size_id': 15,
            'alt_size_ids': [
              43, 10, 2
            ],
            'tracking': '',
            'inventory': {}
          };

          response.ads = [
            {
              'status': 'ok',
              'impression_id': '153dc240-8229-4604-b8f5-256933b9374c',
              'size_id': '15',
              'ad_id': '6',
              'advertiser': 7,
              'network': 8,
              'type': 'script',
              'script': 'alert(\'foo\')',
              'campaign_id': 10,
              'cpm': 0.811,
              'targeting': [
                {
                  'key': 'rpfl_14062',
                  'values': [
                    '15_tier_all_test'
                  ]
                }
              ]
            }
          ];

          let bids = spec.interpretResponse({body: response}, {
            bidRequest: bidderRequest.bids[0]
          });
          expect(bids[0].creativeId).to.equal('8-7');

          response.ads = [
            {
              'status': 'ok',
              'impression_id': '153dc240-8229-4604-b8f5-256933b9374d',
              'size_id': '43',
              'ad_id': '7',
              'type': 'script',
              'script': 'alert(\'foo\')',
              'campaign_id': 10,
              'cpm': 0.911,
              'targeting': [
                {
                  'key': 'rpfl_14062',
                  'values': [
                    '43_tier_all_test'
                  ]
                }
              ]
            }
          ];

          bids = spec.interpretResponse({body: response}, {
            bidRequest: bidderRequest.bids[0]
          });
          expect(bids[0].creativeId).to.equal('-');

          response.ads = [
            {
              'status': 'ok',
              'impression_id': '153dc240-8229-4604-b8f5-256933b9374d',
              'size_id': '10',
              'ad_id': '7',
              'network': 8,
              'type': 'script',
              'script': 'alert(\'foo\')',
              'campaign_id': 10,
              'cpm': 0.911,
              'targeting': [
                {
                  'key': 'rpfl_14062',
                  'values': [
                    '10_tier_all_test'
                  ]
                }
              ]
            }
          ];

          bids = spec.interpretResponse({body: response}, {
            bidRequest: bidderRequest.bids[0]
          });
          expect(bids[0].creativeId).to.equal('8-');

          response.ads = [
            {
              'status': 'ok',
              'impression_id': '153dc240-8229-4604-b8f5-256933b9374d',
              'size_id': '2',
              'ad_id': '7',
              'advertiser': 7,
              'type': 'script',
              'script': 'alert(\'foo\')',
              'campaign_id': 10,
              'cpm': 0.911,
              'targeting': [
                {
                  'key': 'rpfl_14062',
                  'values': [
                    '2_tier_all_test'
                  ]
                }
              ]
            }
          ];

          bids = spec.interpretResponse({body: response}, {
            bidRequest: bidderRequest.bids[0]
          });
          expect(bids[0].creativeId).to.equal('-7');
        });

        it('should be fine with a CPM of 0', function () {
          let response = {
            'status': 'ok',
            'account_id': 14062,
            'site_id': 70608,
            'zone_id': 530022,
            'size_id': 15,
            'alt_size_ids': [
              43
            ],
            'tracking': '',
            'inventory': {},
            'ads': [{
              'status': 'ok',
              'cpm': 0,
              'size_id': 15
            }]
          };

          let bids = spec.interpretResponse({body: response}, {
            bidRequest: bidderRequest.bids[0]
          });

          expect(bids).to.be.lengthOf(1);
          expect(bids[0].cpm).to.be.equal(0);
        });

        it('should handle an error with no ads returned', function () {
          let response = {
            'status': 'ok',
            'account_id': 14062,
            'site_id': 70608,
            'zone_id': 530022,
            'size_id': 15,
            'alt_size_ids': [
              43
            ],
            'tracking': '',
            'inventory': {},
            'ads': []
          };

          let bids = spec.interpretResponse({body: response}, {
            bidRequest: bidderRequest.bids[0]
          });

          expect(bids).to.be.lengthOf(0);
        });

        it('should handle an error', function () {
          let response = {
            'status': 'ok',
            'account_id': 14062,
            'site_id': 70608,
            'zone_id': 530022,
            'size_id': 15,
            'alt_size_ids': [
              43
            ],
            'tracking': '',
            'inventory': {},
            'ads': [{
              'status': 'not_ok',
            }]
          };

          let bids = spec.interpretResponse({body: response}, {
            bidRequest: bidderRequest.bids[0]
          });

          expect(bids).to.be.lengthOf(0);
        });

        it('should handle an error because of malformed json response', function () {
          let response = '{test{';

          let bids = spec.interpretResponse({body: response}, {
            bidRequest: bidderRequest.bids[0]
          });

          expect(bids).to.be.lengthOf(0);
        });

        it('should handle a bidRequest argument of type Array', function () {
          let response = {
            'status': 'ok',
            'account_id': 14062,
            'site_id': 70608,
            'zone_id': 530022,
            'size_id': 15,
            'alt_size_ids': [
              43
            ],
            'tracking': '',
            'inventory': {},
            'ads': [{
              'status': 'ok',
              'cpm': 0,
              'size_id': 15
            }]
          };

          let bids = spec.interpretResponse({body: response}, {
            bidRequest: [utils.deepClone(bidderRequest.bids[0])]
          });

          expect(bids).to.be.lengthOf(1);
          expect(bids[0].cpm).to.be.equal(0);
        });

        describe('singleRequest enabled', function () {
          it('handles bidRequest of type Array and returns associated adUnits', function () {
            const overrideMap = [];
            overrideMap[0] = {impression_id: '1'};

            const stubAds = [];
            for (let i = 0; i < 10; i++) {
              stubAds.push(createResponseAdByIndex(i, sizeMap[i].sizeId, overrideMap));
            }

            const stubBids = [];
            for (let i = 0; i < 10; i++) {
              stubBids.push(createBidRequestByIndex(i, sizeMap[i].sizeAsArray.slice()));
            }

            const bids = spec.interpretResponse({
              body: {
                'status': 'ok',
                'site_id': '1100',
                'account_id': 14062,
                'zone_id': 2100,
                'size_id': '1',
                'tracking': '',
                'inventory': {},
                'ads': stubAds
              }
            }, {bidRequest: stubBids});
            expect(bids).to.be.a('array').with.lengthOf(10);

            bids.forEach((bid) => {
              expect(bid).to.be.a('object');
              expect(bid).to.have.property('cpm').that.is.a('number');
              expect(bid).to.have.property('width').that.is.a('number');
              expect(bid).to.have.property('height').that.is.a('number');

              // verify that result bid 'sizeId' links to a size from the sizeMap
              const size = getSizeIdForBid(sizeMap, bid);
              expect(size).to.be.a('object');

              // use 'size' to verify that result bid links to the 'response.ad' passed to function
              const associateAd = getResponseAdBySize(stubAds, size);
              expect(associateAd).to.be.a('object');
              expect(associateAd).to.have.property('creative_id').that.is.a('string');

              // use 'size' to verify that result bid links to the 'bidRequest' passed to function
              const associateBidRequest = getBidRequestBySize(stubBids, size);
              expect(associateBidRequest).to.be.a('object');
              expect(associateBidRequest).to.have.property('bidId').that.is.a('string');

              // verify all bid properties set using 'ad' and 'bidRequest' match
              // 'ad.creative_id === bid.creativeId'
              expect(bid.requestId).to.equal(associateBidRequest.bidId);
              // 'bid.requestId === bidRequest.bidId'
              expect(bid.creativeId).to.equal(associateAd.creative_id);
            });
          });

          it('handles incorrect adUnits length by returning all bids with matching ads', function () {
            const overrideMap = [];
            overrideMap[0] = {impression_id: '1'};

            const stubAds = [];
            for (let i = 0; i < 6; i++) {
              stubAds.push(createResponseAdByIndex(i, sizeMap[i].sizeId, overrideMap));
            }

            const stubBids = [];
            for (let i = 0; i < 10; i++) {
              stubBids.push(createBidRequestByIndex(i, sizeMap[i].sizeAsArray.slice()));
            }

            const bids = spec.interpretResponse({
              body: {
                'status': 'ok',
                'site_id': '1100',
                'account_id': 14062,
                'zone_id': 2100,
                'size_id': '1',
                'tracking': '',
                'inventory': {},
                'ads': stubAds
              }
            }, {bidRequest: stubBids});

            // no bids expected because response didn't match requested bid number
            expect(bids).to.be.a('array').with.lengthOf(6);
          });

          it('skips adUnits with error status and returns all bids with ok status', function () {
            const stubAds = [];
            // Create overrides to break associations between bids and ads
            // Each override should cause one less bid to be returned by interpretResponse
            const overrideMap = [];
            overrideMap[0] = {impression_id: '1'};
            overrideMap[2] = {status: 'error'};
            overrideMap[4] = {status: 'error'};
            overrideMap[7] = {status: 'error'};
            overrideMap[8] = {status: 'error'};

            for (let i = 0; i < 10; i++) {
              stubAds.push(createResponseAdByIndex(i, sizeMap[i].sizeId, overrideMap));
            }

            const stubBids = [];
            for (let i = 0; i < 10; i++) {
              stubBids.push(createBidRequestByIndex(i, sizeMap[i].sizeAsArray.slice()));
            }

            const bids = spec.interpretResponse({
              body: {
                'status': 'error',
                'site_id': '1100',
                'account_id': 14062,
                'zone_id': 2100,
                'size_id': '1',
                'tracking': '',
                'inventory': {},
                'ads': stubAds
              }
            }, {bidRequest: stubBids});
            expect(bids).to.be.a('array').with.lengthOf(6);

            bids.forEach((bid) => {
              expect(bid).to.be.a('object');
              expect(bid).to.have.property('cpm').that.is.a('number');
              expect(bid).to.have.property('width').that.is.a('number');
              expect(bid).to.have.property('height').that.is.a('number');

              // verify that result bid 'sizeId' links to a size from the sizeMap
              const size = getSizeIdForBid(sizeMap, bid);
              expect(size).to.be.a('object');

              // use 'size' to verify that result bid links to the 'response.ad' passed to function
              const associateAd = getResponseAdBySize(stubAds, size);
              expect(associateAd).to.be.a('object');
              expect(associateAd).to.have.property('creative_id').that.is.a('string');
              expect(associateAd).to.have.property('status').that.is.a('string');
              expect(associateAd.status).to.equal('ok');

              // use 'size' to verify that result bid links to the 'bidRequest' passed to function
              const associateBidRequest = getBidRequestBySize(stubBids, size);
              expect(associateBidRequest).to.be.a('object');
              expect(associateBidRequest).to.have.property('bidId').that.is.a('string');

              // verify all bid properties set using 'ad' and 'bidRequest' match
              // 'ad.creative_id === bid.creativeId'
              expect(bid.requestId).to.equal(associateBidRequest.bidId);
              // 'bid.requestId === bidRequest.bidId'
              expect(bid.creativeId).to.equal(associateAd.creative_id);
            });
          });
        });
      });

      describe('for video', function () {
        beforeEach(function () {
          createVideoBidderRequest();
        });

        it('should register a successful bid', function () {
          let response = {
            cur: 'USD',
            seatbid: [{
              bid: [{
                id: '0',
                impid: 'instream_video1',
                adomain: ['test.com'],
                price: 2,
                crid: '4259970',
                ext: {
                  bidder: {
                    rp: {
                      mime: 'application/javascript',
                      size_id: 201,
                      advid: 12345
                    }
                  },
                  prebid: {
                    targeting: {
                      hb_uuid: '0c498f63-5111-4bed-98e2-9be7cb932a64'
                    },
                    type: 'video'
                  }
                }
              }],
              group: 0,
              seat: 'rubicon'
            }],
          };

          let bids = spec.interpretResponse({body: response}, {
            bidRequest: bidderRequest.bids[0]
          });

          expect(bids).to.be.lengthOf(1);

          expect(bids[0].seatBidId).to.equal('0');
          expect(bids[0].creativeId).to.equal('4259970');
          expect(bids[0].cpm).to.equal(2);
          expect(bids[0].ttl).to.equal(300);
          expect(bids[0].netRevenue).to.equal(true);
          expect(bids[0].adserverTargeting).to.deep.equal({hb_uuid: '0c498f63-5111-4bed-98e2-9be7cb932a64'});
          expect(bids[0].mediaType).to.equal('video');
          expect(bids[0].meta.mediaType).to.equal('video');
          expect(String(bids[0].meta.advertiserDomains)).to.equal('test.com');
          expect(bids[0].meta.advertiserId).to.equal(12345);
          expect(bids[0].bidderCode).to.equal('rubicon');
          expect(bids[0].currency).to.equal('USD');
          expect(bids[0].width).to.equal(640);
          expect(bids[0].height).to.equal(480);
        });
      });

      describe('config with integration type', () => {
        it('should use the integration type provided in the config instead of the default', () => {
          config.setConfig({rubicon: {int_type: 'testType'}});
          const [request] = spec.buildRequests(bidderRequest.bids, bidderRequest);
          expect(parseQuery(request.data).tk_flint).to.equal('testType_v$prebid.version$');
        });
      });
    });
  });

  describe('user sync', function () {
    const emilyUrl = 'https://eus.rubiconproject.com/usync.html';

    beforeEach(function () {
      resetUserSync();
    });

    it('should register the Emily iframe', function () {
      let syncs = spec.getUserSyncs({
        iframeEnabled: true
      });

      expect(syncs).to.deep.equal({type: 'iframe', url: emilyUrl});
    });

    it('should not register the Emily iframe more than once', function () {
      let syncs = spec.getUserSyncs({
        iframeEnabled: true
      });
      expect(syncs).to.deep.equal({type: 'iframe', url: emilyUrl});

      // when called again, should still have only been called once
      syncs = spec.getUserSyncs();
      expect(syncs).to.equal(undefined);
    });

    it('should pass gdpr params if consent is true', function () {
      expect(spec.getUserSyncs({iframeEnabled: true}, {}, {
        gdprApplies: true, consentString: 'foo'
      })).to.deep.equal({
        type: 'iframe', url: `${emilyUrl}?gdpr=1&gdpr_consent=foo`
      });
    });

    it('should pass gdpr params if consent is false', function () {
      expect(spec.getUserSyncs({iframeEnabled: true}, {}, {
        gdprApplies: false, consentString: 'foo'
      })).to.deep.equal({
        type: 'iframe', url: `${emilyUrl}?gdpr=0&gdpr_consent=foo`
      });
    });

    it('should pass gdpr param gdpr_consent only when gdprApplies is undefined', function () {
      expect(spec.getUserSyncs({iframeEnabled: true}, {}, {
        consentString: 'foo'
      })).to.deep.equal({
        type: 'iframe', url: `${emilyUrl}?gdpr_consent=foo`
      });
    });

    it('should pass no params if gdpr consentString is not defined', function () {
      expect(spec.getUserSyncs({iframeEnabled: true}, {}, {})).to.deep.equal({
        type: 'iframe', url: `${emilyUrl}`
      });
    });

    it('should pass no params if gdpr consentString is a number', function () {
      expect(spec.getUserSyncs({iframeEnabled: true}, {}, {
        consentString: 0
      })).to.deep.equal({
        type: 'iframe', url: `${emilyUrl}`
      });
    });

    it('should pass no params if gdpr consentString is null', function () {
      expect(spec.getUserSyncs({iframeEnabled: true}, {}, {
        consentString: null
      })).to.deep.equal({
        type: 'iframe', url: `${emilyUrl}`
      });
    });

    it('should pass no params if gdpr consentString is a object', function () {
      expect(spec.getUserSyncs({iframeEnabled: true}, {}, {
        consentString: {}
      })).to.deep.equal({
        type: 'iframe', url: `${emilyUrl}`
      });
    });

    it('should pass no params if gdpr is not defined', function () {
      expect(spec.getUserSyncs({iframeEnabled: true}, {}, undefined)).to.deep.equal({
        type: 'iframe', url: `${emilyUrl}`
      });
    });

    it('should pass us_privacy if uspConsent is defined', function () {
      expect(spec.getUserSyncs({iframeEnabled: true}, {}, undefined, '1NYN')).to.deep.equal({
        type: 'iframe', url: `${emilyUrl}?us_privacy=1NYN`
      });
    });

    it('should pass us_privacy after gdpr if both are present', function () {
      expect(spec.getUserSyncs({iframeEnabled: true}, {}, {
        consentString: 'foo'
      }, '1NYN')).to.deep.equal({
        type: 'iframe', url: `${emilyUrl}?gdpr_consent=foo&us_privacy=1NYN`
      });
    });
  });

  describe('get price granularity', function () {
    it('should return correct buckets for all price granularity values', function () {
      const CUSTOM_PRICE_BUCKET_ITEM = {max: 5, increment: 0.5};

      const mockConfig = {
        priceGranularity: undefined,
        customPriceBucket: {
          buckets: [CUSTOM_PRICE_BUCKET_ITEM]
        }
      };
      sandbox.stub(config, 'getConfig').callsFake(key => {
        return mockConfig[key];
      });

      [
        {key: 'low', val: {max: 5.00, increment: 0.50}},
        {key: 'medium', val: {max: 20.00, increment: 0.10}},
        {key: 'high', val: {max: 20.00, increment: 0.01}},
        {key: 'auto', val: {max: 5.00, increment: 0.05}},
        {key: 'dense', val: {max: 3.00, increment: 0.01}},
        {key: 'custom', val: CUSTOM_PRICE_BUCKET_ITEM},

      ].forEach(kvPair => {
        mockConfig.priceGranularity = kvPair.key;
        const result = getPriceGranularity(config);
        expect(typeof result).to.equal('object');
        expect(result).to.haveOwnProperty('ranges');
        expect(Array.isArray(result.ranges)).to.equal(true);
        expect(result.ranges.length).to.be.greaterThan(0)
        expect(result.ranges[0]).to.deep.equal(kvPair.val);
      });
    });
  });

  describe('Supply Chain Support', function () {
    const nodePropsOrder = ['asi', 'sid', 'hp', 'rid', 'name', 'domain'];
    let bidRequests;
    let schainConfig;

    const getSupplyChainConfig = () => {
      return {
        ver: '1.0',
        complete: 1,
        nodes: [
          {
            asi: 'rubicon.com',
            sid: '1234',
            hp: 1,
            rid: 'bid-request-1',
            name: 'pub one',
            domain: 'pub1.com'
          },
          {
            asi: 'theexchange.com',
            sid: '5678',
            hp: 1,
            rid: 'bid-request-2',
            name: 'pub two',
            domain: 'pub2.com'
          },
          {
            asi: 'wesellads.com',
            sid: '9876',
            hp: 1,
            rid: 'bid-request-3',
            // name: 'alladsallthetime',
            domain: 'alladsallthetime.com'
          }
        ]
      };
    };

    beforeEach(() => {
      bidRequests = getBidderRequest();
      schainConfig = getSupplyChainConfig();
      bidRequests.bids[0].schain = schainConfig;
    });

    it('should properly serialize schain object with correct delimiters', () => {
      const results = spec.buildRequests(bidRequests.bids, bidRequests);
      const numNodes = schainConfig.nodes.length;
      const schain = parseQuery(results[0].data).rp_schain;

      // each node serialization should start with an !
      expect(schain.match(/!/g).length).to.equal(numNodes);

      // 5 commas per node plus 1 for version
      expect(schain.match(/,/g).length).to.equal(numNodes * 5 + 1);
    });

    it('should send the proper version for the schain', () => {
      const results = spec.buildRequests(bidRequests.bids, bidRequests);
      const schain = parseQuery(results[0].data).rp_schain.split('!');
      const version = schain.shift().split(',')[0];
      expect(version).to.equal(bidRequests.bids[0].schain.ver);
    });

    it('should send the correct value for complete in schain', () => {
      const results = spec.buildRequests(bidRequests.bids, bidRequests);
      const schain = parseQuery(results[0].data).rp_schain.split('!');
      const complete = schain.shift().split(',')[1];
      expect(complete).to.equal(String(bidRequests.bids[0].schain.complete));
    });

    it('should send available params in the right order', () => {
      const results = spec.buildRequests(bidRequests.bids, bidRequests);
      const schain = parseQuery(results[0].data).rp_schain.split('!');
      schain.shift();

      schain.forEach((serializeNode, nodeIndex) => {
        const nodeProps = serializeNode.split(',');
        nodeProps.forEach((nodeProp, propIndex) => {
          const node = schainConfig.nodes[nodeIndex];
          const key = nodePropsOrder[propIndex];
          expect(nodeProp).to.equal(node[key] ? String(node[key]) : '');
        });
      });
    });

    it('should copy the schain JSON to to bid.source.ext.schain', () => {
      createVideoBidderRequest();
      const schain = getSupplyChainConfig();
      bidderRequest.bids[0].schain = schain;
      const request = spec.buildRequests(bidderRequest.bids, bidderRequest);
      expect(request[0].data.source.ext.schain).to.deep.equal(schain);
    });
  });

  describe('configurable settings', function() {
    afterEach(() => {
      config.setConfig({
        rubicon: {
          bannerHost: 'rubicon',
          videoHost: 'prebid-server',
          syncHost: 'eus',
          returnVast: false
        }
      });
      config.resetConfig();
    });

    beforeEach(function () {
      resetUserSync();
    });

    it('should update fastlane endpoint if', function () {
      config.setConfig({
        rubicon: {
          bannerHost: 'fastlane-qa',
          videoHost: 'prebid-server-qa',
          syncHost: 'eus-qa',
          returnVast: true
        }
      });

      // banner
      let [bannerRequest] = spec.buildRequests(bidderRequest.bids, bidderRequest);
      expect(bannerRequest.url).to.equal('https://fastlane-qa.rubiconproject.com/a/api/fastlane.json');

      // video and returnVast
      createVideoBidderRequest();
      let [videoRequest] = spec.buildRequests(bidderRequest.bids, bidderRequest);
      let post = videoRequest.data;
      expect(videoRequest.url).to.equal('https://prebid-server-qa.rubiconproject.com/openrtb2/auction');
      expect(post.ext.prebid.cache.vastxml).to.have.property('returnCreative').that.is.an('boolean');
      expect(post.ext.prebid.cache.vastxml.returnCreative).to.equal(true);

      // user sync
      let syncs = spec.getUserSyncs({
        iframeEnabled: true
      });
      expect(syncs).to.deep.equal({type: 'iframe', url: 'https://eus-qa.rubiconproject.com/usync.html'});
    });
  });
});<|MERGE_RESOLUTION|>--- conflicted
+++ resolved
@@ -1222,8 +1222,6 @@
             });
           });
 
-<<<<<<< HEAD
-=======
           describe('ID5 support', function () {
             it('should send ID5 id when userIdAsEids contains ID5', function () {
               const clonedBid = utils.deepClone(bidderRequest.bids[0]);
@@ -1261,7 +1259,6 @@
             });
           });
 
->>>>>>> eea7c792
           describe('Config user.id support', function () {
             it('should send ppuid when config defines user.id', function () {
               config.setConfig({user: {id: '123'}});
