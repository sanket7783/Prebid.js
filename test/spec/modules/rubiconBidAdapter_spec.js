import {expect} from 'chai';
import {
  spec,
  getPriceGranularity,
  masSizeOrdering,
  resetUserSync,
  hasVideoMediaType,
  resetRubiConf
} from 'modules/rubiconBidAdapter.js';
import {parse as parseQuery} from 'querystring';
import {config} from 'src/config.js';
import * as utils from 'src/utils.js';
import find from 'core-js-pure/features/array/find.js';
<<<<<<< HEAD
=======
import {createEidsArray} from 'modules/userId/eids.js';
>>>>>>> e5ade754

const INTEGRATION = `pbjs_lite_v$prebid.version$`; // $prebid.version$ will be substituted in by gulp in built prebid
const PBS_INTEGRATION = 'pbjs';

describe('the rubicon adapter', function () {
  let sandbox,
    bidderRequest,
    sizeMap,
    getFloorResponse,
    logErrorSpy;

  /**
   * @typedef {Object} sizeMapConverted
   * @property {string} sizeId
   * @property {string} size
   * @property {Array.<Array>} sizeAsArray
   * @property {number} width
   * @property {number} height
   */

  /**
   * @param {Array.<sizeMapConverted>} sizesMapConverted
   * @param {Object} bid
   * @return {sizeMapConverted}
   */
  function getSizeIdForBid(sizesMapConverted, bid) {
    return find(sizesMapConverted, item => (item.width === bid.width && item.height === bid.height));
  }

  /**
   * @param {Array.<Object>} ads
   * @param {sizeMapConverted} size
   * @return {Object}
   */
  function getResponseAdBySize(ads, size) {
    return find(ads, item => item.size_id === size.sizeId);
  }

  /**
   * @param {Array.<BidRequest>} bidRequests
   * @param {sizeMapConverted} size
   * @return {BidRequest}
   */
  function getBidRequestBySize(bidRequests, size) {
    return find(bidRequests, item => item.sizes[0][0] === size.width && item.sizes[0][1] === size.height);
  }

  /**
   * @typedef {Object} overrideProps
   * @property {string} status
   * @property {number} cpm
   * @property {number} zone_id
   * @property {number} ad_id
   * @property {string} creative_id
   * @property {string} targeting_key - rpfl_{id}
   */
  /**
   * @param {number} i - index
   * @param {string} sizeId - id that maps to size
   * @param {Array.<overrideProps>} [indexOverMap]
   * @return {{status: string, cpm: number, zone_id: *, size_id: *, impression_id: *, ad_id: *, creative_id: string, type: string, targeting: *[]}}
   */

  function getBidderRequest() {
    return {
      bidderCode: 'rubicon',
      auctionId: 'c45dd708-a418-42ec-b8a7-b70a6c6fab0a',
      bidderRequestId: '178e34bad3658f',
      bids: [
        {
          bidder: 'rubicon',
          params: {
            accountId: '14062',
            siteId: '70608',
            zoneId: '335918',
            userId: '12346',
            keywords: ['a', 'b', 'c'],
            inventory: {
              rating: '5-star', // This actually should not be sent to frank!! causes 400
              prodtype: ['tech', 'mobile']
            },
            visitor: {
              ucat: 'new',
              lastsearch: 'iphone',
              likes: ['sports', 'video games']
            },
            position: 'atf',
            referrer: 'localhost',
            latLong: [40.7607823, '111.8910325']
          },
          adUnitCode: '/19968336/header-bid-tag-0',
          code: 'div-1',
          sizes: [[300, 250], [320, 50]],
          bidId: '2ffb201a808da7',
          bidderRequestId: '178e34bad3658f',
          auctionId: 'c45dd708-a418-42ec-b8a7-b70a6c6fab0a',
          transactionId: 'd45dd707-a418-42ec-b8a7-b70a6c6fab0b'
        }
      ],
      start: 1472239426002,
      auctionStart: 1472239426000,
      timeout: 5000
    };
  };

  function createResponseAdByIndex(i, sizeId, indexOverMap) {
    const overridePropMap = (indexOverMap && indexOverMap[i] && typeof indexOverMap[i] === 'object') ? indexOverMap[i] : {};
    const overrideProps = Object.keys(overridePropMap).reduce((aggregate, key) => {
      aggregate[key] = overridePropMap[key];
      return aggregate;
    }, {});

    const getProp = (propName, defaultValue) => {
      return (overrideProps[propName]) ? overridePropMap[propName] : defaultValue;
    };

    return {
      'status': getProp('status', 'ok'),
      'cpm': getProp('cpm', i / 100),
      'zone_id': getProp('zone_id', i + 1),
      'size_id': sizeId,
      'impression_id': getProp('impression_id', `1-${i}`),
      'ad_id': getProp('ad_id', i + 1),
      'advertiser': i + 1,
      'network': i + 1,
      'creative_id': getProp('creative_id', `crid-${i}`),
      'type': 'script',
      'script': 'alert(\'foo\')',
      'campaign_id': i + 1,
      'targeting': [
        {
          'key': getProp('targeting_key', `rpfl_${i}`),
          'values': ['43_tier_all_test']
        }
      ]
    };
  }

  /**
   * @param {number} i
   * @param {Array.<Array>} size
   * @return {{ params: {accountId: string, siteId: string, zoneId: string }, adUnitCode: string, code: string, sizes: *[], bidId: string, bidderRequestId: string }}
   */
  function createBidRequestByIndex(i, size) {
    return {
      bidder: 'rubicon',
      params: {
        accountId: '14062',
        siteId: '70608',
        zoneId: (i + 1).toString(),
        userId: '12346',
        position: 'atf',
        referrer: 'localhost'
      },
      adUnitCode: `/19968336/header-bid-tag-${i}`,
      code: `div-${i}`,
      sizes: [size],
      bidId: i.toString(),
      bidderRequestId: i.toString(),
      auctionId: 'c45dd708-a418-42ec-b8a7-b70a6c6fab0a',
      transactionId: 'd45dd707-a418-42ec-b8a7-b70a6c6fab0b'
    };
  }

  /**
   * @param {boolean} [gdprApplies]
   */
  function createGdprBidderRequest(gdprApplies) {
    if (typeof gdprApplies === 'boolean') {
      bidderRequest.gdprConsent = {
        'consentString': 'BOJ/P2HOJ/P2HABABMAAAAAZ+A==',
        'gdprApplies': gdprApplies
      };
    } else {
      bidderRequest.gdprConsent = {
        'consentString': 'BOJ/P2HOJ/P2HABABMAAAAAZ+A=='
      };
    }
  }

  function createUspBidderRequest() {
    bidderRequest.uspConsent = '1NYN';
  }

  function createVideoBidderRequest() {
    createGdprBidderRequest(true);
    createUspBidderRequest();

    let bid = bidderRequest.bids[0];
    bid.mediaTypes = {
      video: {
        context: 'instream',
        mimes: ['video/mp4', 'video/x-flv'],
        api: [2],
        minduration: 15,
        playerSize: [640, 480],
        maxduration: 30,
        startdelay: 0,
        playbackmethod: [2],
        linearity: 1,
        skip: 1,
        skipafter: 15,
        pos: 1,
        protocols: [1, 2, 3, 4, 5, 6]
      }
    };
    bid.params.video = {
      'language': 'en',
      'skip': 1,
      'skipafter': 15,
      'playerHeight': 480,
      'playerWidth': 640,
      'size_id': 201,
    };
    bid.userId = {
      lipb: {lipbid: '0000-1111-2222-3333', segments: ['segA', 'segB']},
      idl_env: '1111-2222-3333-4444',
      sharedid: {id: '1111', third: '2222'},
      tdid: '3000',
      pubcid: '4000',
      pubProvidedId: [{
        source: 'example.com',
        uids: [{
          id: '333333',
          ext: {
            stype: 'ppuid'
          }
        }]
      }, {
        source: 'id-partner.com',
        uids: [{
          id: '4444444'
        }]
      }],
      criteoId: '1111',
    };
    bid.userIdAsEids = createEidsArray(bid.userId);
    bid.storedAuctionResponse = 11111;
  }

  function createVideoBidderRequestNoVideo() {
    let bid = bidderRequest.bids[0];
    bid.mediaTypes = {
      video: {
        context: 'instream'
      },
    };
    bid.params.video = '';
  }

  function createVideoBidderRequestOutstream() {
    let bid = bidderRequest.bids[0];
    bid.mediaTypes = {
      video: {
        context: 'outstream',
        mimes: ['video/mp4', 'video/x-flv'],
        api: [2],
        minduration: 15,
        playerSize: [640, 480],
        maxduration: 30,
        startdelay: 0,
        playbackmethod: [2],
        linearity: 1,
        skip: 1,
        skipafter: 15,
        pos: 1,
        protocols: [1, 2, 3, 4, 5, 6]
      },
    };
    bid.params.accountId = 14062;
    bid.params.siteId = 70608;
    bid.params.zoneId = 335918;
    bid.params.video = {
      'language': 'en',
      'skip': 1,
      'skipafter': 15,
      'playerHeight': 320,
      'playerWidth': 640,
      'size_id': 203
    };
  }

  beforeEach(function () {
    sandbox = sinon.sandbox.create();
    logErrorSpy = sinon.spy(utils, 'logError');
    getFloorResponse = {};
    bidderRequest = {
      bidderCode: 'rubicon',
      auctionId: 'c45dd708-a418-42ec-b8a7-b70a6c6fab0a',
      bidderRequestId: '178e34bad3658f',
      bids: [
        {
          bidder: 'rubicon',
          params: {
            accountId: '14062',
            siteId: '70608',
            zoneId: '335918',
            pchain: 'GAM:11111-reseller1:22222',
            userId: '12346',
            keywords: ['a', 'b', 'c'],
            inventory: {
              rating: '5-star', // This actually should not be sent to frank!! causes 400
              prodtype: ['tech', 'mobile']
            },
            visitor: {
              ucat: 'new',
              lastsearch: 'iphone',
              likes: ['sports', 'video games']
            },
            position: 'atf',
            referrer: 'localhost',
            latLong: [40.7607823, '111.8910325']
          },
          adUnitCode: '/19968336/header-bid-tag-0',
          code: 'div-1',
          sizes: [[300, 250], [320, 50]],
          bidId: '2ffb201a808da7',
          bidderRequestId: '178e34bad3658f',
          auctionId: 'c45dd708-a418-42ec-b8a7-b70a6c6fab0a',
          transactionId: 'd45dd707-a418-42ec-b8a7-b70a6c6fab0b'
        }
      ],
      start: 1472239426002,
      auctionStart: 1472239426000,
      timeout: 5000
    };

    sizeMap = [
      {sizeId: 1, size: '468x60'},
      {sizeId: 2, size: '728x90'},
      {sizeId: 5, size: '120x90'},
      {sizeId: 8, size: '120x600'},
      {sizeId: 9, size: '160x600'},
      {sizeId: 10, size: '300x600'},
      {sizeId: 13, size: '200x200'},
      {sizeId: 14, size: '250x250'},
      {sizeId: 15, size: '300x250'},
      {sizeId: 16, size: '336x280'},
      {sizeId: 19, size: '300x100'},
      {sizeId: 31, size: '980x120'},
      {sizeId: 32, size: '250x360'}
      // Create convenience properties for [sizeAsArray, width, height] by parsing the size string
    ].map(item => {
      const sizeAsArray = item.size.split('x').map(s => parseInt(s));
      return {
        sizeId: item.sizeId,
        size: item.size,
        sizeAsArray: sizeAsArray.slice(),
        width: sizeAsArray[0],
        height: sizeAsArray[1]
      };
    });
  });

  afterEach(function () {
    sandbox.restore();
    utils.logError.restore();
    config.resetConfig();
    resetRubiConf();
  });

  describe('MAS mapping / ordering', function () {
    it('should sort values without any MAS priority sizes in regular ascending order', function () {
      let ordering = masSizeOrdering([126, 43, 65, 16]);
      expect(ordering).to.deep.equal([16, 43, 65, 126]);
    });

    it('should sort MAS priority sizes in the proper order w/ rest ascending', function () {
      let ordering = masSizeOrdering([43, 9, 65, 15, 16, 126]);
      expect(ordering).to.deep.equal([15, 9, 16, 43, 65, 126]);

      ordering = masSizeOrdering([43, 15, 9, 65, 16, 126, 2]);
      expect(ordering).to.deep.equal([15, 2, 9, 16, 43, 65, 126]);

      ordering = masSizeOrdering([8, 43, 9, 65, 16, 126, 2]);
      expect(ordering).to.deep.equal([2, 9, 8, 16, 43, 65, 126]);
    });
  });

  describe('buildRequests implementation', function () {
    describe('for requests', function () {
      describe('to fastlane', function () {
        it('should make a well-formed request object', function () {
          sandbox.stub(Math, 'random').callsFake(() => 0.1);
          let duplicate = Object.assign(bidderRequest);
          duplicate.bids[0].params.floor = 0.01;

          let [request] = spec.buildRequests(duplicate.bids, duplicate);
          let data = parseQuery(request.data);

          expect(request.url).to.equal('https://fastlane.rubiconproject.com/a/api/fastlane.json');

          let expectedQuery = {
            'account_id': '14062',
            'site_id': '70608',
            'zone_id': '335918',
            'size_id': '15',
            'alt_size_ids': '43',
            'p_pos': 'atf',
            'rp_floor': '0.01',
            'rp_secure': /[01]/,
            'rand': '0.1',
            'tk_flint': INTEGRATION,
            'x_source.tid': 'd45dd707-a418-42ec-b8a7-b70a6c6fab0b',
            'x_source.pchain': 'GAM:11111-reseller1:22222',
            'p_screen_res': /\d+x\d+/,
            'tk_user_key': '12346',
            'kw': 'a,b,c',
            'tg_v.ucat': 'new',
            'tg_v.lastsearch': 'iphone',
            'tg_v.likes': 'sports,video games',
            'tg_i.rating': '5-star',
            'tg_i.prodtype': 'tech,mobile',
            'tg_fl.eid': 'div-1',
            'rf': 'localhost'
          };

          // test that all values above are both present and correct
          Object.keys(expectedQuery).forEach(key => {
            let value = expectedQuery[key];
            if (value instanceof RegExp) {
              expect(data[key]).to.match(value);
            } else {
              expect(data[key]).to.equal(value);
            }
          });
        });

        it('should correctly send hard floors when getFloor function is present and returns valid floor', function () {
          // default getFloor response is empty object so should not break and not send hard_floor
          bidderRequest.bids[0].getFloor = () => getFloorResponse;
          sinon.spy(bidderRequest.bids[0], 'getFloor');
          let [request] = spec.buildRequests(bidderRequest.bids, bidderRequest);

          // make sure banner bid called with right stuff
          expect(
            bidderRequest.bids[0].getFloor.calledWith({
              currency: 'USD',
              mediaType: 'banner',
              size: '*'
            })
          ).to.be.true;

          let data = parseQuery(request.data);
          expect(data.rp_hard_floor).to.be.undefined;

          // not an object should work and not send
          getFloorResponse = undefined;
          [request] = spec.buildRequests(bidderRequest.bids, bidderRequest);
          data = parseQuery(request.data);
          expect(data.rp_hard_floor).to.be.undefined;

          // make it respond with a non USD floor should not send it
          getFloorResponse = {currency: 'EUR', floor: 1.0};
          [request] = spec.buildRequests(bidderRequest.bids, bidderRequest);
          data = parseQuery(request.data);
          expect(data.rp_hard_floor).to.be.undefined;

          // make it respond with a non USD floor should not send it
          getFloorResponse = {currency: 'EUR'};
          [request] = spec.buildRequests(bidderRequest.bids, bidderRequest);
          data = parseQuery(request.data);
          expect(data.rp_hard_floor).to.be.undefined;

          // make it respond with USD floor and string floor
          getFloorResponse = {currency: 'USD', floor: '1.23'};
          [request] = spec.buildRequests(bidderRequest.bids, bidderRequest);
          data = parseQuery(request.data);
          expect(data.rp_hard_floor).to.equal('1.23');

          // make it respond with USD floor and num floor
          getFloorResponse = {currency: 'USD', floor: 1.23};
          [request] = spec.buildRequests(bidderRequest.bids, bidderRequest);
          data = parseQuery(request.data);
          expect(data.rp_hard_floor).to.equal('1.23');
        });

        it('should send rp_maxbids to AE if rubicon multibid config exists', function () {
          var multibidRequest = utils.deepClone(bidderRequest);
          multibidRequest.bidLimit = 5;

          let [request] = spec.buildRequests(multibidRequest.bids, multibidRequest);
          let data = parseQuery(request.data);

          expect(data['rp_maxbids']).to.equal('5');
        });

        it('should not send p_pos to AE if not params.position specified', function () {
          var noposRequest = utils.deepClone(bidderRequest);
          delete noposRequest.bids[0].params.position;

          let [request] = spec.buildRequests(noposRequest.bids, noposRequest);
          let data = parseQuery(request.data);

          expect(data['site_id']).to.equal('70608');
          expect(data['p_pos']).to.equal(undefined);
        });

        it('should not send p_pos to AE if not params.position is invalid', function () {
          var badposRequest = utils.deepClone(bidderRequest);
          badposRequest.bids[0].params.position = 'bad';

          let [request] = spec.buildRequests(badposRequest.bids, badposRequest);
          let data = parseQuery(request.data);

          expect(data['site_id']).to.equal('70608');
          expect(data['p_pos']).to.equal(undefined);
        });

        it('should correctly send p_pos in sra fashion', function() {
          config.setConfig({rubicon: {singleRequest: true}});
          // first one is atf
          var sraPosRequest = utils.deepClone(bidderRequest);

          // second is not present
          const bidCopy = utils.deepClone(sraPosRequest.bids[0]);
          delete bidCopy.params.position;
          sraPosRequest.bids.push(bidCopy);

          // third is btf
          const bidCopy1 = utils.deepClone(sraPosRequest.bids[0]);
          bidCopy1.params.position = 'btf';
          sraPosRequest.bids.push(bidCopy1);

          // fourth is invalid (aka not atf or btf)
          const bidCopy2 = utils.deepClone(sraPosRequest.bids[0]);
          bidCopy2.params.position = 'unknown';
          sraPosRequest.bids.push(bidCopy2);

          // fifth is not present
          const bidCopy3 = utils.deepClone(sraPosRequest.bids[0]);
          delete bidCopy3.params.position;
          sraPosRequest.bids.push(bidCopy3);

          let [request] = spec.buildRequests(sraPosRequest.bids, sraPosRequest);
          let data = parseQuery(request.data);

          expect(data['p_pos']).to.equal('atf;;btf;;');
        });

        it('should not send x_source.pchain to AE if params.pchain is not specified', function () {
          var noPchainRequest = utils.deepClone(bidderRequest);
          delete noPchainRequest.bids[0].params.pchain;

          let [request] = spec.buildRequests(noPchainRequest.bids, noPchainRequest);
          expect(request.data).to.contain('&site_id=70608&');
          expect(request.data).to.not.contain('x_source.pchain');
        });

        it('ad engine query params should be ordered correctly', function () {
          sandbox.stub(Math, 'random').callsFake(() => 0.1);
          let [request] = spec.buildRequests(bidderRequest.bids, bidderRequest);

          const referenceOrdering = ['account_id', 'site_id', 'zone_id', 'size_id', 'alt_size_ids', 'p_pos', 'rf', 'p_geo.latitude', 'p_geo.longitude', 'kw', 'tg_v.ucat', 'tg_v.lastsearch', 'tg_v.likes', 'tg_i.rating', 'tg_i.prodtype', 'tk_flint', 'x_source.tid', 'x_source.pchain', 'p_screen_res', 'rp_secure', 'tk_user_key', 'tg_fl.eid', 'rp_maxbids', 'slots', 'rand'];

          request.data.split('&').forEach((item, i) => {
            expect(item.split('=')[0]).to.equal(referenceOrdering[i]);
          });
        });

        it('should make a well-formed request object without latLong', function () {
          let expectedQuery = {
            'account_id': '14062',
            'site_id': '70608',
            'zone_id': '335918',
            'size_id': '15',
            'alt_size_ids': '43',
            'p_pos': 'atf',
            'rp_secure': /[01]/,
            'rand': '0.1',
            'tk_flint': INTEGRATION,
            'x_source.tid': 'd45dd707-a418-42ec-b8a7-b70a6c6fab0b',
            'p_screen_res': /\d+x\d+/,
            'tk_user_key': '12346',
            'kw': 'a,b,c',
            'tg_v.ucat': 'new',
            'tg_v.lastsearch': 'iphone',
            'tg_v.likes': 'sports,video games',
            'tg_i.rating': '5-star',
            'tg_i.prodtype': 'tech,mobile',
            'rf': 'localhost',
            'p_geo.latitude': undefined,
            'p_geo.longitude': undefined
          };

          sandbox.stub(Math, 'random').callsFake(() => 0.1);

          delete bidderRequest.bids[0].params.latLong;
          let [request] = spec.buildRequests(bidderRequest.bids, bidderRequest);
          let data = parseQuery(request.data);

          expect(request.url).to.equal('https://fastlane.rubiconproject.com/a/api/fastlane.json');

          // test that all values above are both present and correct
          Object.keys(expectedQuery).forEach(key => {
            let value = expectedQuery[key];
            if (value instanceof RegExp) {
              expect(data[key]).to.match(value);
            } else {
              expect(data[key]).to.equal(value);
            }
          });

          bidderRequest.bids[0].params.latLong = [];
          [request] = spec.buildRequests(bidderRequest.bids, bidderRequest);
          data = parseQuery(request.data);

          expect(request.url).to.equal('https://fastlane.rubiconproject.com/a/api/fastlane.json');

          // test that all values above are both present and correct
          Object.keys(expectedQuery).forEach(key => {
            let value = expectedQuery[key];
            if (value instanceof RegExp) {
              expect(data[key]).to.match(value);
            } else {
              expect(data[key]).to.equal(value);
            }
          });
        });

        it('should add referer info to request data', function () {
          let refererInfo = {
            referer: 'https://www.prebid.org',
            reachedTop: true,
            numIframes: 1,
            stack: [
              'https://www.prebid.org/page.html',
              'https://www.prebid.org/iframe1.html',
            ]
          };

          bidderRequest = Object.assign({refererInfo}, bidderRequest);
          delete bidderRequest.bids[0].params.referrer;
          let [request] = spec.buildRequests(bidderRequest.bids, bidderRequest);

          expect(parseQuery(request.data).rf).to.exist;
          expect(parseQuery(request.data).rf).to.equal('https://www.prebid.org');
        });

        it('page_url should use params.referrer, config.getConfig("pageUrl"), bidderRequest.refererInfo in that order', function () {
          let [request] = spec.buildRequests(bidderRequest.bids, bidderRequest);
          expect(parseQuery(request.data).rf).to.equal('localhost');

          delete bidderRequest.bids[0].params.referrer;
          let refererInfo = {referer: 'https://www.prebid.org'};
          bidderRequest = Object.assign({refererInfo}, bidderRequest);
          [request] = spec.buildRequests(bidderRequest.bids, bidderRequest);
          expect(parseQuery(request.data).rf).to.equal('https://www.prebid.org');

          let origGetConfig = config.getConfig;
          sandbox.stub(config, 'getConfig').callsFake(function (key) {
            if (key === 'pageUrl') {
              return 'https://www.rubiconproject.com';
            }
            return origGetConfig.apply(config, arguments);
          });
          [request] = spec.buildRequests(bidderRequest.bids, bidderRequest);
          expect(parseQuery(request.data).rf).to.equal('https://www.rubiconproject.com');

          bidderRequest.bids[0].params.secure = true;
          [request] = spec.buildRequests(bidderRequest.bids, bidderRequest);
          expect(parseQuery(request.data).rf).to.equal('https://www.rubiconproject.com');
        });

        it('should use rubicon sizes if present (including non-mappable sizes)', function () {
          var sizesBidderRequest = utils.deepClone(bidderRequest);
          sizesBidderRequest.bids[0].params.sizes = [55, 57, 59, 801];

          let [request] = spec.buildRequests(sizesBidderRequest.bids, sizesBidderRequest);
          let data = parseQuery(request.data);

          expect(data['size_id']).to.equal('55');
          expect(data['alt_size_ids']).to.equal('57,59,801');
        });

        it('should not validate bid request if no valid sizes', function () {
          var sizesBidderRequest = utils.deepClone(bidderRequest);
          sizesBidderRequest.bids[0].sizes = [[621, 250], [300, 251]];

          let result = spec.isBidRequestValid(sizesBidderRequest.bids[0]);

          expect(result).to.equal(false);
        });

        it('should not validate bid request if no account id is present', function () {
          var noAccountBidderRequest = utils.deepClone(bidderRequest);
          delete noAccountBidderRequest.bids[0].params.accountId;

          let result = spec.isBidRequestValid(noAccountBidderRequest.bids[0]);

          expect(result).to.equal(false);
        });

        it('should allow a floor override', function () {
          var floorBidderRequest = utils.deepClone(bidderRequest);
          floorBidderRequest.bids[0].params.floor = 2;

          let [request] = spec.buildRequests(floorBidderRequest.bids, floorBidderRequest);
          let data = parseQuery(request.data);

          expect(data['rp_floor']).to.equal('2');
        });

        describe('GDPR consent config', function () {
          it('should send "gdpr" and "gdpr_consent", when gdprConsent defines consentString and gdprApplies', function () {
            createGdprBidderRequest(true);
            let [request] = spec.buildRequests(bidderRequest.bids, bidderRequest);
            let data = parseQuery(request.data);

            expect(data['gdpr']).to.equal('1');
            expect(data['gdpr_consent']).to.equal('BOJ/P2HOJ/P2HABABMAAAAAZ+A==');
          });

          it('should send only "gdpr_consent", when gdprConsent defines only consentString', function () {
            createGdprBidderRequest();
            let [request] = spec.buildRequests(bidderRequest.bids, bidderRequest);
            let data = parseQuery(request.data);

            expect(data['gdpr_consent']).to.equal('BOJ/P2HOJ/P2HABABMAAAAAZ+A==');
            expect(data['gdpr']).to.equal(undefined);
          });

          it('should not send GDPR params if gdprConsent is not defined', function () {
            let [request] = spec.buildRequests(bidderRequest.bids, bidderRequest);
            let data = parseQuery(request.data);

            expect(data['gdpr']).to.equal(undefined);
            expect(data['gdpr_consent']).to.equal(undefined);
          });

          it('should set "gdpr" value as 1 or 0, using "gdprApplies" value of either true/false', function () {
            createGdprBidderRequest(true);
            let [request] = spec.buildRequests(bidderRequest.bids, bidderRequest);
            let data = parseQuery(request.data);
            expect(data['gdpr']).to.equal('1');

            createGdprBidderRequest(false);
            [request] = spec.buildRequests(bidderRequest.bids, bidderRequest);
            data = parseQuery(request.data);
            expect(data['gdpr']).to.equal('0');
          });
        });

        describe('USP Consent', function () {
          it('should send us_privacy if bidderRequest has a value for uspConsent', function () {
            createUspBidderRequest();
            let [request] = spec.buildRequests(bidderRequest.bids, bidderRequest);
            let data = parseQuery(request.data);

            expect(data['us_privacy']).to.equal('1NYN');
          });

          it('should not send us_privacy if bidderRequest has no uspConsent value', function () {
            let [request] = spec.buildRequests(bidderRequest.bids, bidderRequest);
            let data = parseQuery(request.data);

            expect(data['us_privacy']).to.equal(undefined);
          });
        });

        describe('first party data', function () {
          it('should not have any tg_v or tg_i params if all are undefined', function () {
            let params = {
              inventory: {
                rating: null,
                prodtype: undefined
              },
              visitor: {
                ucat: undefined,
                lastsearch: null,
                likes: undefined
              },
            };

            // Overwrite the bidder request params with the above ones
            Object.assign(bidderRequest.bids[0].params, params);

            // get the built request
            let [request] = spec.buildRequests(bidderRequest.bids, bidderRequest);
            let data = parseQuery(request.data);

            // make sure that no tg_v or tg_i keys are present in the request
            let matchingExp = RegExp('^tg_(i|v)\..*$')
            Object.keys(data).forEach(key => {
              expect(key).to.not.match(matchingExp);
            });
          });

          it('should contain valid params when some are undefined', function () {
            let params = {
              inventory: {
                rating: undefined,
                prodtype: ['tech', 'mobile']
              },
              visitor: {
                ucat: null,
                lastsearch: 'iphone',
                likes: undefined
              },
            };
            let undefinedKeys = ['tg_i.rating', 'tg_v.ucat', 'tg_v.likes']
            let expectedQuery = {
              'tg_v.lastsearch': 'iphone',
              'tg_i.prodtype': 'tech,mobile',
            }

            // Overwrite the bidder request params with the above ones
            Object.assign(bidderRequest.bids[0].params, params);

            // get the built request
            let [request] = spec.buildRequests(bidderRequest.bids, bidderRequest);
            let data = parseQuery(request.data);

            // make sure none of the undefined keys are in query
            undefinedKeys.forEach(key => {
              expect(typeof data[key]).to.equal('undefined');
            });

            // make sure the expected and defined ones do show up still
            Object.keys(expectedQuery).forEach(key => {
              let value = expectedQuery[key];
              expect(data[key]).to.equal(value);
            });
          });

          it('should merge first party data from getConfig with the bid params, if present', () => {
            const site = {
              keywords: 'e,f',
              rating: '4-star',
              ext: {
                data: {
                  page: 'home'
                }
              }
            };
            const user = {
              data: [{
                'name': 'www.dataprovider1.com',
                'ext': { 'taxonomyname': 'IAB Audience Taxonomy' },
                'segment': [
                  { 'id': '687' },
                  { 'id': '123' }
                ]
              }],
              gender: 'M',
              yob: '1984',
              geo: {country: 'ca'},
              keywords: 'd',
              ext: {
                data: {
                  age: 40
                }
              }
            };

            sandbox.stub(config, 'getConfig').callsFake(key => {
              const config = {
                ortb2: {
                  site,
                  user
                }
              };
              return utils.deepAccess(config, key);
            });

            const expectedQuery = {
              'kw': 'a,b,c,d',
              'tg_v.ucat': 'new',
              'tg_v.lastsearch': 'iphone',
              'tg_v.likes': 'sports,video games',
              'tg_v.gender': 'M',
              'tg_v.age': '40',
              'tg_v.iab': '687,123',
              'tg_v.yob': '1984',
              'tg_i.rating': '4-star,5-star',
              'tg_i.page': 'home',
              'tg_i.prodtype': 'tech,mobile',
            };

            // get the built request
            let [request] = spec.buildRequests(bidderRequest.bids, bidderRequest);
            let data = parseQuery(request.data);

            // make sure that tg_v, tg_i, and kw values are correct
            Object.keys(expectedQuery).forEach(key => {
              let value = expectedQuery[key];
              expect(data[key]).to.deep.equal(value);
            });
          });
        });

        describe('singleRequest config', function () {
          it('should group all bid requests with the same site id', function () {
            sandbox.stub(Math, 'random').callsFake(() => 0.1);

            config.setConfig({rubicon: {singleRequest: true}});

            const expectedQuery = {
              'account_id': '14062',
              'site_id': '70608',
              'zone_id': '335918',
              'size_id': '15',
              'alt_size_ids': '43',
              'p_pos': 'atf',
              'rp_secure': /[01]/,
              'rand': '0.1',
              'tk_flint': INTEGRATION,
              'x_source.tid': 'd45dd707-a418-42ec-b8a7-b70a6c6fab0b',
              'p_screen_res': /\d+x\d+/,
              'tk_user_key': '12346',
              'kw': 'a,b,c',
              'tg_v.ucat': 'new',
              'tg_v.lastsearch': 'iphone',
              'tg_v.likes': 'sports,video games',
              'tg_i.rating': '5-star',
              'tg_i.prodtype': 'tech,mobile',
              'tg_fl.eid': 'div-1',
              'rf': 'localhost'
            };

            const bidCopy = utils.deepClone(bidderRequest.bids[0]);
            bidCopy.params.siteId = '70608';
            bidCopy.params.zoneId = '1111';
            bidderRequest.bids.push(bidCopy);

            const bidCopy2 = utils.deepClone(bidderRequest.bids[0]);
            bidCopy2.params.siteId = '99999';
            bidCopy2.params.zoneId = '2222';
            bidderRequest.bids.push(bidCopy2);

            const bidCopy3 = utils.deepClone(bidderRequest.bids[0]);
            bidCopy3.params.siteId = '99999';
            bidCopy3.params.zoneId = '3333';
            bidderRequest.bids.push(bidCopy3);

            const serverRequests = spec.buildRequests(bidderRequest.bids, bidderRequest);

            // array length should match the num of unique 'siteIds'
            expect(serverRequests).to.be.a('array');
            expect(serverRequests).to.have.lengthOf(2);

            // collect all bidRequests so order can be checked against the url param slot order
            const bidRequests = serverRequests.reduce((aggregator, item) => aggregator.concat(item.bidRequest), []);
            let bidRequestIndex = 0;

            serverRequests.forEach(item => {
              expect(item).to.be.a('object');
              expect(item).to.have.property('method');
              expect(item).to.have.property('url');
              expect(item).to.have.property('data');
              expect(item).to.have.property('bidRequest');

              expect(item.method).to.equal('GET');
              expect(item.url).to.equal('https://fastlane.rubiconproject.com/a/api/fastlane.json');
              expect(item.data).to.be.a('string');

              // 'bidRequest' type must be 'array' if SRA enabled
              expect(item.bidRequest).to.be.a('array').to.have.lengthOf(2);

              item.bidRequest.forEach((bidRequestItem, i, array) => {
                expect(bidRequestItem).to.be.a('object');
                // every 'siteId' values need to match
                expect(bidRequestItem.params.siteId).to.equal(array[0].params.siteId);
              });

              const data = parseQuery(item.data);

              Object.keys(expectedQuery).forEach(key => {
                expect(data).to.have.property(key);

                // extract semicolon delineated values
                const params = data[key].split(';');

                // skip value test for site and zone ids
                if (key !== 'site_id' && key !== 'zone_id') {
                  if (expectedQuery[key] instanceof RegExp) {
                    params.forEach(paramItem => {
                      expect(paramItem).to.match(expectedQuery[key]);
                    });
                  } else {
                    expect(params).to.contain(expectedQuery[key]);
                  }
                }

                // check parsed url data list order with requestBid list, items must have same index in both lists
                if (key === 'zone_id') {
                  params.forEach((p) => {
                    expect(bidRequests[bidRequestIndex]).to.be.a('object');
                    expect(bidRequests[bidRequestIndex].params).to.be.a('object');

                    // 'zone_id' is used to verify so each bid must have a unique 'zone_id'
                    expect(p).to.equal(bidRequests[bidRequestIndex].params.zoneId);

                    // increment to next bidRequest index having verified that item positions match in url params and bidRequest lists
                    bidRequestIndex++;
                  });
                }
              });
            });
          });

          it('should not send more than 10 bids in a request (split into separate requests with <= 10 bids each)', function () {
            config.setConfig({rubicon: {singleRequest: true}});
            let serverRequests;
            let data;

            // TEST '10' BIDS, add 9 to 1 existing bid
            for (let i = 0; i < 9; i++) {
              let bidCopy = utils.deepClone(bidderRequest.bids[0]);
              bidCopy.params.zoneId = `${i}0000`;
              bidderRequest.bids.push(bidCopy);
            }
            serverRequests = spec.buildRequests(bidderRequest.bids, bidderRequest);
            // '10' bids per SRA request: so there should be 1 request
            expect(serverRequests.length).to.equal(1);
            // and that one request should have data from 10 bids
            expect(serverRequests[0].bidRequest).to.have.lengthOf(10);
            // check that slots param value matches
            expect(serverRequests[0].data.indexOf('&slots=10&') !== -1).to.equal(true);
            // check that zone_id has 10 values (since all zone_ids are unique all should exist in get param)
            data = parseQuery(serverRequests[0].data);
            expect(data).to.be.a('object');
            expect(data).to.have.property('zone_id');
            expect(data.zone_id.split(';')).to.have.lengthOf(10);

            // TEST '100' BIDS, add 90 to the previously added 10
            for (let i = 0; i < 90; i++) {
              let bidCopy = utils.deepClone(bidderRequest.bids[0]);
              bidCopy.params.zoneId = `${(i + 10)}0000`;
              bidderRequest.bids.push(bidCopy);
            }
            serverRequests = spec.buildRequests(bidderRequest.bids, bidderRequest);
            // '100' bids: should be '10' SRA requests
            expect(serverRequests.length).to.equal(10);
            // check that each request has 10 items
            serverRequests.forEach((serverRequest) => {
              // and that one request should have data from 10 bids
              expect(serverRequest.bidRequest).to.have.lengthOf(10);
              // check that slots param value matches
              expect(serverRequest.data.indexOf('&slots=10&') !== -1).to.equal(true);
            });
          });

          it('should not group bid requests if singleRequest does not equal true', function () {
            config.setConfig({rubicon: {singleRequest: false}});

            const bidCopy = utils.deepClone(bidderRequest.bids[0]);
            bidderRequest.bids.push(bidCopy);

            const bidCopy2 = utils.deepClone(bidderRequest.bids[0]);
            bidCopy2.params.siteId = '32001';
            bidderRequest.bids.push(bidCopy2);

            const bidCopy3 = utils.deepClone(bidderRequest.bids[0]);
            bidCopy3.params.siteId = '32001';
            bidderRequest.bids.push(bidCopy3);

            let serverRequests = spec.buildRequests(bidderRequest.bids, bidderRequest);
            expect(serverRequests).that.is.an('array').of.length(4);
          });

          it('should not group video bid requests', function () {
            config.setConfig({rubicon: {singleRequest: true}});

            const bidCopy = utils.deepClone(bidderRequest.bids[0]);
            bidderRequest.bids.push(bidCopy);

            const bidCopy2 = utils.deepClone(bidderRequest.bids[0]);
            bidCopy2.params.siteId = '32001';
            bidderRequest.bids.push(bidCopy2);

            const bidCopy3 = utils.deepClone(bidderRequest.bids[0]);
            bidCopy3.params.siteId = '32001';
            bidderRequest.bids.push(bidCopy3);

            const bidCopy4 = utils.deepClone(bidderRequest.bids[0]);
            bidCopy4.mediaTypes = {
              video: {
                context: 'instream',
                playerSize: [640, 480],
                mimes: ['video/mp4', 'video/x-ms-wmv'],
                protocols: [2, 5],
                maxduration: 30,
                linearity: 1,
                api: [2]
              }
            };
            bidCopy4.params.video = {
              'language': 'en',
              'p_aso.video.ext.skip': true,
              'p_aso.video.ext.skipdelay': 15,
              'playerHeight': 320,
              'playerWidth': 640,
              'size_id': 201,
              'aeParams': {
                'p_aso.video.ext.skip': '1',
                'p_aso.video.ext.skipdelay': '15'
              }
            };
            bidderRequest.bids.push(bidCopy4);

            let serverRequests = spec.buildRequests(bidderRequest.bids, bidderRequest);
            expect(serverRequests).that.is.an('array').of.length(3);
          });
        });

        describe('user id config', function () {
          it('should send tpid_tdid when userIdAsEids contains unifiedId', function () {
            const clonedBid = utils.deepClone(bidderRequest.bids[0]);
            clonedBid.userId = {
              tdid: 'abcd-efgh-ijkl-mnop-1234'
            };
            clonedBid.userIdAsEids = createEidsArray(clonedBid.userId);
            let [request] = spec.buildRequests([clonedBid], bidderRequest);
            let data = parseQuery(request.data);

            expect(data['tpid_tdid']).to.equal('abcd-efgh-ijkl-mnop-1234');
            expect(data['eid_adserver.org']).to.equal('abcd-efgh-ijkl-mnop-1234');
          });

          describe('LiveIntent support', function () {
            it('should send tpid_liveintent.com when userIdAsEids contains liveintentId', function () {
              const clonedBid = utils.deepClone(bidderRequest.bids[0]);
              clonedBid.userId = {
                lipb: {
                  lipbid: '0000-1111-2222-3333',
                  segments: ['segA', 'segB']
                }
              };
              clonedBid.userIdAsEids = createEidsArray(clonedBid.userId);
              let [request] = spec.buildRequests([clonedBid], bidderRequest);
              let data = parseQuery(request.data);

              expect(data['tpid_liveintent.com']).to.equal('0000-1111-2222-3333');
              expect(data['eid_liveintent.com']).to.equal('0000-1111-2222-3333');
              expect(data['tg_v.LIseg']).to.equal('segA,segB');
            });

            it('should send tg_v.LIseg when userIdAsEids contains liveintentId with ext.segments as array', function () {
              const clonedBid = utils.deepClone(bidderRequest.bids[0]);
              clonedBid.userId = {
                lipb: {
                  lipbid: '1111-2222-3333-4444',
                  segments: ['segD', 'segE']
                }
              };
              clonedBid.userIdAsEids = createEidsArray(clonedBid.userId);
              let [request] = spec.buildRequests([clonedBid], bidderRequest);
              const unescapedData = unescape(request.data);

              expect(unescapedData.indexOf('&tpid_liveintent.com=1111-2222-3333-4444&') !== -1).to.equal(true);
              expect(unescapedData.indexOf('&tg_v.LIseg=segD,segE&') !== -1).to.equal(true);
            });
          });

          describe('LiveRamp support', function () {
            it('should send x_liverampidl when userIdAsEids contains liverampId', function () {
              const clonedBid = utils.deepClone(bidderRequest.bids[0]);
              clonedBid.userId = {
                idl_env: '1111-2222-3333-4444'
              };
              clonedBid.userIdAsEids = createEidsArray(clonedBid.userId);
              let [request] = spec.buildRequests([clonedBid], bidderRequest);
              let data = parseQuery(request.data);

              expect(data['x_liverampidl']).to.equal('1111-2222-3333-4444');
            });
          });

          describe('pubcid support', function () {
            it('should send eid_pubcid.org when userIdAsEids contains pubcid', function () {
              const clonedBid = utils.deepClone(bidderRequest.bids[0]);
              clonedBid.userId = {
                pubcid: '1111'
              };
              clonedBid.userIdAsEids = createEidsArray(clonedBid.userId);
              let [request] = spec.buildRequests([clonedBid], bidderRequest);
              let data = parseQuery(request.data);

              expect(data['eid_pubcid.org']).to.equal('1111^1');
            });
          });

          describe('Criteo support', function () {
            it('should send eid_criteo.com when userIdAsEids contains criteo', function () {
              const clonedBid = utils.deepClone(bidderRequest.bids[0]);
              clonedBid.userId = {
                criteoId: '1111'
              };
              clonedBid.userIdAsEids = createEidsArray(clonedBid.userId);
              let [request] = spec.buildRequests([clonedBid], bidderRequest);
              let data = parseQuery(request.data);

              expect(data['eid_criteo.com']).to.equal('1111^1');
            });
          });

          describe('SharedID support', function () {
            it('should send sharedid when userIdAsEids contains sharedId', function () {
              const clonedBid = utils.deepClone(bidderRequest.bids[0]);
              clonedBid.userId = {
                sharedid: {
                  id: '1111',
                  third: '2222'
                }
              };
              clonedBid.userIdAsEids = createEidsArray(clonedBid.userId);
              let [request] = spec.buildRequests([clonedBid], bidderRequest);
              let data = parseQuery(request.data);

              expect(data['eid_sharedid.org']).to.equal('1111^1^2222');
            });
          });

          describe('pubProvidedId support', function () {
            it('should send pubProvidedId when userIdAsEids contains pubProvidedId ids', function () {
              const clonedBid = utils.deepClone(bidderRequest.bids[0]);
              clonedBid.userId = {
                pubProvidedId: [{
                  source: 'example.com',
                  uids: [{
                    id: '11111',
                    ext: {
                      stype: 'ppuid'
                    }
                  }]
                }, {
                  source: 'id-partner.com',
                  uids: [{
                    id: '222222'
                  }]
                }]
              };
              clonedBid.userIdAsEids = createEidsArray(clonedBid.userId);
              let [request] = spec.buildRequests([clonedBid], bidderRequest);
              let data = parseQuery(request.data);

              expect(data['ppuid']).to.equal('11111');
            });
          });

          describe('ID5 support', function () {
            it('should send ID5 id when userIdAsEids contains ID5', function () {
              const clonedBid = utils.deepClone(bidderRequest.bids[0]);
              clonedBid.userId = {
                id5id: {
                  uid: '11111',
                  ext: {
                    linkType: '22222'
                  }
                }
              };
              clonedBid.userIdAsEids = createEidsArray(clonedBid.userId);
              let [request] = spec.buildRequests([clonedBid], bidderRequest);
              let data = parseQuery(request.data);

              expect(data['eid_id5-sync.com']).to.equal('11111^1^22222');
            });
          });

          describe('UserID catchall support', function () {
            it('should send user id with generic format', function () {
              const clonedBid = utils.deepClone(bidderRequest.bids[0]);
              // Hardcoding userIdAsEids since createEidsArray returns empty array if source not found in eids.js
              clonedBid.userIdAsEids = [{
                source: 'catchall',
                uids: [{
                  id: '11111',
                  atype: 2
                }]
              }]
              let [request] = spec.buildRequests([clonedBid], bidderRequest);
              let data = parseQuery(request.data);

              expect(data['eid_catchall']).to.equal('11111^2');
            });
          });

          describe('Config user.id support', function () {
            it('should send ppuid when config defines user.id', function () {
              config.setConfig({user: {id: '123'}});
              const clonedBid = utils.deepClone(bidderRequest.bids[0]);
              clonedBid.userId = {
                sharedid: {
                  id: '1111',
                  third: '2222'
                }
              };
              let [request] = spec.buildRequests([clonedBid], bidderRequest);
              let data = parseQuery(request.data);

              expect(data['ppuid']).to.equal('123');
            });
          });
        });

        describe('Prebid AdSlot', function () {
          beforeEach(function () {
            // enforce that the bid at 0 does not have a 'context' property
            if (bidderRequest.bids[0].hasOwnProperty('ortb2Imp')) {
              delete bidderRequest.bids[0].ortb2Imp;
            }
          });

          it('should not send \"tg_i.pbadslot’\" if \"ortb2Imp.ext.data\" object is not valid', function () {
            const [request] = spec.buildRequests(bidderRequest.bids, bidderRequest);
            const data = parseQuery(request.data);

            expect(data).to.be.an('Object');
            expect(data).to.not.have.property('tg_i.pbadslot’');
          });

          it('should not send \"tg_i.pbadslot’\" if \"ortb2Imp.ext.data.pbadslot\" is undefined', function () {
            bidderRequest.bids[0].ortb2Imp = {};

            const [request] = spec.buildRequests(bidderRequest.bids, bidderRequest);
            const data = parseQuery(request.data);

            expect(data).to.be.an('Object');
            expect(data).to.not.have.property('tg_i.pbadslot’');
          });

          it('should not send \"tg_i.pbadslot’\" if \"ortb2Imp.ext.data.pbadslot\" value is an empty string', function () {
            bidderRequest.bids[0].ortb2Imp = {
              ext: {
                data: {
                  pbadslot: ''
                }
              }
            };

            const [request] = spec.buildRequests(bidderRequest.bids, bidderRequest);
            const data = parseQuery(request.data);

            expect(data).to.be.an('Object');
            expect(data).to.not.have.property('tg_i.pbadslot');
          });

          it('should send \"tg_i.pbadslot\" if \"ortb2Imp.ext.data.pbadslot\" value is a valid string', function () {
            bidderRequest.bids[0].ortb2Imp = {
              ext: {
                data: {
                  pbadslot: 'abc'
                }
              }
            }

            const [request] = spec.buildRequests(bidderRequest.bids, bidderRequest);
            const data = parseQuery(request.data);

            expect(data).to.be.an('Object');
            expect(data).to.have.property('tg_i.pbadslot');
            expect(data['tg_i.pbadslot']).to.equal('abc');
          });

          it('should send \"tg_i.pbadslot\" if \"ortb2Imp.ext.data.pbadslot\" value is a valid string, but all leading slash characters should be removed', function () {
            bidderRequest.bids[0].ortb2Imp = {
              ext: {
                data: {
                  pbadslot: '/a/b/c'
                }
              }
            }

            const [request] = spec.buildRequests(bidderRequest.bids, bidderRequest);
            const data = parseQuery(request.data);

            expect(data).to.be.an('Object');
            expect(data).to.have.property('tg_i.pbadslot');
            expect(data['tg_i.pbadslot']).to.equal('a/b/c');
          });
        });

        describe('GAM ad unit', function () {
          beforeEach(function () {
            // enforce that the bid at 0 does not have a 'context' property
            if (bidderRequest.bids[0].hasOwnProperty('ortb2Imp')) {
              delete bidderRequest.bids[0].ortb2Imp;
            }
          });

          it('should not send \"tg_i.dfp_ad_unit_code’\" if \"ortb2Imp.ext.data\" object is not valid', function () {
            const [request] = spec.buildRequests(bidderRequest.bids, bidderRequest);
            const data = parseQuery(request.data);

            expect(data).to.be.an('Object');
            expect(data).to.not.have.property('tg_i.dfp_ad_unit_code’');
          });

          it('should not send \"tg_i.dfp_ad_unit_code’\" if \"ortb2Imp.ext.data.adServer.adslot\" is undefined', function () {
            bidderRequest.bids[0].ortb2Imp = {};

            const [request] = spec.buildRequests(bidderRequest.bids, bidderRequest);
            const data = parseQuery(request.data);

            expect(data).to.be.an('Object');
            expect(data).to.not.have.property('tg_i.dfp_ad_unit_code’');
          });

          it('should not send \"tg_i.dfp_ad_unit_code’\" if \"ortb2Imp.ext.data.adServer.adslot\" value is an empty string', function () {
            bidderRequest.bids[0].ortb2Imp = {
              ext: {
                data: {
                  adserver: {
                    adslot: ''
                  }
                }
              }
            };

            const [request] = spec.buildRequests(bidderRequest.bids, bidderRequest);
            const data = parseQuery(request.data);

            expect(data).to.be.an('Object');
            expect(data).to.not.have.property('tg_i.dfp_ad_unit_code');
          });

          it('should send \"tg_i.dfp_ad_unit_code\" if \"ortb2Imp.ext.data.adServer.adslot\" value is a valid string', function () {
            bidderRequest.bids[0].ortb2Imp = {
              ext: {
                data: {
                  adserver: {
                    adslot: 'abc'
                  }
                }
              }
            }

            const [request] = spec.buildRequests(bidderRequest.bids, bidderRequest);
            const data = parseQuery(request.data);

            expect(data).to.be.an('Object');
            expect(data).to.have.property('tg_i.dfp_ad_unit_code');
            expect(data['tg_i.dfp_ad_unit_code']).to.equal('abc');
          });

          it('should send \"tg_i.dfp_ad_unit_code\" if \"ortb2Imp.ext.data.adServer.adslot\" value is a valid string, but all leading slash characters should be removed', function () {
            bidderRequest.bids[0].ortb2Imp = {
              ext: {
                data: {
                  adserver: {
                    adslot: 'a/b/c'
                  }
                }
              }
            };

            const [request] = spec.buildRequests(bidderRequest.bids, bidderRequest);
            const data = parseQuery(request.data);

            expect(data).to.be.an('Object');
            expect(data).to.have.property('tg_i.dfp_ad_unit_code');
            expect(data['tg_i.dfp_ad_unit_code']).to.equal('a/b/c');
          });
        });
      });

      describe('for video requests', function () {
        it('should make a well-formed video request', function () {
          createVideoBidderRequest();

          sandbox.stub(Date, 'now').callsFake(() =>
            bidderRequest.auctionStart + 100
          );

          let [request] = spec.buildRequests(bidderRequest.bids, bidderRequest);
          let post = request.data;

          expect(post).to.have.property('imp');
          // .with.length.of(1);
          let imp = post.imp[0];
          expect(imp.id).to.equal(bidderRequest.bids[0].adUnitCode);
          expect(imp.exp).to.equal(undefined); // now undefined
          expect(imp.video.w).to.equal(640);
          expect(imp.video.h).to.equal(480);
          expect(imp.video.pos).to.equal(1);
          expect(imp.video.context).to.equal('instream');
          expect(imp.video.minduration).to.equal(15);
          expect(imp.video.maxduration).to.equal(30);
          expect(imp.video.startdelay).to.equal(0);
          expect(imp.video.skip).to.equal(1);
          expect(imp.video.skipafter).to.equal(15);
          expect(imp.ext.rubicon.video.playerWidth).to.equal(640);
          expect(imp.ext.rubicon.video.playerHeight).to.equal(480);
          expect(imp.ext.rubicon.video.size_id).to.equal(201);
          expect(imp.ext.rubicon.video.language).to.equal('en');
          // Also want it to be in post.site.content.language
          expect(post.site.content.language).to.equal('en');
          expect(imp.ext.rubicon.video.skip).to.equal(1);
          expect(imp.ext.rubicon.video.skipafter).to.equal(15);
          expect(imp.ext.prebid.auctiontimestamp).to.equal(1472239426000);
          expect(post.user.ext.consent).to.equal('BOJ/P2HOJ/P2HABABMAAAAAZ+A==');
          // EIDs should exist
          expect(post.user.ext).to.have.property('eids').that.is.an('array');
          // LiveIntent should exist
          expect(post.user.ext.eids[0].source).to.equal('liveintent.com');
          expect(post.user.ext.eids[0].uids[0].id).to.equal('0000-1111-2222-3333');
          expect(post.user.ext.eids[0].uids[0].atype).to.equal(3);
          expect(post.user.ext.eids[0]).to.have.property('ext').that.is.an('object');
          expect(post.user.ext.eids[0].ext).to.have.property('segments').that.is.an('array');
          expect(post.user.ext.eids[0].ext.segments[0]).to.equal('segA');
          expect(post.user.ext.eids[0].ext.segments[1]).to.equal('segB');
          // LiveRamp should exist
          expect(post.user.ext.eids[1].source).to.equal('liveramp.com');
          expect(post.user.ext.eids[1].uids[0].id).to.equal('1111-2222-3333-4444');
          expect(post.user.ext.eids[1].uids[0].atype).to.equal(3);
          // SharedId should exist
          expect(post.user.ext.eids[2].source).to.equal('sharedid.org');
          expect(post.user.ext.eids[2].uids[0].id).to.equal('1111');
          expect(post.user.ext.eids[2].uids[0].atype).to.equal(1);
          expect(post.user.ext.eids[2].uids[0].ext.third).to.equal('2222');
          // UnifiedId should exist
          expect(post.user.ext.eids[3].source).to.equal('adserver.org');
          expect(post.user.ext.eids[3].uids[0].atype).to.equal(1);
          expect(post.user.ext.eids[3].uids[0].id).to.equal('3000');
          // PubCommonId should exist
          expect(post.user.ext.eids[4].source).to.equal('pubcid.org');
          expect(post.user.ext.eids[4].uids[0].atype).to.equal(1);
          expect(post.user.ext.eids[4].uids[0].id).to.equal('4000');
          // example should exist
          expect(post.user.ext.eids[5].source).to.equal('example.com');
          expect(post.user.ext.eids[5].uids[0].id).to.equal('333333');
          // id-partner.com
          expect(post.user.ext.eids[6].source).to.equal('id-partner.com');
          expect(post.user.ext.eids[6].uids[0].id).to.equal('4444444');
          // CriteoId should exist
          expect(post.user.ext.eids[7].source).to.equal('criteo.com');
          expect(post.user.ext.eids[7].uids[0].id).to.equal('1111');
          expect(post.user.ext.eids[7].uids[0].atype).to.equal(1);

          expect(post.regs.ext.gdpr).to.equal(1);
          expect(post.regs.ext.us_privacy).to.equal('1NYN');
          expect(post).to.have.property('ext').that.is.an('object');
          expect(post.ext.prebid.targeting.includewinners).to.equal(true);
          expect(post.ext.prebid).to.have.property('cache').that.is.an('object');
          expect(post.ext.prebid.cache).to.have.property('vastxml').that.is.an('object');
          expect(post.ext.prebid.cache.vastxml).to.have.property('returnCreative').that.is.an('boolean');
          expect(post.ext.prebid.cache.vastxml.returnCreative).to.equal(false);
          expect(post.ext.prebid.bidders.rubicon.integration).to.equal(PBS_INTEGRATION);
        });

        it('should correctly set bidfloor on imp when getfloor in scope', function () {
          createVideoBidderRequest();
          // default getFloor response is empty object so should not break and not send hard_floor
          bidderRequest.bids[0].getFloor = () => getFloorResponse;
          sinon.spy(bidderRequest.bids[0], 'getFloor');

          sandbox.stub(Date, 'now').callsFake(() =>
            bidderRequest.auctionStart + 100
          );

          let [request] = spec.buildRequests(bidderRequest.bids, bidderRequest);

          // make sure banner bid called with right stuff
          expect(
            bidderRequest.bids[0].getFloor.calledWith({
              currency: 'USD',
              mediaType: 'video',
              size: [640, 480]
            })
          ).to.be.true;

          // not an object should work and not send
          expect(request.data.imp[0].bidfloor).to.be.undefined;

          // make it respond with a non USD floor should not send it
          getFloorResponse = {currency: 'EUR', floor: 1.0};
          [request] = spec.buildRequests(bidderRequest.bids, bidderRequest);
          expect(request.data.imp[0].bidfloor).to.be.undefined;

          // make it respond with a non USD floor should not send it
          getFloorResponse = {currency: 'EUR'};
          [request] = spec.buildRequests(bidderRequest.bids, bidderRequest);
          expect(request.data.imp[0].bidfloor).to.be.undefined;

          // make it respond with USD floor and string floor
          getFloorResponse = {currency: 'USD', floor: '1.23'};
          [request] = spec.buildRequests(bidderRequest.bids, bidderRequest);
          expect(request.data.imp[0].bidfloor).to.equal(1.23);

          // make it respond with USD floor and num floor
          getFloorResponse = {currency: 'USD', floor: 1.23};
          [request] = spec.buildRequests(bidderRequest.bids, bidderRequest);
          expect(request.data.imp[0].bidfloor).to.equal(1.23);
        });

        it('should continue with auction and log error if getFloor throws one', function () {
          createVideoBidderRequest();
          // default getFloor response is empty object so should not break and not send hard_floor
          bidderRequest.bids[0].getFloor = () => {
            throw new Error('An exception!');
          };
          sandbox.stub(Date, 'now').callsFake(() =>
            bidderRequest.auctionStart + 100
          );

          let [request] = spec.buildRequests(bidderRequest.bids, bidderRequest);

          // log error called
          expect(logErrorSpy.calledOnce).to.equal(true);

          // should have an imp
          expect(request.data.imp).to.exist.and.to.be.a('array');
          expect(request.data.imp).to.have.lengthOf(1);

          // should be NO bidFloor
          expect(request.data.imp[0].bidfloor).to.be.undefined;
        });

        it('should add alias name to PBS Request', function () {
          createVideoBidderRequest();

          bidderRequest.bidderCode = 'superRubicon';
          bidderRequest.bids[0].bidder = 'superRubicon';
          let [request] = spec.buildRequests(bidderRequest.bids, bidderRequest);

          // should have the aliases object sent to PBS
          expect(request.data.ext.prebid).to.haveOwnProperty('aliases');
          expect(request.data.ext.prebid.aliases).to.deep.equal({superRubicon: 'rubicon'});

          // should have the imp ext bidder params be under the alias name not rubicon superRubicon
          expect(request.data.imp[0].ext).to.have.property('superRubicon').that.is.an('object');
          expect(request.data.imp[0].ext).to.not.haveOwnProperty('rubicon');
        });

        it('should add multibid configuration to PBS Request', function () {
          createVideoBidderRequest();

          const multibid = [{
            bidder: 'bidderA',
            maxBids: 2
          }, {
            bidder: 'bidderB',
            maxBids: 2
          }];
          const expected = [{
            bidder: 'bidderA',
            maxbids: 2
          }, {
            bidder: 'bidderB',
            maxbids: 2
          }];

          config.setConfig({multibid: multibid});

          let [request] = spec.buildRequests(bidderRequest.bids, bidderRequest);

          // should have the aliases object sent to PBS
          expect(request.data.ext.prebid).to.haveOwnProperty('multibid');
          expect(request.data.ext.prebid.multibid).to.deep.equal(expected);
        });

        it('should send video exp param correctly when set', function () {
          createVideoBidderRequest();
          config.setConfig({s2sConfig: {defaultTtl: 600}});
          let [request] = spec.buildRequests(bidderRequest.bids, bidderRequest);
          let post = request.data;

          // should exp set to the right value according to config
          let imp = post.imp[0];
          expect(imp.exp).to.equal(600);
        });

        it('should not send video exp at all if not set in s2sConfig config', function () {
          createVideoBidderRequest();
          let [request] = spec.buildRequests(bidderRequest.bids, bidderRequest);
          let post = request.data;

          // should exp set to the right value according to config
          let imp = post.imp[0];
          // bidderFactory stringifies request body before sending so removes undefined attributes:
          expect(imp.exp).to.equal(undefined);
        });

        it('should send tmax as the bidderRequest timeout value', function () {
          createVideoBidderRequest();
          bidderRequest.timeout = 3333;
          let [request] = spec.buildRequests(bidderRequest.bids, bidderRequest);
          let post = request.data;
          expect(post.tmax).to.equal(3333);
        });

        it('should send correct bidfloor to PBS', function () {
          createVideoBidderRequest();

          bidderRequest.bids[0].params.floor = 0.1;
          let [request] = spec.buildRequests(bidderRequest.bids, bidderRequest);
          expect(request.data.imp[0].bidfloor).to.equal(0.1);

          bidderRequest.bids[0].params.floor = 5.5;
          [request] = spec.buildRequests(bidderRequest.bids, bidderRequest);
          expect(request.data.imp[0].bidfloor).to.equal(5.5);

          bidderRequest.bids[0].params.floor = '1.7';
          [request] = spec.buildRequests(bidderRequest.bids, bidderRequest);
          expect(request.data.imp[0].bidfloor).to.equal(1.7);

          bidderRequest.bids[0].params.floor = 0;
          [request] = spec.buildRequests(bidderRequest.bids, bidderRequest);
          expect(request.data.imp[0].bidfloor).to.equal(0);

          bidderRequest.bids[0].params.floor = undefined;
          [request] = spec.buildRequests(bidderRequest.bids, bidderRequest);
          expect(request.data.imp[0]).to.not.haveOwnProperty('bidfloor');

          bidderRequest.bids[0].params.floor = null;
          [request] = spec.buildRequests(bidderRequest.bids, bidderRequest);
          expect(request.data.imp[0]).to.not.haveOwnProperty('bidfloor');
        });

        it('should send request with proper ad position', function () {
          createVideoBidderRequest();
          let positionBidderRequest = utils.deepClone(bidderRequest);
          positionBidderRequest.bids[0].mediaTypes.video.pos = 1;
          let [request] = spec.buildRequests(positionBidderRequest.bids, positionBidderRequest);
          expect(request.data.imp[0].video.pos).to.equal(1);

          positionBidderRequest = utils.deepClone(bidderRequest);
          positionBidderRequest.bids[0].params.position = undefined;
          positionBidderRequest.bids[0].mediaTypes.video.pos = undefined;
          [request] = spec.buildRequests(positionBidderRequest.bids, positionBidderRequest);
          expect(request.data.imp[0].video.pos).to.equal(undefined);

          positionBidderRequest = utils.deepClone(bidderRequest);
          positionBidderRequest.bids[0].params.position = 'atf'
          positionBidderRequest.bids[0].mediaTypes.video.pos = undefined;
          [request] = spec.buildRequests(positionBidderRequest.bids, positionBidderRequest);
          expect(request.data.imp[0].video.pos).to.equal(1);

          positionBidderRequest = utils.deepClone(bidderRequest);
          positionBidderRequest.bids[0].params.position = 'btf';
          positionBidderRequest.bids[0].mediaTypes.video.pos = undefined;
          [request] = spec.buildRequests(positionBidderRequest.bids, positionBidderRequest);
          expect(request.data.imp[0].video.pos).to.equal(3);

          positionBidderRequest = utils.deepClone(bidderRequest);
          positionBidderRequest.bids[0].params.position = 'foobar';
          positionBidderRequest.bids[0].mediaTypes.video.pos = undefined;
          [request] = spec.buildRequests(positionBidderRequest.bids, positionBidderRequest);
          expect(request.data.imp[0].video.pos).to.equal(undefined);
        });

        it('should properly enforce video.context to be either instream or outstream', function () {
          let bid = bidderRequest.bids[0];
          bid.mediaTypes = {
            video: {
              context: 'instream',
              mimes: ['video/mp4', 'video/x-ms-wmv'],
              protocols: [2, 5],
              maxduration: 30,
              linearity: 1,
              api: [2]
            }
          }
          bid.params.video = {};

          sandbox.stub(Date, 'now').callsFake(() =>
            bidderRequest.auctionStart + 100
          );

          const bidRequestCopy = utils.deepClone(bidderRequest.bids[0]);
          expect(spec.isBidRequestValid(bidRequestCopy)).to.equal(true);

          // change context to outstream, still true
          bidRequestCopy.mediaTypes.video.context = 'outstream';
          expect(spec.isBidRequestValid(bidRequestCopy)).to.equal(true);

          // change context to random, false now
          bidRequestCopy.mediaTypes.video.context = 'random';
          expect(spec.isBidRequestValid(bidRequestCopy)).to.equal(false);

          // change context to undefined, still false
          bidRequestCopy.mediaTypes.video.context = undefined;
          expect(spec.isBidRequestValid(bidRequestCopy)).to.equal(false);

          // remove context, still false
          delete bidRequestCopy.mediaTypes.video.context;
          expect(spec.isBidRequestValid(bidRequestCopy)).to.equal(false);
        });

        it('should enforce the new required mediaTypes.video params', function () {
          createVideoBidderRequest();

          sandbox.stub(Date, 'now').callsFake(() =>
            bidderRequest.auctionStart + 100
          );

          expect(spec.isBidRequestValid(bidderRequest.bids[0])).to.equal(true);

          // change mimes to a non array, no good
          createVideoBidderRequest();
          bidderRequest.bids[0].mediaTypes.video.mimes = 'video/mp4';
          expect(spec.isBidRequestValid(bidderRequest.bids[0])).to.equal(false);

          // delete mimes, no good
          createVideoBidderRequest();
          delete bidderRequest.bids[0].mediaTypes.video.mimes;
          expect(spec.isBidRequestValid(bidderRequest.bids[0])).to.equal(false);

          // change protocols to an int not array of ints, no good
          createVideoBidderRequest();
          bidderRequest.bids[0].mediaTypes.video.protocols = 1;
          expect(spec.isBidRequestValid(bidderRequest.bids[0])).to.equal(false);

          // delete protocols, no good
          createVideoBidderRequest();
          delete bidderRequest.bids[0].mediaTypes.video.protocols;
          expect(spec.isBidRequestValid(bidderRequest.bids[0])).to.equal(false);

          // change maxduration to an string, no good
          createVideoBidderRequest();
          bidderRequest.bids[0].mediaTypes.video.maxduration = 'string';
          expect(spec.isBidRequestValid(bidderRequest.bids[0])).to.equal(false);

          // delete maxduration, no good
          createVideoBidderRequest();
          delete bidderRequest.bids[0].mediaTypes.video.maxduration;
          expect(spec.isBidRequestValid(bidderRequest.bids[0])).to.equal(false);

          // change linearity to an string, no good
          createVideoBidderRequest();
          bidderRequest.bids[0].mediaTypes.video.linearity = 'string';
          expect(spec.isBidRequestValid(bidderRequest.bids[0])).to.equal(false);

          // delete linearity, no good
          createVideoBidderRequest();
          delete bidderRequest.bids[0].mediaTypes.video.linearity;
          expect(spec.isBidRequestValid(bidderRequest.bids[0])).to.equal(false);

          // change api to an string, no good
          createVideoBidderRequest();
          bidderRequest.bids[0].mediaTypes.video.api = 'string';
          expect(spec.isBidRequestValid(bidderRequest.bids[0])).to.equal(false);

          // delete api, no good
          createVideoBidderRequest();
          delete bidderRequest.bids[0].mediaTypes.video.api;
          expect(spec.isBidRequestValid(bidderRequest.bids[0])).to.equal(false);
        });

        it('bid request is valid when video context is outstream', function () {
          createVideoBidderRequestOutstream();
          sandbox.stub(Date, 'now').callsFake(() =>
            bidderRequest.auctionStart + 100
          );

          const bidRequestCopy = utils.deepClone(bidderRequest);

          let [request] = spec.buildRequests(bidRequestCopy.bids, bidRequestCopy);
          expect(spec.isBidRequestValid(bidderRequest.bids[0])).to.equal(true);
          expect(request.data.imp[0].ext.rubicon.video.size_id).to.equal(203);
        });

        it('should send banner request when outstream or instream video included but no rubicon video obect is present', function () {
          // add banner and video mediaTypes
          bidderRequest.mediaTypes = {
            banner: {
              sizes: [[300, 250]]
            },
            video: {
              context: 'outstream'
            }
          };
          // no video object in rubicon params, so we should see one call made for banner

          sandbox.stub(Date, 'now').callsFake(() =>
            bidderRequest.auctionStart + 100
          );

          let requests = spec.buildRequests(bidderRequest.bids, bidderRequest);

          expect(requests.length).to.equal(1);
          expect(requests[0].url).to.equal('https://fastlane.rubiconproject.com/a/api/fastlane.json');

          bidderRequest.mediaTypes.video.context = 'instream';

          requests = spec.buildRequests(bidderRequest.bids, bidderRequest);

          expect(requests.length).to.equal(1);
          expect(requests[0].url).to.equal('https://fastlane.rubiconproject.com/a/api/fastlane.json');
        });

        it('should send request as banner when invalid video bid in multiple mediaType bidRequest', function () {
          createVideoBidderRequestNoVideo();

          let bid = bidderRequest.bids[0];
          bid.mediaTypes.banner = {
            sizes: [[300, 250]]
          };

          sandbox.stub(Date, 'now').callsFake(() =>
            bidderRequest.auctionStart + 100
          );

          const bidRequestCopy = utils.deepClone(bidderRequest);

          let requests = spec.buildRequests(bidRequestCopy.bids, bidRequestCopy);
          expect(requests.length).to.equal(1);
          expect(requests[0].url).to.equal('https://fastlane.rubiconproject.com/a/api/fastlane.json');
        });

        it('should include coppa flag in video bid request', () => {
          createVideoBidderRequest();

          sandbox.stub(Date, 'now').callsFake(() =>
            bidderRequest.auctionStart + 100
          );

          sandbox.stub(config, 'getConfig').callsFake(key => {
            const config = {
              'coppa': true
            };
            return config[key];
          });

          const [request] = spec.buildRequests(bidderRequest.bids, bidderRequest);
          expect(request.data.regs.coppa).to.equal(1);
        });

        it('should include first party data', () => {
          createVideoBidderRequest();

          const site = {
            ext: {
              data: {
                page: 'home'
              }
            },
            content: {
              data: [{foo: 'bar'}]
            },
            keywords: 'e,f',
            rating: '4-star',
            data: [{foo: 'bar'}]
          };
          const user = {
            ext: {
              data: {
                age: 31
              }
            },
            keywords: 'd',
            gender: 'M',
            yob: '1984',
            geo: {country: 'ca'},
            data: [{foo: 'bar'}]
          };

          sandbox.stub(config, 'getConfig').callsFake(key => {
            const config = {
              ortb2: {
                site,
                user
              }
            };
            return utils.deepAccess(config, key);
          });

          const [request] = spec.buildRequests(bidderRequest.bids, bidderRequest);

          const expected = {
            site: Object.assign({}, site, {keywords: bidderRequest.bids[0].params.keywords.join(',')}),
            user: Object.assign({}, user),
            siteData: Object.assign({}, site.ext.data, bidderRequest.bids[0].params.inventory),
            userData: Object.assign({}, user.ext.data, bidderRequest.bids[0].params.visitor),
          };

          delete request.data.site.page;
          delete request.data.site.content.language;

          expect(request.data.site.keywords).to.deep.equal('a,b,c');
          expect(request.data.user.keywords).to.deep.equal('d');
          expect(request.data.site.ext.data).to.deep.equal(expected.siteData);
          expect(request.data.user.ext.data).to.deep.equal(expected.userData);
        });

        it('should include storedAuctionResponse in video bid request', function () {
          createVideoBidderRequest();

          sandbox.stub(Date, 'now').callsFake(() =>
            bidderRequest.auctionStart + 100
          );

          const [request] = spec.buildRequests(bidderRequest.bids, bidderRequest);
          expect(request.data.imp).to.exist.and.to.be.a('array');
          expect(request.data.imp).to.have.lengthOf(1);
          expect(request.data.imp[0].ext).to.exist.and.to.be.a('object');
          expect(request.data.imp[0].ext.prebid).to.exist.and.to.be.a('object');
          expect(request.data.imp[0].ext.prebid.storedauctionresponse).to.exist.and.to.be.a('object');
          expect(request.data.imp[0].ext.prebid.storedauctionresponse.id).to.equal('11111');
        });

        it('should include pbadslot in bid request', function () {
          createVideoBidderRequest();
          bidderRequest.bids[0].ortb2Imp = {
            ext: {
              data: {
                pbadslot: '1234567890'
              }
            }
          }

          sandbox.stub(Date, 'now').callsFake(() =>
            bidderRequest.auctionStart + 100
          );

          const [request] = spec.buildRequests(bidderRequest.bids, bidderRequest);
          expect(request.data.imp[0].ext.data.pbadslot).to.equal('1234567890');
        });

        it('should include GAM ad unit in bid request', function () {
          createVideoBidderRequest();
          bidderRequest.bids[0].ortb2Imp = {
            ext: {
              data: {
                adserver: {
                  adslot: '1234567890',
                  name: 'adServerName1'
                }
              }
            }
          };

          sandbox.stub(Date, 'now').callsFake(() =>
            bidderRequest.auctionStart + 100
          );

          const [request] = spec.buildRequests(bidderRequest.bids, bidderRequest);
          expect(request.data.imp[0].ext.data.adserver.adslot).to.equal('1234567890');
          expect(request.data.imp[0].ext.data.adserver.name).to.equal('adServerName1');
        });
<<<<<<< HEAD

        it('should use the integration type provided in the config instead of the default', () => {
          createVideoBidderRequest();
          sandbox.stub(config, 'getConfig').callsFake(function (key) {
            const config = {
              'rubicon.int_type': 'testType'
            };
            return config[key];
          });
          const [request] = spec.buildRequests(bidderRequest.bids, bidderRequest);
          expect(request.data.ext.prebid.bidders.rubicon.integration).to.equal('testType');
        });
      });
=======
>>>>>>> e5ade754

        it('should use the integration type provided in the config instead of the default', () => {
          createVideoBidderRequest();
          config.setConfig({rubicon: {int_type: 'testType'}});
          const [request] = spec.buildRequests(bidderRequest.bids, bidderRequest);
          expect(request.data.ext.prebid.bidders.rubicon.integration).to.equal('testType');
        });

        it('should pass the user.id provided in the config', function () {
          config.setConfig({user: {id: '123'}});
          createVideoBidderRequest();

          sandbox.stub(Date, 'now').callsFake(() =>
            bidderRequest.auctionStart + 100
          );

          let [request] = spec.buildRequests(bidderRequest.bids, bidderRequest);
          let post = request.data;

          expect(post).to.have.property('imp')
          // .with.length.of(1);
          let imp = post.imp[0];
          expect(imp.id).to.equal(bidderRequest.bids[0].adUnitCode);
          expect(imp.exp).to.equal(undefined);
          expect(imp.video.w).to.equal(640);
          expect(imp.video.h).to.equal(480);
          expect(imp.video.pos).to.equal(1);
          expect(imp.video.context).to.equal('instream');
          expect(imp.video.minduration).to.equal(15);
          expect(imp.video.maxduration).to.equal(30);
          expect(imp.video.startdelay).to.equal(0);
          expect(imp.video.skip).to.equal(1);
          expect(imp.video.skipafter).to.equal(15);
          expect(imp.ext.rubicon.video.playerWidth).to.equal(640);
          expect(imp.ext.rubicon.video.playerHeight).to.equal(480);
          expect(imp.ext.rubicon.video.size_id).to.equal(201);
          expect(imp.ext.rubicon.video.language).to.equal('en');
          // Also want it to be in post.site.content.language
          expect(post.site.content.language).to.equal('en');
          expect(imp.ext.rubicon.video.skip).to.equal(1);
          expect(imp.ext.rubicon.video.skipafter).to.equal(15);
          expect(imp.ext.prebid.auctiontimestamp).to.equal(1472239426000);
          expect(post.user.ext.consent).to.equal('BOJ/P2HOJ/P2HABABMAAAAAZ+A==');

          // Config user.id
          expect(post.user.id).to.equal('123');

          expect(post.regs.ext.gdpr).to.equal(1);
          expect(post.regs.ext.us_privacy).to.equal('1NYN');
          expect(post).to.have.property('ext').that.is.an('object');
          expect(post.ext.prebid.targeting.includewinners).to.equal(true);
          expect(post.ext.prebid).to.have.property('cache').that.is.an('object');
          expect(post.ext.prebid.cache).to.have.property('vastxml').that.is.an('object');
          expect(post.ext.prebid.cache.vastxml).to.have.property('returnCreative').that.is.an('boolean');
          expect(post.ext.prebid.cache.vastxml.returnCreative).to.equal(false);
          expect(post.ext.prebid.bidders.rubicon.integration).to.equal(PBS_INTEGRATION);
        })
      });

      describe('combineSlotUrlParams', function () {
        it('should combine an array of slot url params', function () {
          expect(spec.combineSlotUrlParams([])).to.deep.equal({});

          expect(spec.combineSlotUrlParams([{p1: 'foo', p2: 'test', p3: ''}])).to.deep.equal({
            p1: 'foo',
            p2: 'test',
            p3: ''
          });

          expect(spec.combineSlotUrlParams([{}, {p1: 'foo', p2: 'test'}])).to.deep.equal({p1: ';foo', p2: ';test'});

          expect(spec.combineSlotUrlParams([{}, {}, {p1: 'foo', p2: ''}, {}])).to.deep.equal({p1: ';;foo;', p2: ''});

          expect(spec.combineSlotUrlParams([{}, {p1: 'foo'}, {p1: ''}])).to.deep.equal({p1: ';foo;'});

          expect(spec.combineSlotUrlParams([
            {p1: 'foo', p2: 'test'},
            {p2: 'test', p3: 'bar'},
            {p1: 'bar', p2: 'test', p4: 'bar'}
          ])).to.deep.equal({p1: 'foo;;bar', p2: 'test', p3: ';bar;', p4: ';;bar'});

          expect(spec.combineSlotUrlParams([
            {p1: 'foo', p2: 'test', p3: 'baz'},
            {p1: 'foo', p2: 'bar'},
            {p2: 'test'}
          ])).to.deep.equal({p1: 'foo;foo;', p2: 'test;bar;test', p3: 'baz;;'});
        });
      });

      describe('createSlotParams', function () {
        it('should return a valid slot params object', function () {
          let expectedQuery = {
            'account_id': '14062',
            'site_id': '70608',
            'zone_id': '335918',
            'size_id': 15,
            'alt_size_ids': '43',
            'p_pos': 'atf',
            'rp_secure': /[01]/,
            'tk_flint': INTEGRATION,
            'x_source.tid': 'd45dd707-a418-42ec-b8a7-b70a6c6fab0b',
            'p_screen_res': /\d+x\d+/,
            'tk_user_key': '12346',
            'kw': 'a,b,c',
            'tg_v.ucat': 'new',
            'tg_v.lastsearch': 'iphone',
            'tg_v.likes': 'sports,video games',
            'tg_i.rating': '5-star',
            'tg_i.prodtype': 'tech,mobile',
            'tg_fl.eid': 'div-1',
            'rf': 'localhost'
          };

          const slotParams = spec.createSlotParams(bidderRequest.bids[0], bidderRequest);

          // test that all values above are both present and correct
          Object.keys(expectedQuery).forEach(key => {
            const value = expectedQuery[key];
            if (value instanceof RegExp) {
              expect(slotParams[key]).to.match(value);
            } else {
              expect(slotParams[key]).to.equal(value);
            }
          });
        });

        it('should not fail if keywords param is not an array', function () {
          bidderRequest.bids[0].params.keywords = 'a,b,c';
          const slotParams = spec.createSlotParams(bidderRequest.bids[0], bidderRequest);
          expect(slotParams.kw).to.equal('a,b,c');
        });
      });

      describe('hasVideoMediaType', function () {
        it('should return true if mediaType is video and size_id is set', function () {
          createVideoBidderRequest();
          const legacyVideoTypeBidRequest = hasVideoMediaType(bidderRequest.bids[0]);
          expect(legacyVideoTypeBidRequest).is.equal(true);
        });

        it('should return false if trying to use legacy mediaType with video', function () {
          createVideoBidderRequest();
          delete bidderRequest.bids[0].mediaTypes;
          bidderRequest.bids[0].mediaType = 'video';
          const legacyVideoTypeBidRequest = hasVideoMediaType(bidderRequest.bids[0]);
          expect(legacyVideoTypeBidRequest).is.equal(false);
        });

        it('should return false if bidRequest.mediaType is not equal to video', function () {
          expect(hasVideoMediaType({
            mediaType: 'banner'
          })).is.equal(false);
        });

        it('should return false if bidRequest.mediaType is not defined', function () {
          expect(hasVideoMediaType({})).is.equal(false);
        });

        it('should return true if bidRequest.mediaTypes.video.context is instream and size_id is defined', function () {
          expect(hasVideoMediaType({
            mediaTypes: {
              video: {
                context: 'instream'
              }
            },
            params: {
              video: {
                size_id: 7
              }
            }
          })).is.equal(true);
        });

        it('should return false if bidRequest.mediaTypes.video.context is instream but size_id is not defined', function () {
          expect(spec.isBidRequestValid({
            mediaTypes: {
              video: {
                context: 'instream'
              }
            },
            params: {
              video: {}
            }
          })).is.equal(false);
        });
      });
    });

    describe('interpretResponse', function () {
      describe('for fastlane', function () {
        it('should handle a success response and sort by cpm', function () {
          let response = {
            'status': 'ok',
            'account_id': 14062,
            'site_id': 70608,
            'zone_id': 530022,
            'size_id': 15,
            'alt_size_ids': [
              43
            ],
            'tracking': '',
            'inventory': {},
            'ads': [
              {
                'status': 'ok',
                'impression_id': '153dc240-8229-4604-b8f5-256933b9374c',
                'size_id': '15',
                'ad_id': '6',
                'adomain': ['test.com'],
                'advertiser': 7,
                'network': 8,
                'creative_id': 'crid-9',
                'type': 'script',
                'script': 'alert(\'foo\')',
                'campaign_id': 10,
                'cpm': 0.811,
                'targeting': [
                  {
                    'key': 'rpfl_14062',
                    'values': [
                      '15_tier_all_test'
                    ]
                  }
                ]
              },
              {
                'status': 'ok',
                'impression_id': '153dc240-8229-4604-b8f5-256933b9374d',
                'size_id': '43',
                'ad_id': '7',
                'adomain': ['test.com'],
                'advertiser': 7,
                'network': 8,
                'creative_id': 'crid-9',
                'type': 'script',
                'script': 'alert(\'foo\')',
                'campaign_id': 10,
                'cpm': 0.911,
                'targeting': [
                  {
                    'key': 'rpfl_14062',
                    'values': [
                      '43_tier_all_test'
                    ]
                  }
                ]
              }
            ]
          };

          let bids = spec.interpretResponse({body: response}, {
            bidRequest: bidderRequest.bids[0]
          });

          expect(bids).to.be.lengthOf(2);

          expect(bids[0].width).to.equal(320);
          expect(bids[0].height).to.equal(50);
          expect(bids[0].cpm).to.equal(0.911);
          expect(bids[0].ttl).to.equal(300);
          expect(bids[0].netRevenue).to.equal(true);
          expect(bids[0].rubicon.advertiserId).to.equal(7);
          expect(bids[0].rubicon.networkId).to.equal(8);
          expect(bids[0].creativeId).to.equal('crid-9');
          expect(bids[0].currency).to.equal('USD');
          expect(bids[0].meta.mediaType).to.equal('banner');
          expect(String(bids[0].meta.advertiserDomains)).to.equal('test.com');
          expect(bids[0].ad).to.contain(`alert('foo')`)
            .and.to.contain(`<html>`)
            .and.to.contain(`<div data-rp-impression-id='153dc240-8229-4604-b8f5-256933b9374d'>`);
          expect(bids[0].rubiconTargeting.rpfl_elemid).to.equal('/19968336/header-bid-tag-0');
          expect(bids[0].rubiconTargeting.rpfl_14062).to.equal('43_tier_all_test');

          expect(bids[1].width).to.equal(300);
          expect(bids[1].height).to.equal(250);
          expect(bids[1].cpm).to.equal(0.811);
          expect(bids[1].ttl).to.equal(300);
          expect(bids[1].netRevenue).to.equal(true);
          expect(bids[1].rubicon.advertiserId).to.equal(7);
          expect(bids[1].rubicon.networkId).to.equal(8);
          expect(bids[1].creativeId).to.equal('crid-9');
          expect(bids[1].currency).to.equal('USD');
          expect(bids[1].ad).to.contain(`alert('foo')`)
            .and.to.contain(`<html>`)
            .and.to.contain(`<div data-rp-impression-id='153dc240-8229-4604-b8f5-256933b9374c'>`);
          expect(bids[1].rubiconTargeting.rpfl_elemid).to.equal('/19968336/header-bid-tag-0');
          expect(bids[1].rubiconTargeting.rpfl_14062).to.equal('15_tier_all_test');
        });

        it('should pass netRevenue correctly if set in setConfig', function () {
          let response = {
            'status': 'ok',
            'account_id': 14062,
            'site_id': 70608,
            'zone_id': 530022,
            'size_id': 15,
            'alt_size_ids': [
              43
            ],
            'tracking': '',
            'inventory': {},
            'ads': [
              {
                'status': 'ok',
                'impression_id': '153dc240-8229-4604-b8f5-256933b9374c',
                'size_id': '15',
                'ad_id': '6',
                'advertiser': 7,
                'network': 8,
                'creative_id': 'crid-9',
                'type': 'script',
                'script': 'alert(\'foo\')',
                'campaign_id': 10,
                'cpm': 0.811,
                'targeting': [
                  {
                    'key': 'rpfl_14062',
                    'values': [
                      '15_tier_all_test'
                    ]
                  }
                ]
              },
              {
                'status': 'ok',
                'impression_id': '153dc240-8229-4604-b8f5-256933b9374d',
                'size_id': '43',
                'ad_id': '7',
                'advertiser': 7,
                'network': 8,
                'creative_id': 'crid-9',
                'type': 'script',
                'script': 'alert(\'foo\')',
                'campaign_id': 10,
                'cpm': 0.911,
                'targeting': [
                  {
                    'key': 'rpfl_14062',
                    'values': [
                      '43_tier_all_test'
                    ]
                  }
                ]
              }
            ]
          };

          // Set to false => false
          config.setConfig({
            rubicon: {
              netRevenue: false
            }
          });
          let bids = spec.interpretResponse({body: response}, {
            bidRequest: bidderRequest.bids[0]
          });
          expect(bids).to.be.lengthOf(2);
          expect(bids[0].netRevenue).to.equal(false);
          expect(bids[1].netRevenue).to.equal(false);

          // Set to true => true
          config.setConfig({
            rubicon: {
              netRevenue: true
            }
          });
          bids = spec.interpretResponse({body: response}, {
            bidRequest: bidderRequest.bids[0]
          });
          expect(bids).to.be.lengthOf(2);
          expect(bids[0].netRevenue).to.equal(true);
          expect(bids[1].netRevenue).to.equal(true);

          // Set to undefined => true
          config.setConfig({
            rubicon: {
              netRevenue: undefined
            }
          });
          bids = spec.interpretResponse({body: response}, {
            bidRequest: bidderRequest.bids[0]
          });
          expect(bids).to.be.lengthOf(2);
          expect(bids[0].netRevenue).to.equal(true);
          expect(bids[1].netRevenue).to.equal(true);

          // Set to string => true
          config.setConfig({
            rubicon: {
              netRevenue: 'someString'
            }
          });
          bids = spec.interpretResponse({body: response}, {
            bidRequest: bidderRequest.bids[0]
          });
          expect(bids).to.be.lengthOf(2);
          expect(bids[0].netRevenue).to.equal(true);
          expect(bids[1].netRevenue).to.equal(true);

          config.resetConfig();
        });
        it('should use "network-advertiser" if no creative_id', function () {
          let response = {
            'status': 'ok',
            'account_id': 14062,
            'site_id': 70608,
            'zone_id': 530022,
            'size_id': 15,
            'alt_size_ids': [
              43, 10, 2
            ],
            'tracking': '',
            'inventory': {}
          };

          response.ads = [
            {
              'status': 'ok',
              'impression_id': '153dc240-8229-4604-b8f5-256933b9374c',
              'size_id': '15',
              'ad_id': '6',
              'advertiser': 7,
              'network': 8,
              'type': 'script',
              'script': 'alert(\'foo\')',
              'campaign_id': 10,
              'cpm': 0.811,
              'targeting': [
                {
                  'key': 'rpfl_14062',
                  'values': [
                    '15_tier_all_test'
                  ]
                }
              ]
            }
          ];

          let bids = spec.interpretResponse({body: response}, {
            bidRequest: bidderRequest.bids[0]
          });
          expect(bids[0].creativeId).to.equal('8-7');

          response.ads = [
            {
              'status': 'ok',
              'impression_id': '153dc240-8229-4604-b8f5-256933b9374d',
              'size_id': '43',
              'ad_id': '7',
              'type': 'script',
              'script': 'alert(\'foo\')',
              'campaign_id': 10,
              'cpm': 0.911,
              'targeting': [
                {
                  'key': 'rpfl_14062',
                  'values': [
                    '43_tier_all_test'
                  ]
                }
              ]
            }
          ];

          bids = spec.interpretResponse({body: response}, {
            bidRequest: bidderRequest.bids[0]
          });
          expect(bids[0].creativeId).to.equal('-');

          response.ads = [
            {
              'status': 'ok',
              'impression_id': '153dc240-8229-4604-b8f5-256933b9374d',
              'size_id': '10',
              'ad_id': '7',
              'network': 8,
              'type': 'script',
              'script': 'alert(\'foo\')',
              'campaign_id': 10,
              'cpm': 0.911,
              'targeting': [
                {
                  'key': 'rpfl_14062',
                  'values': [
                    '10_tier_all_test'
                  ]
                }
              ]
            }
          ];

          bids = spec.interpretResponse({body: response}, {
            bidRequest: bidderRequest.bids[0]
          });
          expect(bids[0].creativeId).to.equal('8-');

          response.ads = [
            {
              'status': 'ok',
              'impression_id': '153dc240-8229-4604-b8f5-256933b9374d',
              'size_id': '2',
              'ad_id': '7',
              'advertiser': 7,
              'type': 'script',
              'script': 'alert(\'foo\')',
              'campaign_id': 10,
              'cpm': 0.911,
              'targeting': [
                {
                  'key': 'rpfl_14062',
                  'values': [
                    '2_tier_all_test'
                  ]
                }
              ]
            }
          ];

          bids = spec.interpretResponse({body: response}, {
            bidRequest: bidderRequest.bids[0]
          });
          expect(bids[0].creativeId).to.equal('-7');
        });

        it('should be fine with a CPM of 0', function () {
          let response = {
            'status': 'ok',
            'account_id': 14062,
            'site_id': 70608,
            'zone_id': 530022,
            'size_id': 15,
            'alt_size_ids': [
              43
            ],
            'tracking': '',
            'inventory': {},
            'ads': [{
              'status': 'ok',
              'cpm': 0,
              'size_id': 15
            }]
          };

          let bids = spec.interpretResponse({body: response}, {
            bidRequest: bidderRequest.bids[0]
          });

          expect(bids).to.be.lengthOf(1);
          expect(bids[0].cpm).to.be.equal(0);
        });

        it('should create bids with matching requestIds if imp id matches', function () {
          let bidRequests = [{
            'bidder': 'rubicon',
            'params': {
              'accountId': 1001,
              'siteId': 12345,
              'zoneId': 67890,
              'floor': null
            },
            'mediaTypes': {
              'banner': {
                'sizes': [[300, 250]]
              }
            },
            'adUnitCode': 'div-gpt-ad-1460505748561-0',
            'transactionId': '404a7b28-f276-41cc-a5cf-c1d3dc5671f9',
            'sizes': [[300, 250]],
            'bidId': '557ba307cef098',
            'bidderRequestId': '46a00704ffeb7',
            'auctionId': '3fdc6494-da94-44a0-a292-b55a90b08b2c',
            'src': 'client',
            'bidRequestsCount': 1,
            'bidderRequestsCount': 1,
            'bidderWinsCount': 0,
            'startTime': 1615412098213
          }, {
            'bidder': 'rubicon',
            'params': {
              'accountId': 1001,
              'siteId': 12345,
              'zoneId': 67890,
              'floor': null
            },
            'mediaTypes': {
              'banner': {
                'sizes': [[300, 250]]
              }
            },
            'adUnitCode': 'div-gpt-ad-1460505748561-1',
            'transactionId': '404a7b28-f276-41cc-a5cf-c1d3dc5671f9',
            'sizes': [[300, 250]],
            'bidId': '456gt123jkl098',
            'bidderRequestId': '46a00704ffeb7',
            'auctionId': '3fdc6494-da94-44a0-a292-b55a90b08b2c',
            'src': 'client',
            'bidRequestsCount': 1,
            'bidderRequestsCount': 1,
            'bidderWinsCount': 0,
            'startTime': 1615412098213
          }];

          let response = {
            'status': 'ok',
            'account_id': 14062,
            'site_id': 70608,
            'zone_id': 530022,
            'size_id': 15,
            'alt_size_ids': [
              43
            ],
            'tracking': '',
            'inventory': {},
            'ads': [
              {
                'status': 'ok',
                'impression_id': '153dc240-8229-4604-b8f5-256933b9374c',
                'size_id': '15',
                'ad_id': '6',
                'advertiser': 7,
                'network': 8,
                'creative_id': 'crid-9',
                'type': 'script',
                'script': 'alert(\'foo\')',
                'campaign_id': 10,
                'cpm': 0.811,
                'targeting': [
                  {
                    'key': 'rpfl_14062',
                    'values': [
                      '15_tier_all_test'
                    ]
                  }
                ]
              },
              {
                'status': 'ok',
                'impression_id': '153dc240-8229-4604-b8f5-256933b9374c',
                'size_id': '15',
                'ad_id': '7',
                'advertiser': 7,
                'network': 8,
                'creative_id': 'crid-9',
                'type': 'script',
                'script': 'alert(\'foo\')',
                'campaign_id': 10,
                'cpm': 0.911,
                'targeting': [
                  {
                    'key': 'rpfl_14062',
                    'values': [
                      '43_tier_all_test'
                    ]
                  }
                ]
              },
              {
                'status': 'ok',
                'impression_id': '153dc240-8229-4604-b8f5-256933b9374d',
                'size_id': '43',
                'ad_id': '7',
                'advertiser': 7,
                'network': 8,
                'creative_id': 'crid-9',
                'type': 'script',
                'script': 'alert(\'foo\')',
                'campaign_id': 10,
                'cpm': 1.911,
                'targeting': [
                  {
                    'key': 'rpfl_14062',
                    'values': [
                      '43_tier_all_test'
                    ]
                  }
                ]
              }
            ]
          };

          config.setConfig({ multibid: [{bidder: 'rubicon', maxbids: 2, targetbiddercodeprefix: 'rubi'}] });

          let bids = spec.interpretResponse({body: response}, {
            bidRequest: bidRequests
          });

          expect(bids).to.be.lengthOf(3);
          expect(bids[0].requestId).to.not.equal(bids[1].requestId);
          expect(bids[1].requestId).to.equal(bids[2].requestId);
        });

        it('should handle an error with no ads returned', function () {
          let response = {
            'status': 'ok',
            'account_id': 14062,
            'site_id': 70608,
            'zone_id': 530022,
            'size_id': 15,
            'alt_size_ids': [
              43
            ],
            'tracking': '',
            'inventory': {},
            'ads': []
          };

          let bids = spec.interpretResponse({body: response}, {
            bidRequest: bidderRequest.bids[0]
          });

          expect(bids).to.be.lengthOf(0);
        });

        it('should handle an error', function () {
          let response = {
            'status': 'ok',
            'account_id': 14062,
            'site_id': 70608,
            'zone_id': 530022,
            'size_id': 15,
            'alt_size_ids': [
              43
            ],
            'tracking': '',
            'inventory': {},
            'ads': [{
              'status': 'not_ok',
            }]
          };

          let bids = spec.interpretResponse({body: response}, {
            bidRequest: bidderRequest.bids[0]
          });

          expect(bids).to.be.lengthOf(0);
        });

        it('should handle an error because of malformed json response', function () {
          let response = '{test{';

          let bids = spec.interpretResponse({body: response}, {
            bidRequest: bidderRequest.bids[0]
          });

          expect(bids).to.be.lengthOf(0);
        });

        it('should handle a bidRequest argument of type Array', function () {
          let response = {
            'status': 'ok',
            'account_id': 14062,
            'site_id': 70608,
            'zone_id': 530022,
            'size_id': 15,
            'alt_size_ids': [
              43
            ],
            'tracking': '',
            'inventory': {},
            'ads': [{
              'status': 'ok',
              'cpm': 0,
              'size_id': 15
            }]
          };

          let bids = spec.interpretResponse({body: response}, {
            bidRequest: [utils.deepClone(bidderRequest.bids[0])]
          });

          expect(bids).to.be.lengthOf(1);
          expect(bids[0].cpm).to.be.equal(0);
        });

        describe('singleRequest enabled', function () {
          it('handles bidRequest of type Array and returns associated adUnits', function () {
            const overrideMap = [];
            overrideMap[0] = {impression_id: '1'};

            const stubAds = [];
            for (let i = 0; i < 10; i++) {
              stubAds.push(createResponseAdByIndex(i, sizeMap[i].sizeId, overrideMap));
            }

            const stubBids = [];
            for (let i = 0; i < 10; i++) {
              stubBids.push(createBidRequestByIndex(i, sizeMap[i].sizeAsArray.slice()));
            }

            const bids = spec.interpretResponse({
              body: {
                'status': 'ok',
                'site_id': '1100',
                'account_id': 14062,
                'zone_id': 2100,
                'size_id': '1',
                'tracking': '',
                'inventory': {},
                'ads': stubAds
              }
            }, {bidRequest: stubBids});
            expect(bids).to.be.a('array').with.lengthOf(10);

            bids.forEach((bid) => {
              expect(bid).to.be.a('object');
              expect(bid).to.have.property('cpm').that.is.a('number');
              expect(bid).to.have.property('width').that.is.a('number');
              expect(bid).to.have.property('height').that.is.a('number');

              // verify that result bid 'sizeId' links to a size from the sizeMap
              const size = getSizeIdForBid(sizeMap, bid);
              expect(size).to.be.a('object');

              // use 'size' to verify that result bid links to the 'response.ad' passed to function
              const associateAd = getResponseAdBySize(stubAds, size);
              expect(associateAd).to.be.a('object');
              expect(associateAd).to.have.property('creative_id').that.is.a('string');

              // use 'size' to verify that result bid links to the 'bidRequest' passed to function
              const associateBidRequest = getBidRequestBySize(stubBids, size);
              expect(associateBidRequest).to.be.a('object');
              expect(associateBidRequest).to.have.property('bidId').that.is.a('string');

              // verify all bid properties set using 'ad' and 'bidRequest' match
              // 'ad.creative_id === bid.creativeId'
              expect(bid.requestId).to.equal(associateBidRequest.bidId);
              // 'bid.requestId === bidRequest.bidId'
              expect(bid.creativeId).to.equal(associateAd.creative_id);
            });
          });

          it('handles incorrect adUnits length by returning all bids with matching ads', function () {
            const overrideMap = [];
            overrideMap[0] = {impression_id: '1'};

            const stubAds = [];
            for (let i = 0; i < 6; i++) {
              stubAds.push(createResponseAdByIndex(i, sizeMap[i].sizeId, overrideMap));
            }

            const stubBids = [];
            for (let i = 0; i < 10; i++) {
              stubBids.push(createBidRequestByIndex(i, sizeMap[i].sizeAsArray.slice()));
            }

            const bids = spec.interpretResponse({
              body: {
                'status': 'ok',
                'site_id': '1100',
                'account_id': 14062,
                'zone_id': 2100,
                'size_id': '1',
                'tracking': '',
                'inventory': {},
                'ads': stubAds
              }
            }, {bidRequest: stubBids});

            // no bids expected because response didn't match requested bid number
            expect(bids).to.be.a('array').with.lengthOf(6);
          });

          it('skips adUnits with error status and returns all bids with ok status', function () {
            const stubAds = [];
            // Create overrides to break associations between bids and ads
            // Each override should cause one less bid to be returned by interpretResponse
            const overrideMap = [];
            overrideMap[0] = {impression_id: '1'};
            overrideMap[2] = {status: 'error'};
            overrideMap[4] = {status: 'error'};
            overrideMap[7] = {status: 'error'};
            overrideMap[8] = {status: 'error'};

            for (let i = 0; i < 10; i++) {
              stubAds.push(createResponseAdByIndex(i, sizeMap[i].sizeId, overrideMap));
            }

            const stubBids = [];
            for (let i = 0; i < 10; i++) {
              stubBids.push(createBidRequestByIndex(i, sizeMap[i].sizeAsArray.slice()));
            }

            const bids = spec.interpretResponse({
              body: {
                'status': 'error',
                'site_id': '1100',
                'account_id': 14062,
                'zone_id': 2100,
                'size_id': '1',
                'tracking': '',
                'inventory': {},
                'ads': stubAds
              }
            }, {bidRequest: stubBids});
            expect(bids).to.be.a('array').with.lengthOf(6);

            bids.forEach((bid) => {
              expect(bid).to.be.a('object');
              expect(bid).to.have.property('cpm').that.is.a('number');
              expect(bid).to.have.property('width').that.is.a('number');
              expect(bid).to.have.property('height').that.is.a('number');

              // verify that result bid 'sizeId' links to a size from the sizeMap
              const size = getSizeIdForBid(sizeMap, bid);
              expect(size).to.be.a('object');

              // use 'size' to verify that result bid links to the 'response.ad' passed to function
              const associateAd = getResponseAdBySize(stubAds, size);
              expect(associateAd).to.be.a('object');
              expect(associateAd).to.have.property('creative_id').that.is.a('string');
              expect(associateAd).to.have.property('status').that.is.a('string');
              expect(associateAd.status).to.equal('ok');

              // use 'size' to verify that result bid links to the 'bidRequest' passed to function
              const associateBidRequest = getBidRequestBySize(stubBids, size);
              expect(associateBidRequest).to.be.a('object');
              expect(associateBidRequest).to.have.property('bidId').that.is.a('string');

              // verify all bid properties set using 'ad' and 'bidRequest' match
              // 'ad.creative_id === bid.creativeId'
              expect(bid.requestId).to.equal(associateBidRequest.bidId);
              // 'bid.requestId === bidRequest.bidId'
              expect(bid.creativeId).to.equal(associateAd.creative_id);
            });
          });
        });
      });

      describe('for video', function () {
        beforeEach(function () {
          createVideoBidderRequest();
        });

        it('should register a successful bid', function () {
          let response = {
            cur: 'USD',
            seatbid: [{
              bid: [{
                id: '0',
                impid: 'instream_video1',
                adomain: ['test.com'],
                price: 2,
                crid: '4259970',
                ext: {
                  bidder: {
                    rp: {
                      mime: 'application/javascript',
                      size_id: 201,
                      advid: 12345
                    }
                  },
                  prebid: {
                    targeting: {
                      hb_uuid: '0c498f63-5111-4bed-98e2-9be7cb932a64'
                    },
                    type: 'video'
                  }
                }
              }],
              group: 0,
              seat: 'rubicon'
            }],
          };

          let bids = spec.interpretResponse({body: response}, {
            bidRequest: bidderRequest.bids[0]
          });

          expect(bids).to.be.lengthOf(1);

          expect(bids[0].seatBidId).to.equal('0');
          expect(bids[0].creativeId).to.equal('4259970');
          expect(bids[0].cpm).to.equal(2);
          expect(bids[0].ttl).to.equal(300);
          expect(bids[0].netRevenue).to.equal(true);
          expect(bids[0].adserverTargeting).to.deep.equal({hb_uuid: '0c498f63-5111-4bed-98e2-9be7cb932a64'});
          expect(bids[0].mediaType).to.equal('video');
          expect(bids[0].meta.mediaType).to.equal('video');
          expect(String(bids[0].meta.advertiserDomains)).to.equal('test.com');
          expect(bids[0].meta.advertiserId).to.equal(12345);
          expect(bids[0].bidderCode).to.equal('rubicon');
          expect(bids[0].currency).to.equal('USD');
          expect(bids[0].width).to.equal(640);
          expect(bids[0].height).to.equal(480);
        });
      });

      describe('config with integration type', () => {
        it('should use the integration type provided in the config instead of the default', () => {
          config.setConfig({rubicon: {int_type: 'testType'}});
          const [request] = spec.buildRequests(bidderRequest.bids, bidderRequest);
          expect(parseQuery(request.data).tk_flint).to.equal('testType_v$prebid.version$');
        });
      });
    });
  });

  describe('user sync', function () {
    const emilyUrl = 'https://eus.rubiconproject.com/usync.html';

    beforeEach(function () {
      resetUserSync();
    });

    it('should register the Emily iframe', function () {
      let syncs = spec.getUserSyncs({
        iframeEnabled: true
      });

      expect(syncs).to.deep.equal({type: 'iframe', url: emilyUrl});
    });

    it('should not register the Emily iframe more than once', function () {
      let syncs = spec.getUserSyncs({
        iframeEnabled: true
      });
      expect(syncs).to.deep.equal({type: 'iframe', url: emilyUrl});

      // when called again, should still have only been called once
      syncs = spec.getUserSyncs();
      expect(syncs).to.equal(undefined);
    });

    it('should pass gdpr params if consent is true', function () {
      expect(spec.getUserSyncs({iframeEnabled: true}, {}, {
        gdprApplies: true, consentString: 'foo'
      })).to.deep.equal({
        type: 'iframe', url: `${emilyUrl}?gdpr=1&gdpr_consent=foo`
      });
    });

    it('should pass gdpr params if consent is false', function () {
      expect(spec.getUserSyncs({iframeEnabled: true}, {}, {
        gdprApplies: false, consentString: 'foo'
      })).to.deep.equal({
        type: 'iframe', url: `${emilyUrl}?gdpr=0&gdpr_consent=foo`
      });
    });

    it('should pass gdpr param gdpr_consent only when gdprApplies is undefined', function () {
      expect(spec.getUserSyncs({iframeEnabled: true}, {}, {
        consentString: 'foo'
      })).to.deep.equal({
        type: 'iframe', url: `${emilyUrl}?gdpr_consent=foo`
      });
    });

    it('should pass no params if gdpr consentString is not defined', function () {
      expect(spec.getUserSyncs({iframeEnabled: true}, {}, {})).to.deep.equal({
        type: 'iframe', url: `${emilyUrl}`
      });
    });

    it('should pass no params if gdpr consentString is a number', function () {
      expect(spec.getUserSyncs({iframeEnabled: true}, {}, {
        consentString: 0
      })).to.deep.equal({
        type: 'iframe', url: `${emilyUrl}`
      });
    });

    it('should pass no params if gdpr consentString is null', function () {
      expect(spec.getUserSyncs({iframeEnabled: true}, {}, {
        consentString: null
      })).to.deep.equal({
        type: 'iframe', url: `${emilyUrl}`
      });
    });

    it('should pass no params if gdpr consentString is a object', function () {
      expect(spec.getUserSyncs({iframeEnabled: true}, {}, {
        consentString: {}
      })).to.deep.equal({
        type: 'iframe', url: `${emilyUrl}`
      });
    });

    it('should pass no params if gdpr is not defined', function () {
      expect(spec.getUserSyncs({iframeEnabled: true}, {}, undefined)).to.deep.equal({
        type: 'iframe', url: `${emilyUrl}`
      });
    });

    it('should pass us_privacy if uspConsent is defined', function () {
      expect(spec.getUserSyncs({iframeEnabled: true}, {}, undefined, '1NYN')).to.deep.equal({
        type: 'iframe', url: `${emilyUrl}?us_privacy=1NYN`
      });
    });

    it('should pass us_privacy after gdpr if both are present', function () {
      expect(spec.getUserSyncs({iframeEnabled: true}, {}, {
        consentString: 'foo'
      }, '1NYN')).to.deep.equal({
        type: 'iframe', url: `${emilyUrl}?gdpr_consent=foo&us_privacy=1NYN`
      });
    });
  });

  describe('get price granularity', function () {
    it('should return correct buckets for all price granularity values', function () {
      const CUSTOM_PRICE_BUCKET_ITEM = {max: 5, increment: 0.5};

      const mockConfig = {
        priceGranularity: undefined,
        customPriceBucket: {
          buckets: [CUSTOM_PRICE_BUCKET_ITEM]
        }
      };
      sandbox.stub(config, 'getConfig').callsFake(key => {
        return mockConfig[key];
      });

      [
        {key: 'low', val: {max: 5.00, increment: 0.50}},
        {key: 'medium', val: {max: 20.00, increment: 0.10}},
        {key: 'high', val: {max: 20.00, increment: 0.01}},
        {key: 'auto', val: {max: 5.00, increment: 0.05}},
        {key: 'dense', val: {max: 3.00, increment: 0.01}},
        {key: 'custom', val: CUSTOM_PRICE_BUCKET_ITEM},

      ].forEach(kvPair => {
        mockConfig.priceGranularity = kvPair.key;
        const result = getPriceGranularity(config);
        expect(typeof result).to.equal('object');
        expect(result).to.haveOwnProperty('ranges');
        expect(Array.isArray(result.ranges)).to.equal(true);
        expect(result.ranges.length).to.be.greaterThan(0)
        expect(result.ranges[0]).to.deep.equal(kvPair.val);
      });
    });
  });

  describe('Supply Chain Support', function () {
    const nodePropsOrder = ['asi', 'sid', 'hp', 'rid', 'name', 'domain'];
    let bidRequests;
    let schainConfig;

    const getSupplyChainConfig = () => {
      return {
        ver: '1.0',
        complete: 1,
        nodes: [
          {
            asi: 'rubicon.com',
            sid: '1234',
            hp: 1,
            rid: 'bid-request-1',
            name: 'pub one',
            domain: 'pub1.com'
          },
          {
            asi: 'theexchange.com',
            sid: '5678',
            hp: 1,
            rid: 'bid-request-2',
            name: 'pub two',
            domain: 'pub2.com'
          },
          {
            asi: 'wesellads.com',
            sid: '9876',
            hp: 1,
            rid: 'bid-request-3',
            // name: 'alladsallthetime',
            domain: 'alladsallthetime.com'
          }
        ]
      };
    };

    beforeEach(() => {
      bidRequests = getBidderRequest();
      schainConfig = getSupplyChainConfig();
      bidRequests.bids[0].schain = schainConfig;
    });

    it('should properly serialize schain object with correct delimiters', () => {
      const results = spec.buildRequests(bidRequests.bids, bidRequests);
      const numNodes = schainConfig.nodes.length;
      const schain = parseQuery(results[0].data).rp_schain;

      // each node serialization should start with an !
      expect(schain.match(/!/g).length).to.equal(numNodes);

      // 5 commas per node plus 1 for version
      expect(schain.match(/,/g).length).to.equal(numNodes * 5 + 1);
    });

    it('should send the proper version for the schain', () => {
      const results = spec.buildRequests(bidRequests.bids, bidRequests);
      const schain = parseQuery(results[0].data).rp_schain.split('!');
      const version = schain.shift().split(',')[0];
      expect(version).to.equal(bidRequests.bids[0].schain.ver);
    });

    it('should send the correct value for complete in schain', () => {
      const results = spec.buildRequests(bidRequests.bids, bidRequests);
      const schain = parseQuery(results[0].data).rp_schain.split('!');
      const complete = schain.shift().split(',')[1];
      expect(complete).to.equal(String(bidRequests.bids[0].schain.complete));
    });

    it('should send available params in the right order', () => {
      const results = spec.buildRequests(bidRequests.bids, bidRequests);
      const schain = parseQuery(results[0].data).rp_schain.split('!');
      schain.shift();

      schain.forEach((serializeNode, nodeIndex) => {
        const nodeProps = serializeNode.split(',');
        nodeProps.forEach((nodeProp, propIndex) => {
          const node = schainConfig.nodes[nodeIndex];
          const key = nodePropsOrder[propIndex];
          expect(nodeProp).to.equal(node[key] ? String(node[key]) : '');
        });
      });
    });

    it('should copy the schain JSON to to bid.source.ext.schain', () => {
      createVideoBidderRequest();
      const schain = getSupplyChainConfig();
      bidderRequest.bids[0].schain = schain;
      const request = spec.buildRequests(bidderRequest.bids, bidderRequest);
      expect(request[0].data.source.ext.schain).to.deep.equal(schain);
    });
  });

  describe('configurable settings', function() {
    afterEach(() => {
      config.setConfig({
        rubicon: {
          bannerHost: 'rubicon',
          videoHost: 'prebid-server',
          syncHost: 'eus',
          returnVast: false
        }
      });
      config.resetConfig();
    });

    beforeEach(function () {
      resetUserSync();
    });

    it('should update fastlane endpoint if', function () {
      config.setConfig({
        rubicon: {
          bannerHost: 'fastlane-qa',
          videoHost: 'prebid-server-qa',
          syncHost: 'eus-qa',
          returnVast: true
        }
      });

      // banner
      let [bannerRequest] = spec.buildRequests(bidderRequest.bids, bidderRequest);
      expect(bannerRequest.url).to.equal('https://fastlane-qa.rubiconproject.com/a/api/fastlane.json');

      // video and returnVast
      createVideoBidderRequest();
      let [videoRequest] = spec.buildRequests(bidderRequest.bids, bidderRequest);
      let post = videoRequest.data;
      expect(videoRequest.url).to.equal('https://prebid-server-qa.rubiconproject.com/openrtb2/auction');
      expect(post.ext.prebid.cache.vastxml).to.have.property('returnCreative').that.is.an('boolean');
      expect(post.ext.prebid.cache.vastxml.returnCreative).to.equal(true);

      // user sync
      let syncs = spec.getUserSyncs({
        iframeEnabled: true
      });
      expect(syncs).to.deep.equal({type: 'iframe', url: 'https://eus-qa.rubiconproject.com/usync.html'});
    });
  });
});<|MERGE_RESOLUTION|>--- conflicted
+++ resolved
@@ -11,10 +11,7 @@
 import {config} from 'src/config.js';
 import * as utils from 'src/utils.js';
 import find from 'core-js-pure/features/array/find.js';
-<<<<<<< HEAD
-=======
 import {createEidsArray} from 'modules/userId/eids.js';
->>>>>>> e5ade754
 
 const INTEGRATION = `pbjs_lite_v$prebid.version$`; // $prebid.version$ will be substituted in by gulp in built prebid
 const PBS_INTEGRATION = 'pbjs';
@@ -2046,22 +2043,6 @@
           expect(request.data.imp[0].ext.data.adserver.adslot).to.equal('1234567890');
           expect(request.data.imp[0].ext.data.adserver.name).to.equal('adServerName1');
         });
-<<<<<<< HEAD
-
-        it('should use the integration type provided in the config instead of the default', () => {
-          createVideoBidderRequest();
-          sandbox.stub(config, 'getConfig').callsFake(function (key) {
-            const config = {
-              'rubicon.int_type': 'testType'
-            };
-            return config[key];
-          });
-          const [request] = spec.buildRequests(bidderRequest.bids, bidderRequest);
-          expect(request.data.ext.prebid.bidders.rubicon.integration).to.equal('testType');
-        });
-      });
-=======
->>>>>>> e5ade754
 
         it('should use the integration type provided in the config instead of the default', () => {
           createVideoBidderRequest();
