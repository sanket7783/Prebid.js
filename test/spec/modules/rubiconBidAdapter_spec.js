import {expect} from 'chai';
import {
  spec,
  getPriceGranularity,
  masSizeOrdering,
  resetUserSync,
  hasVideoMediaType,
  resetRubiConf
} from 'modules/rubiconBidAdapter.js';
import {parse as parseQuery} from 'querystring';
import {config} from 'src/config.js';
import * as utils from 'src/utils.js';
import find from 'core-js-pure/features/array/find.js';
import {createEidsArray} from 'modules/userId/eids.js';

const INTEGRATION = `pbjs_lite_v$prebid.version$`; // $prebid.version$ will be substituted in by gulp in built prebid
const PBS_INTEGRATION = 'pbjs';

describe('the rubicon adapter', function () {
  let sandbox,
    bidderRequest,
    sizeMap,
    getFloorResponse,
    logErrorSpy;

  /**
   * @typedef {Object} sizeMapConverted
   * @property {string} sizeId
   * @property {string} size
   * @property {Array.<Array>} sizeAsArray
   * @property {number} width
   * @property {number} height
   */

  /**
   * @param {Array.<sizeMapConverted>} sizesMapConverted
   * @param {Object} bid
   * @return {sizeMapConverted}
   */
  function getSizeIdForBid(sizesMapConverted, bid) {
    return find(sizesMapConverted, item => (item.width === bid.width && item.height === bid.height));
  }

  /**
   * @param {Array.<Object>} ads
   * @param {sizeMapConverted} size
   * @return {Object}
   */
  function getResponseAdBySize(ads, size) {
    return find(ads, item => item.size_id === size.sizeId);
  }

  /**
   * @param {Array.<BidRequest>} bidRequests
   * @param {sizeMapConverted} size
   * @return {BidRequest}
   */
  function getBidRequestBySize(bidRequests, size) {
    return find(bidRequests, item => item.sizes[0][0] === size.width && item.sizes[0][1] === size.height);
  }

  /**
   * @typedef {Object} overrideProps
   * @property {string} status
   * @property {number} cpm
   * @property {number} zone_id
   * @property {number} ad_id
   * @property {string} creative_id
   * @property {string} targeting_key - rpfl_{id}
   */
  /**
   * @param {number} i - index
   * @param {string} sizeId - id that maps to size
   * @param {Array.<overrideProps>} [indexOverMap]
   * @return {{status: string, cpm: number, zone_id: *, size_id: *, impression_id: *, ad_id: *, creative_id: string, type: string, targeting: *[]}}
   */

  function getBidderRequest() {
    return {
      bidderCode: 'rubicon',
      auctionId: 'c45dd708-a418-42ec-b8a7-b70a6c6fab0a',
      bidderRequestId: '178e34bad3658f',
      bids: [
        {
          bidder: 'rubicon',
          params: {
            accountId: '14062',
            siteId: '70608',
            zoneId: '335918',
            userId: '12346',
            keywords: ['a', 'b', 'c'],
            inventory: {
              rating: '5-star', // This actually should not be sent to frank!! causes 400
              prodtype: ['tech', 'mobile']
            },
            visitor: {
              ucat: 'new',
              lastsearch: 'iphone',
              likes: ['sports', 'video games']
            },
            position: 'atf',
            referrer: 'localhost',
            latLong: [40.7607823, '111.8910325']
          },
          adUnitCode: '/19968336/header-bid-tag-0',
          code: 'div-1',
          sizes: [[300, 250], [320, 50]],
          bidId: '2ffb201a808da7',
          bidderRequestId: '178e34bad3658f',
          auctionId: 'c45dd708-a418-42ec-b8a7-b70a6c6fab0a',
          transactionId: 'd45dd707-a418-42ec-b8a7-b70a6c6fab0b'
        }
      ],
      start: 1472239426002,
      auctionStart: 1472239426000,
      timeout: 5000
    };
  };

  function createResponseAdByIndex(i, sizeId, indexOverMap) {
    const overridePropMap = (indexOverMap && indexOverMap[i] && typeof indexOverMap[i] === 'object') ? indexOverMap[i] : {};
    const overrideProps = Object.keys(overridePropMap).reduce((aggregate, key) => {
      aggregate[key] = overridePropMap[key];
      return aggregate;
    }, {});

    const getProp = (propName, defaultValue) => {
      return (overrideProps[propName]) ? overridePropMap[propName] : defaultValue;
    };

    return {
      'status': getProp('status', 'ok'),
      'cpm': getProp('cpm', i / 100),
      'zone_id': getProp('zone_id', i + 1),
      'size_id': sizeId,
      'impression_id': getProp('impression_id', `1-${i}`),
      'ad_id': getProp('ad_id', i + 1),
      'advertiser': i + 1,
      'network': i + 1,
      'creative_id': getProp('creative_id', `crid-${i}`),
      'type': 'script',
      'script': 'alert(\'foo\')',
      'campaign_id': i + 1,
      'targeting': [
        {
          'key': getProp('targeting_key', `rpfl_${i}`),
          'values': ['43_tier_all_test']
        }
      ]
    };
  }

  /**
   * @param {number} i
   * @param {Array.<Array>} size
   * @return {{ params: {accountId: string, siteId: string, zoneId: string }, adUnitCode: string, code: string, sizes: *[], bidId: string, bidderRequestId: string }}
   */
  function createBidRequestByIndex(i, size) {
    return {
      bidder: 'rubicon',
      params: {
        accountId: '14062',
        siteId: '70608',
        zoneId: (i + 1).toString(),
        userId: '12346',
        position: 'atf',
        referrer: 'localhost'
      },
      adUnitCode: `/19968336/header-bid-tag-${i}`,
      code: `div-${i}`,
      sizes: [size],
      bidId: i.toString(),
      bidderRequestId: i.toString(),
      auctionId: 'c45dd708-a418-42ec-b8a7-b70a6c6fab0a',
      transactionId: 'd45dd707-a418-42ec-b8a7-b70a6c6fab0b'
    };
  }

  /**
   * @param {boolean} [gdprApplies]
   */
  function createGdprBidderRequest(gdprApplies) {
    if (typeof gdprApplies === 'boolean') {
      bidderRequest.gdprConsent = {
        'consentString': 'BOJ/P2HOJ/P2HABABMAAAAAZ+A==',
        'gdprApplies': gdprApplies
      };
    } else {
      bidderRequest.gdprConsent = {
        'consentString': 'BOJ/P2HOJ/P2HABABMAAAAAZ+A=='
      };
    }
  }

  function createUspBidderRequest() {
    bidderRequest.uspConsent = '1NYN';
  }

  function createVideoBidderRequest() {
    createGdprBidderRequest(true);
    createUspBidderRequest();

    let bid = bidderRequest.bids[0];
    bid.mediaTypes = {
      video: {
        context: 'instream',
        mimes: ['video/mp4', 'video/x-flv'],
        api: [2],
        minduration: 15,
        playerSize: [640, 480],
        maxduration: 30,
        startdelay: 0,
        playbackmethod: [2],
        linearity: 1,
        skip: 1,
        skipafter: 15,
        pos: 1,
        protocols: [1, 2, 3, 4, 5, 6]
      }
    };
    bid.params.video = {
      'language': 'en',
      'skip': 1,
      'skipafter': 15,
      'playerHeight': 480,
      'playerWidth': 640,
      'size_id': 201,
    };
    bid.userId = {
      lipb: {lipbid: '0000-1111-2222-3333', segments: ['segA', 'segB']},
      idl_env: '1111-2222-3333-4444',
      tdid: '3000',
      pubcid: '4000',
      pubProvidedId: [{
        source: 'example.com',
        uids: [{
          id: '333333',
          ext: {
            stype: 'ppuid'
          }
        }]
      }, {
        source: 'id-partner.com',
        uids: [{
          id: '4444444'
        }]
      }],
      criteoId: '1111',
    };
    bid.userIdAsEids = createEidsArray(bid.userId);
    bid.storedAuctionResponse = 11111;
  }

  function createVideoBidderRequestNoVideo() {
    let bid = bidderRequest.bids[0];
    bid.mediaTypes = {
      video: {
        context: 'instream'
      },
    };
    bid.params.video = '';
  }

  function createVideoBidderRequestOutstream() {
    let bid = bidderRequest.bids[0];
    bid.mediaTypes = {
      video: {
        context: 'outstream',
        mimes: ['video/mp4', 'video/x-flv'],
        api: [2],
        minduration: 15,
        playerSize: [640, 480],
        maxduration: 30,
        startdelay: 0,
        playbackmethod: [2],
        linearity: 1,
        skip: 1,
        skipafter: 15,
        pos: 1,
        protocols: [1, 2, 3, 4, 5, 6]
      },
    };
    bid.params.accountId = 14062;
    bid.params.siteId = 70608;
    bid.params.zoneId = 335918;
    bid.params.video = {
      'language': 'en',
      'skip': 1,
      'skipafter': 15,
      'playerHeight': 320,
      'playerWidth': 640,
      'size_id': 203
    };
  }

  beforeEach(function () {
    sandbox = sinon.sandbox.create();
    logErrorSpy = sinon.spy(utils, 'logError');
    getFloorResponse = {};
    bidderRequest = {
      bidderCode: 'rubicon',
      auctionId: 'c45dd708-a418-42ec-b8a7-b70a6c6fab0a',
      bidderRequestId: '178e34bad3658f',
      bids: [
        {
          bidder: 'rubicon',
          params: {
            accountId: '14062',
            siteId: '70608',
            zoneId: '335918',
            pchain: 'GAM:11111-reseller1:22222',
            userId: '12346',
            keywords: ['a', 'b', 'c'],
            inventory: {
              rating: '5-star', // This actually should not be sent to frank!! causes 400
              prodtype: ['tech', 'mobile']
            },
            visitor: {
              ucat: 'new',
              lastsearch: 'iphone',
              likes: ['sports', 'video games']
            },
            position: 'atf',
            referrer: 'localhost',
            latLong: [40.7607823, '111.8910325']
          },
          adUnitCode: '/19968336/header-bid-tag-0',
          code: 'div-1',
          sizes: [[300, 250], [320, 50]],
          bidId: '2ffb201a808da7',
          bidderRequestId: '178e34bad3658f',
          auctionId: 'c45dd708-a418-42ec-b8a7-b70a6c6fab0a',
          transactionId: 'd45dd707-a418-42ec-b8a7-b70a6c6fab0b'
        }
      ],
      start: 1472239426002,
      auctionStart: 1472239426000,
      timeout: 5000
    };

    sizeMap = [
      {sizeId: 1, size: '468x60'},
      {sizeId: 2, size: '728x90'},
      {sizeId: 5, size: '120x90'},
      {sizeId: 8, size: '120x600'},
      {sizeId: 9, size: '160x600'},
      {sizeId: 10, size: '300x600'},
      {sizeId: 13, size: '200x200'},
      {sizeId: 14, size: '250x250'},
      {sizeId: 15, size: '300x250'},
      {sizeId: 16, size: '336x280'},
      {sizeId: 19, size: '300x100'},
      {sizeId: 31, size: '980x120'},
      {sizeId: 32, size: '250x360'}
      // Create convenience properties for [sizeAsArray, width, height] by parsing the size string
    ].map(item => {
      const sizeAsArray = item.size.split('x').map(s => parseInt(s));
      return {
        sizeId: item.sizeId,
        size: item.size,
        sizeAsArray: sizeAsArray.slice(),
        width: sizeAsArray[0],
        height: sizeAsArray[1]
      };
    });
  });

  afterEach(function () {
    sandbox.restore();
    utils.logError.restore();
    config.resetConfig();
    resetRubiConf();
    delete $$PREBID_GLOBAL$$.installedModules;
  });

  describe('MAS mapping / ordering', function () {
    it('should sort values without any MAS priority sizes in regular ascending order', function () {
      let ordering = masSizeOrdering([126, 43, 65, 16]);
      expect(ordering).to.deep.equal([16, 43, 65, 126]);
    });

    it('should sort MAS priority sizes in the proper order w/ rest ascending', function () {
      let ordering = masSizeOrdering([43, 9, 65, 15, 16, 126]);
      expect(ordering).to.deep.equal([15, 9, 16, 43, 65, 126]);

      ordering = masSizeOrdering([43, 15, 9, 65, 16, 126, 2]);
      expect(ordering).to.deep.equal([15, 2, 9, 16, 43, 65, 126]);

      ordering = masSizeOrdering([8, 43, 9, 65, 16, 126, 2]);
      expect(ordering).to.deep.equal([2, 9, 8, 16, 43, 65, 126]);
    });
  });

  describe('buildRequests implementation', function () {
    describe('for requests', function () {
      describe('to fastlane', function () {
        it('should make a well-formed request object', function () {
          sandbox.stub(Math, 'random').callsFake(() => 0.1);
          let duplicate = Object.assign(bidderRequest);
          duplicate.bids[0].params.floor = 0.01;

          let [request] = spec.buildRequests(duplicate.bids, duplicate);
          let data = parseQuery(request.data);

          expect(request.url).to.equal('https://fastlane.rubiconproject.com/a/api/fastlane.json');

          let expectedQuery = {
            'account_id': '14062',
            'site_id': '70608',
            'zone_id': '335918',
            'size_id': '15',
            'alt_size_ids': '43',
            'p_pos': 'atf',
            'rp_floor': '0.01',
            'rp_secure': /[01]/,
            'rand': '0.1',
            'tk_flint': INTEGRATION,
            'x_source.tid': 'd45dd707-a418-42ec-b8a7-b70a6c6fab0b',
            'x_source.pchain': 'GAM:11111-reseller1:22222',
            'p_screen_res': /\d+x\d+/,
            'tk_user_key': '12346',
            'kw': 'a,b,c',
            'tg_v.ucat': 'new',
            'tg_v.lastsearch': 'iphone',
            'tg_v.likes': 'sports,video games',
            'tg_i.rating': '5-star',
            'tg_i.prodtype': 'tech,mobile',
            'tg_fl.eid': 'div-1',
            'rf': 'localhost'
          };

          // test that all values above are both present and correct
          Object.keys(expectedQuery).forEach(key => {
            let value = expectedQuery[key];
            if (value instanceof RegExp) {
              expect(data[key]).to.match(value);
            } else {
              expect(data[key]).to.equal(value);
            }
          });
        });

        it('should correctly send hard floors when getFloor function is present and returns valid floor', function () {
          // default getFloor response is empty object so should not break and not send hard_floor
          bidderRequest.bids[0].getFloor = () => getFloorResponse;
          sinon.spy(bidderRequest.bids[0], 'getFloor');
          let [request] = spec.buildRequests(bidderRequest.bids, bidderRequest);

          // make sure banner bid called with right stuff
          expect(
            bidderRequest.bids[0].getFloor.calledWith({
              currency: 'USD',
              mediaType: 'banner',
              size: '*'
            })
          ).to.be.true;

          let data = parseQuery(request.data);
          expect(data.rp_hard_floor).to.be.undefined;

          // not an object should work and not send
          getFloorResponse = undefined;
          [request] = spec.buildRequests(bidderRequest.bids, bidderRequest);
          data = parseQuery(request.data);
          expect(data.rp_hard_floor).to.be.undefined;

          // make it respond with a non USD floor should not send it
          getFloorResponse = {currency: 'EUR', floor: 1.0};
          [request] = spec.buildRequests(bidderRequest.bids, bidderRequest);
          data = parseQuery(request.data);
          expect(data.rp_hard_floor).to.be.undefined;

          // make it respond with a non USD floor should not send it
          getFloorResponse = {currency: 'EUR'};
          [request] = spec.buildRequests(bidderRequest.bids, bidderRequest);
          data = parseQuery(request.data);
          expect(data.rp_hard_floor).to.be.undefined;

          // make it respond with USD floor and string floor
          getFloorResponse = {currency: 'USD', floor: '1.23'};
          [request] = spec.buildRequests(bidderRequest.bids, bidderRequest);
          data = parseQuery(request.data);
          expect(data.rp_hard_floor).to.equal('1.23');

          // make it respond with USD floor and num floor
          getFloorResponse = {currency: 'USD', floor: 1.23};
          [request] = spec.buildRequests(bidderRequest.bids, bidderRequest);
          data = parseQuery(request.data);
          expect(data.rp_hard_floor).to.equal('1.23');
        });

        it('should send rp_maxbids to AE if rubicon multibid config exists', function () {
          var multibidRequest = utils.deepClone(bidderRequest);
          multibidRequest.bidLimit = 5;

          let [request] = spec.buildRequests(multibidRequest.bids, multibidRequest);
          let data = parseQuery(request.data);

          expect(data['rp_maxbids']).to.equal('5');
        });

        it('should not send p_pos to AE if not params.position specified', function () {
          var noposRequest = utils.deepClone(bidderRequest);
          delete noposRequest.bids[0].params.position;

          let [request] = spec.buildRequests(noposRequest.bids, noposRequest);
          let data = parseQuery(request.data);

          expect(data['site_id']).to.equal('70608');
          expect(data['p_pos']).to.equal(undefined);
        });

        it('should not send p_pos to AE if not mediaTypes.banner.pos is invalid', function () {
          var bidRequest = utils.deepClone(bidderRequest);
          bidRequest.bids[0].mediaTypes = {
            banner: {
              pos: 5
            }
          };
          delete bidRequest.bids[0].params.position;

          let [request] = spec.buildRequests(bidRequest.bids, bidRequest);
          let data = parseQuery(request.data);

          expect(data['site_id']).to.equal('70608');
          expect(data['p_pos']).to.equal(undefined);
        });

        it('should send p_pos to AE if mediaTypes.banner.pos is valid', function () {
          var bidRequest = utils.deepClone(bidderRequest);
          bidRequest.bids[0].mediaTypes = {
            banner: {
              pos: 1
            }
          };
          delete bidRequest.bids[0].params.position;

          let [request] = spec.buildRequests(bidRequest.bids, bidRequest);
          let data = parseQuery(request.data);

          expect(data['site_id']).to.equal('70608');
          expect(data['p_pos']).to.equal('atf');
        });

        it('should not send p_pos to AE if not params.position is invalid', function () {
          var badposRequest = utils.deepClone(bidderRequest);
          badposRequest.bids[0].params.position = 'bad';

          let [request] = spec.buildRequests(badposRequest.bids, badposRequest);
          let data = parseQuery(request.data);

          expect(data['site_id']).to.equal('70608');
          expect(data['p_pos']).to.equal(undefined);
        });

        it('should correctly send p_pos in sra fashion', function() {
          config.setConfig({rubicon: {singleRequest: true}});
          // first one is atf
          var sraPosRequest = utils.deepClone(bidderRequest);

          // second is not present
          const bidCopy = utils.deepClone(sraPosRequest.bids[0]);
          delete bidCopy.params.position;
          sraPosRequest.bids.push(bidCopy);

          // third is btf
          const bidCopy1 = utils.deepClone(sraPosRequest.bids[0]);
          bidCopy1.params.position = 'btf';
          sraPosRequest.bids.push(bidCopy1);

          // fourth is invalid (aka not atf or btf)
          const bidCopy2 = utils.deepClone(sraPosRequest.bids[0]);
          bidCopy2.params.position = 'unknown';
          sraPosRequest.bids.push(bidCopy2);

          // fifth is not present
          const bidCopy3 = utils.deepClone(sraPosRequest.bids[0]);
          delete bidCopy3.params.position;
          sraPosRequest.bids.push(bidCopy3);

          let [request] = spec.buildRequests(sraPosRequest.bids, sraPosRequest);
          let data = parseQuery(request.data);

          expect(data['p_pos']).to.equal('atf;;btf;;');
        });

        it('should not send x_source.pchain to AE if params.pchain is not specified', function () {
          var noPchainRequest = utils.deepClone(bidderRequest);
          delete noPchainRequest.bids[0].params.pchain;

          let [request] = spec.buildRequests(noPchainRequest.bids, noPchainRequest);
          expect(request.data).to.contain('&site_id=70608&');
          expect(request.data).to.not.contain('x_source.pchain');
        });

        it('ad engine query params should be ordered correctly', function () {
          sandbox.stub(Math, 'random').callsFake(() => 0.1);
          let [request] = spec.buildRequests(bidderRequest.bids, bidderRequest);

          const referenceOrdering = ['account_id', 'site_id', 'zone_id', 'size_id', 'alt_size_ids', 'p_pos', 'rf', 'p_geo.latitude', 'p_geo.longitude', 'kw', 'tg_v.ucat', 'tg_v.lastsearch', 'tg_v.likes', 'tg_i.rating', 'tg_i.prodtype', 'tk_flint', 'x_source.tid', 'x_source.pchain', 'p_screen_res', 'rp_secure', 'tk_user_key', 'tg_fl.eid', 'rp_maxbids', 'slots', 'rand'];

          request.data.split('&').forEach((item, i) => {
            expect(item.split('=')[0]).to.equal(referenceOrdering[i]);
          });
        });

        it('should make a well-formed request object without latLong', function () {
          let expectedQuery = {
            'account_id': '14062',
            'site_id': '70608',
            'zone_id': '335918',
            'size_id': '15',
            'alt_size_ids': '43',
            'p_pos': 'atf',
            'rp_secure': /[01]/,
            'rand': '0.1',
            'tk_flint': INTEGRATION,
            'x_source.tid': 'd45dd707-a418-42ec-b8a7-b70a6c6fab0b',
            'p_screen_res': /\d+x\d+/,
            'tk_user_key': '12346',
            'kw': 'a,b,c',
            'tg_v.ucat': 'new',
            'tg_v.lastsearch': 'iphone',
            'tg_v.likes': 'sports,video games',
            'tg_i.rating': '5-star',
            'tg_i.prodtype': 'tech,mobile',
            'rf': 'localhost',
            'p_geo.latitude': undefined,
            'p_geo.longitude': undefined
          };

          sandbox.stub(Math, 'random').callsFake(() => 0.1);

          delete bidderRequest.bids[0].params.latLong;
          let [request] = spec.buildRequests(bidderRequest.bids, bidderRequest);
          let data = parseQuery(request.data);

          expect(request.url).to.equal('https://fastlane.rubiconproject.com/a/api/fastlane.json');

          // test that all values above are both present and correct
          Object.keys(expectedQuery).forEach(key => {
            let value = expectedQuery[key];
            if (value instanceof RegExp) {
              expect(data[key]).to.match(value);
            } else {
              expect(data[key]).to.equal(value);
            }
          });

          bidderRequest.bids[0].params.latLong = [];
          [request] = spec.buildRequests(bidderRequest.bids, bidderRequest);
          data = parseQuery(request.data);

          expect(request.url).to.equal('https://fastlane.rubiconproject.com/a/api/fastlane.json');

          // test that all values above are both present and correct
          Object.keys(expectedQuery).forEach(key => {
            let value = expectedQuery[key];
            if (value instanceof RegExp) {
              expect(data[key]).to.match(value);
            } else {
              expect(data[key]).to.equal(value);
            }
          });
        });

        it('should add referer info to request data', function () {
          let refererInfo = {
            referer: 'https://www.prebid.org',
            reachedTop: true,
            numIframes: 1,
            stack: [
              'https://www.prebid.org/page.html',
              'https://www.prebid.org/iframe1.html',
            ]
          };

          bidderRequest = Object.assign({refererInfo}, bidderRequest);
          delete bidderRequest.bids[0].params.referrer;
          let [request] = spec.buildRequests(bidderRequest.bids, bidderRequest);

          expect(parseQuery(request.data).rf).to.exist;
          expect(parseQuery(request.data).rf).to.equal('https://www.prebid.org');
        });

        it('page_url should use params.referrer, config.getConfig("pageUrl"), bidderRequest.refererInfo in that order', function () {
          let [request] = spec.buildRequests(bidderRequest.bids, bidderRequest);
          expect(parseQuery(request.data).rf).to.equal('localhost');

          delete bidderRequest.bids[0].params.referrer;
          let refererInfo = {referer: 'https://www.prebid.org'};
          bidderRequest = Object.assign({refererInfo}, bidderRequest);
          [request] = spec.buildRequests(bidderRequest.bids, bidderRequest);
          expect(parseQuery(request.data).rf).to.equal('https://www.prebid.org');

          let origGetConfig = config.getConfig;
          sandbox.stub(config, 'getConfig').callsFake(function (key) {
            if (key === 'pageUrl') {
              return 'https://www.rubiconproject.com';
            }
            return origGetConfig.apply(config, arguments);
          });
          [request] = spec.buildRequests(bidderRequest.bids, bidderRequest);
          expect(parseQuery(request.data).rf).to.equal('https://www.rubiconproject.com');

          bidderRequest.bids[0].params.secure = true;
          [request] = spec.buildRequests(bidderRequest.bids, bidderRequest);
          expect(parseQuery(request.data).rf).to.equal('https://www.rubiconproject.com');
        });

        it('should use rubicon sizes if present (including non-mappable sizes)', function () {
          var sizesBidderRequest = utils.deepClone(bidderRequest);
          sizesBidderRequest.bids[0].params.sizes = [55, 57, 59, 801];

          let [request] = spec.buildRequests(sizesBidderRequest.bids, sizesBidderRequest);
          let data = parseQuery(request.data);

          expect(data['size_id']).to.equal('55');
          expect(data['alt_size_ids']).to.equal('57,59,801');
        });

        it('should not validate bid request if no valid sizes', function () {
          var sizesBidderRequest = utils.deepClone(bidderRequest);
          sizesBidderRequest.bids[0].sizes = [[621, 250], [300, 251]];

          let result = spec.isBidRequestValid(sizesBidderRequest.bids[0]);

          expect(result).to.equal(false);
        });

        it('should not validate bid request if no account id is present', function () {
          var noAccountBidderRequest = utils.deepClone(bidderRequest);
          delete noAccountBidderRequest.bids[0].params.accountId;

          let result = spec.isBidRequestValid(noAccountBidderRequest.bids[0]);

          expect(result).to.equal(false);
        });

        it('should allow a floor override', function () {
          var floorBidderRequest = utils.deepClone(bidderRequest);
          floorBidderRequest.bids[0].params.floor = 2;

          let [request] = spec.buildRequests(floorBidderRequest.bids, floorBidderRequest);
          let data = parseQuery(request.data);

          expect(data['rp_floor']).to.equal('2');
        });

        describe('GDPR consent config', function () {
          it('should send "gdpr" and "gdpr_consent", when gdprConsent defines consentString and gdprApplies', function () {
            createGdprBidderRequest(true);
            let [request] = spec.buildRequests(bidderRequest.bids, bidderRequest);
            let data = parseQuery(request.data);

            expect(data['gdpr']).to.equal('1');
            expect(data['gdpr_consent']).to.equal('BOJ/P2HOJ/P2HABABMAAAAAZ+A==');
          });

          it('should send only "gdpr_consent", when gdprConsent defines only consentString', function () {
            createGdprBidderRequest();
            let [request] = spec.buildRequests(bidderRequest.bids, bidderRequest);
            let data = parseQuery(request.data);

            expect(data['gdpr_consent']).to.equal('BOJ/P2HOJ/P2HABABMAAAAAZ+A==');
            expect(data['gdpr']).to.equal(undefined);
          });

          it('should not send GDPR params if gdprConsent is not defined', function () {
            let [request] = spec.buildRequests(bidderRequest.bids, bidderRequest);
            let data = parseQuery(request.data);

            expect(data['gdpr']).to.equal(undefined);
            expect(data['gdpr_consent']).to.equal(undefined);
          });

          it('should set "gdpr" value as 1 or 0, using "gdprApplies" value of either true/false', function () {
            createGdprBidderRequest(true);
            let [request] = spec.buildRequests(bidderRequest.bids, bidderRequest);
            let data = parseQuery(request.data);
            expect(data['gdpr']).to.equal('1');

            createGdprBidderRequest(false);
            [request] = spec.buildRequests(bidderRequest.bids, bidderRequest);
            data = parseQuery(request.data);
            expect(data['gdpr']).to.equal('0');
          });
        });

        describe('USP Consent', function () {
          it('should send us_privacy if bidderRequest has a value for uspConsent', function () {
            createUspBidderRequest();
            let [request] = spec.buildRequests(bidderRequest.bids, bidderRequest);
            let data = parseQuery(request.data);

            expect(data['us_privacy']).to.equal('1NYN');
          });

          it('should not send us_privacy if bidderRequest has no uspConsent value', function () {
            let [request] = spec.buildRequests(bidderRequest.bids, bidderRequest);
            let data = parseQuery(request.data);

            expect(data['us_privacy']).to.equal(undefined);
          });
        });

        describe('first party data', function () {
          it('should not have any tg_v or tg_i params if all are undefined', function () {
            let params = {
              inventory: {
                rating: null,
                prodtype: undefined
              },
              visitor: {
                ucat: undefined,
                lastsearch: null,
                likes: undefined
              },
            };

            // Overwrite the bidder request params with the above ones
            Object.assign(bidderRequest.bids[0].params, params);

            // get the built request
            let [request] = spec.buildRequests(bidderRequest.bids, bidderRequest);
            let data = parseQuery(request.data);

            // make sure that no tg_v or tg_i keys are present in the request
            let matchingExp = RegExp('^tg_(i|v)\..*$')
            Object.keys(data).forEach(key => {
              expect(key).to.not.match(matchingExp);
            });
          });

          it('should contain valid params when some are undefined', function () {
            let params = {
              inventory: {
                rating: undefined,
                prodtype: ['tech', 'mobile']
              },
              visitor: {
                ucat: null,
                lastsearch: 'iphone',
                likes: undefined
              },
            };
            let undefinedKeys = ['tg_i.rating', 'tg_v.ucat', 'tg_v.likes']
            let expectedQuery = {
              'tg_v.lastsearch': 'iphone',
              'tg_i.prodtype': 'tech,mobile',
            }

            // Overwrite the bidder request params with the above ones
            Object.assign(bidderRequest.bids[0].params, params);

            // get the built request
            let [request] = spec.buildRequests(bidderRequest.bids, bidderRequest);
            let data = parseQuery(request.data);

            // make sure none of the undefined keys are in query
            undefinedKeys.forEach(key => {
              expect(typeof data[key]).to.equal('undefined');
            });

            // make sure the expected and defined ones do show up still
            Object.keys(expectedQuery).forEach(key => {
              let value = expectedQuery[key];
              expect(data[key]).to.equal(value);
            });
          });

          it('should merge first party data from getConfig with the bid params, if present', () => {
            const site = {
              keywords: 'e,f',
              rating: '4-star',
              ext: {
                data: {
                  page: 'home'
                }
              },
              content: {
                data: [{
                  'name': 'www.dataprovider1.com',
                  'ext': { 'segtax': 1 },
                  'segment': [
                    { 'id': '987' }
<<<<<<< HEAD
                  ]
                }, {
                  'name': 'www.dataprovider1.com',
                  'ext': { 'segtax': 2 },
                  'segment': [
                    { 'id': '432' }
                  ]
                }]
=======
		    ]
		  }, {
		    'name': 'www.dataprovider1.com',
		    'ext': { 'segtax': 2 },
		    'segment': [
		      { 'id': '432' }
		    ]
                }, {
                  'name': 'www.dataprovider1.com',
                  'ext': { 'segtax': 5 },
                  'segment': [
                    { 'id': '55' }
                  ]
                }, {
                  'name': 'www.dataprovider1.com',
                  'ext': { 'segtax': 6 },
                  'segment': [
                    { 'id': '66' }
                  ]
                }
                ]
>>>>>>> 2d82104b
              }
            };
            const user = {
              data: [{
                'name': 'www.dataprovider1.com',
<<<<<<< HEAD
                'ext': { 'segtax': 3 },
=======
                'ext': { 'segtax': 4 },
>>>>>>> 2d82104b
                'segment': [
                  { 'id': '687' },
                  { 'id': '123' }
                ]
              }],
              gender: 'M',
              yob: '1984',
              geo: {country: 'ca'},
              keywords: 'd',
              ext: {
                data: {
                  age: 40
                }
              }
            };

            sandbox.stub(config, 'getConfig').callsFake(key => {
              const config = {
                ortb2: {
                  site,
                  user
                }
              };
              return utils.deepAccess(config, key);
            });

            const expectedQuery = {
              'kw': 'a,b,c,d',
              'tg_v.ucat': 'new',
              'tg_v.lastsearch': 'iphone',
              'tg_v.likes': 'sports,video games',
              'tg_v.gender': 'M',
              'tg_v.age': '40',
              'tg_v.iab': '687,123',
<<<<<<< HEAD
              'tg_i.iab': '987,432',
=======
              'tg_i.iab': '987,432,55,66',
>>>>>>> 2d82104b
              'tg_v.yob': '1984',
              'tg_i.rating': '4-star,5-star',
              'tg_i.page': 'home',
              'tg_i.prodtype': 'tech,mobile',
            };

            // get the built request
            let [request] = spec.buildRequests(bidderRequest.bids, bidderRequest);
            let data = parseQuery(request.data);

            // make sure that tg_v, tg_i, and kw values are correct
            Object.keys(expectedQuery).forEach(key => {
              let value = expectedQuery[key];
              expect(data[key]).to.deep.equal(value);
            });
          });
        });

        describe('singleRequest config', function () {
          it('should group all bid requests with the same site id', function () {
            sandbox.stub(Math, 'random').callsFake(() => 0.1);

            config.setConfig({rubicon: {singleRequest: true}});

            const expectedQuery = {
              'account_id': '14062',
              'site_id': '70608',
              'zone_id': '335918',
              'size_id': '15',
              'alt_size_ids': '43',
              'p_pos': 'atf',
              'rp_secure': /[01]/,
              'rand': '0.1',
              'tk_flint': INTEGRATION,
              'x_source.tid': 'd45dd707-a418-42ec-b8a7-b70a6c6fab0b',
              'p_screen_res': /\d+x\d+/,
              'tk_user_key': '12346',
              'kw': 'a,b,c',
              'tg_v.ucat': 'new',
              'tg_v.lastsearch': 'iphone',
              'tg_v.likes': 'sports,video games',
              'tg_i.rating': '5-star',
              'tg_i.prodtype': 'tech,mobile',
              'tg_fl.eid': 'div-1',
              'rf': 'localhost'
            };

            const bidCopy = utils.deepClone(bidderRequest.bids[0]);
            bidCopy.params.siteId = '70608';
            bidCopy.params.zoneId = '1111';
            bidderRequest.bids.push(bidCopy);

            const bidCopy2 = utils.deepClone(bidderRequest.bids[0]);
            bidCopy2.params.siteId = '99999';
            bidCopy2.params.zoneId = '2222';
            bidderRequest.bids.push(bidCopy2);

            const bidCopy3 = utils.deepClone(bidderRequest.bids[0]);
            bidCopy3.params.siteId = '99999';
            bidCopy3.params.zoneId = '3333';
            bidderRequest.bids.push(bidCopy3);

            const serverRequests = spec.buildRequests(bidderRequest.bids, bidderRequest);

            // array length should match the num of unique 'siteIds'
            expect(serverRequests).to.be.a('array');
            expect(serverRequests).to.have.lengthOf(2);

            // collect all bidRequests so order can be checked against the url param slot order
            const bidRequests = serverRequests.reduce((aggregator, item) => aggregator.concat(item.bidRequest), []);
            let bidRequestIndex = 0;

            serverRequests.forEach(item => {
              expect(item).to.be.a('object');
              expect(item).to.have.property('method');
              expect(item).to.have.property('url');
              expect(item).to.have.property('data');
              expect(item).to.have.property('bidRequest');

              expect(item.method).to.equal('GET');
              expect(item.url).to.equal('https://fastlane.rubiconproject.com/a/api/fastlane.json');
              expect(item.data).to.be.a('string');

              // 'bidRequest' type must be 'array' if SRA enabled
              expect(item.bidRequest).to.be.a('array').to.have.lengthOf(2);

              item.bidRequest.forEach((bidRequestItem, i, array) => {
                expect(bidRequestItem).to.be.a('object');
                // every 'siteId' values need to match
                expect(bidRequestItem.params.siteId).to.equal(array[0].params.siteId);
              });

              const data = parseQuery(item.data);

              Object.keys(expectedQuery).forEach(key => {
                expect(data).to.have.property(key);

                // extract semicolon delineated values
                const params = data[key].split(';');

                // skip value test for site and zone ids
                if (key !== 'site_id' && key !== 'zone_id') {
                  if (expectedQuery[key] instanceof RegExp) {
                    params.forEach(paramItem => {
                      expect(paramItem).to.match(expectedQuery[key]);
                    });
                  } else {
                    expect(params).to.contain(expectedQuery[key]);
                  }
                }

                // check parsed url data list order with requestBid list, items must have same index in both lists
                if (key === 'zone_id') {
                  params.forEach((p) => {
                    expect(bidRequests[bidRequestIndex]).to.be.a('object');
                    expect(bidRequests[bidRequestIndex].params).to.be.a('object');

                    // 'zone_id' is used to verify so each bid must have a unique 'zone_id'
                    expect(p).to.equal(bidRequests[bidRequestIndex].params.zoneId);

                    // increment to next bidRequest index having verified that item positions match in url params and bidRequest lists
                    bidRequestIndex++;
                  });
                }
              });
            });
          });

          it('should not send more than 10 bids in a request (split into separate requests with <= 10 bids each)', function () {
            config.setConfig({rubicon: {singleRequest: true}});
            let serverRequests;
            let data;

            // TEST '10' BIDS, add 9 to 1 existing bid
            for (let i = 0; i < 9; i++) {
              let bidCopy = utils.deepClone(bidderRequest.bids[0]);
              bidCopy.params.zoneId = `${i}0000`;
              bidderRequest.bids.push(bidCopy);
            }
            serverRequests = spec.buildRequests(bidderRequest.bids, bidderRequest);
            // '10' bids per SRA request: so there should be 1 request
            expect(serverRequests.length).to.equal(1);
            // and that one request should have data from 10 bids
            expect(serverRequests[0].bidRequest).to.have.lengthOf(10);
            // check that slots param value matches
            expect(serverRequests[0].data.indexOf('&slots=10&') !== -1).to.equal(true);
            // check that zone_id has 10 values (since all zone_ids are unique all should exist in get param)
            data = parseQuery(serverRequests[0].data);
            expect(data).to.be.a('object');
            expect(data).to.have.property('zone_id');
            expect(data.zone_id.split(';')).to.have.lengthOf(10);

            // TEST '100' BIDS, add 90 to the previously added 10
            for (let i = 0; i < 90; i++) {
              let bidCopy = utils.deepClone(bidderRequest.bids[0]);
              bidCopy.params.zoneId = `${(i + 10)}0000`;
              bidderRequest.bids.push(bidCopy);
            }
            serverRequests = spec.buildRequests(bidderRequest.bids, bidderRequest);
            // '100' bids: should be '10' SRA requests
            expect(serverRequests.length).to.equal(10);
            // check that each request has 10 items
            serverRequests.forEach((serverRequest) => {
              // and that one request should have data from 10 bids
              expect(serverRequest.bidRequest).to.have.lengthOf(10);
              // check that slots param value matches
              expect(serverRequest.data.indexOf('&slots=10&') !== -1).to.equal(true);
            });
          });

          it('should not group bid requests if singleRequest does not equal true', function () {
            config.setConfig({rubicon: {singleRequest: false}});

            const bidCopy = utils.deepClone(bidderRequest.bids[0]);
            bidderRequest.bids.push(bidCopy);

            const bidCopy2 = utils.deepClone(bidderRequest.bids[0]);
            bidCopy2.params.siteId = '32001';
            bidderRequest.bids.push(bidCopy2);

            const bidCopy3 = utils.deepClone(bidderRequest.bids[0]);
            bidCopy3.params.siteId = '32001';
            bidderRequest.bids.push(bidCopy3);

            let serverRequests = spec.buildRequests(bidderRequest.bids, bidderRequest);
            expect(serverRequests).that.is.an('array').of.length(4);
          });

          it('should not group video bid requests', function () {
            config.setConfig({rubicon: {singleRequest: true}});

            const bidCopy = utils.deepClone(bidderRequest.bids[0]);
            bidderRequest.bids.push(bidCopy);

            const bidCopy2 = utils.deepClone(bidderRequest.bids[0]);
            bidCopy2.params.siteId = '32001';
            bidderRequest.bids.push(bidCopy2);

            const bidCopy3 = utils.deepClone(bidderRequest.bids[0]);
            bidCopy3.params.siteId = '32001';
            bidderRequest.bids.push(bidCopy3);

            const bidCopy4 = utils.deepClone(bidderRequest.bids[0]);
            bidCopy4.mediaTypes = {
              video: {
                context: 'instream',
                playerSize: [640, 480],
                mimes: ['video/mp4', 'video/x-ms-wmv'],
                protocols: [2, 5],
                maxduration: 30,
                linearity: 1,
                api: [2]
              }
            };
            bidCopy4.params.video = {
              'language': 'en',
              'p_aso.video.ext.skip': true,
              'p_aso.video.ext.skipdelay': 15,
              'playerHeight': 320,
              'playerWidth': 640,
              'size_id': 201,
              'aeParams': {
                'p_aso.video.ext.skip': '1',
                'p_aso.video.ext.skipdelay': '15'
              }
            };
            bidderRequest.bids.push(bidCopy4);

            let serverRequests = spec.buildRequests(bidderRequest.bids, bidderRequest);
            expect(serverRequests).that.is.an('array').of.length(3);
          });
        });

        describe('user id config', function () {
          it('should send tpid_tdid when userIdAsEids contains unifiedId', function () {
            const clonedBid = utils.deepClone(bidderRequest.bids[0]);
            clonedBid.userId = {
              tdid: 'abcd-efgh-ijkl-mnop-1234'
            };
            clonedBid.userIdAsEids = createEidsArray(clonedBid.userId);
            let [request] = spec.buildRequests([clonedBid], bidderRequest);
            let data = parseQuery(request.data);

            expect(data['tpid_tdid']).to.equal('abcd-efgh-ijkl-mnop-1234');
            expect(data['eid_adserver.org']).to.equal('abcd-efgh-ijkl-mnop-1234');
          });

          describe('LiveIntent support', function () {
            it('should send tpid_liveintent.com when userIdAsEids contains liveintentId', function () {
              const clonedBid = utils.deepClone(bidderRequest.bids[0]);
              clonedBid.userId = {
                lipb: {
                  lipbid: '0000-1111-2222-3333',
                  segments: ['segA', 'segB']
                }
              };
              clonedBid.userIdAsEids = createEidsArray(clonedBid.userId);
              let [request] = spec.buildRequests([clonedBid], bidderRequest);
              let data = parseQuery(request.data);

              expect(data['tpid_liveintent.com']).to.equal('0000-1111-2222-3333');
              expect(data['eid_liveintent.com']).to.equal('0000-1111-2222-3333');
              expect(data['tg_v.LIseg']).to.equal('segA,segB');
            });

            it('should send tg_v.LIseg when userIdAsEids contains liveintentId with ext.segments as array', function () {
              const clonedBid = utils.deepClone(bidderRequest.bids[0]);
              clonedBid.userId = {
                lipb: {
                  lipbid: '1111-2222-3333-4444',
                  segments: ['segD', 'segE']
                }
              };
              clonedBid.userIdAsEids = createEidsArray(clonedBid.userId);
              let [request] = spec.buildRequests([clonedBid], bidderRequest);
              const unescapedData = unescape(request.data);

              expect(unescapedData.indexOf('&tpid_liveintent.com=1111-2222-3333-4444&') !== -1).to.equal(true);
              expect(unescapedData.indexOf('&tg_v.LIseg=segD,segE&') !== -1).to.equal(true);
            });
          });

          describe('LiveRamp support', function () {
            it('should send x_liverampidl when userIdAsEids contains liverampId', function () {
              const clonedBid = utils.deepClone(bidderRequest.bids[0]);
              clonedBid.userId = {
                idl_env: '1111-2222-3333-4444'
              };
              clonedBid.userIdAsEids = createEidsArray(clonedBid.userId);
              let [request] = spec.buildRequests([clonedBid], bidderRequest);
              let data = parseQuery(request.data);

              expect(data['x_liverampidl']).to.equal('1111-2222-3333-4444');
            });
          });

          describe('pubcid support', function () {
            it('should send eid_pubcid.org when userIdAsEids contains pubcid', function () {
              const clonedBid = utils.deepClone(bidderRequest.bids[0]);
              clonedBid.userId = {
                pubcid: '1111'
              };
              clonedBid.userIdAsEids = createEidsArray(clonedBid.userId);
              let [request] = spec.buildRequests([clonedBid], bidderRequest);
              let data = parseQuery(request.data);

              expect(data['eid_pubcid.org']).to.equal('1111^1');
            });
          });

          describe('Criteo support', function () {
            it('should send eid_criteo.com when userIdAsEids contains criteo', function () {
              const clonedBid = utils.deepClone(bidderRequest.bids[0]);
              clonedBid.userId = {
                criteoId: '1111'
              };
              clonedBid.userIdAsEids = createEidsArray(clonedBid.userId);
              let [request] = spec.buildRequests([clonedBid], bidderRequest);
              let data = parseQuery(request.data);

              expect(data['eid_criteo.com']).to.equal('1111^1');
            });
          });

          describe('pubProvidedId support', function () {
            it('should send pubProvidedId when userIdAsEids contains pubProvidedId ids', function () {
              const clonedBid = utils.deepClone(bidderRequest.bids[0]);
              clonedBid.userId = {
                pubProvidedId: [{
                  source: 'example.com',
                  uids: [{
                    id: '11111',
                    ext: {
                      stype: 'ppuid'
                    }
                  }]
                }, {
                  source: 'id-partner.com',
                  uids: [{
                    id: '222222'
                  }]
                }]
              };
              clonedBid.userIdAsEids = createEidsArray(clonedBid.userId);
              let [request] = spec.buildRequests([clonedBid], bidderRequest);
              let data = parseQuery(request.data);

              expect(data['ppuid']).to.equal('11111');
            });
          });

          describe('ID5 support', function () {
            it('should send ID5 id when userIdAsEids contains ID5', function () {
              const clonedBid = utils.deepClone(bidderRequest.bids[0]);
              clonedBid.userId = {
                id5id: {
                  uid: '11111',
                  ext: {
                    linkType: '22222'
                  }
                }
              };
              clonedBid.userIdAsEids = createEidsArray(clonedBid.userId);
              let [request] = spec.buildRequests([clonedBid], bidderRequest);
              let data = parseQuery(request.data);

              expect(data['eid_id5-sync.com']).to.equal('11111^1^22222');
            });
          });

          describe('UserID catchall support', function () {
            it('should send user id with generic format', function () {
              const clonedBid = utils.deepClone(bidderRequest.bids[0]);
              // Hardcoding userIdAsEids since createEidsArray returns empty array if source not found in eids.js
              clonedBid.userIdAsEids = [{
                source: 'catchall',
                uids: [{
                  id: '11111',
                  atype: 2
                }]
              }]
              let [request] = spec.buildRequests([clonedBid], bidderRequest);
              let data = parseQuery(request.data);

              expect(data['eid_catchall']).to.equal('11111^2');
            });
          });

          describe('Config user.id support', function () {
            it('should send ppuid when config defines user.id', function () {
              config.setConfig({user: {id: '123'}});
              const clonedBid = utils.deepClone(bidderRequest.bids[0]);
              clonedBid.userId = {
                pubcid: '1111'
              };
              let [request] = spec.buildRequests([clonedBid], bidderRequest);
              let data = parseQuery(request.data);

              expect(data['ppuid']).to.equal('123');
            });
          });
        });

        describe('Prebid AdSlot', function () {
          beforeEach(function () {
            // enforce that the bid at 0 does not have a 'context' property
            if (bidderRequest.bids[0].hasOwnProperty('ortb2Imp')) {
              delete bidderRequest.bids[0].ortb2Imp;
            }
          });

          it('should not send \"tg_i.pbadslot’\" if \"ortb2Imp.ext.data\" object is not valid', function () {
            const [request] = spec.buildRequests(bidderRequest.bids, bidderRequest);
            const data = parseQuery(request.data);

            expect(data).to.be.an('Object');
            expect(data).to.not.have.property('tg_i.pbadslot’');
          });

          it('should not send \"tg_i.pbadslot’\" if \"ortb2Imp.ext.data.pbadslot\" is undefined', function () {
            bidderRequest.bids[0].ortb2Imp = {};

            const [request] = spec.buildRequests(bidderRequest.bids, bidderRequest);
            const data = parseQuery(request.data);

            expect(data).to.be.an('Object');
            expect(data).to.not.have.property('tg_i.pbadslot’');
          });

          it('should not send \"tg_i.pbadslot’\" if \"ortb2Imp.ext.data.pbadslot\" value is an empty string', function () {
            bidderRequest.bids[0].ortb2Imp = {
              ext: {
                data: {
                  pbadslot: ''
                }
              }
            };

            const [request] = spec.buildRequests(bidderRequest.bids, bidderRequest);
            const data = parseQuery(request.data);

            expect(data).to.be.an('Object');
            expect(data).to.not.have.property('tg_i.pbadslot');
          });

          it('should send \"tg_i.pbadslot\" if \"ortb2Imp.ext.data.pbadslot\" value is a valid string', function () {
            bidderRequest.bids[0].ortb2Imp = {
              ext: {
                data: {
                  pbadslot: 'abc'
                }
              }
            }

            const [request] = spec.buildRequests(bidderRequest.bids, bidderRequest);
            const data = parseQuery(request.data);

            expect(data).to.be.an('Object');
            expect(data).to.have.property('tg_i.pbadslot');
            expect(data['tg_i.pbadslot']).to.equal('abc');
          });

          it('should send \"tg_i.pbadslot\" if \"ortb2Imp.ext.data.pbadslot\" value is a valid string, but all leading slash characters should be removed', function () {
            bidderRequest.bids[0].ortb2Imp = {
              ext: {
                data: {
                  pbadslot: '/a/b/c'
                }
              }
            }

            const [request] = spec.buildRequests(bidderRequest.bids, bidderRequest);
            const data = parseQuery(request.data);

            expect(data).to.be.an('Object');
            expect(data).to.have.property('tg_i.pbadslot');
            expect(data['tg_i.pbadslot']).to.equal('a/b/c');
          });
        });

        describe('GAM ad unit', function () {
          beforeEach(function () {
            // enforce that the bid at 0 does not have a 'context' property
            if (bidderRequest.bids[0].hasOwnProperty('ortb2Imp')) {
              delete bidderRequest.bids[0].ortb2Imp;
            }
          });

          it('should not send \"tg_i.dfp_ad_unit_code’\" if \"ortb2Imp.ext.data\" object is not valid', function () {
            const [request] = spec.buildRequests(bidderRequest.bids, bidderRequest);
            const data = parseQuery(request.data);

            expect(data).to.be.an('Object');
            expect(data).to.not.have.property('tg_i.dfp_ad_unit_code’');
          });

          it('should not send \"tg_i.dfp_ad_unit_code’\" if \"ortb2Imp.ext.data.adServer.adslot\" is undefined', function () {
            bidderRequest.bids[0].ortb2Imp = {};

            const [request] = spec.buildRequests(bidderRequest.bids, bidderRequest);
            const data = parseQuery(request.data);

            expect(data).to.be.an('Object');
            expect(data).to.not.have.property('tg_i.dfp_ad_unit_code’');
          });

          it('should not send \"tg_i.dfp_ad_unit_code’\" if \"ortb2Imp.ext.data.adServer.adslot\" value is an empty string', function () {
            bidderRequest.bids[0].ortb2Imp = {
              ext: {
                data: {
                  adserver: {
                    adslot: ''
                  }
                }
              }
            };

            const [request] = spec.buildRequests(bidderRequest.bids, bidderRequest);
            const data = parseQuery(request.data);

            expect(data).to.be.an('Object');
            expect(data).to.not.have.property('tg_i.dfp_ad_unit_code');
          });

          it('should send \"tg_i.dfp_ad_unit_code\" if \"ortb2Imp.ext.data.adServer.adslot\" value is a valid string', function () {
            bidderRequest.bids[0].ortb2Imp = {
              ext: {
                data: {
                  adserver: {
                    adslot: 'abc'
                  }
                }
              }
            }

            const [request] = spec.buildRequests(bidderRequest.bids, bidderRequest);
            const data = parseQuery(request.data);

            expect(data).to.be.an('Object');
            expect(data).to.have.property('tg_i.dfp_ad_unit_code');
            expect(data['tg_i.dfp_ad_unit_code']).to.equal('abc');
          });

          it('should send \"tg_i.dfp_ad_unit_code\" if \"ortb2Imp.ext.data.adServer.adslot\" value is a valid string, but all leading slash characters should be removed', function () {
            bidderRequest.bids[0].ortb2Imp = {
              ext: {
                data: {
                  adserver: {
                    adslot: 'a/b/c'
                  }
                }
              }
            };

            const [request] = spec.buildRequests(bidderRequest.bids, bidderRequest);
            const data = parseQuery(request.data);

            expect(data).to.be.an('Object');
            expect(data).to.have.property('tg_i.dfp_ad_unit_code');
            expect(data['tg_i.dfp_ad_unit_code']).to.equal('a/b/c');
          });
        });
      });

      describe('for video requests', function () {
        it('should make a well-formed video request', function () {
          createVideoBidderRequest();

          sandbox.stub(Date, 'now').callsFake(() =>
            bidderRequest.auctionStart + 100
          );

          let [request] = spec.buildRequests(bidderRequest.bids, bidderRequest);
          let post = request.data;

          expect(post).to.have.property('imp');
          // .with.length.of(1);
          let imp = post.imp[0];
          expect(imp.id).to.equal(bidderRequest.bids[0].adUnitCode);
          expect(imp.exp).to.equal(undefined); // now undefined
          expect(imp.video.w).to.equal(640);
          expect(imp.video.h).to.equal(480);
          expect(imp.video.pos).to.equal(1);
          expect(imp.video.context).to.equal('instream');
          expect(imp.video.minduration).to.equal(15);
          expect(imp.video.maxduration).to.equal(30);
          expect(imp.video.startdelay).to.equal(0);
          expect(imp.video.skip).to.equal(1);
          expect(imp.video.skipafter).to.equal(15);
          expect(imp.ext.rubicon.video.playerWidth).to.equal(640);
          expect(imp.ext.rubicon.video.playerHeight).to.equal(480);
          expect(imp.ext.rubicon.video.size_id).to.equal(201);
          expect(imp.ext.rubicon.video.language).to.equal('en');
          // Also want it to be in post.site.content.language
          expect(post.site.content.language).to.equal('en');
          expect(imp.ext.rubicon.video.skip).to.equal(1);
          expect(imp.ext.rubicon.video.skipafter).to.equal(15);
          expect(imp.ext.prebid.auctiontimestamp).to.equal(1472239426000);
          // should contain version
          expect(post.ext.prebid.channel).to.deep.equal({name: 'pbjs', version: 'v$prebid.version$'});
          expect(post.user.ext.consent).to.equal('BOJ/P2HOJ/P2HABABMAAAAAZ+A==');
          // EIDs should exist
          expect(post.user.ext).to.have.property('eids').that.is.an('array');
          // LiveIntent should exist
          expect(post.user.ext.eids[0].source).to.equal('liveintent.com');
          expect(post.user.ext.eids[0].uids[0].id).to.equal('0000-1111-2222-3333');
          expect(post.user.ext.eids[0].uids[0].atype).to.equal(3);
          expect(post.user.ext.eids[0]).to.have.property('ext').that.is.an('object');
          expect(post.user.ext.eids[0].ext).to.have.property('segments').that.is.an('array');
          expect(post.user.ext.eids[0].ext.segments[0]).to.equal('segA');
          expect(post.user.ext.eids[0].ext.segments[1]).to.equal('segB');
          // LiveRamp should exist
          expect(post.user.ext.eids[1].source).to.equal('liveramp.com');
          expect(post.user.ext.eids[1].uids[0].id).to.equal('1111-2222-3333-4444');
          expect(post.user.ext.eids[1].uids[0].atype).to.equal(3);
          // UnifiedId should exist
          expect(post.user.ext.eids[2].source).to.equal('adserver.org');
          expect(post.user.ext.eids[2].uids[0].atype).to.equal(1);
          expect(post.user.ext.eids[2].uids[0].id).to.equal('3000');
          // PubCommonId should exist
          expect(post.user.ext.eids[3].source).to.equal('pubcid.org');
          expect(post.user.ext.eids[3].uids[0].atype).to.equal(1);
          expect(post.user.ext.eids[3].uids[0].id).to.equal('4000');
          // example should exist
          expect(post.user.ext.eids[4].source).to.equal('example.com');
          expect(post.user.ext.eids[4].uids[0].id).to.equal('333333');
          // id-partner.com
          expect(post.user.ext.eids[5].source).to.equal('id-partner.com');
          expect(post.user.ext.eids[5].uids[0].id).to.equal('4444444');
          // CriteoId should exist
          expect(post.user.ext.eids[6].source).to.equal('criteo.com');
          expect(post.user.ext.eids[6].uids[0].id).to.equal('1111');
          expect(post.user.ext.eids[6].uids[0].atype).to.equal(1);

          expect(post.regs.ext.gdpr).to.equal(1);
          expect(post.regs.ext.us_privacy).to.equal('1NYN');
          expect(post).to.have.property('ext').that.is.an('object');
          expect(post.ext.prebid.targeting.includewinners).to.equal(true);
          expect(post.ext.prebid).to.have.property('cache').that.is.an('object');
          expect(post.ext.prebid.cache).to.have.property('vastxml').that.is.an('object');
          expect(post.ext.prebid.cache.vastxml).to.have.property('returnCreative').that.is.an('boolean');
          expect(post.ext.prebid.cache.vastxml.returnCreative).to.equal(false);
          expect(post.ext.prebid.bidders.rubicon.integration).to.equal(PBS_INTEGRATION);
        });

        it('should correctly set bidfloor on imp when getfloor in scope', function () {
          createVideoBidderRequest();
          // default getFloor response is empty object so should not break and not send hard_floor
          bidderRequest.bids[0].getFloor = () => getFloorResponse;
          sinon.spy(bidderRequest.bids[0], 'getFloor');

          sandbox.stub(Date, 'now').callsFake(() =>
            bidderRequest.auctionStart + 100
          );

          let [request] = spec.buildRequests(bidderRequest.bids, bidderRequest);

          // make sure banner bid called with right stuff
          expect(
            bidderRequest.bids[0].getFloor.calledWith({
              currency: 'USD',
              mediaType: 'video',
              size: [640, 480]
            })
          ).to.be.true;

          // not an object should work and not send
          expect(request.data.imp[0].bidfloor).to.be.undefined;

          // make it respond with a non USD floor should not send it
          getFloorResponse = {currency: 'EUR', floor: 1.0};
          [request] = spec.buildRequests(bidderRequest.bids, bidderRequest);
          expect(request.data.imp[0].bidfloor).to.be.undefined;

          // make it respond with a non USD floor should not send it
          getFloorResponse = {currency: 'EUR'};
          [request] = spec.buildRequests(bidderRequest.bids, bidderRequest);
          expect(request.data.imp[0].bidfloor).to.be.undefined;

          // make it respond with USD floor and string floor
          getFloorResponse = {currency: 'USD', floor: '1.23'};
          [request] = spec.buildRequests(bidderRequest.bids, bidderRequest);
          expect(request.data.imp[0].bidfloor).to.equal(1.23);

          // make it respond with USD floor and num floor
          getFloorResponse = {currency: 'USD', floor: 1.23};
          [request] = spec.buildRequests(bidderRequest.bids, bidderRequest);
          expect(request.data.imp[0].bidfloor).to.equal(1.23);
        });

        it('should continue with auction and log error if getFloor throws one', function () {
          createVideoBidderRequest();
          // default getFloor response is empty object so should not break and not send hard_floor
          bidderRequest.bids[0].getFloor = () => {
            throw new Error('An exception!');
          };
          sandbox.stub(Date, 'now').callsFake(() =>
            bidderRequest.auctionStart + 100
          );

          let [request] = spec.buildRequests(bidderRequest.bids, bidderRequest);

          // log error called
          expect(logErrorSpy.calledOnce).to.equal(true);

          // should have an imp
          expect(request.data.imp).to.exist.and.to.be.a('array');
          expect(request.data.imp).to.have.lengthOf(1);

          // should be NO bidFloor
          expect(request.data.imp[0].bidfloor).to.be.undefined;
        });

        it('should add alias name to PBS Request', function () {
          createVideoBidderRequest();

          bidderRequest.bidderCode = 'superRubicon';
          bidderRequest.bids[0].bidder = 'superRubicon';
          let [request] = spec.buildRequests(bidderRequest.bids, bidderRequest);

          // should have the aliases object sent to PBS
          expect(request.data.ext.prebid).to.haveOwnProperty('aliases');
          expect(request.data.ext.prebid.aliases).to.deep.equal({superRubicon: 'rubicon'});

          // should have the imp ext bidder params be under the alias name not rubicon superRubicon
          expect(request.data.imp[0].ext).to.have.property('superRubicon').that.is.an('object');
          expect(request.data.imp[0].ext).to.not.haveOwnProperty('rubicon');
        });

        it('should add multibid configuration to PBS Request', function () {
          createVideoBidderRequest();

          const multibid = [{
            bidder: 'bidderA',
            maxBids: 2
          }, {
            bidder: 'bidderB',
            maxBids: 2
          }];
          const expected = [{
            bidder: 'bidderA',
            maxbids: 2
          }, {
            bidder: 'bidderB',
            maxbids: 2
          }];

          config.setConfig({multibid: multibid});

          let [request] = spec.buildRequests(bidderRequest.bids, bidderRequest);

          // should have the aliases object sent to PBS
          expect(request.data.ext.prebid).to.haveOwnProperty('multibid');
          expect(request.data.ext.prebid.multibid).to.deep.equal(expected);
        });

        it('should pass client analytics to PBS endpoint if all modules included', function () {
          createVideoBidderRequest();
          $$PREBID_GLOBAL$$.installedModules = [];
          let [request] = spec.buildRequests(bidderRequest.bids, bidderRequest);
          let payload = request.data;

          expect(payload.ext.prebid.analytics).to.not.be.undefined;
          expect(payload.ext.prebid.analytics).to.deep.equal({'rubicon': {'client-analytics': true}});
        });

        it('should pass client analytics to PBS endpoint if rubicon analytics adapter is included', function () {
          createVideoBidderRequest();
          $$PREBID_GLOBAL$$.installedModules = ['rubiconBidAdapter', 'rubiconAnalyticsAdapter'];
          let [request] = spec.buildRequests(bidderRequest.bids, bidderRequest);
          let payload = request.data;

          expect(payload.ext.prebid.analytics).to.not.be.undefined;
          expect(payload.ext.prebid.analytics).to.deep.equal({'rubicon': {'client-analytics': true}});
        });

        it('should not pass client analytics to PBS endpoint if rubicon analytics adapter is not included', function () {
          createVideoBidderRequest();
          $$PREBID_GLOBAL$$.installedModules = ['rubiconBidAdapter'];
          let [request] = spec.buildRequests(bidderRequest.bids, bidderRequest);
          let payload = request.data;

          expect(payload.ext.prebid.analytics).to.be.undefined;
        });

        it('should send video exp param correctly when set', function () {
          createVideoBidderRequest();
          config.setConfig({s2sConfig: {defaultTtl: 600}});
          let [request] = spec.buildRequests(bidderRequest.bids, bidderRequest);
          let post = request.data;

          // should exp set to the right value according to config
          let imp = post.imp[0];
          expect(imp.exp).to.equal(600);
        });

        it('should not send video exp at all if not set in s2sConfig config', function () {
          createVideoBidderRequest();
          let [request] = spec.buildRequests(bidderRequest.bids, bidderRequest);
          let post = request.data;

          // should exp set to the right value according to config
          let imp = post.imp[0];
          // bidderFactory stringifies request body before sending so removes undefined attributes:
          expect(imp.exp).to.equal(undefined);
        });

        it('should send tmax as the bidderRequest timeout value', function () {
          createVideoBidderRequest();
          bidderRequest.timeout = 3333;
          let [request] = spec.buildRequests(bidderRequest.bids, bidderRequest);
          let post = request.data;
          expect(post.tmax).to.equal(3333);
        });

        it('should send correct bidfloor to PBS', function () {
          createVideoBidderRequest();

          bidderRequest.bids[0].params.floor = 0.1;
          let [request] = spec.buildRequests(bidderRequest.bids, bidderRequest);
          expect(request.data.imp[0].bidfloor).to.equal(0.1);

          bidderRequest.bids[0].params.floor = 5.5;
          [request] = spec.buildRequests(bidderRequest.bids, bidderRequest);
          expect(request.data.imp[0].bidfloor).to.equal(5.5);

          bidderRequest.bids[0].params.floor = '1.7';
          [request] = spec.buildRequests(bidderRequest.bids, bidderRequest);
          expect(request.data.imp[0].bidfloor).to.equal(1.7);

          bidderRequest.bids[0].params.floor = 0;
          [request] = spec.buildRequests(bidderRequest.bids, bidderRequest);
          expect(request.data.imp[0].bidfloor).to.equal(0);

          bidderRequest.bids[0].params.floor = undefined;
          [request] = spec.buildRequests(bidderRequest.bids, bidderRequest);
          expect(request.data.imp[0]).to.not.haveOwnProperty('bidfloor');

          bidderRequest.bids[0].params.floor = null;
          [request] = spec.buildRequests(bidderRequest.bids, bidderRequest);
          expect(request.data.imp[0]).to.not.haveOwnProperty('bidfloor');
        });

        it('should send request with proper ad position', function () {
          createVideoBidderRequest();
          let positionBidderRequest = utils.deepClone(bidderRequest);
          positionBidderRequest.bids[0].mediaTypes.video.pos = 1;
          let [request] = spec.buildRequests(positionBidderRequest.bids, positionBidderRequest);
          expect(request.data.imp[0].video.pos).to.equal(1);

          positionBidderRequest = utils.deepClone(bidderRequest);
          positionBidderRequest.bids[0].params.position = undefined;
          positionBidderRequest.bids[0].mediaTypes.video.pos = undefined;
          [request] = spec.buildRequests(positionBidderRequest.bids, positionBidderRequest);
          expect(request.data.imp[0].video.pos).to.equal(undefined);

          positionBidderRequest = utils.deepClone(bidderRequest);
          positionBidderRequest.bids[0].params.position = 'atf'
          positionBidderRequest.bids[0].mediaTypes.video.pos = undefined;
          [request] = spec.buildRequests(positionBidderRequest.bids, positionBidderRequest);
          expect(request.data.imp[0].video.pos).to.equal(1);

          positionBidderRequest = utils.deepClone(bidderRequest);
          positionBidderRequest.bids[0].params.position = 'btf';
          positionBidderRequest.bids[0].mediaTypes.video.pos = undefined;
          [request] = spec.buildRequests(positionBidderRequest.bids, positionBidderRequest);
          expect(request.data.imp[0].video.pos).to.equal(3);

          positionBidderRequest = utils.deepClone(bidderRequest);
          positionBidderRequest.bids[0].params.position = 'foobar';
          positionBidderRequest.bids[0].mediaTypes.video.pos = undefined;
          [request] = spec.buildRequests(positionBidderRequest.bids, positionBidderRequest);
          expect(request.data.imp[0].video.pos).to.equal(undefined);
        });

        it('should properly enforce video.context to be either instream or outstream', function () {
          let bid = bidderRequest.bids[0];
          bid.mediaTypes = {
            video: {
              context: 'instream',
              mimes: ['video/mp4', 'video/x-ms-wmv'],
              protocols: [2, 5],
              maxduration: 30,
              linearity: 1,
              api: [2]
            }
          }
          bid.params.video = {};

          sandbox.stub(Date, 'now').callsFake(() =>
            bidderRequest.auctionStart + 100
          );

          const bidRequestCopy = utils.deepClone(bidderRequest.bids[0]);
          expect(spec.isBidRequestValid(bidRequestCopy)).to.equal(true);

          // change context to outstream, still true
          bidRequestCopy.mediaTypes.video.context = 'outstream';
          expect(spec.isBidRequestValid(bidRequestCopy)).to.equal(true);

          // change context to random, false now
          bidRequestCopy.mediaTypes.video.context = 'random';
          expect(spec.isBidRequestValid(bidRequestCopy)).to.equal(false);

          // change context to undefined, still false
          bidRequestCopy.mediaTypes.video.context = undefined;
          expect(spec.isBidRequestValid(bidRequestCopy)).to.equal(false);

          // remove context, still false
          delete bidRequestCopy.mediaTypes.video.context;
          expect(spec.isBidRequestValid(bidRequestCopy)).to.equal(false);
        });

        it('should enforce the new required mediaTypes.video params', function () {
          createVideoBidderRequest();

          sandbox.stub(Date, 'now').callsFake(() =>
            bidderRequest.auctionStart + 100
          );

          expect(spec.isBidRequestValid(bidderRequest.bids[0])).to.equal(true);

          // change mimes to a non array, no good
          createVideoBidderRequest();
          bidderRequest.bids[0].mediaTypes.video.mimes = 'video/mp4';
          expect(spec.isBidRequestValid(bidderRequest.bids[0])).to.equal(false);

          // delete mimes, no good
          createVideoBidderRequest();
          delete bidderRequest.bids[0].mediaTypes.video.mimes;
          expect(spec.isBidRequestValid(bidderRequest.bids[0])).to.equal(false);

          // change protocols to an int not array of ints, no good
          createVideoBidderRequest();
          bidderRequest.bids[0].mediaTypes.video.protocols = 1;
          expect(spec.isBidRequestValid(bidderRequest.bids[0])).to.equal(false);

          // delete protocols, no good
          createVideoBidderRequest();
          delete bidderRequest.bids[0].mediaTypes.video.protocols;
          expect(spec.isBidRequestValid(bidderRequest.bids[0])).to.equal(false);

          // change linearity to an string, no good
          createVideoBidderRequest();
          bidderRequest.bids[0].mediaTypes.video.linearity = 'string';
          expect(spec.isBidRequestValid(bidderRequest.bids[0])).to.equal(false);

          // delete linearity, no good
          createVideoBidderRequest();
          delete bidderRequest.bids[0].mediaTypes.video.linearity;
          expect(spec.isBidRequestValid(bidderRequest.bids[0])).to.equal(false);

          // change api to an string, no good
          createVideoBidderRequest();
          bidderRequest.bids[0].mediaTypes.video.api = 'string';
          expect(spec.isBidRequestValid(bidderRequest.bids[0])).to.equal(false);

          // delete api, no good
          createVideoBidderRequest();
          delete bidderRequest.bids[0].mediaTypes.video.api;
          expect(spec.isBidRequestValid(bidderRequest.bids[0])).to.equal(false);
        });

        it('bid request is valid when video context is outstream', function () {
          createVideoBidderRequestOutstream();
          sandbox.stub(Date, 'now').callsFake(() =>
            bidderRequest.auctionStart + 100
          );

          const bidRequestCopy = utils.deepClone(bidderRequest);

          let [request] = spec.buildRequests(bidRequestCopy.bids, bidRequestCopy);
          expect(spec.isBidRequestValid(bidderRequest.bids[0])).to.equal(true);
          expect(request.data.imp[0].ext.rubicon.video.size_id).to.equal(203);
        });

        it('should send banner request when outstream or instream video included but no rubicon video obect is present', function () {
          // add banner and video mediaTypes
          bidderRequest.mediaTypes = {
            banner: {
              sizes: [[300, 250]]
            },
            video: {
              context: 'outstream'
            }
          };
          // no video object in rubicon params, so we should see one call made for banner

          sandbox.stub(Date, 'now').callsFake(() =>
            bidderRequest.auctionStart + 100
          );

          let requests = spec.buildRequests(bidderRequest.bids, bidderRequest);

          expect(requests.length).to.equal(1);
          expect(requests[0].url).to.equal('https://fastlane.rubiconproject.com/a/api/fastlane.json');

          bidderRequest.mediaTypes.video.context = 'instream';

          requests = spec.buildRequests(bidderRequest.bids, bidderRequest);

          expect(requests.length).to.equal(1);
          expect(requests[0].url).to.equal('https://fastlane.rubiconproject.com/a/api/fastlane.json');
        });

        it('should send request as banner when invalid video bid in multiple mediaType bidRequest', function () {
          createVideoBidderRequestNoVideo();

          let bid = bidderRequest.bids[0];
          bid.mediaTypes.banner = {
            sizes: [[300, 250]]
          };

          sandbox.stub(Date, 'now').callsFake(() =>
            bidderRequest.auctionStart + 100
          );

          const bidRequestCopy = utils.deepClone(bidderRequest);

          let requests = spec.buildRequests(bidRequestCopy.bids, bidRequestCopy);
          expect(requests.length).to.equal(1);
          expect(requests[0].url).to.equal('https://fastlane.rubiconproject.com/a/api/fastlane.json');
        });

        it('should include coppa flag in video bid request', () => {
          createVideoBidderRequest();

          sandbox.stub(Date, 'now').callsFake(() =>
            bidderRequest.auctionStart + 100
          );

          sandbox.stub(config, 'getConfig').callsFake(key => {
            const config = {
              'coppa': true
            };
            return config[key];
          });

          const [request] = spec.buildRequests(bidderRequest.bids, bidderRequest);
          expect(request.data.regs.coppa).to.equal(1);
        });

        it('should include first party data', () => {
          createVideoBidderRequest();

          const site = {
            ext: {
              data: {
                page: 'home'
              }
            },
            content: {
              data: [{foo: 'bar'}]
            },
            keywords: 'e,f',
            rating: '4-star',
            data: [{foo: 'bar'}]
          };
          const user = {
            ext: {
              data: {
                age: 31
              }
            },
            keywords: 'd',
            gender: 'M',
            yob: '1984',
            geo: {country: 'ca'},
            data: [{foo: 'bar'}]
          };

          sandbox.stub(config, 'getConfig').callsFake(key => {
            const config = {
              ortb2: {
                site,
                user
              }
            };
            return utils.deepAccess(config, key);
          });

          const [request] = spec.buildRequests(bidderRequest.bids, bidderRequest);

          const expected = {
            site: Object.assign({}, site, {keywords: bidderRequest.bids[0].params.keywords.join(',')}),
            user: Object.assign({}, user),
            siteData: Object.assign({}, site.ext.data, bidderRequest.bids[0].params.inventory),
            userData: Object.assign({}, user.ext.data, bidderRequest.bids[0].params.visitor),
          };

          delete request.data.site.page;
          delete request.data.site.content.language;

          expect(request.data.site.keywords).to.deep.equal('a,b,c');
          expect(request.data.user.keywords).to.deep.equal('d');
          expect(request.data.site.ext.data).to.deep.equal(expected.siteData);
          expect(request.data.user.ext.data).to.deep.equal(expected.userData);
        });

        it('should include storedAuctionResponse in video bid request', function () {
          createVideoBidderRequest();

          sandbox.stub(Date, 'now').callsFake(() =>
            bidderRequest.auctionStart + 100
          );

          const [request] = spec.buildRequests(bidderRequest.bids, bidderRequest);
          expect(request.data.imp).to.exist.and.to.be.a('array');
          expect(request.data.imp).to.have.lengthOf(1);
          expect(request.data.imp[0].ext).to.exist.and.to.be.a('object');
          expect(request.data.imp[0].ext.prebid).to.exist.and.to.be.a('object');
          expect(request.data.imp[0].ext.prebid.storedauctionresponse).to.exist.and.to.be.a('object');
          expect(request.data.imp[0].ext.prebid.storedauctionresponse.id).to.equal('11111');
        });

        it('should include pbadslot in bid request', function () {
          createVideoBidderRequest();
          bidderRequest.bids[0].ortb2Imp = {
            ext: {
              data: {
                pbadslot: '1234567890'
              }
            }
          }

          sandbox.stub(Date, 'now').callsFake(() =>
            bidderRequest.auctionStart + 100
          );

          const [request] = spec.buildRequests(bidderRequest.bids, bidderRequest);
          expect(request.data.imp[0].ext.data.pbadslot).to.equal('1234567890');
        });

        it('should include GAM ad unit in bid request', function () {
          createVideoBidderRequest();
          bidderRequest.bids[0].ortb2Imp = {
            ext: {
              data: {
                adserver: {
                  adslot: '1234567890',
                  name: 'adServerName1'
                }
              }
            }
          };

          sandbox.stub(Date, 'now').callsFake(() =>
            bidderRequest.auctionStart + 100
          );

          const [request] = spec.buildRequests(bidderRequest.bids, bidderRequest);
          expect(request.data.imp[0].ext.data.adserver.adslot).to.equal('1234567890');
          expect(request.data.imp[0].ext.data.adserver.name).to.equal('adServerName1');
        });

        it('should use the integration type provided in the config instead of the default', () => {
          createVideoBidderRequest();
          config.setConfig({rubicon: {int_type: 'testType'}});
          const [request] = spec.buildRequests(bidderRequest.bids, bidderRequest);
          expect(request.data.ext.prebid.bidders.rubicon.integration).to.equal('testType');
        });

        it('should pass the user.id provided in the config', function () {
          config.setConfig({user: {id: '123'}});
          createVideoBidderRequest();

          sandbox.stub(Date, 'now').callsFake(() =>
            bidderRequest.auctionStart + 100
          );

          let [request] = spec.buildRequests(bidderRequest.bids, bidderRequest);
          let post = request.data;

          expect(post).to.have.property('imp')
          // .with.length.of(1);
          let imp = post.imp[0];
          expect(imp.id).to.equal(bidderRequest.bids[0].adUnitCode);
          expect(imp.exp).to.equal(undefined);
          expect(imp.video.w).to.equal(640);
          expect(imp.video.h).to.equal(480);
          expect(imp.video.pos).to.equal(1);
          expect(imp.video.context).to.equal('instream');
          expect(imp.video.minduration).to.equal(15);
          expect(imp.video.maxduration).to.equal(30);
          expect(imp.video.startdelay).to.equal(0);
          expect(imp.video.skip).to.equal(1);
          expect(imp.video.skipafter).to.equal(15);
          expect(imp.ext.rubicon.video.playerWidth).to.equal(640);
          expect(imp.ext.rubicon.video.playerHeight).to.equal(480);
          expect(imp.ext.rubicon.video.size_id).to.equal(201);
          expect(imp.ext.rubicon.video.language).to.equal('en');
          // Also want it to be in post.site.content.language
          expect(post.site.content.language).to.equal('en');
          expect(imp.ext.rubicon.video.skip).to.equal(1);
          expect(imp.ext.rubicon.video.skipafter).to.equal(15);
          expect(imp.ext.prebid.auctiontimestamp).to.equal(1472239426000);
          expect(post.user.ext.consent).to.equal('BOJ/P2HOJ/P2HABABMAAAAAZ+A==');

          // Config user.id
          expect(post.user.id).to.equal('123');

          expect(post.regs.ext.gdpr).to.equal(1);
          expect(post.regs.ext.us_privacy).to.equal('1NYN');
          expect(post).to.have.property('ext').that.is.an('object');
          expect(post.ext.prebid.targeting.includewinners).to.equal(true);
          expect(post.ext.prebid).to.have.property('cache').that.is.an('object');
          expect(post.ext.prebid.cache).to.have.property('vastxml').that.is.an('object');
          expect(post.ext.prebid.cache.vastxml).to.have.property('returnCreative').that.is.an('boolean');
          expect(post.ext.prebid.cache.vastxml.returnCreative).to.equal(false);
          expect(post.ext.prebid.bidders.rubicon.integration).to.equal(PBS_INTEGRATION);
        })
      });

      describe('combineSlotUrlParams', function () {
        it('should combine an array of slot url params', function () {
          expect(spec.combineSlotUrlParams([])).to.deep.equal({});

          expect(spec.combineSlotUrlParams([{p1: 'foo', p2: 'test', p3: ''}])).to.deep.equal({
            p1: 'foo',
            p2: 'test',
            p3: ''
          });

          expect(spec.combineSlotUrlParams([{}, {p1: 'foo', p2: 'test'}])).to.deep.equal({p1: ';foo', p2: ';test'});

          expect(spec.combineSlotUrlParams([{}, {}, {p1: 'foo', p2: ''}, {}])).to.deep.equal({p1: ';;foo;', p2: ''});

          expect(spec.combineSlotUrlParams([{}, {p1: 'foo'}, {p1: ''}])).to.deep.equal({p1: ';foo;'});

          expect(spec.combineSlotUrlParams([
            {p1: 'foo', p2: 'test'},
            {p2: 'test', p3: 'bar'},
            {p1: 'bar', p2: 'test', p4: 'bar'}
          ])).to.deep.equal({p1: 'foo;;bar', p2: 'test', p3: ';bar;', p4: ';;bar'});

          expect(spec.combineSlotUrlParams([
            {p1: 'foo', p2: 'test', p3: 'baz'},
            {p1: 'foo', p2: 'bar'},
            {p2: 'test'}
          ])).to.deep.equal({p1: 'foo;foo;', p2: 'test;bar;test', p3: 'baz;;'});
        });
      });

      describe('createSlotParams', function () {
        it('should return a valid slot params object', function () {
          let expectedQuery = {
            'account_id': '14062',
            'site_id': '70608',
            'zone_id': '335918',
            'size_id': 15,
            'alt_size_ids': '43',
            'p_pos': 'atf',
            'rp_secure': /[01]/,
            'tk_flint': INTEGRATION,
            'x_source.tid': 'd45dd707-a418-42ec-b8a7-b70a6c6fab0b',
            'p_screen_res': /\d+x\d+/,
            'tk_user_key': '12346',
            'kw': 'a,b,c',
            'tg_v.ucat': 'new',
            'tg_v.lastsearch': 'iphone',
            'tg_v.likes': 'sports,video games',
            'tg_i.rating': '5-star',
            'tg_i.prodtype': 'tech,mobile',
            'tg_fl.eid': 'div-1',
            'rf': 'localhost'
          };

          const slotParams = spec.createSlotParams(bidderRequest.bids[0], bidderRequest);

          // test that all values above are both present and correct
          Object.keys(expectedQuery).forEach(key => {
            const value = expectedQuery[key];
            if (value instanceof RegExp) {
              expect(slotParams[key]).to.match(value);
            } else {
              expect(slotParams[key]).to.equal(value);
            }
          });
        });

        it('should not fail if keywords param is not an array', function () {
          bidderRequest.bids[0].params.keywords = 'a,b,c';
          const slotParams = spec.createSlotParams(bidderRequest.bids[0], bidderRequest);
          expect(slotParams.kw).to.equal('a,b,c');
        });
      });

      describe('hasVideoMediaType', function () {
        it('should return true if mediaType is video and size_id is set', function () {
          createVideoBidderRequest();
          const legacyVideoTypeBidRequest = hasVideoMediaType(bidderRequest.bids[0]);
          expect(legacyVideoTypeBidRequest).is.equal(true);
        });

        it('should return false if trying to use legacy mediaType with video', function () {
          createVideoBidderRequest();
          delete bidderRequest.bids[0].mediaTypes;
          bidderRequest.bids[0].mediaType = 'video';
          const legacyVideoTypeBidRequest = hasVideoMediaType(bidderRequest.bids[0]);
          expect(legacyVideoTypeBidRequest).is.equal(false);
        });

        it('should return false if bidRequest.mediaType is not equal to video', function () {
          expect(hasVideoMediaType({
            mediaType: 'banner'
          })).is.equal(false);
        });

        it('should return false if bidRequest.mediaType is not defined', function () {
          expect(hasVideoMediaType({})).is.equal(false);
        });

        it('should return true if bidRequest.mediaTypes.video.context is instream and size_id is defined', function () {
          expect(hasVideoMediaType({
            mediaTypes: {
              video: {
                context: 'instream'
              }
            },
            params: {
              video: {
                size_id: 7
              }
            }
          })).is.equal(true);
        });

        it('should return false if bidRequest.mediaTypes.video.context is instream but size_id is not defined', function () {
          expect(spec.isBidRequestValid({
            mediaTypes: {
              video: {
                context: 'instream'
              }
            },
            params: {
              video: {}
            }
          })).is.equal(false);
        });
      });
    });

    describe('interpretResponse', function () {
      describe('for fastlane', function () {
        it('should handle a success response and sort by cpm', function () {
          let response = {
            'status': 'ok',
            'account_id': 14062,
            'site_id': 70608,
            'zone_id': 530022,
            'size_id': 15,
            'alt_size_ids': [
              43
            ],
            'tracking': '',
            'inventory': {},
            'ads': [
              {
                'status': 'ok',
                'impression_id': '153dc240-8229-4604-b8f5-256933b9374c',
                'size_id': '15',
                'ad_id': '6',
                'adomain': ['test.com'],
                'advertiser': 7,
                'network': 8,
                'creative_id': 'crid-9',
                'type': 'script',
                'script': 'alert(\'foo\')',
                'campaign_id': 10,
                'cpm': 0.811,
                'targeting': [
                  {
                    'key': 'rpfl_14062',
                    'values': [
                      '15_tier_all_test'
                    ]
                  }
                ]
              },
              {
                'status': 'ok',
                'impression_id': '153dc240-8229-4604-b8f5-256933b9374d',
                'size_id': '43',
                'ad_id': '7',
                'adomain': ['test.com'],
                'advertiser': 7,
                'network': 8,
                'creative_id': 'crid-9',
                'type': 'script',
                'script': 'alert(\'foo\')',
                'campaign_id': 10,
                'cpm': 0.911,
                'targeting': [
                  {
                    'key': 'rpfl_14062',
                    'values': [
                      '43_tier_all_test'
                    ]
                  }
                ]
              }
            ]
          };

          let bids = spec.interpretResponse({body: response}, {
            bidRequest: bidderRequest.bids[0]
          });

          expect(bids).to.be.lengthOf(2);

          expect(bids[0].width).to.equal(320);
          expect(bids[0].height).to.equal(50);
          expect(bids[0].cpm).to.equal(0.911);
          expect(bids[0].ttl).to.equal(300);
          expect(bids[0].netRevenue).to.equal(true);
          expect(bids[0].rubicon.advertiserId).to.equal(7);
          expect(bids[0].rubicon.networkId).to.equal(8);
          expect(bids[0].creativeId).to.equal('crid-9');
          expect(bids[0].currency).to.equal('USD');
          expect(bids[0].meta.mediaType).to.equal('banner');
          expect(String(bids[0].meta.advertiserDomains)).to.equal('test.com');
          expect(bids[0].ad).to.contain(`alert('foo')`)
            .and.to.contain(`<html>`)
            .and.to.contain(`<div data-rp-impression-id='153dc240-8229-4604-b8f5-256933b9374d'>`);
          expect(bids[0].rubiconTargeting.rpfl_elemid).to.equal('/19968336/header-bid-tag-0');
          expect(bids[0].rubiconTargeting.rpfl_14062).to.equal('43_tier_all_test');

          expect(bids[1].width).to.equal(300);
          expect(bids[1].height).to.equal(250);
          expect(bids[1].cpm).to.equal(0.811);
          expect(bids[1].ttl).to.equal(300);
          expect(bids[1].netRevenue).to.equal(true);
          expect(bids[1].rubicon.advertiserId).to.equal(7);
          expect(bids[1].rubicon.networkId).to.equal(8);
          expect(bids[1].creativeId).to.equal('crid-9');
          expect(bids[1].currency).to.equal('USD');
          expect(bids[1].ad).to.contain(`alert('foo')`)
            .and.to.contain(`<html>`)
            .and.to.contain(`<div data-rp-impression-id='153dc240-8229-4604-b8f5-256933b9374c'>`);
          expect(bids[1].rubiconTargeting.rpfl_elemid).to.equal('/19968336/header-bid-tag-0');
          expect(bids[1].rubiconTargeting.rpfl_14062).to.equal('15_tier_all_test');
        });

        it('should pass netRevenue correctly if set in setConfig', function () {
          let response = {
            'status': 'ok',
            'account_id': 14062,
            'site_id': 70608,
            'zone_id': 530022,
            'size_id': 15,
            'alt_size_ids': [
              43
            ],
            'tracking': '',
            'inventory': {},
            'ads': [
              {
                'status': 'ok',
                'impression_id': '153dc240-8229-4604-b8f5-256933b9374c',
                'size_id': '15',
                'ad_id': '6',
                'advertiser': 7,
                'network': 8,
                'creative_id': 'crid-9',
                'type': 'script',
                'script': 'alert(\'foo\')',
                'campaign_id': 10,
                'cpm': 0.811,
                'targeting': [
                  {
                    'key': 'rpfl_14062',
                    'values': [
                      '15_tier_all_test'
                    ]
                  }
                ]
              },
              {
                'status': 'ok',
                'impression_id': '153dc240-8229-4604-b8f5-256933b9374d',
                'size_id': '43',
                'ad_id': '7',
                'advertiser': 7,
                'network': 8,
                'creative_id': 'crid-9',
                'type': 'script',
                'script': 'alert(\'foo\')',
                'campaign_id': 10,
                'cpm': 0.911,
                'targeting': [
                  {
                    'key': 'rpfl_14062',
                    'values': [
                      '43_tier_all_test'
                    ]
                  }
                ]
              }
            ]
          };

          // Set to false => false
          config.setConfig({
            rubicon: {
              netRevenue: false
            }
          });
          let bids = spec.interpretResponse({body: response}, {
            bidRequest: bidderRequest.bids[0]
          });
          expect(bids).to.be.lengthOf(2);
          expect(bids[0].netRevenue).to.equal(false);
          expect(bids[1].netRevenue).to.equal(false);

          // Set to true => true
          config.setConfig({
            rubicon: {
              netRevenue: true
            }
          });
          bids = spec.interpretResponse({body: response}, {
            bidRequest: bidderRequest.bids[0]
          });
          expect(bids).to.be.lengthOf(2);
          expect(bids[0].netRevenue).to.equal(true);
          expect(bids[1].netRevenue).to.equal(true);

          // Set to undefined => true
          config.setConfig({
            rubicon: {
              netRevenue: undefined
            }
          });
          bids = spec.interpretResponse({body: response}, {
            bidRequest: bidderRequest.bids[0]
          });
          expect(bids).to.be.lengthOf(2);
          expect(bids[0].netRevenue).to.equal(true);
          expect(bids[1].netRevenue).to.equal(true);

          // Set to string => true
          config.setConfig({
            rubicon: {
              netRevenue: 'someString'
            }
          });
          bids = spec.interpretResponse({body: response}, {
            bidRequest: bidderRequest.bids[0]
          });
          expect(bids).to.be.lengthOf(2);
          expect(bids[0].netRevenue).to.equal(true);
          expect(bids[1].netRevenue).to.equal(true);

          config.resetConfig();
        });
        it('should use "network-advertiser" if no creative_id', function () {
          let response = {
            'status': 'ok',
            'account_id': 14062,
            'site_id': 70608,
            'zone_id': 530022,
            'size_id': 15,
            'alt_size_ids': [
              43, 10, 2
            ],
            'tracking': '',
            'inventory': {}
          };

          response.ads = [
            {
              'status': 'ok',
              'impression_id': '153dc240-8229-4604-b8f5-256933b9374c',
              'size_id': '15',
              'ad_id': '6',
              'advertiser': 7,
              'network': 8,
              'type': 'script',
              'script': 'alert(\'foo\')',
              'campaign_id': 10,
              'cpm': 0.811,
              'targeting': [
                {
                  'key': 'rpfl_14062',
                  'values': [
                    '15_tier_all_test'
                  ]
                }
              ]
            }
          ];

          let bids = spec.interpretResponse({body: response}, {
            bidRequest: bidderRequest.bids[0]
          });
          expect(bids[0].creativeId).to.equal('8-7');

          response.ads = [
            {
              'status': 'ok',
              'impression_id': '153dc240-8229-4604-b8f5-256933b9374d',
              'size_id': '43',
              'ad_id': '7',
              'type': 'script',
              'script': 'alert(\'foo\')',
              'campaign_id': 10,
              'cpm': 0.911,
              'targeting': [
                {
                  'key': 'rpfl_14062',
                  'values': [
                    '43_tier_all_test'
                  ]
                }
              ]
            }
          ];

          bids = spec.interpretResponse({body: response}, {
            bidRequest: bidderRequest.bids[0]
          });
          expect(bids[0].creativeId).to.equal('-');

          response.ads = [
            {
              'status': 'ok',
              'impression_id': '153dc240-8229-4604-b8f5-256933b9374d',
              'size_id': '10',
              'ad_id': '7',
              'network': 8,
              'type': 'script',
              'script': 'alert(\'foo\')',
              'campaign_id': 10,
              'cpm': 0.911,
              'targeting': [
                {
                  'key': 'rpfl_14062',
                  'values': [
                    '10_tier_all_test'
                  ]
                }
              ]
            }
          ];

          bids = spec.interpretResponse({body: response}, {
            bidRequest: bidderRequest.bids[0]
          });
          expect(bids[0].creativeId).to.equal('8-');

          response.ads = [
            {
              'status': 'ok',
              'impression_id': '153dc240-8229-4604-b8f5-256933b9374d',
              'size_id': '2',
              'ad_id': '7',
              'advertiser': 7,
              'type': 'script',
              'script': 'alert(\'foo\')',
              'campaign_id': 10,
              'cpm': 0.911,
              'targeting': [
                {
                  'key': 'rpfl_14062',
                  'values': [
                    '2_tier_all_test'
                  ]
                }
              ]
            }
          ];

          bids = spec.interpretResponse({body: response}, {
            bidRequest: bidderRequest.bids[0]
          });
          expect(bids[0].creativeId).to.equal('-7');
        });

        it('should be fine with a CPM of 0', function () {
          let response = {
            'status': 'ok',
            'account_id': 14062,
            'site_id': 70608,
            'zone_id': 530022,
            'size_id': 15,
            'alt_size_ids': [
              43
            ],
            'tracking': '',
            'inventory': {},
            'ads': [{
              'status': 'ok',
              'cpm': 0,
              'size_id': 15
            }]
          };

          let bids = spec.interpretResponse({body: response}, {
            bidRequest: bidderRequest.bids[0]
          });

          expect(bids).to.be.lengthOf(1);
          expect(bids[0].cpm).to.be.equal(0);
        });

        it('should create bids with matching requestIds if imp id matches', function () {
          let bidRequests = [{
            'bidder': 'rubicon',
            'params': {
              'accountId': 1001,
              'siteId': 12345,
              'zoneId': 67890,
              'floor': null
            },
            'mediaTypes': {
              'banner': {
                'sizes': [[300, 250]]
              }
            },
            'adUnitCode': 'div-gpt-ad-1460505748561-0',
            'transactionId': '404a7b28-f276-41cc-a5cf-c1d3dc5671f9',
            'sizes': [[300, 250]],
            'bidId': '557ba307cef098',
            'bidderRequestId': '46a00704ffeb7',
            'auctionId': '3fdc6494-da94-44a0-a292-b55a90b08b2c',
            'src': 'client',
            'bidRequestsCount': 1,
            'bidderRequestsCount': 1,
            'bidderWinsCount': 0,
            'startTime': 1615412098213
          }, {
            'bidder': 'rubicon',
            'params': {
              'accountId': 1001,
              'siteId': 12345,
              'zoneId': 67890,
              'floor': null
            },
            'mediaTypes': {
              'banner': {
                'sizes': [[300, 250]]
              }
            },
            'adUnitCode': 'div-gpt-ad-1460505748561-1',
            'transactionId': '404a7b28-f276-41cc-a5cf-c1d3dc5671f9',
            'sizes': [[300, 250]],
            'bidId': '456gt123jkl098',
            'bidderRequestId': '46a00704ffeb7',
            'auctionId': '3fdc6494-da94-44a0-a292-b55a90b08b2c',
            'src': 'client',
            'bidRequestsCount': 1,
            'bidderRequestsCount': 1,
            'bidderWinsCount': 0,
            'startTime': 1615412098213
          }];

          let response = {
            'status': 'ok',
            'account_id': 14062,
            'site_id': 70608,
            'zone_id': 530022,
            'size_id': 15,
            'alt_size_ids': [
              43
            ],
            'tracking': '',
            'inventory': {},
            'ads': [
              {
                'status': 'ok',
                'impression_id': '153dc240-8229-4604-b8f5-256933b9374c',
                'size_id': '15',
                'ad_id': '6',
                'advertiser': 7,
                'network': 8,
                'creative_id': 'crid-9',
                'type': 'script',
                'script': 'alert(\'foo\')',
                'campaign_id': 10,
                'cpm': 0.811,
                'targeting': [
                  {
                    'key': 'rpfl_14062',
                    'values': [
                      '15_tier_all_test'
                    ]
                  }
                ]
              },
              {
                'status': 'ok',
                'impression_id': '153dc240-8229-4604-b8f5-256933b9374c',
                'size_id': '15',
                'ad_id': '7',
                'advertiser': 7,
                'network': 8,
                'creative_id': 'crid-9',
                'type': 'script',
                'script': 'alert(\'foo\')',
                'campaign_id': 10,
                'cpm': 0.911,
                'targeting': [
                  {
                    'key': 'rpfl_14062',
                    'values': [
                      '43_tier_all_test'
                    ]
                  }
                ]
              },
              {
                'status': 'ok',
                'impression_id': '153dc240-8229-4604-b8f5-256933b9374d',
                'size_id': '43',
                'ad_id': '7',
                'advertiser': 7,
                'network': 8,
                'creative_id': 'crid-9',
                'type': 'script',
                'script': 'alert(\'foo\')',
                'campaign_id': 10,
                'cpm': 1.911,
                'targeting': [
                  {
                    'key': 'rpfl_14062',
                    'values': [
                      '43_tier_all_test'
                    ]
                  }
                ]
              }
            ]
          };

          config.setConfig({ multibid: [{bidder: 'rubicon', maxbids: 2, targetbiddercodeprefix: 'rubi'}] });

          let bids = spec.interpretResponse({body: response}, {
            bidRequest: bidRequests
          });

          expect(bids).to.be.lengthOf(3);
          expect(bids[0].requestId).to.not.equal(bids[1].requestId);
          expect(bids[1].requestId).to.equal(bids[2].requestId);
        });

        it('should handle an error with no ads returned', function () {
          let response = {
            'status': 'ok',
            'account_id': 14062,
            'site_id': 70608,
            'zone_id': 530022,
            'size_id': 15,
            'alt_size_ids': [
              43
            ],
            'tracking': '',
            'inventory': {},
            'ads': []
          };

          let bids = spec.interpretResponse({body: response}, {
            bidRequest: bidderRequest.bids[0]
          });

          expect(bids).to.be.lengthOf(0);
        });

        it('should handle an error', function () {
          let response = {
            'status': 'ok',
            'account_id': 14062,
            'site_id': 70608,
            'zone_id': 530022,
            'size_id': 15,
            'alt_size_ids': [
              43
            ],
            'tracking': '',
            'inventory': {},
            'ads': [{
              'status': 'not_ok',
            }]
          };

          let bids = spec.interpretResponse({body: response}, {
            bidRequest: bidderRequest.bids[0]
          });

          expect(bids).to.be.lengthOf(0);
        });

        it('should handle an error because of malformed json response', function () {
          let response = '{test{';

          let bids = spec.interpretResponse({body: response}, {
            bidRequest: bidderRequest.bids[0]
          });

          expect(bids).to.be.lengthOf(0);
        });

        it('should handle a bidRequest argument of type Array', function () {
          let response = {
            'status': 'ok',
            'account_id': 14062,
            'site_id': 70608,
            'zone_id': 530022,
            'size_id': 15,
            'alt_size_ids': [
              43
            ],
            'tracking': '',
            'inventory': {},
            'ads': [{
              'status': 'ok',
              'cpm': 0,
              'size_id': 15
            }]
          };

          let bids = spec.interpretResponse({body: response}, {
            bidRequest: [utils.deepClone(bidderRequest.bids[0])]
          });

          expect(bids).to.be.lengthOf(1);
          expect(bids[0].cpm).to.be.equal(0);
        });

        describe('singleRequest enabled', function () {
          it('handles bidRequest of type Array and returns associated adUnits', function () {
            const overrideMap = [];
            overrideMap[0] = {impression_id: '1'};

            const stubAds = [];
            for (let i = 0; i < 10; i++) {
              stubAds.push(createResponseAdByIndex(i, sizeMap[i].sizeId, overrideMap));
            }

            const stubBids = [];
            for (let i = 0; i < 10; i++) {
              stubBids.push(createBidRequestByIndex(i, sizeMap[i].sizeAsArray.slice()));
            }

            const bids = spec.interpretResponse({
              body: {
                'status': 'ok',
                'site_id': '1100',
                'account_id': 14062,
                'zone_id': 2100,
                'size_id': '1',
                'tracking': '',
                'inventory': {},
                'ads': stubAds
              }
            }, {bidRequest: stubBids});
            expect(bids).to.be.a('array').with.lengthOf(10);

            bids.forEach((bid) => {
              expect(bid).to.be.a('object');
              expect(bid).to.have.property('cpm').that.is.a('number');
              expect(bid).to.have.property('width').that.is.a('number');
              expect(bid).to.have.property('height').that.is.a('number');

              // verify that result bid 'sizeId' links to a size from the sizeMap
              const size = getSizeIdForBid(sizeMap, bid);
              expect(size).to.be.a('object');

              // use 'size' to verify that result bid links to the 'response.ad' passed to function
              const associateAd = getResponseAdBySize(stubAds, size);
              expect(associateAd).to.be.a('object');
              expect(associateAd).to.have.property('creative_id').that.is.a('string');

              // use 'size' to verify that result bid links to the 'bidRequest' passed to function
              const associateBidRequest = getBidRequestBySize(stubBids, size);
              expect(associateBidRequest).to.be.a('object');
              expect(associateBidRequest).to.have.property('bidId').that.is.a('string');

              // verify all bid properties set using 'ad' and 'bidRequest' match
              // 'ad.creative_id === bid.creativeId'
              expect(bid.requestId).to.equal(associateBidRequest.bidId);
              // 'bid.requestId === bidRequest.bidId'
              expect(bid.creativeId).to.equal(associateAd.creative_id);
            });
          });

          it('handles incorrect adUnits length by returning all bids with matching ads', function () {
            const overrideMap = [];
            overrideMap[0] = {impression_id: '1'};

            const stubAds = [];
            for (let i = 0; i < 6; i++) {
              stubAds.push(createResponseAdByIndex(i, sizeMap[i].sizeId, overrideMap));
            }

            const stubBids = [];
            for (let i = 0; i < 10; i++) {
              stubBids.push(createBidRequestByIndex(i, sizeMap[i].sizeAsArray.slice()));
            }

            const bids = spec.interpretResponse({
              body: {
                'status': 'ok',
                'site_id': '1100',
                'account_id': 14062,
                'zone_id': 2100,
                'size_id': '1',
                'tracking': '',
                'inventory': {},
                'ads': stubAds
              }
            }, {bidRequest: stubBids});

            // no bids expected because response didn't match requested bid number
            expect(bids).to.be.a('array').with.lengthOf(6);
          });

          it('skips adUnits with error status and returns all bids with ok status', function () {
            const stubAds = [];
            // Create overrides to break associations between bids and ads
            // Each override should cause one less bid to be returned by interpretResponse
            const overrideMap = [];
            overrideMap[0] = {impression_id: '1'};
            overrideMap[2] = {status: 'error'};
            overrideMap[4] = {status: 'error'};
            overrideMap[7] = {status: 'error'};
            overrideMap[8] = {status: 'error'};

            for (let i = 0; i < 10; i++) {
              stubAds.push(createResponseAdByIndex(i, sizeMap[i].sizeId, overrideMap));
            }

            const stubBids = [];
            for (let i = 0; i < 10; i++) {
              stubBids.push(createBidRequestByIndex(i, sizeMap[i].sizeAsArray.slice()));
            }

            const bids = spec.interpretResponse({
              body: {
                'status': 'error',
                'site_id': '1100',
                'account_id': 14062,
                'zone_id': 2100,
                'size_id': '1',
                'tracking': '',
                'inventory': {},
                'ads': stubAds
              }
            }, {bidRequest: stubBids});
            expect(bids).to.be.a('array').with.lengthOf(6);

            bids.forEach((bid) => {
              expect(bid).to.be.a('object');
              expect(bid).to.have.property('cpm').that.is.a('number');
              expect(bid).to.have.property('width').that.is.a('number');
              expect(bid).to.have.property('height').that.is.a('number');

              // verify that result bid 'sizeId' links to a size from the sizeMap
              const size = getSizeIdForBid(sizeMap, bid);
              expect(size).to.be.a('object');

              // use 'size' to verify that result bid links to the 'response.ad' passed to function
              const associateAd = getResponseAdBySize(stubAds, size);
              expect(associateAd).to.be.a('object');
              expect(associateAd).to.have.property('creative_id').that.is.a('string');
              expect(associateAd).to.have.property('status').that.is.a('string');
              expect(associateAd.status).to.equal('ok');

              // use 'size' to verify that result bid links to the 'bidRequest' passed to function
              const associateBidRequest = getBidRequestBySize(stubBids, size);
              expect(associateBidRequest).to.be.a('object');
              expect(associateBidRequest).to.have.property('bidId').that.is.a('string');

              // verify all bid properties set using 'ad' and 'bidRequest' match
              // 'ad.creative_id === bid.creativeId'
              expect(bid.requestId).to.equal(associateBidRequest.bidId);
              // 'bid.requestId === bidRequest.bidId'
              expect(bid.creativeId).to.equal(associateAd.creative_id);
            });
          });
        });
      });

      describe('for video', function () {
        beforeEach(function () {
          createVideoBidderRequest();
        });

        it('should register a successful bid', function () {
          let response = {
            cur: 'USD',
            seatbid: [{
              bid: [{
                id: '0',
                impid: 'instream_video1',
                adomain: ['test.com'],
                price: 2,
                crid: '4259970',
                ext: {
                  bidder: {
                    rp: {
                      mime: 'application/javascript',
                      size_id: 201,
                      advid: 12345
                    }
                  },
                  prebid: {
                    targeting: {
                      hb_uuid: '0c498f63-5111-4bed-98e2-9be7cb932a64'
                    },
                    type: 'video'
                  }
                }
              }],
              group: 0,
              seat: 'rubicon'
            }],
          };

          let bids = spec.interpretResponse({body: response}, {
            bidRequest: bidderRequest.bids[0]
          });

          expect(bids).to.be.lengthOf(1);

          expect(bids[0].seatBidId).to.equal('0');
          expect(bids[0].creativeId).to.equal('4259970');
          expect(bids[0].cpm).to.equal(2);
          expect(bids[0].ttl).to.equal(300);
          expect(bids[0].netRevenue).to.equal(true);
          expect(bids[0].adserverTargeting).to.deep.equal({hb_uuid: '0c498f63-5111-4bed-98e2-9be7cb932a64'});
          expect(bids[0].mediaType).to.equal('video');
          expect(bids[0].meta.mediaType).to.equal('video');
          expect(String(bids[0].meta.advertiserDomains)).to.equal('test.com');
          expect(bids[0].meta.advertiserId).to.equal(12345);
          expect(bids[0].bidderCode).to.equal('rubicon');
          expect(bids[0].currency).to.equal('USD');
          expect(bids[0].width).to.equal(640);
          expect(bids[0].height).to.equal(480);
        });
      });

      describe('for outstream video', function () {
        const sandbox = sinon.createSandbox();
        beforeEach(function () {
          createVideoBidderRequestOutstream();
          config.setConfig({rubicon: {
            rendererConfig: {
              align: 'left',
              closeButton: true
            },
            rendererUrl: 'https://example.test/renderer.js'
          }});
          window.MagniteApex = {
            renderAd: function() {
              return null;
            }
          }
        });

        afterEach(function () {
          sandbox.restore();
          delete window.MagniteApex;
        });

        it('should register a successful bid', function () {
          let response = {
            cur: 'USD',
            seatbid: [{
              bid: [{
                id: '0',
                impid: 'outstream_video1',
                adomain: ['test.com'],
                price: 2,
                crid: '4259970',
                ext: {
                  bidder: {
                    rp: {
                      mime: 'application/javascript',
                      size_id: 201,
                      advid: 12345
                    }
                  },
                  prebid: {
                    targeting: {
                      hb_uuid: '0c498f63-5111-4bed-98e2-9be7cb932a64'
                    },
                    type: 'video'
                  }
                }
              }],
              group: 0,
              seat: 'rubicon'
            }],
          };

          let bids = spec.interpretResponse({body: response}, {
            bidRequest: bidderRequest.bids[0]
          });

          expect(bids).to.be.lengthOf(1);

          expect(bids[0].seatBidId).to.equal('0');
          expect(bids[0].creativeId).to.equal('4259970');
          expect(bids[0].cpm).to.equal(2);
          expect(bids[0].ttl).to.equal(300);
          expect(bids[0].netRevenue).to.equal(true);
          expect(bids[0].adserverTargeting).to.deep.equal({hb_uuid: '0c498f63-5111-4bed-98e2-9be7cb932a64'});
          expect(bids[0].mediaType).to.equal('video');
          expect(bids[0].meta.mediaType).to.equal('video');
          expect(String(bids[0].meta.advertiserDomains)).to.equal('test.com');
          expect(bids[0].meta.advertiserId).to.equal(12345);
          expect(bids[0].bidderCode).to.equal('rubicon');
          expect(bids[0].currency).to.equal('USD');
          expect(bids[0].width).to.equal(640);
          expect(bids[0].height).to.equal(320);
          // check custom renderer
          expect(typeof bids[0].renderer).to.equal('object');
          expect(bids[0].renderer.getConfig()).to.deep.equal({
            align: 'left',
            closeButton: true
          });
          expect(bids[0].renderer.url).to.equal('https://example.test/renderer.js');
        });

        it('should render ad with Magnite renderer', function () {
          let response = {
            cur: 'USD',
            seatbid: [{
              bid: [{
                id: '0',
                impid: 'outstream_video1',
                adomain: ['test.com'],
                price: 2,
                crid: '4259970',
                ext: {
                  bidder: {
                    rp: {
                      mime: 'application/javascript',
                      size_id: 201,
                      advid: 12345
                    }
                  },
                  prebid: {
                    targeting: {
                      hb_uuid: '0c498f63-5111-4bed-98e2-9be7cb932a64'
                    },
                    type: 'video'
                  }
                },
                nurl: 'https://test.com/vast.xml'
              }],
              group: 0,
              seat: 'rubicon'
            }],
          };

          sinon.spy(window.MagniteApex, 'renderAd');

          let bids = spec.interpretResponse({body: response}, {
            bidRequest: bidderRequest.bids[0]
          });
          const bid = bids[0];
          bid.adUnitCode = 'outstream_video1_placement';
          const adUnit = document.createElement('div');
          adUnit.id = bid.adUnitCode;
          document.body.appendChild(adUnit);

          bid.renderer.render(bid);

          const renderCall = window.MagniteApex.renderAd.getCall(0);
          expect(renderCall.args[0]).to.deep.equal({
            closeButton: true,
            collapse: true,
            height: 320,
            label: undefined,
            placement: {
              align: 'left',
              attachTo: '#outstream_video1_placement',
              position: 'append',
            },
            vastUrl: 'https://test.com/vast.xml',
            width: 640
          });
          // cleanup
          adUnit.parentNode.removeChild(adUnit);
        });
      });

      describe('config with integration type', () => {
        it('should use the integration type provided in the config instead of the default', () => {
          config.setConfig({rubicon: {int_type: 'testType'}});
          const [request] = spec.buildRequests(bidderRequest.bids, bidderRequest);
          expect(parseQuery(request.data).tk_flint).to.equal('testType_v$prebid.version$');
        });
      });
    });
  });

  describe('user sync', function () {
    const emilyUrl = 'https://eus.rubiconproject.com/usync.html';

    beforeEach(function () {
      resetUserSync();
    });

    it('should register the Emily iframe', function () {
      let syncs = spec.getUserSyncs({
        iframeEnabled: true
      });

      expect(syncs).to.deep.equal({type: 'iframe', url: emilyUrl});
    });

    it('should not register the Emily iframe more than once', function () {
      let syncs = spec.getUserSyncs({
        iframeEnabled: true
      });
      expect(syncs).to.deep.equal({type: 'iframe', url: emilyUrl});

      // when called again, should still have only been called once
      syncs = spec.getUserSyncs();
      expect(syncs).to.equal(undefined);
    });

    it('should pass gdpr params if consent is true', function () {
      expect(spec.getUserSyncs({iframeEnabled: true}, {}, {
        gdprApplies: true, consentString: 'foo'
      })).to.deep.equal({
        type: 'iframe', url: `${emilyUrl}?gdpr=1&gdpr_consent=foo`
      });
    });

    it('should pass gdpr params if consent is false', function () {
      expect(spec.getUserSyncs({iframeEnabled: true}, {}, {
        gdprApplies: false, consentString: 'foo'
      })).to.deep.equal({
        type: 'iframe', url: `${emilyUrl}?gdpr=0&gdpr_consent=foo`
      });
    });

    it('should pass gdpr param gdpr_consent only when gdprApplies is undefined', function () {
      expect(spec.getUserSyncs({iframeEnabled: true}, {}, {
        consentString: 'foo'
      })).to.deep.equal({
        type: 'iframe', url: `${emilyUrl}?gdpr_consent=foo`
      });
    });

    it('should pass no params if gdpr consentString is not defined', function () {
      expect(spec.getUserSyncs({iframeEnabled: true}, {}, {})).to.deep.equal({
        type: 'iframe', url: `${emilyUrl}`
      });
    });

    it('should pass no params if gdpr consentString is a number', function () {
      expect(spec.getUserSyncs({iframeEnabled: true}, {}, {
        consentString: 0
      })).to.deep.equal({
        type: 'iframe', url: `${emilyUrl}`
      });
    });

    it('should pass no params if gdpr consentString is null', function () {
      expect(spec.getUserSyncs({iframeEnabled: true}, {}, {
        consentString: null
      })).to.deep.equal({
        type: 'iframe', url: `${emilyUrl}`
      });
    });

    it('should pass no params if gdpr consentString is a object', function () {
      expect(spec.getUserSyncs({iframeEnabled: true}, {}, {
        consentString: {}
      })).to.deep.equal({
        type: 'iframe', url: `${emilyUrl}`
      });
    });

    it('should pass no params if gdpr is not defined', function () {
      expect(spec.getUserSyncs({iframeEnabled: true}, {}, undefined)).to.deep.equal({
        type: 'iframe', url: `${emilyUrl}`
      });
    });

    it('should pass us_privacy if uspConsent is defined', function () {
      expect(spec.getUserSyncs({iframeEnabled: true}, {}, undefined, '1NYN')).to.deep.equal({
        type: 'iframe', url: `${emilyUrl}?us_privacy=1NYN`
      });
    });

    it('should pass us_privacy after gdpr if both are present', function () {
      expect(spec.getUserSyncs({iframeEnabled: true}, {}, {
        consentString: 'foo'
      }, '1NYN')).to.deep.equal({
        type: 'iframe', url: `${emilyUrl}?gdpr_consent=foo&us_privacy=1NYN`
      });
    });
  });

  describe('get price granularity', function () {
    it('should return correct buckets for all price granularity values', function () {
      const CUSTOM_PRICE_BUCKET_ITEM = {max: 5, increment: 0.5};

      const mockConfig = {
        priceGranularity: undefined,
        customPriceBucket: {
          buckets: [CUSTOM_PRICE_BUCKET_ITEM]
        }
      };
      sandbox.stub(config, 'getConfig').callsFake(key => {
        return mockConfig[key];
      });

      [
        {key: 'low', val: {max: 5.00, increment: 0.50}},
        {key: 'medium', val: {max: 20.00, increment: 0.10}},
        {key: 'high', val: {max: 20.00, increment: 0.01}},
        {key: 'auto', val: {max: 5.00, increment: 0.05}},
        {key: 'dense', val: {max: 3.00, increment: 0.01}},
        {key: 'custom', val: CUSTOM_PRICE_BUCKET_ITEM},

      ].forEach(kvPair => {
        mockConfig.priceGranularity = kvPair.key;
        const result = getPriceGranularity(config);
        expect(typeof result).to.equal('object');
        expect(result).to.haveOwnProperty('ranges');
        expect(Array.isArray(result.ranges)).to.equal(true);
        expect(result.ranges.length).to.be.greaterThan(0)
        expect(result.ranges[0]).to.deep.equal(kvPair.val);
      });
    });
  });

  describe('Supply Chain Support', function () {
    const nodePropsOrder = ['asi', 'sid', 'hp', 'rid', 'name', 'domain'];
    let bidRequests;
    let schainConfig;

    const getSupplyChainConfig = () => {
      return {
        ver: '1.0',
        complete: 1,
        nodes: [
          {
            asi: 'rubicon.com',
            sid: '1234',
            hp: 1,
            rid: 'bid-request-1',
            name: 'pub one',
            domain: 'pub1.com'
          },
          {
            asi: 'theexchange.com',
            sid: '5678',
            hp: 1,
            rid: 'bid-request-2',
            name: 'pub two',
            domain: 'pub2.com'
          },
          {
            asi: 'wesellads.com',
            sid: '9876',
            hp: 1,
            rid: 'bid-request-3',
            // name: 'alladsallthetime',
            domain: 'alladsallthetime.com'
          }
        ]
      };
    };

    beforeEach(() => {
      bidRequests = getBidderRequest();
      schainConfig = getSupplyChainConfig();
      bidRequests.bids[0].schain = schainConfig;
    });

    it('should properly serialize schain object with correct delimiters', () => {
      const results = spec.buildRequests(bidRequests.bids, bidRequests);
      const numNodes = schainConfig.nodes.length;
      const schain = parseQuery(results[0].data).rp_schain;

      // each node serialization should start with an !
      expect(schain.match(/!/g).length).to.equal(numNodes);

      // 5 commas per node plus 1 for version
      expect(schain.match(/,/g).length).to.equal(numNodes * 5 + 1);
    });

    it('should send the proper version for the schain', () => {
      const results = spec.buildRequests(bidRequests.bids, bidRequests);
      const schain = parseQuery(results[0].data).rp_schain.split('!');
      const version = schain.shift().split(',')[0];
      expect(version).to.equal(bidRequests.bids[0].schain.ver);
    });

    it('should send the correct value for complete in schain', () => {
      const results = spec.buildRequests(bidRequests.bids, bidRequests);
      const schain = parseQuery(results[0].data).rp_schain.split('!');
      const complete = schain.shift().split(',')[1];
      expect(complete).to.equal(String(bidRequests.bids[0].schain.complete));
    });

    it('should send available params in the right order', () => {
      const results = spec.buildRequests(bidRequests.bids, bidRequests);
      const schain = parseQuery(results[0].data).rp_schain.split('!');
      schain.shift();

      schain.forEach((serializeNode, nodeIndex) => {
        const nodeProps = serializeNode.split(',');
        nodeProps.forEach((nodeProp, propIndex) => {
          const node = schainConfig.nodes[nodeIndex];
          const key = nodePropsOrder[propIndex];
          expect(nodeProp).to.equal(node[key] ? String(node[key]) : '');
        });
      });
    });

    it('should copy the schain JSON to to bid.source.ext.schain', () => {
      createVideoBidderRequest();
      const schain = getSupplyChainConfig();
      bidderRequest.bids[0].schain = schain;
      const request = spec.buildRequests(bidderRequest.bids, bidderRequest);
      expect(request[0].data.source.ext.schain).to.deep.equal(schain);
    });
  });

  describe('configurable settings', function() {
    afterEach(() => {
      config.setConfig({
        rubicon: {
          bannerHost: 'rubicon',
          videoHost: 'prebid-server',
          syncHost: 'eus',
          returnVast: false
        }
      });
      config.resetConfig();
    });

    beforeEach(function () {
      resetUserSync();
    });

    it('should update fastlane endpoint if', function () {
      config.setConfig({
        rubicon: {
          bannerHost: 'fastlane-qa',
          videoHost: 'prebid-server-qa',
          syncHost: 'eus-qa',
          returnVast: true
        }
      });

      // banner
      let [bannerRequest] = spec.buildRequests(bidderRequest.bids, bidderRequest);
      expect(bannerRequest.url).to.equal('https://fastlane-qa.rubiconproject.com/a/api/fastlane.json');

      // video and returnVast
      createVideoBidderRequest();
      let [videoRequest] = spec.buildRequests(bidderRequest.bids, bidderRequest);
      let post = videoRequest.data;
      expect(videoRequest.url).to.equal('https://prebid-server-qa.rubiconproject.com/openrtb2/auction');
      expect(post.ext.prebid.cache.vastxml).to.have.property('returnCreative').that.is.an('boolean');
      expect(post.ext.prebid.cache.vastxml.returnCreative).to.equal(true);

      // user sync
      let syncs = spec.getUserSyncs({
        iframeEnabled: true
      });
      expect(syncs).to.deep.equal({type: 'iframe', url: 'https://eus-qa.rubiconproject.com/usync.html'});
    });
  });
});<|MERGE_RESOLUTION|>--- conflicted
+++ resolved
@@ -884,16 +884,6 @@
                   'ext': { 'segtax': 1 },
                   'segment': [
                     { 'id': '987' }
-<<<<<<< HEAD
-                  ]
-                }, {
-                  'name': 'www.dataprovider1.com',
-                  'ext': { 'segtax': 2 },
-                  'segment': [
-                    { 'id': '432' }
-                  ]
-                }]
-=======
 		    ]
 		  }, {
 		    'name': 'www.dataprovider1.com',
@@ -915,17 +905,12 @@
                   ]
                 }
                 ]
->>>>>>> 2d82104b
               }
             };
             const user = {
               data: [{
                 'name': 'www.dataprovider1.com',
-<<<<<<< HEAD
-                'ext': { 'segtax': 3 },
-=======
                 'ext': { 'segtax': 4 },
->>>>>>> 2d82104b
                 'segment': [
                   { 'id': '687' },
                   { 'id': '123' }
@@ -960,11 +945,7 @@
               'tg_v.gender': 'M',
               'tg_v.age': '40',
               'tg_v.iab': '687,123',
-<<<<<<< HEAD
-              'tg_i.iab': '987,432',
-=======
               'tg_i.iab': '987,432,55,66',
->>>>>>> 2d82104b
               'tg_v.yob': '1984',
               'tg_i.rating': '4-star,5-star',
               'tg_i.page': 'home',
