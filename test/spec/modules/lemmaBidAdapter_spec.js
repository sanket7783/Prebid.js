import { expect } from 'chai';
import { spec } from 'modules/lemmaBidAdapter.js';
import * as utils from 'src/utils.js';
const constants = require('src/constants.json');

describe('lemmaBidAdapter', function() {
  var bidRequests;
  var videoBidRequests;
  var bidResponses;
  beforeEach(function() {
    bidRequests = [{
      bidder: 'lemma',
      mediaType: 'banner',
      mediaTypes: {
        banner: {
          sizes: [
            [300, 250],
            [300, 600]
          ],
        }
      },
      params: {
        pubId: 1001,
        adunitId: 1,
        currency: 'AUD',
        geo: {
          lat: '12.3',
          lon: '23.7',
        }
      },
      sizes: [
        [300, 250],
        [300, 600]
      ]
    }];
    videoBidRequests = [{
      code: 'video1',
      mediaType: 'video',
      mediaTypes: {
        video: {
          playerSize: [640, 480],
          context: 'instream'
        }
      },
      bidder: 'lemma',
      params: {
        pubId: 1001,
        adunitId: 1,
        video: {
          mimes: ['video/mp4', 'video/x-flv'],
          skippable: true,
          minduration: 5,
          maxduration: 30
        }
      }
    }];
    bidResponses = {
      'body': {
        'id': '93D3BAD6-E2E2-49FB-9D89-920B1761C865',
        'seatbid': [{
          'bid': [{
            'id': '74858439-49D7-4169-BA5D-44A046315B2F',
            'impid': '22bddb28db77d',
            'price': 1.3,
            'adm': '<div style="background-color:#3399ff;"><p style="color:#ff0000;font-size:30px;font-family:Courier, monospace;">lemma<span style="color:white;font-style:italic;font-size:20px;">"Connecting Advertisers and Publishers directly"</span></p></div><script src="https://track.lemmahq.com/event?data=%7B%22id%22%3A%2216c8a49b-3f40-4000-870c-0c34c7fc8d00%22%2C%22bid%22%3A%2282DAAE22-FF66-4FAB-84AB-347B0C5CD02C%22%2C%22ts%22%3A%2220190813092302%22%2C%22pid%22%3A1001%2C%22plcid%22%3A1%2C%22aid%22%3A1%2C%22did%22%3A1%2C%22cid%22%3A%2222918%22%2C%22af%22%3A2%2C%22at%22%3A1%2C%22w%22%3A300%2C%22h%22%3A250%2C%22crid%22%3A%22v55jutrh%22%2C%22pp%22%3A1.858309%2C%22cp%22%3A1.858309%2C%22mg%22%3A0%7D&type=1" type="text/javascript"></script>',
            'adomain': ['amazon.com'],
            'iurl': 'https://thetradedesk-t-general.s3.amazonaws.com/AdvertiserLogos/vgl908z.png',
            'cid': '22918',
            'crid': 'v55jutrh',
            'h': 250,
            'w': 300,
            'ext': {}
          }]
        }]
      }
    };
  });
  describe('implementation', function() {
    describe('Bid validations', function() {
      it('valid bid case', function() {
        var validBid = {
            bidder: 'lemma',
            params: {
              pubId: 1001,
              adunitId: 1
            }
          },
          isValid = spec.isBidRequestValid(validBid);
        expect(isValid).to.equal(true);
      });
      it('invalid bid case', function() {
        var isValid = spec.isBidRequestValid();
        expect(isValid).to.equal(false);
      });
      it('invalid bid case: pubId not passed', function() {
        var validBid = {
            bidder: 'lemma',
            params: {
              adunitId: 1
            }
          },
          isValid = spec.isBidRequestValid(validBid);
        expect(isValid).to.equal(false);
      });
      it('invalid bid case: pubId is not number', function() {
        var validBid = {
            bidder: 'lemma',
            params: {
              pubId: '301',
              adunitId: 1
            }
          },
          isValid = spec.isBidRequestValid(validBid);
        expect(isValid).to.equal(false);
      });
      it('invalid bid case: adunitId is not passed', function() {
        var validBid = {
            bidder: 'lemma',
            params: {
              pubId: 1001
            }
          },
          isValid = spec.isBidRequestValid(validBid);
        expect(isValid).to.equal(false);
      });
      it('invalid bid case: video bid request mimes is not passed', function() {
        var validBid = {
            bidder: 'lemma',
            params: {
              pubId: 1001,
              adunitId: 1,
              video: {
                skippable: true,
                minduration: 5,
                maxduration: 30
              }
            }
          },
          isValid = spec.isBidRequestValid(validBid);
        expect(isValid).to.equal(false);
        validBid.params.video.mimes = [];
        isValid = spec.isBidRequestValid(validBid);
        expect(isValid).to.equal(false);
      });
    });
    describe('Request formation', function() {
      it('buildRequests function should not modify original bidRequests object', function() {
        var originalBidRequests = utils.deepClone(bidRequests);
        var request = spec.buildRequests(bidRequests);
        expect(bidRequests).to.deep.equal(originalBidRequests);
      });
      it('Endpoint checking', function() {
        var request = spec.buildRequests(bidRequests);
        expect(request.url).to.equal('https://ads.lemmatechnologies.com/lemma/servad?pid=1001&aid=1');
        expect(request.method).to.equal('POST');
      });
      it('Request params check', function() {
        var request = spec.buildRequests(bidRequests);
        var data = JSON.parse(request.data);
        expect(data.site.domain).to.be.a('string'); // domain should be set
        expect(data.site.publisher.id).to.equal(bidRequests[0].params.pubId.toString()); // publisher Id
        expect(data.imp[0].tagid).to.equal('1'); // tagid
        expect(data.imp[0].bidfloorcur).to.equal(bidRequests[0].params.currency);
      });
      it('Request params check without mediaTypes object', function() {
        var bidRequests = [{
          bidder: 'lemma',
          params: {
            pubId: 1001,
            adunitId: 1,
            currency: 'AUD'
          },
          sizes: [
            [300, 250],
            [300, 600]
          ]
        }];
        var request = spec.buildRequests(bidRequests);
        var data = JSON.parse(request.data);
        expect(data.imp[0].banner.w).to.equal(300); // width
        expect(data.imp[0].banner.h).to.equal(250); // height
        expect(data.imp[0].banner.format).exist.and.to.be.an('array');
        expect(data.imp[0].banner.format[0]).exist.and.to.be.an('object');
        expect(data.imp[0].banner.format[0].w).to.equal(300); // width
        expect(data.imp[0].banner.format[0].h).to.equal(600); // height
      });
      it('Request params check: without tagId', function() {
        delete bidRequests[0].params.adunitId;
        var request = spec.buildRequests(bidRequests);
        var data = JSON.parse(request.data);
        expect(data.site.domain).to.be.a('string'); // domain should be set
        expect(data.site.publisher.id).to.equal(bidRequests[0].params.pubId.toString()); // publisher Id
        expect(data.imp[0].tagid).to.equal(undefined); // tagid
        expect(data.imp[0].bidfloorcur).to.equal(bidRequests[0].params.currency);
      });
      it('Request params multi size format object check', function() {
        var bidRequests = [{
          bidder: 'lemma',
          mediaTypes: {
            banner: {
              sizes: [
                [300, 250],
                [300, 600]
              ],
            }
          },
          params: {
            pubId: 1001,
            adunitId: 1,
            currency: 'AUD'
          },
          sizes: [
            [300, 250],
            [300, 600]
          ]
        }];
        /* case 1 - size passed in adslot */
        var request = spec.buildRequests(bidRequests);
        var data = JSON.parse(request.data);
        expect(data.imp[0].banner.w).to.equal(300); // width
        expect(data.imp[0].banner.h).to.equal(250); // height
        /* case 2 - size passed in adslot as well as in sizes array */
        bidRequests[0].sizes = [
          [300, 600],
          [300, 250]
        ];
        bidRequests[0].mediaTypes = {
          banner: {
            sizes: [
              [300, 600],
              [300, 250]
            ]
          }
        };
        request = spec.buildRequests(bidRequests);
        data = JSON.parse(request.data);
        expect(data.imp[0].banner.w).to.equal(300); // width
        expect(data.imp[0].banner.h).to.equal(600); // height
        /* case 3 - size passed in sizes but not in adslot */
        bidRequests[0].params.adunitId = 1;
        bidRequests[0].sizes = [
          [300, 250],
          [300, 600]
        ];
        bidRequests[0].mediaTypes = {
          banner: {
            sizes: [
              [300, 250],
              [300, 600]
            ]
          }
        };
        request = spec.buildRequests(bidRequests);
        data = JSON.parse(request.data);
        expect(data.imp[0].banner.w).to.equal(300); // width
        expect(data.imp[0].banner.h).to.equal(250); // height
        expect(data.imp[0].banner.format).exist.and.to.be.an('array');
        expect(data.imp[0].banner.format[0]).exist.and.to.be.an('object');
        expect(data.imp[0].banner.format[0].w).to.equal(300); // width
        expect(data.imp[0].banner.format[0].h).to.equal(250); // height
      });
      it('Request params currency check', function() {
        var bidRequest = [{
          bidder: 'lemma',
          mediaTypes: {
            banner: {
              sizes: [
                [300, 250],
                [300, 600]
              ],
            }
          },
          params: {
            pubId: 1001,
            adunitId: 1,
            currency: 'AUD'
          },
          sizes: [
            [300, 250],
            [300, 600]
          ]
        }];
        /* case 1 -
      currency specified in adunits
      output: imp[0] use currency specified in bidRequests[0].params.currency
        */
        var request = spec.buildRequests(bidRequest);
        var data = JSON.parse(request.data);
        expect(data.imp[0].bidfloorcur).to.equal(bidRequests[0].params.currency);
        /* case 2 -
      currency specified in adunit
      output: imp[0] use default currency - USD
      */
        delete bidRequest[0].params.currency;
        request = spec.buildRequests(bidRequest);
        data = JSON.parse(request.data);
        expect(data.imp[0].bidfloorcur).to.equal('USD');
      });
      it('Request params check for video ad', function() {
        var request = spec.buildRequests(videoBidRequests);
        var data = JSON.parse(request.data);
        expect(data.imp[0].video).to.exist;
        expect(data.imp[0].tagid).to.equal('1');
        expect(data.imp[0]['video']['mimes']).to.exist.and.to.be.an('array');
        expect(data.imp[0]['video']['mimes'][0]).to.equal(videoBidRequests[0].params.video['mimes'][0]);
        expect(data.imp[0]['video']['mimes'][1]).to.equal(videoBidRequests[0].params.video['mimes'][1]);
        expect(data.imp[0]['video']['minduration']).to.equal(videoBidRequests[0].params.video['minduration']);
        expect(data.imp[0]['video']['maxduration']).to.equal(videoBidRequests[0].params.video['maxduration']);
        expect(data.imp[0]['video']['w']).to.equal(videoBidRequests[0].mediaTypes.video.playerSize[0]);
        expect(data.imp[0]['video']['h']).to.equal(videoBidRequests[0].mediaTypes.video.playerSize[1]);
      });
      describe('Response checking', function() {
        it('should check for valid response values', function() {
          var request = spec.buildRequests(bidRequests);
          var data = JSON.parse(request.data);
          var response = spec.interpretResponse(bidResponses, request);
          expect(response).to.be.an('array').with.length.above(0);
          expect(response[0].requestId).to.equal(bidResponses.body.seatbid[0].bid[0].impid);
          expect(response[0].cpm).to.equal((bidResponses.body.seatbid[0].bid[0].price).toFixed(2));
          expect(response[0].width).to.equal(bidResponses.body.seatbid[0].bid[0].w);
          expect(response[0].height).to.equal(bidResponses.body.seatbid[0].bid[0].h);
          if (bidResponses.body.seatbid[0].bid[0].crid) {
            expect(response[0].creativeId).to.equal(bidResponses.body.seatbid[0].bid[0].crid);
          } else {
            expect(response[0].creativeId).to.equal(bidResponses.body.seatbid[0].bid[0].id);
          }
          expect(response[0].dealId).to.equal(bidResponses.body.seatbid[0].bid[0].dealid);
          expect(response[0].currency).to.equal('USD');
          expect(response[0].netRevenue).to.equal(false);
          expect(response[0].ttl).to.equal(300);
        });
      });
    });
    describe('getUserSyncs', function() {
      const syncurl_iframe = 'https://sync.lemmatechnologies.com/js/usersync.html?pid=1001';
      let sandbox;
      beforeEach(function() {
        sandbox = sinon.sandbox.create();
      });
      afterEach(function() {
        sandbox.restore();
      });

      it('execute as per config', function() {
        expect(spec.getUserSyncs({ iframeEnabled: true }, {}, undefined, undefined)).to.deep.equal([{
          type: 'iframe', url: syncurl_iframe
        }]);
      });
<<<<<<< HEAD

      it('CCPA/USP', function() {
        expect(spec.getUserSyncs({ iframeEnabled: true }, {}, undefined, '1NYN')).to.deep.equal([{
          type: 'iframe', url: `${syncurl_iframe}&us_privacy=1NYN`
        }]);
      });

      it('GDPR', function() {
        expect(spec.getUserSyncs({ iframeEnabled: true }, {}, { gdprApplies: true, consentString: 'foo' }, undefined)).to.deep.equal([{
          type: 'iframe', url: `${syncurl_iframe}&gdpr=1&gdpr_consent=foo`
        }]);
        expect(spec.getUserSyncs({ iframeEnabled: true }, {}, { gdprApplies: false, consentString: 'foo' }, undefined)).to.deep.equal([{
          type: 'iframe', url: `${syncurl_iframe}&gdpr=0&gdpr_consent=foo`
        }]);
        expect(spec.getUserSyncs({ iframeEnabled: true }, {}, { gdprApplies: true, consentString: undefined }, undefined)).to.deep.equal([{
          type: 'iframe', url: `${syncurl_iframe}&gdpr=1&gdpr_consent=`
        }]);
      });
=======
>>>>>>> 23efd639
    });
  });
});<|MERGE_RESOLUTION|>--- conflicted
+++ resolved
@@ -346,27 +346,6 @@
           type: 'iframe', url: syncurl_iframe
         }]);
       });
-<<<<<<< HEAD
-
-      it('CCPA/USP', function() {
-        expect(spec.getUserSyncs({ iframeEnabled: true }, {}, undefined, '1NYN')).to.deep.equal([{
-          type: 'iframe', url: `${syncurl_iframe}&us_privacy=1NYN`
-        }]);
-      });
-
-      it('GDPR', function() {
-        expect(spec.getUserSyncs({ iframeEnabled: true }, {}, { gdprApplies: true, consentString: 'foo' }, undefined)).to.deep.equal([{
-          type: 'iframe', url: `${syncurl_iframe}&gdpr=1&gdpr_consent=foo`
-        }]);
-        expect(spec.getUserSyncs({ iframeEnabled: true }, {}, { gdprApplies: false, consentString: 'foo' }, undefined)).to.deep.equal([{
-          type: 'iframe', url: `${syncurl_iframe}&gdpr=0&gdpr_consent=foo`
-        }]);
-        expect(spec.getUserSyncs({ iframeEnabled: true }, {}, { gdprApplies: true, consentString: undefined }, undefined)).to.deep.equal([{
-          type: 'iframe', url: `${syncurl_iframe}&gdpr=1&gdpr_consent=`
-        }]);
-      });
-=======
->>>>>>> 23efd639
     });
   });
 });