--- conflicted
+++ resolved
@@ -435,12 +435,6 @@
       runStandardAuction();
       validateBidRequests(false, {
         skipped: true,
-<<<<<<< HEAD
-        modelVersion: undefined,
-        location: undefined,
-        skipRate: 0,
-        fetchStatus: undefined
-=======
         floorMin: undefined,
         modelVersion: undefined,
         modelWeight: undefined,
@@ -449,7 +443,6 @@
         skipRate: 0,
         fetchStatus: undefined,
         floorProvider: undefined
->>>>>>> e5ade754
       });
     });
     it('should use adUnit level data if not setConfig or fetch has occured', function () {
@@ -484,9 +477,6 @@
         modelTimestamp: 1606772895,
         location: 'adUnit',
         skipRate: 0,
-<<<<<<< HEAD
-        fetchStatus: undefined
-=======
         fetchStatus: undefined,
         floorProvider: undefined
       });
@@ -525,7 +515,6 @@
         floorMin: 7,
         fetchStatus: undefined,
         floorProvider: undefined
->>>>>>> e5ade754
       });
     });
     it('bidRequests should have getFloor function and flooring meta data when setConfig occurs', function () {
@@ -747,140 +736,8 @@
         modelTimestamp: undefined,
         location: 'setConfig',
         skipRate: 0,
-<<<<<<< HEAD
-        fetchStatus: undefined
-      });
-    });
-    it('should take the right skipRate depending on input', function () {
-      // first priority is data object
-      sandbox.stub(Math, 'random').callsFake(() => 0.99);
-      let inputFloors = {
-        ...basicFloorConfig,
-        skipRate: 10,
-        data: {
-          ...basicFloorData,
-          skipRate: 50
-        }
-      };
-      handleSetFloorsConfig(inputFloors);
-      runStandardAuction();
-      validateBidRequests(true, {
-        skipped: false,
-        modelVersion: 'basic model',
-        location: 'setConfig',
-        skipRate: 50,
-        fetchStatus: undefined
-      });
-
-      // if that does not exist uses topLevel skipRate setting
-      delete inputFloors.data.skipRate;
-      handleSetFloorsConfig(inputFloors);
-      runStandardAuction();
-      validateBidRequests(true, {
-        skipped: false,
-        modelVersion: 'basic model',
-        location: 'setConfig',
-        skipRate: 10,
-        fetchStatus: undefined
-      });
-
-      // if that is not there defaults to zero
-      delete inputFloors.skipRate;
-      handleSetFloorsConfig(inputFloors);
-      runStandardAuction();
-      validateBidRequests(true, {
-        skipped: false,
-        modelVersion: 'basic model',
-        location: 'setConfig',
-        skipRate: 0,
-        fetchStatus: undefined
-      });
-    });
-    it('should randomly pick a model if floorsSchemaVersion is 2', function () {
-      let inputFloors = {
-        ...basicFloorConfig,
-        data: {
-          floorsSchemaVersion: 2,
-          currency: 'USD',
-          modelGroups: [
-            {
-              modelVersion: 'model-1',
-              modelWeight: 10,
-              schema: {
-                delimiter: '|',
-                fields: ['mediaType']
-              },
-              values: {
-                'banner': 1.0,
-                '*': 2.5
-              }
-            }, {
-              modelVersion: 'model-2',
-              modelWeight: 40,
-              schema: {
-                delimiter: '|',
-                fields: ['size']
-              },
-              values: {
-                '300x250': 1.0,
-                '*': 2.5
-              }
-            }, {
-              modelVersion: 'model-3',
-              modelWeight: 50,
-              schema: {
-                delimiter: '|',
-                fields: ['domain']
-              },
-              values: {
-                'www.prebid.org': 1.0,
-                '*': 2.5
-              }
-            }
-          ]
-        }
-      };
-      handleSetFloorsConfig(inputFloors);
-
-      // stub random to give us wanted vals
-      let randValue;
-      sandbox.stub(Math, 'random').callsFake(() => randValue);
-
-      // 0 - 10 should use first model
-      randValue = 0.05;
-      runStandardAuction();
-      validateBidRequests(true, {
-        skipped: false,
-        modelVersion: 'model-1',
-        location: 'setConfig',
-        skipRate: 0,
-        fetchStatus: undefined
-      });
-
-      // 11 - 50 should use second model
-      randValue = 0.40;
-      runStandardAuction();
-      validateBidRequests(true, {
-        skipped: false,
-        modelVersion: 'model-2',
-        location: 'setConfig',
-        skipRate: 0,
-        fetchStatus: undefined
-      });
-
-      // 51 - 100 should use third model
-      randValue = 0.75;
-      runStandardAuction();
-      validateBidRequests(true, {
-        skipped: false,
-        modelVersion: 'model-3',
-        location: 'setConfig',
-        skipRate: 0,
-        fetchStatus: undefined
-=======
         fetchStatus: undefined,
         floorProvider: 'floorprovider'
->>>>>>> e5ade754
       });
     });
     it('should not overwrite previous data object if the new one is bad', function () {
@@ -910,12 +767,8 @@
         modelTimestamp: 1606772895,
         location: 'setConfig',
         skipRate: 0,
-<<<<<<< HEAD
-        fetchStatus: undefined
-=======
         fetchStatus: undefined,
         floorProvider: undefined
->>>>>>> e5ade754
       });
     });
     it('should dynamically add new schema fileds and functions if added via setConfig', function () {
@@ -995,12 +848,8 @@
         modelTimestamp: 1606772895,
         location: 'setConfig',
         skipRate: 0,
-<<<<<<< HEAD
-        fetchStatus: 'timeout'
-=======
         fetchStatus: 'timeout',
         floorProvider: undefined
->>>>>>> e5ade754
       });
       fakeFloorProvider.respond();
     });
@@ -1112,47 +961,6 @@
 
       // the exposedAdUnits should be from the fetch not setConfig level data
       // and fetchStatus is success since fetch worked
-<<<<<<< HEAD
-      validateBidRequests(true, {
-        skipped: false,
-        modelVersion: 'fetch model name',
-        location: 'fetch',
-        skipRate: 0,
-        fetchStatus: 'success'
-      });
-    });
-    it('it should correctly overwrite skipRate with fetch skipRate', function () {
-      // so floors does not skip
-      sandbox.stub(Math, 'random').callsFake(() => 0.99);
-      // init the fake server with response stuff
-      let fetchFloorData = {
-        ...basicFloorData,
-        modelVersion: 'fetch model name', // change the model name
-      };
-      fetchFloorData.skipRate = 95;
-      fakeFloorProvider.respondWith(JSON.stringify(fetchFloorData));
-
-      // run setConfig indicating fetch
-      handleSetFloorsConfig({...basicFloorConfig, auctionDelay: 250, endpoint: {url: 'http://www.fakeFloorProvider.json'}});
-
-      // floor provider should be called
-      expect(fakeFloorProvider.requests.length).to.equal(1);
-      expect(fakeFloorProvider.requests[0].url).to.equal('http://www.fakeFloorProvider.json');
-
-      // start the auction it should delay and not immediately call `continueAuction`
-      runStandardAuction();
-
-      // exposedAdUnits should be undefined if the auction has not continued
-      expect(exposedAdUnits).to.be.undefined;
-
-      // make the fetch respond
-      fakeFloorProvider.respond();
-      expect(exposedAdUnits).to.not.be.undefined;
-
-      // the exposedAdUnits should be from the fetch not setConfig level data
-      // and fetchStatus is success since fetch worked
-=======
->>>>>>> e5ade754
       validateBidRequests(true, {
         skipped: false,
         floorMin: undefined,
@@ -1161,12 +969,8 @@
         modelTimestamp: 1606772895,
         location: 'fetch',
         skipRate: 95,
-<<<<<<< HEAD
-        fetchStatus: 'success'
-=======
         fetchStatus: 'success',
         floorProvider: 'floorprovider'
->>>>>>> e5ade754
       });
     });
     it('Should not break if floor provider returns 404', function () {
@@ -1183,12 +987,6 @@
       // and fetch failed is true
       validateBidRequests(true, {
         skipped: false,
-<<<<<<< HEAD
-        modelVersion: 'basic model',
-        location: 'setConfig',
-        skipRate: 0,
-        fetchStatus: 'error'
-=======
         floorMin: undefined,
         modelVersion: 'basic model',
         modelWeight: 10,
@@ -1197,7 +995,6 @@
         skipRate: 0,
         fetchStatus: 'error',
         floorProvider: undefined
->>>>>>> e5ade754
       });
     });
     it('Should not break if floor provider returns non json', function () {
@@ -1222,12 +1019,8 @@
         modelTimestamp: 1606772895,
         location: 'setConfig',
         skipRate: 0,
-<<<<<<< HEAD
-        fetchStatus: 'success'
-=======
         fetchStatus: 'success',
         floorProvider: undefined
->>>>>>> e5ade754
       });
     });
     it('should handle not using fetch correctly', function () {
