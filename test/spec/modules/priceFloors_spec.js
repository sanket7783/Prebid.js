import {expect} from 'chai';
import * as utils from 'src/utils.js';
import { getGlobal } from 'src/prebidGlobal.js';
import CONSTANTS from 'src/constants.json';
import {
  _floorDataForAuction,
  getFloorsDataForAuction,
  getFirstMatchingFloor,
  getFloor,
  handleSetFloorsConfig,
  requestBidsHook,
  isFloorsDataValid,
  addBidResponseHook,
  fieldMatchingFunctions,
  allowedFields
} from 'modules/priceFloors.js';
import events from 'src/events.js';

describe('the price floors module', function () {
  let logErrorSpy;
  let logWarnSpy;
  let sandbox;
  let clock;
  const basicFloorData = {
    modelVersion: 'basic model',
    modelWeight: 10,
    modelTimestamp: 1606772895,
    currency: 'USD',
    schema: {
      delimiter: '|',
      fields: ['mediaType']
    },
    values: {
      'banner': 1.0,
      'video': 5.0,
      '*': 2.5
    }
  };
  const basicFloorDataHigh = {
    floorMin: 7.0,
    modelVersion: 'basic model',
    modelWeight: 10,
    currency: 'USD',
    schema: {
      delimiter: '|',
      fields: ['mediaType']
    },
    values: {
      'banner': 1.0,
      'video': 5.0,
      '*': 2.5
    }
  };
  const basicFloorDataLow = {
    floorMin: 2.3,
    modelVersion: 'basic model',
    modelWeight: 10,
    currency: 'USD',
    schema: {
      delimiter: '|',
      fields: ['mediaType']
    },
    values: {
      'banner': 1.0,
      'video': 5.0,
      '*': 2.5
    }
  };
  const basicFloorDataHigh = {
    floorMin: 7.0,
    modelVersion: 'basic model',
    currency: 'USD',
    schema: {
      delimiter: '|',
      fields: ['mediaType']
    },
    values: {
      'banner': 1.0,
      'video': 5.0,
      '*': 2.5
    }
  };
  const basicFloorDataLow = {
    floorMin: 2.3,
    modelVersion: 'basic model',
    currency: 'USD',
    schema: {
      delimiter: '|',
      fields: ['mediaType']
    },
    values: {
      'banner': 1.0,
      'video': 5.0,
      '*': 2.5
    }
  };
  const basicFloorConfig = {
    enabled: true,
    auctionDelay: 0,
    endpoint: {},
    enforcement: {
      enforceJS: true,
      enforcePBS: false,
      floorDeals: false,
      bidAdjustment: true
    },
    data: basicFloorData
  }
  const minFloorConfigHigh = {
    enabled: true,
    auctionDelay: 0,
    floorMin: 7,
    endpoint: {},
    enforcement: {
      enforceJS: true,
      enforcePBS: false,
      floorDeals: false,
      bidAdjustment: true
    },
    data: basicFloorDataHigh
  }
  const minFloorConfigLow = {
    enabled: true,
    auctionDelay: 0,
    floorMin: 2.3,
    endpoint: {},
    enforcement: {
      enforceJS: true,
      enforcePBS: false,
      floorDeals: false,
      bidAdjustment: true
    },
    data: basicFloorDataLow
  }
  const basicBidRequest = {
    bidder: 'rubicon',
    adUnitCode: 'test_div_1',
    auctionId: '1234-56-789',
  };

  function getAdUnitMock(code = 'adUnit-code') {
    return {
      code,
      mediaTypes: {banner: { sizes: [[300, 200], [300, 600]] }, native: {}},
      bids: [{bidder: 'someBidder'}, {bidder: 'someOtherBidder'}]
    };
  }
  beforeEach(function() {
    clock = sinon.useFakeTimers();
    sandbox = sinon.sandbox.create();
    logErrorSpy = sinon.spy(utils, 'logError');
    logWarnSpy = sinon.spy(utils, 'logWarn');
  });

  afterEach(function() {
    clock.restore();
    handleSetFloorsConfig({enabled: false});
    sandbox.restore();
    utils.logError.restore();
    utils.logWarn.restore();
    // reset global bidder settings so no weird test side effects
    getGlobal().bidderSettings = {};
  });

  describe('getFloorsDataForAuction', function () {
    it('converts basic input floor data into a floorData map for the auction correctly', function () {
      // basic input where nothing needs to be updated
      expect(getFloorsDataForAuction(basicFloorData)).to.deep.equal(basicFloorData);

      // if cur and delim not defined then default to correct ones (usd and |)
      let inputFloorData = utils.deepClone(basicFloorData);
      delete inputFloorData.currency;
      delete inputFloorData.schema.delimiter;
      expect(getFloorsDataForAuction(inputFloorData)).to.deep.equal(basicFloorData);

      // should not use defaults if differing values
      inputFloorData.currency = 'EUR'
      inputFloorData.schema.delimiter = '^'
      let resultingData = getFloorsDataForAuction(inputFloorData);
      expect(resultingData.currency).to.equal('EUR');
      expect(resultingData.schema.delimiter).to.equal('^');
    });

    it('converts more complex floor data correctly', function () {
      let inputFloorData = {
        schema: {
          fields: ['mediaType', 'size', 'domain']
        },
        values: {
          'banner|300x250|prebid.org': 1.0,
          'video|640x480|prebid.org': 5.0,
          'banner|728x90|rubicon.com': 3.5,
          'video|600x300|appnexus.com': 3.5,
          '*|*|prebid.org': 3.5,
        }
      };
      let resultingData = getFloorsDataForAuction(inputFloorData);
      expect(resultingData).to.deep.equal({
        currency: 'USD',
        schema: {
          delimiter: '|',
          fields: ['mediaType', 'size', 'domain']
        },
        values: {
          'banner|300x250|prebid.org': 1.0,
          'video|640x480|prebid.org': 5.0,
          'banner|728x90|rubicon.com': 3.5,
          'video|600x300|appnexus.com': 3.5,
          '*|*|prebid.org': 3.5,
        }
      });
    });

    it('adds adUnitCode to the schema if the floorData comes from adUnit level to maintain scope', function () {
      let inputFloorData = utils.deepClone(basicFloorData);
      let resultingData = getFloorsDataForAuction(inputFloorData, 'test_div_1');
      expect(resultingData).to.deep.equal({
        modelVersion: 'basic model',
        modelWeight: 10,
        modelTimestamp: 1606772895,
        currency: 'USD',
        schema: {
          delimiter: '|',
          fields: ['adUnitCode', 'mediaType']
        },
        values: {
          'test_div_1|banner': 1.0,
          'test_div_1|video': 5.0,
          'test_div_1|*': 2.5
        }
      });

      // uses the right delim if not |
      inputFloorData.schema.delimiter = '^';
      resultingData = getFloorsDataForAuction(inputFloorData, 'this_is_a_div');
      expect(resultingData).to.deep.equal({
        modelVersion: 'basic model',
        modelWeight: 10,
        modelTimestamp: 1606772895,
        currency: 'USD',
        schema: {
          delimiter: '^',
          fields: ['adUnitCode', 'mediaType']
        },
        values: {
          'this_is_a_div^banner': 1.0,
          'this_is_a_div^video': 5.0,
          'this_is_a_div^*': 2.5
        }
      });
    });
  });

  describe('getFirstMatchingFloor', function () {
    it('selects the right floor for different mediaTypes', function () {
      // banner with * size (not in rule file so does not do anything)
      expect(getFirstMatchingFloor({...basicFloorData}, basicBidRequest, {mediaType: 'banner', size: '*'})).to.deep.equal({
        floorMin: 0,
        floorRuleValue: 1.0,
        matchingFloor: 1.0,
        matchingData: 'banner',
        matchingRule: 'banner'
      });
      // video with * size (not in rule file so does not do anything)
      expect(getFirstMatchingFloor({...basicFloorData}, basicBidRequest, {mediaType: 'video', size: '*'})).to.deep.equal({
        floorMin: 0,
        floorRuleValue: 5.0,
        matchingFloor: 5.0,
        matchingData: 'video',
        matchingRule: 'video'
      });
      // native (not in the rule list) with * size (not in rule file so does not do anything)
      expect(getFirstMatchingFloor({...basicFloorData}, basicBidRequest, {mediaType: 'native', size: '*'})).to.deep.equal({
        floorMin: 0,
        floorRuleValue: 2.5,
        matchingFloor: 2.5,
        matchingData: 'native',
        matchingRule: '*'
      });
      // banner with floorMin higher than matching rule
      handleSetFloorsConfig({
        ...minFloorConfigHigh
      });
      expect(getFirstMatchingFloor({...basicFloorDataHigh}, basicBidRequest, {mediaType: 'banner', size: '*'})).to.deep.equal({
        floorMin: 7,
        floorRuleValue: 1.0,
        matchingFloor: 7,
        matchingData: 'banner',
        matchingRule: 'banner'
      });
      // banner with floorMin higher than matching rule
      handleSetFloorsConfig({
        ...minFloorConfigLow
      });
      expect(getFirstMatchingFloor({...basicFloorDataLow}, basicBidRequest, {mediaType: 'video', size: '*'})).to.deep.equal({
        floorMin: 2.3,
        floorRuleValue: 5,
        matchingFloor: 5,
        matchingData: 'video',
        matchingRule: 'video'
      });
    });
    it('does not alter cached matched input if conversion occurs', function () {
      let inputData = {...basicFloorData};
      [0.2, 0.4, 0.6, 0.8].forEach(modifier => {
        let result = getFirstMatchingFloor(inputData, basicBidRequest, {mediaType: 'banner', size: '*'});
        // result should always be the same
        expect(result).to.deep.equal({
          floorMin: 0,
          floorRuleValue: 1.0,
          matchingFloor: 1.0,
          matchingData: 'banner',
          matchingRule: 'banner'
        });
        // make sure a post retrieval adjustment does not alter the cached floor
        result.matchingFloor = result.matchingFloor * modifier;
      });
    });
    it('selects the right floor for different sizes', function () {
      let inputFloorData = {
        currency: 'USD',
        schema: {
          delimiter: '|',
          fields: ['size']
        },
        values: {
          '300x250': 1.1,
          '640x480': 2.2,
          '728x90': 3.3,
          '600x300': 4.4,
          '*': 5.5,
        }
      }
      // banner with 300x250 size
      expect(getFirstMatchingFloor(inputFloorData, basicBidRequest, {mediaType: 'banner', size: [300, 250]})).to.deep.equal({
        floorMin: 0,
        floorRuleValue: 1.1,
        matchingFloor: 1.1,
        matchingData: '300x250',
        matchingRule: '300x250'
      });
      // video with 300x250 size
      expect(getFirstMatchingFloor(inputFloorData, basicBidRequest, {mediaType: 'video', size: [300, 250]})).to.deep.equal({
        floorMin: 0,
        floorRuleValue: 1.1,
        matchingFloor: 1.1,
        matchingData: '300x250',
        matchingRule: '300x250'
      });
      // native (not in the rule list) with 300x600 size
      expect(getFirstMatchingFloor(inputFloorData, basicBidRequest, {mediaType: 'native', size: [600, 300]})).to.deep.equal({
        floorMin: 0,
        floorRuleValue: 4.4,
        matchingFloor: 4.4,
        matchingData: '600x300',
        matchingRule: '600x300'
      });
      // n/a mediaType with a size not in file should go to catch all
      expect(getFirstMatchingFloor(inputFloorData, basicBidRequest, {mediaType: undefined, size: [1, 1]})).to.deep.equal({
        floorMin: 0,
        floorRuleValue: 5.5,
        matchingFloor: 5.5,
        matchingData: '1x1',
        matchingRule: '*'
      });
    });
    it('selects the right floor for more complex rules', function () {
      let inputFloorData = {
        currency: 'USD',
        schema: {
          delimiter: '^',
          fields: ['adUnitCode', 'mediaType', 'size']
        },
        values: {
          'test_div_1^banner^300x250': 1.1,
          'test_div_1^video^640x480': 2.2,
          'test_div_2^*^*': 3.3,
          '*^banner^300x250': 4.4,
          'weird_div^*^300x250': 5.5
        },
        default: 0.5
      };
      // banner with 300x250 size
      expect(getFirstMatchingFloor(inputFloorData, basicBidRequest, {mediaType: 'banner', size: [300, 250]})).to.deep.equal({
        floorMin: 0,
        floorRuleValue: 1.1,
        matchingFloor: 1.1,
        matchingData: 'test_div_1^banner^300x250',
        matchingRule: 'test_div_1^banner^300x250'
      });
      // video with 300x250 size -> No matching rule so should use default
      expect(getFirstMatchingFloor(inputFloorData, basicBidRequest, {mediaType: 'video', size: [300, 250]})).to.deep.equal({
        floorMin: 0,
        floorRuleValue: 0.5,
        matchingFloor: 0.5,
        matchingData: 'test_div_1^video^300x250',
        matchingRule: undefined
      });
      // remove default and should still return the same floor as above since matches are cached
      delete inputFloorData.default;
      expect(getFirstMatchingFloor(inputFloorData, basicBidRequest, {mediaType: 'video', size: [300, 250]})).to.deep.equal({
        floorMin: 0,
        floorRuleValue: 0.5,
        matchingFloor: 0.5,
        matchingData: 'test_div_1^video^300x250',
        matchingRule: undefined
      });
      // update adUnitCode to test_div_2 with weird other params
      let newBidRequest = { ...basicBidRequest, adUnitCode: 'test_div_2' }
      expect(getFirstMatchingFloor(inputFloorData, newBidRequest, {mediaType: 'badmediatype', size: [900, 900]})).to.deep.equal({
        floorMin: 0,
        floorRuleValue: 3.3,
        matchingFloor: 3.3,
        matchingData: 'test_div_2^badmediatype^900x900',
        matchingRule: 'test_div_2^*^*'
      });
    });
    it('it does not break if floorData has bad values', function () {
      let inputFloorData = {};
      expect(getFirstMatchingFloor(inputFloorData, basicBidRequest, {mediaType: 'banner', size: '*'})).to.deep.equal({
        matchingFloor: undefined
      });
      // if default is there use it
      inputFloorData = { default: 5.0 };
      expect(getFirstMatchingFloor(inputFloorData, basicBidRequest, {mediaType: 'banner', size: '*'})).to.deep.equal({
        matchingFloor: 5.0
      });
    });
  });
  describe('pre-auction tests', function () {
    let exposedAdUnits;
    const validateBidRequests = (getFloorExpected, FloorDataExpected) => {
      exposedAdUnits.forEach(adUnit => adUnit.bids.forEach(bid => {
        expect(bid.hasOwnProperty('getFloor')).to.equal(getFloorExpected);
        expect(bid.floorData).to.deep.equal(FloorDataExpected);
      }));
    };
    const runStandardAuction = (adUnits = [getAdUnitMock('test_div_1')]) => {
      requestBidsHook(config => exposedAdUnits = config.adUnits, {
        auctionId: basicBidRequest.auctionId,
        adUnits,
      });
    };
    let fakeFloorProvider;
    let actualAllowedFields = allowedFields;
    let actualFieldMatchingFunctions = fieldMatchingFunctions;
    const defaultAllowedFields = [...allowedFields];
    const defaultMatchingFunctions = {...fieldMatchingFunctions};
    beforeEach(function() {
      fakeFloorProvider = sinon.fakeServer.create();
    });
    afterEach(function() {
      fakeFloorProvider.restore();
      exposedAdUnits = undefined;
      actualAllowedFields = [...defaultAllowedFields];
      actualFieldMatchingFunctions = {...defaultMatchingFunctions};
    });
    it('should not do floor stuff if no resulting floor object can be resolved for auciton', function () {
      handleSetFloorsConfig({
        ...basicFloorConfig,
        data: undefined
      });
      runStandardAuction();
      validateBidRequests(false, {
        skipped: true,
        floorMin: undefined,
        modelVersion: undefined,
        modelWeight: undefined,
        modelTimestamp: undefined,
        location: 'noData',
        skipRate: 0,
        fetchStatus: undefined,
        floorProvider: undefined
      });
    });
    it('should use adUnit level data if not setConfig or fetch has occured', function () {
      handleSetFloorsConfig({
        ...basicFloorConfig,
        data: undefined
      });
      // attach floor data onto an adUnit and run an auction
      let adUnitWithFloors1 = {
        ...getAdUnitMock('adUnit-Div-1'),
        floors: {
          ...basicFloorData,
          modelVersion: 'adUnit Model Version', // change the model name
        }
      };
      let adUnitWithFloors2 = {
        ...getAdUnitMock('adUnit-Div-2'),
        floors: {
          ...basicFloorData,
          values: {
            'banner': 5.0,
            '*': 10.4
          }
        }
      };
      runStandardAuction([adUnitWithFloors1, adUnitWithFloors2]);
      validateBidRequests(true, {
        skipped: false,
        floorMin: undefined,
        modelVersion: 'adUnit Model Version',
<<<<<<< HEAD
=======
        modelWeight: 10,
        modelTimestamp: 1606772895,
>>>>>>> eea7c792
        location: 'adUnit',
        skipRate: 0,
        fetchStatus: undefined,
        floorProvider: undefined
      });
    });
    it('should use adUnit level data and minFloor should be set', function () {
      handleSetFloorsConfig({
        ...minFloorConfigHigh,
        data: undefined
      });
      // attach floor data onto an adUnit and run an auction
      let adUnitWithFloors1 = {
        ...getAdUnitMock('adUnit-Div-1'),
        floors: {
          ...basicFloorData,
          modelVersion: 'adUnit Model Version', // change the model name
        }
      };
      let adUnitWithFloors2 = {
        ...getAdUnitMock('adUnit-Div-2'),
        floors: {
          ...basicFloorData,
          values: {
            'banner': 5.0,
            '*': 10.4
          }
        }
      };
      runStandardAuction([adUnitWithFloors1, adUnitWithFloors2]);
      validateBidRequests(true, {
        skipped: false,
        modelVersion: 'adUnit Model Version',
        modelWeight: 10,
        modelTimestamp: 1606772895,
        location: 'adUnit',
        skipRate: 0,
        floorMin: 7,
        fetchStatus: undefined,
        floorProvider: undefined
      });
    });
    it('bidRequests should have getFloor function and flooring meta data when setConfig occurs', function () {
      handleSetFloorsConfig({...basicFloorConfig, floorProvider: 'floorprovider'});
      runStandardAuction();
      validateBidRequests(true, {
        skipped: false,
        floorMin: undefined,
        modelVersion: 'basic model',
        modelWeight: 10,
        modelTimestamp: 1606772895,
        location: 'setConfig',
        skipRate: 0,
        fetchStatus: undefined,
        floorProvider: 'floorprovider'
      });
    });
    it('should pick the right floorProvider', function () {
      let inputFloors = {
        ...basicFloorConfig,
        floorProvider: 'providerA',
        data: {
          ...basicFloorData,
          floorProvider: 'providerB',
        }
      };
      handleSetFloorsConfig(inputFloors);
      runStandardAuction();
      validateBidRequests(true, {
        skipped: false,
        floorMin: undefined,
        modelVersion: 'basic model',
        modelWeight: 10,
        modelTimestamp: 1606772895,
        location: 'setConfig',
        skipRate: 0,
        fetchStatus: undefined,
        floorProvider: 'providerB'
      });

      // if not at data level take top level
      delete inputFloors.data.floorProvider;
      handleSetFloorsConfig(inputFloors);
      runStandardAuction();
      validateBidRequests(true, {
        skipped: false,
        floorMin: undefined,
        modelVersion: 'basic model',
        modelWeight: 10,
        modelTimestamp: 1606772895,
        location: 'setConfig',
        skipRate: 0,
        fetchStatus: undefined,
        floorProvider: 'providerA'
      });

      // if none should be undefined
      delete inputFloors.floorProvider;
      handleSetFloorsConfig(inputFloors);
      runStandardAuction();
      validateBidRequests(true, {
        skipped: false,
        floorMin: undefined,
        modelVersion: 'basic model',
        modelWeight: 10,
        modelTimestamp: 1606772895,
        location: 'setConfig',
        skipRate: 0,
        fetchStatus: undefined,
        floorProvider: undefined
      });
    });
    it('should take the right skipRate depending on input', function () {
      // first priority is data object
      sandbox.stub(Math, 'random').callsFake(() => 0.99);
      let inputFloors = {
        ...basicFloorConfig,
        skipRate: 10,
        data: {
          ...basicFloorData,
          skipRate: 50
        }
      };
      handleSetFloorsConfig(inputFloors);
      runStandardAuction();
      validateBidRequests(true, {
        skipped: false,
        floorMin: undefined,
        modelVersion: 'basic model',
        modelWeight: 10,
        modelTimestamp: 1606772895,
        location: 'setConfig',
        skipRate: 50,
        fetchStatus: undefined,
        floorProvider: undefined
      });

      // if that does not exist uses topLevel skipRate setting
      delete inputFloors.data.skipRate;
      handleSetFloorsConfig(inputFloors);
      runStandardAuction();
      validateBidRequests(true, {
        skipped: false,
        floorMin: undefined,
        modelVersion: 'basic model',
        modelWeight: 10,
        modelTimestamp: 1606772895,
        location: 'setConfig',
        skipRate: 10,
        fetchStatus: undefined,
        floorProvider: undefined
      });

      // if that is not there defaults to zero
      delete inputFloors.skipRate;
      handleSetFloorsConfig(inputFloors);
      runStandardAuction();
      validateBidRequests(true, {
        skipped: false,
        floorMin: undefined,
        modelVersion: 'basic model',
        modelWeight: 10,
        modelTimestamp: 1606772895,
        location: 'setConfig',
        skipRate: 0,
        fetchStatus: undefined,
        floorProvider: undefined
      });
    });
    it('should randomly pick a model if floorsSchemaVersion is 2', function () {
      let inputFloors = {
        ...basicFloorConfig,
        floorProvider: 'floorprovider',
        data: {
          floorsSchemaVersion: 2,
          currency: 'USD',
          modelGroups: [
            {
              modelVersion: 'model-1',
              modelWeight: 10,
              schema: {
                delimiter: '|',
                fields: ['mediaType']
              },
              values: {
                'banner': 1.0,
                '*': 2.5
              }
            }, {
              modelVersion: 'model-2',
              modelWeight: 40,
              schema: {
                delimiter: '|',
                fields: ['size']
              },
              values: {
                '300x250': 1.0,
                '*': 2.5
              }
            }, {
              modelVersion: 'model-3',
              modelWeight: 50,
              schema: {
                delimiter: '|',
                fields: ['domain']
              },
              values: {
                'www.prebid.org': 1.0,
                '*': 2.5
              }
            }
          ]
        }
      };
      handleSetFloorsConfig(inputFloors);

      // stub random to give us wanted vals
      let randValue;
      sandbox.stub(Math, 'random').callsFake(() => randValue);

      // 0 - 10 should use first model
      randValue = 0.05;
      runStandardAuction();
      validateBidRequests(true, {
        skipped: false,
        floorMin: undefined,
        modelVersion: 'model-1',
        modelWeight: 10,
        modelTimestamp: undefined,
        location: 'setConfig',
        skipRate: 0,
        fetchStatus: undefined,
        floorProvider: 'floorprovider'
      });

      // 11 - 50 should use second model
      randValue = 0.40;
      runStandardAuction();
      validateBidRequests(true, {
        skipped: false,
        floorMin: undefined,
        modelVersion: 'model-2',
        modelWeight: 40,
        modelTimestamp: undefined,
        location: 'setConfig',
        skipRate: 0,
        fetchStatus: undefined,
        floorProvider: 'floorprovider'
      });

      // 51 - 100 should use third model
      randValue = 0.75;
      runStandardAuction();
      validateBidRequests(true, {
        skipped: false,
        floorMin: undefined,
        modelVersion: 'model-3',
        modelWeight: 50,
        modelTimestamp: undefined,
        location: 'setConfig',
        skipRate: 0,
        fetchStatus: undefined,
        floorProvider: 'floorprovider'
      });
    });
    it('should not overwrite previous data object if the new one is bad', function () {
      handleSetFloorsConfig({...basicFloorConfig});
      handleSetFloorsConfig({
        ...basicFloorConfig,
        data: undefined
      });
      handleSetFloorsConfig({
        ...basicFloorConfig,
        data: 5
      });
      handleSetFloorsConfig({
        ...basicFloorConfig,
        data: {
          schema: {fields: ['thisIsNotAllowedSoShouldFail']},
          values: {'*': 1.2},
          modelVersion: 'FAIL'
        }
      });
      runStandardAuction();
      validateBidRequests(true, {
        skipped: false,
        floorMin: undefined,
        modelVersion: 'basic model',
        modelWeight: 10,
        modelTimestamp: 1606772895,
        location: 'setConfig',
        skipRate: 0,
        fetchStatus: undefined,
        floorProvider: undefined
      });
    });
    it('should dynamically add new schema fileds and functions if added via setConfig', function () {
      let deviceSpoof;
      handleSetFloorsConfig({
        ...basicFloorConfig,
        data: {
          schema: {fields: ['deviceType']},
          values: {
            'mobile': 1.0,
            'desktop': 2.0,
            'tablet': 3.0,
            '*': 4.0
          }
        },
        additionalSchemaFields: {
          deviceType: () => deviceSpoof
        }
      });
      expect(allowedFields).to.contain('deviceType');
      expect(fieldMatchingFunctions['deviceType']).to.be.a('function');

      // run getFloor to make sure it selcts right stuff! (other params do not matter since we only are testing deviceType)
      runStandardAuction();

      // set deviceType to mobile;
      deviceSpoof = 'mobile';
      exposedAdUnits[0].bids[0].auctionId = basicBidRequest.auctionId
      expect(exposedAdUnits[0].bids[0].getFloor()).to.deep.equal({
        currency: 'USD',
        floor: 1.0 // 'mobile': 1.0,
      });

      // set deviceType to desktop;
      deviceSpoof = 'desktop';
      expect(exposedAdUnits[0].bids[0].getFloor()).to.deep.equal({
        currency: 'USD',
        floor: 2.0 // 'desktop': 2.0,
      });

      // set deviceType to tablet;
      deviceSpoof = 'tablet';
      expect(exposedAdUnits[0].bids[0].getFloor()).to.deep.equal({
        currency: 'USD',
        floor: 3.0 // 'tablet': 3.0
      });

      // set deviceType to unknown;
      deviceSpoof = 'unknown';
      expect(exposedAdUnits[0].bids[0].getFloor()).to.deep.equal({
        currency: 'USD',
        floor: 4.0 // '*': 4.0
      });
    });
    it('Should continue auction of delay is hit without a response from floor provider', function () {
      handleSetFloorsConfig({...basicFloorConfig, auctionDelay: 250, endpoint: {url: 'http://www.fakeFloorProvider.json'}});

      // start the auction it should delay and not immediately call `continueAuction`
      runStandardAuction();

      // exposedAdUnits should be undefined if the auction has not continued
      expect(exposedAdUnits).to.be.undefined;

      // hit the delay
      clock.tick(250);

      // log warn should be called and adUnits not undefined
      expect(logWarnSpy.calledOnce).to.equal(true);
      expect(exposedAdUnits).to.not.be.undefined;

      // the exposedAdUnits should be from the fetch not setConfig level data
      validateBidRequests(true, {
        skipped: false,
        floorMin: undefined,
        modelVersion: 'basic model',
        modelWeight: 10,
        modelTimestamp: 1606772895,
        location: 'setConfig',
        skipRate: 0,
        fetchStatus: 'timeout',
        floorProvider: undefined
      });
      fakeFloorProvider.respond();
    });
    it('It should fetch if config has url and bidRequests have fetch level flooring meta data', function () {
      // init the fake server with response stuff
      let fetchFloorData = {
        ...basicFloorData,
        modelVersion: 'fetch model name', // change the model name
      };
      fakeFloorProvider.respondWith(JSON.stringify(fetchFloorData));

      // run setConfig indicating fetch
      handleSetFloorsConfig({...basicFloorConfig, floorProvider: 'floorprovider', auctionDelay: 250, endpoint: {url: 'http://www.fakeFloorProvider.json'}});

      // floor provider should be called
      expect(fakeFloorProvider.requests.length).to.equal(1);
      expect(fakeFloorProvider.requests[0].url).to.equal('http://www.fakeFloorProvider.json');

      // start the auction it should delay and not immediately call `continueAuction`
      runStandardAuction();

      // exposedAdUnits should be undefined if the auction has not continued
      expect(exposedAdUnits).to.be.undefined;

      // make the fetch respond
      fakeFloorProvider.respond();
      expect(exposedAdUnits).to.not.be.undefined;

      // the exposedAdUnits should be from the fetch not setConfig level data
      // and fetchStatus is success since fetch worked
      validateBidRequests(true, {
        skipped: false,
        floorMin: undefined,
        modelVersion: 'fetch model name',
        modelWeight: 10,
        modelTimestamp: 1606772895,
        location: 'fetch',
        skipRate: 0,
        fetchStatus: 'success',
        floorProvider: 'floorprovider'
      });
    });
    it('it should correctly overwrite floorProvider with fetch provider', function () {
      // init the fake server with response stuff
      let fetchFloorData = {
        ...basicFloorData,
        floorProvider: 'floorProviderD', // change the floor provider
        modelVersion: 'fetch model name', // change the model name
      };
      fakeFloorProvider.respondWith(JSON.stringify(fetchFloorData));

      // run setConfig indicating fetch
      handleSetFloorsConfig({...basicFloorConfig, floorProvider: 'floorproviderC', auctionDelay: 250, endpoint: {url: 'http://www.fakeFloorProvider.json'}});

      // floor provider should be called
      expect(fakeFloorProvider.requests.length).to.equal(1);
      expect(fakeFloorProvider.requests[0].url).to.equal('http://www.fakeFloorProvider.json');

      // start the auction it should delay and not immediately call `continueAuction`
      runStandardAuction();

      // exposedAdUnits should be undefined if the auction has not continued
      expect(exposedAdUnits).to.be.undefined;

      // make the fetch respond
      fakeFloorProvider.respond();

      // the exposedAdUnits should be from the fetch not setConfig level data
      // and fetchStatus is success since fetch worked
      validateBidRequests(true, {
        skipped: false,
        floorMin: undefined,
        modelVersion: 'fetch model name',
        modelWeight: 10,
        modelTimestamp: 1606772895,
        location: 'fetch',
        skipRate: 0,
        fetchStatus: 'success',
        floorProvider: 'floorProviderD'
      });
    });
    it('it should correctly overwrite skipRate with fetch skipRate', function () {
      // so floors does not skip
      sandbox.stub(Math, 'random').callsFake(() => 0.99);
      // init the fake server with response stuff
      let fetchFloorData = {
        ...basicFloorData,
        modelVersion: 'fetch model name', // change the model name
      };
      fetchFloorData.skipRate = 95;
      fakeFloorProvider.respondWith(JSON.stringify(fetchFloorData));

      // run setConfig indicating fetch
      handleSetFloorsConfig({...basicFloorConfig, floorProvider: 'floorprovider', auctionDelay: 250, endpoint: {url: 'http://www.fakeFloorProvider.json'}});

      // floor provider should be called
      expect(fakeFloorProvider.requests.length).to.equal(1);
      expect(fakeFloorProvider.requests[0].url).to.equal('http://www.fakeFloorProvider.json');

      // start the auction it should delay and not immediately call `continueAuction`
      runStandardAuction();

      // exposedAdUnits should be undefined if the auction has not continued
      expect(exposedAdUnits).to.be.undefined;

      // make the fetch respond
      fakeFloorProvider.respond();
      expect(exposedAdUnits).to.not.be.undefined;

      // the exposedAdUnits should be from the fetch not setConfig level data
      // and fetchStatus is success since fetch worked
      validateBidRequests(true, {
        skipped: false,
        floorMin: undefined,
        modelVersion: 'fetch model name',
        modelWeight: 10,
        modelTimestamp: 1606772895,
        location: 'fetch',
        skipRate: 95,
        fetchStatus: 'success',
        floorProvider: 'floorprovider'
      });
    });
    it('Should not break if floor provider returns 404', function () {
      // run setConfig indicating fetch
      handleSetFloorsConfig({...basicFloorConfig, auctionDelay: 250, endpoint: {url: 'http://www.fakeFloorProvider.json'}});

      // run the auction and make server respond with 404
      fakeFloorProvider.respond();
      runStandardAuction();

      // error should have been called for fetch error
      expect(logErrorSpy.calledOnce).to.equal(true);
      // should have caught the response error and still used setConfig data
      // and fetch failed is true
      validateBidRequests(true, {
        skipped: false,
        floorMin: undefined,
        modelVersion: 'basic model',
        modelWeight: 10,
        modelTimestamp: 1606772895,
        location: 'setConfig',
        skipRate: 0,
        fetchStatus: 'error',
        floorProvider: undefined
      });
    });
    it('Should not break if floor provider returns non json', function () {
      fakeFloorProvider.respondWith('Not valid response');

      // run setConfig indicating fetch
      handleSetFloorsConfig({...basicFloorConfig, auctionDelay: 250, endpoint: {url: 'http://www.fakeFloorProvider.json'}});

      // run the auction and make server respond
      fakeFloorProvider.respond();
      runStandardAuction();

      // error should have been called for response floor data not being valid
      expect(logErrorSpy.calledOnce).to.equal(true);
      // should have caught the response error and still used setConfig data
      // and fetchStatus is 'success' but location is setConfig since it had bad data
      validateBidRequests(true, {
        skipped: false,
        floorMin: undefined,
        modelVersion: 'basic model',
        modelWeight: 10,
        modelTimestamp: 1606772895,
        location: 'setConfig',
        skipRate: 0,
        fetchStatus: 'success',
        floorProvider: undefined
      });
    });
    it('should handle not using fetch correctly', function () {
      // run setConfig twice indicating fetch
      fakeFloorProvider.respondWith(JSON.stringify(basicFloorData));
      handleSetFloorsConfig({...basicFloorConfig, auctionDelay: 250, endpoint: {url: 'http://www.fakeFloorProvider.json'}});
      handleSetFloorsConfig({...basicFloorConfig, auctionDelay: 250, endpoint: {url: 'http://www.fakeFloorProvider.json'}});

      // log warn should be called and server only should have one request
      expect(logWarnSpy.calledOnce).to.equal(true);
      expect(fakeFloorProvider.requests.length).to.equal(1);
      expect(fakeFloorProvider.requests[0].url).to.equal('http://www.fakeFloorProvider.json');

      // now we respond and then run again it should work and make another request
      fakeFloorProvider.respond();
      handleSetFloorsConfig({...basicFloorConfig, auctionDelay: 250, endpoint: {url: 'http://www.fakeFloorProvider.json'}});
      fakeFloorProvider.respond();

      // now warn still only called once and server called twice
      expect(logWarnSpy.calledOnce).to.equal(true);
      expect(fakeFloorProvider.requests.length).to.equal(2);

      // should log error if method is not GET for now
      expect(logErrorSpy.calledOnce).to.equal(false);
      handleSetFloorsConfig({...basicFloorConfig, endpoint: {url: 'http://www.fakeFloorProvider.json', method: 'POST'}});
      expect(logErrorSpy.calledOnce).to.equal(true);
    });
    describe('isFloorsDataValid', function () {
      it('should return false if unknown floorsSchemaVersion', function () {
        let inputFloorData = utils.deepClone(basicFloorData);
        inputFloorData.floorsSchemaVersion = 3;
        expect(isFloorsDataValid(inputFloorData)).to.to.equal(false);
      });
      it('should work correctly for fields array', function () {
        let inputFloorData = utils.deepClone(basicFloorData);
        expect(isFloorsDataValid(inputFloorData)).to.to.equal(true);

        // no fields array
        delete inputFloorData.schema.fields;
        expect(isFloorsDataValid(inputFloorData)).to.to.equal(false);

        // Fields is not an array
        inputFloorData.schema.fields = {};
        expect(isFloorsDataValid(inputFloorData)).to.to.equal(false);
        inputFloorData.schema.fields = undefined;
        expect(isFloorsDataValid(inputFloorData)).to.to.equal(false);
        inputFloorData.schema.fields = 'adUnitCode';
        expect(isFloorsDataValid(inputFloorData)).to.to.equal(false);

        // fields has a value that is not one of the "allowed" fields
        inputFloorData.schema.fields = ['adUnitCode', 'notValidMapping'];
        expect(isFloorsDataValid(inputFloorData)).to.to.equal(false);
      });
      it('should work correctly for values object', function () {
        let inputFloorData = utils.deepClone(basicFloorData);
        expect(isFloorsDataValid(inputFloorData)).to.to.equal(true);

        // no values object
        delete inputFloorData.values;
        expect(isFloorsDataValid(inputFloorData)).to.to.equal(false);

        // values is not correct type
        inputFloorData.values = [];
        expect(isFloorsDataValid(inputFloorData)).to.to.equal(false);
        inputFloorData.values = '123455/slot';
        expect(isFloorsDataValid(inputFloorData)).to.to.equal(false);

        // is an object but structure is wrong
        inputFloorData.values = {
          'banner': 'not a floor value'
        };
        expect(isFloorsDataValid(inputFloorData)).to.to.equal(false);
        inputFloorData.values = {
          'banner': undefined
        };
        expect(isFloorsDataValid(inputFloorData)).to.to.equal(false);

        // should be true if at least one rule is valid
        inputFloorData.schema.fields = ['adUnitCode', 'mediaType'];
        inputFloorData.values = {
          'banner': 1.0,
          'test-div-1|native': 1.0, // only valid rule should still work and delete the other rules
          'video': 1.0,
          '*': 1.0
        };
        expect(isFloorsDataValid(inputFloorData)).to.to.equal(true);
        expect(inputFloorData.values).to.deep.equal({ 'test-div-1|native': 1.0 });
      });
      it('should work correctly for floorsSchemaVersion 2', function () {
        let inputFloorData = {
          floorsSchemaVersion: 2,
          currency: 'USD',
          modelGroups: [
            {
              modelVersion: 'model-1',
              modelWeight: 10,
              schema: {
                delimiter: '|',
                fields: ['mediaType']
              },
              values: {
                'banner': 1.0,
                '*': 2.5
              }
            }, {
              modelVersion: 'model-2',
              modelWeight: 40,
              schema: {
                delimiter: '|',
                fields: ['size']
              },
              values: {
                '300x250': 1.0,
                '*': 2.5
              }
            }, {
              modelVersion: 'model-3',
              modelWeight: 50,
              schema: {
                delimiter: '|',
                fields: ['domain']
              },
              values: {
                'www.prebid.org': 1.0,
                '*': 2.5
              }
            }
          ]
        };
        expect(isFloorsDataValid(inputFloorData)).to.to.equal(true);

        // remove one of the modelWeight's and it should be false
        delete inputFloorData.modelGroups[1].modelWeight;
        expect(isFloorsDataValid(inputFloorData)).to.to.equal(false);
        inputFloorData.modelGroups[1].modelWeight = 40;

        // remove values from a model and it should not validate
        const tempValues = {...inputFloorData.modelGroups[0].values};
        delete inputFloorData.modelGroups[0].values;
        expect(isFloorsDataValid(inputFloorData)).to.to.equal(false);
        inputFloorData.modelGroups[0].values = tempValues;

        // modelGroups should be an array and have at least one entry
        delete inputFloorData.modelGroups;
        expect(isFloorsDataValid(inputFloorData)).to.to.equal(false);
        inputFloorData.modelGroups = [];
        expect(isFloorsDataValid(inputFloorData)).to.to.equal(false);
      });
    });
    describe('getFloor', function () {
      let bidRequest = {
        ...basicBidRequest,
        getFloor
      };
      it('returns empty if no matching data for auction is found', function () {
        expect(bidRequest.getFloor({})).to.deep.equal({});
      });
      it('picks the right rule depending on input', function () {
        _floorDataForAuction[bidRequest.auctionId] = utils.deepClone(basicFloorConfig);

        // empty params into getFloor should use default of banner * FloorData Curr
        let inputParams = {};
        expect(bidRequest.getFloor(inputParams)).to.deep.equal({
          currency: 'USD',
          floor: 1.0
        });

        // ask for banner
        inputParams = {mediaType: 'banner'};
        expect(bidRequest.getFloor(inputParams)).to.deep.equal({
          currency: 'USD',
          floor: 1.0
        });

        // ask for video
        inputParams = {mediaType: 'video'};
        expect(bidRequest.getFloor(inputParams)).to.deep.equal({
          currency: 'USD',
          floor: 5.0
        });

        // ask for *
        inputParams = {mediaType: '*'};
        expect(bidRequest.getFloor(inputParams)).to.deep.equal({
          currency: 'USD',
          floor: 2.5
        });
      });
      it('picks the right rule with more complex rules', function () {
        _floorDataForAuction[bidRequest.auctionId] = {
          ...basicFloorConfig,
          data: {
            currency: 'USD',
            schema: { fields: ['mediaType', 'size'], delimiter: '|' },
            values: {
              'banner|300x250': 0.5,
              'banner|300x600': 1.5,
              'banner|728x90': 2.5,
              'banner|*': 3.5,
              'video|640x480': 4.5,
              'video|*': 5.5
            },
            default: 10.0
          }
        };

        // assumes banner *
        let inputParams = {};
        expect(bidRequest.getFloor(inputParams)).to.deep.equal({
          currency: 'USD',
          floor: 3.5
        });

        // ask for banner with a size
        inputParams = {mediaType: 'banner', size: [300, 600]};
        expect(bidRequest.getFloor(inputParams)).to.deep.equal({
          currency: 'USD',
          floor: 1.5
        });

        // ask for video with a size
        inputParams = {mediaType: 'video', size: [640, 480]};
        expect(bidRequest.getFloor(inputParams)).to.deep.equal({
          currency: 'USD',
          floor: 4.5
        });

        // ask for video with a size not in rules (should pick rule which has video and *)
        inputParams = {mediaType: 'video', size: [111, 222]};
        expect(bidRequest.getFloor(inputParams)).to.deep.equal({
          currency: 'USD',
          floor: 5.5
        });

        // ask for native * but no native rule so should use default value if there
        inputParams = {mediaType: 'native', size: '*'};
        expect(bidRequest.getFloor(inputParams)).to.deep.equal({
          currency: 'USD',
          floor: 10.0
        });
      });
      it('should round up to 4 decimal places', function () {
        _floorDataForAuction[bidRequest.auctionId] = utils.deepClone(basicFloorConfig);
        _floorDataForAuction[bidRequest.auctionId].data.values = {
          'banner': 1.777777,
          'video': 1.1111111,
        };

        // assumes banner *
        let inputParams = {mediaType: 'banner'};
        expect(bidRequest.getFloor(inputParams)).to.deep.equal({
          currency: 'USD',
          floor: 1.7778
        });

        // assumes banner *
        inputParams = {mediaType: 'video'};
        expect(bidRequest.getFloor(inputParams)).to.deep.equal({
          currency: 'USD',
          floor: 1.1112
        });
      });
      it('should return the adjusted floor if bidder has cpm adjustment function', function () {
        getGlobal().bidderSettings = {
          rubicon: {
            bidCpmAdjustment: function (bidCpm) {
              return bidCpm * 0.5;
            },
          },
          appnexus: {
            bidCpmAdjustment: function (bidCpm) {
              return bidCpm * 0.75;
            },
          }
        };
        _floorDataForAuction[bidRequest.auctionId] = utils.deepClone(basicFloorConfig);
        _floorDataForAuction[bidRequest.auctionId].data.values = { '*': 1.0 };
        let appnexusBid = {
          ...bidRequest,
          bidder: 'appnexus'
        };

        // the conversion should be what the bidder would need to return in order to match the actual floor
        // rubicon
        expect(bidRequest.getFloor()).to.deep.equal({
          currency: 'USD',
          floor: 2.0 // a 2.0 bid after rubicons cpm adjustment would be 1.0 and thus is the floor after adjust
        });

        // appnexus
        expect(appnexusBid.getFloor()).to.deep.equal({
          currency: 'USD',
          floor: 1.3334 // 1.3334 * 0.75 = 1.000005 which is the floor (we cut off getFloor at 4 decimal points)
        });
      });

      it('should use standard cpmAdjustment if no bidder cpmAdjustment', function () {
        getGlobal().bidderSettings = {
          rubicon: {
            bidCpmAdjustment: function (bidCpm, bidResponse) {
              return bidResponse.cpm * 0.5;
            },
          },
          standard: {
            bidCpmAdjustment: function (bidCpm, bidResponse) {
              return bidResponse.cpm * 0.75;
            },
          }
        };
        _floorDataForAuction[bidRequest.auctionId] = utils.deepClone(basicFloorConfig);
        _floorDataForAuction[bidRequest.auctionId].data.values = { '*': 1.0 };
        let appnexusBid = {
          ...bidRequest,
          bidder: 'appnexus'
        };

        // the conversion should be what the bidder would need to return in order to match the actual floor
        // rubicon
        expect(bidRequest.getFloor()).to.deep.equal({
          currency: 'USD',
          floor: 2.0 // a 2.0 bid after rubicons cpm adjustment would be 1.0 and thus is the floor after adjust
        });

        // appnexus
        expect(appnexusBid.getFloor()).to.deep.equal({
          currency: 'USD',
          floor: 1.3334 // 1.3334 * 0.75 = 1.000005 which is the floor (we cut off getFloor at 4 decimal points)
        });
      });

      it('should work when cpmAdjust function uses bid object', function () {
        getGlobal().bidderSettings = {
          rubicon: {
            bidCpmAdjustment: function (bidCpm, bidResponse) {
              return bidResponse.cpm * 0.5;
            },
          },
          appnexus: {
            bidCpmAdjustment: function (bidCpm, bidResponse) {
              return bidResponse.cpm * 0.75;
            },
          }
        };
        _floorDataForAuction[bidRequest.auctionId] = utils.deepClone(basicFloorConfig);
        _floorDataForAuction[bidRequest.auctionId].data.values = { '*': 1.0 };
        let appnexusBid = {
          ...bidRequest,
          bidder: 'appnexus'
        };

        // the conversion should be what the bidder would need to return in order to match the actual floor
        // rubicon
        expect(bidRequest.getFloor()).to.deep.equal({
          currency: 'USD',
          floor: 2.0 // a 2.0 bid after rubicons cpm adjustment would be 1.0 and thus is the floor after adjust
        });

        // appnexus
        expect(appnexusBid.getFloor()).to.deep.equal({
          currency: 'USD',
          floor: 1.3334 // 1.3334 * 0.75 = 1.000005 which is the floor (we cut off getFloor at 4 decimal points)
        });
      });
      it('should correctly pick the right attributes if * is passed in and context can be assumed', function () {
        let inputBidReq = {
          bidder: 'rubicon',
          adUnitCode: 'test_div_2',
          auctionId: '987654321',
          mediaTypes: {
            video: {}
          },
          getFloor
        };
        _floorDataForAuction[inputBidReq.auctionId] = utils.deepClone(basicFloorConfig);
        _floorDataForAuction[inputBidReq.auctionId].data.values = {
          '*': 1.0,
          'banner': 3.0,
          'video': 5.0
        };

        // because bid req only has video, if a bidder asks for a floor for * we can actually give them the right mediaType
        expect(inputBidReq.getFloor({mediaType: '*'})).to.deep.equal({
          currency: 'USD',
          floor: 5.0 // 'video': 5.0
        });
        delete _floorDataForAuction[inputBidReq.auctionId].data.matchingInputs;

        // Same for if only banner is in the input bid
        inputBidReq.mediaTypes = {banner: {}};
        expect(inputBidReq.getFloor({mediaType: '*'})).to.deep.equal({
          currency: 'USD',
          floor: 3.0 // 'banner': 3.0,
        });
        delete _floorDataForAuction[inputBidReq.auctionId].data.matchingInputs;

        // if both are present then it will really use the *
        inputBidReq.mediaTypes = {banner: {}, video: {}};
        expect(inputBidReq.getFloor({mediaType: '*'})).to.deep.equal({
          currency: 'USD',
          floor: 1.0 // '*': 1.0,
        });
        delete _floorDataForAuction[inputBidReq.auctionId].data.matchingInputs;

        // now if size can be inferred (meaning only one size is in the specified mediaType, it will use it)
        _floorDataForAuction[inputBidReq.auctionId].data.schema.fields = ['mediaType', 'size'];
        _floorDataForAuction[inputBidReq.auctionId].data.values = {
          '*|*': 1.0,
          'banner|300x250': 2.0,
          'banner|728x90': 3.0,
          'banner|*': 4.0,
          'video|300x250': 5.0,
          'video|728x90': 6.0,
          'video|*': 7.0
        };
        // mediaType is banner and only one size, so if someone asks for banner * we should give them banner 300x250
        // instead of banner|*
        inputBidReq.mediaTypes = {banner: {sizes: [[300, 250]]}};
        expect(inputBidReq.getFloor({mediaType: 'banner', size: '*'})).to.deep.equal({
          currency: 'USD',
          floor: 2.0 // 'banner|300x250': 2.0,
        });
        delete _floorDataForAuction[inputBidReq.auctionId].data.matchingInputs;

        // now for video it should look at playersize (prebid core translates playersize into typical array of size arrays)
        inputBidReq.mediaTypes = {video: {playerSize: [[728, 90]]}};
        expect(inputBidReq.getFloor({mediaType: 'video', size: '*'})).to.deep.equal({
          currency: 'USD',
          floor: 6.0 // 'video|728x90': 6.0,
        });
        delete _floorDataForAuction[inputBidReq.auctionId].data.matchingInputs;

        // Now if multiple sizes are there, it will actually use * since can't infer
        inputBidReq.mediaTypes = {banner: {sizes: [[300, 250], [728, 90]]}};
        expect(inputBidReq.getFloor({mediaType: 'banner', size: '*'})).to.deep.equal({
          currency: 'USD',
          floor: 4.0 // 'banner|*': 4.0,
        });
        delete _floorDataForAuction[inputBidReq.auctionId].data.matchingInputs;

        // lastly, if you pass in * mediaType and * size it should resolve both if possble
        inputBidReq.mediaTypes = {banner: {sizes: [[300, 250]]}};
        expect(inputBidReq.getFloor({mediaType: '*', size: '*'})).to.deep.equal({
          currency: 'USD',
          floor: 2.0 // 'banner|300x250': 2.0,
        });
        delete _floorDataForAuction[inputBidReq.auctionId].data.matchingInputs;

        inputBidReq.mediaTypes = {video: {playerSize: [[300, 250]]}};
        expect(inputBidReq.getFloor({mediaType: '*', size: '*'})).to.deep.equal({
          currency: 'USD',
          floor: 5.0 // 'video|300x250': 5.0,
        });
        delete _floorDataForAuction[inputBidReq.auctionId].data.matchingInputs;

        // now it has both mediaTypes so will use * mediaType and thus not use sizes either
        inputBidReq.mediaTypes = {video: {playerSize: [[300, 250]]}, banner: {sizes: [[300, 250]]}};
        expect(inputBidReq.getFloor({mediaType: '*', size: '*'})).to.deep.equal({
          currency: 'USD',
          floor: 1.0 // '*|*': 1.0,
        });
        delete _floorDataForAuction[inputBidReq.auctionId].data.matchingInputs;
      });
    });
  });
  describe('bidResponseHook tests', function () {
    let returnedBidResponse;
    let bidderRequest = {
      bidderCode: 'appnexus',
      auctionId: '123456',
      bids: [{
        bidder: 'appnexus',
        adUnitCode: 'test_div_1',
        auctionId: '123456',
        bidId: '1111'
      }]
    };
    let basicBidResponse = {
      bidderCode: 'appnexus',
      width: 300,
      height: 250,
      cpm: 0.5,
      mediaType: 'banner',
      requestId: '1111',
    };
    beforeEach(function () {
      returnedBidResponse = {};
    });
    function runBidResponse(bidResp = basicBidResponse) {
      let next = (adUnitCode, bid) => {
        returnedBidResponse = bid;
      };
      addBidResponseHook.bind({ bidderRequest })(next, bidResp.adUnitCode, bidResp);
    };
    it('continues with the auction if not floors data is present without any flooring', function () {
      runBidResponse();
      expect(returnedBidResponse).to.not.haveOwnProperty('floorData');
    });
    it('if no matching rule it should not floor and should call log warn', function () {
      _floorDataForAuction[bidderRequest.auctionId] = utils.deepClone(basicFloorConfig);
      _floorDataForAuction[bidderRequest.auctionId].data.values = { 'video': 1.0 };
      runBidResponse();
      expect(returnedBidResponse).to.not.haveOwnProperty('floorData');
      expect(logWarnSpy.calledOnce).to.equal(true);
    });
    it('if it finds a rule and floors should update the bid accordingly', function () {
      _floorDataForAuction[bidderRequest.auctionId] = utils.deepClone(basicFloorConfig);
      _floorDataForAuction[bidderRequest.auctionId].data.values = { 'banner': 1.0 };
      runBidResponse();
      expect(returnedBidResponse).to.haveOwnProperty('floorData');
      expect(returnedBidResponse.status).to.equal(CONSTANTS.BID_STATUS.BID_REJECTED);
      expect(returnedBidResponse.cpm).to.equal(0);
    });
    it('if it finds a rule and does not floor should update the bid accordingly', function () {
      _floorDataForAuction[bidderRequest.auctionId] = utils.deepClone(basicFloorConfig);
      _floorDataForAuction[bidderRequest.auctionId].data.values = { 'banner': 0.3 };
      runBidResponse();
      expect(returnedBidResponse).to.haveOwnProperty('floorData');
      expect(returnedBidResponse.floorData).to.deep.equal({
        floorRuleValue: 0.3,
        floorValue: 0.3,
        floorCurrency: 'USD',
        floorRule: 'banner',
        cpmAfterAdjustments: 0.5,
        enforcements: {
          bidAdjustment: true,
          enforceJS: true,
          enforcePBS: false,
          floorDeals: false
        },
        matchedFields: {
          mediaType: 'banner'
        }
      });
      expect(returnedBidResponse.cpm).to.equal(0.5);
    });
    it('if should work with more complex rules and update accordingly', function () {
      _floorDataForAuction[bidderRequest.auctionId] = {
        ...basicFloorConfig,
        data: {
          currency: 'USD',
          schema: { fields: ['mediaType', 'size'], delimiter: '|' },
          values: {
            'banner|300x250': 0.5,
            'banner|300x600': 1.5,
            'banner|728x90': 2.5,
            'banner|*': 3.5,
            'video|640x480': 4.5,
            'video|*': 5.5
          },
          default: 10.0
        }
      };
      runBidResponse();
      expect(returnedBidResponse).to.haveOwnProperty('floorData');
      expect(returnedBidResponse.floorData).to.deep.equal({
        floorValue: 0.5,
        floorRuleValue: 0.5,
        floorCurrency: 'USD',
        floorRule: 'banner|300x250',
        cpmAfterAdjustments: 0.5,
        enforcements: {
          bidAdjustment: true,
          enforceJS: true,
          enforcePBS: false,
          floorDeals: false
        },
        matchedFields: {
          mediaType: 'banner',
          size: '300x250'
        }
      });
      expect(returnedBidResponse.cpm).to.equal(0.5);

      // update bidResponse to have different combinations (should pick video|*)
      runBidResponse({
        width: 300,
        height: 250,
        cpm: 7.5,
        mediaType: 'video',
        requestId: '1111',
      });
      expect(returnedBidResponse).to.haveOwnProperty('floorData');
      expect(returnedBidResponse.floorData).to.deep.equal({
        floorRuleValue: 5.5,
        floorValue: 5.5,
        floorCurrency: 'USD',
        floorRule: 'video|*',
        cpmAfterAdjustments: 7.5,
        enforcements: {
          bidAdjustment: true,
          enforceJS: true,
          enforcePBS: false,
          floorDeals: false
        },
        matchedFields: {
          mediaType: 'video',
          size: '300x250'
        }
      });
      expect(returnedBidResponse.cpm).to.equal(7.5);
    });
  });

  describe('Post Auction Tests', function () {
    let AUCTION_END_EVENT;
    beforeEach(function () {
      AUCTION_END_EVENT = {
        auctionId: '123-45-6789'
      };
    });
    it('should wait 3 seconds before deleting auction floor data', function () {
      handleSetFloorsConfig({enabled: true});
      _floorDataForAuction[AUCTION_END_EVENT.auctionId] = utils.deepClone(basicFloorConfig);
      events.emit(CONSTANTS.EVENTS.AUCTION_END, AUCTION_END_EVENT);
      // should still be here
      expect(_floorDataForAuction[AUCTION_END_EVENT.auctionId]).to.not.be.undefined;
      // tick for 4 seconds
      clock.tick(4000);
      // should be undefined now
      expect(_floorDataForAuction[AUCTION_END_EVENT.auctionId]).to.be.undefined;
    });
  });
});<|MERGE_RESOLUTION|>--- conflicted
+++ resolved
@@ -25,21 +25,6 @@
     modelVersion: 'basic model',
     modelWeight: 10,
     modelTimestamp: 1606772895,
-    currency: 'USD',
-    schema: {
-      delimiter: '|',
-      fields: ['mediaType']
-    },
-    values: {
-      'banner': 1.0,
-      'video': 5.0,
-      '*': 2.5
-    }
-  };
-  const basicFloorDataHigh = {
-    floorMin: 7.0,
-    modelVersion: 'basic model',
-    modelWeight: 10,
     currency: 'USD',
     schema: {
       delimiter: '|',
@@ -68,20 +53,6 @@
   };
   const basicFloorDataHigh = {
     floorMin: 7.0,
-    modelVersion: 'basic model',
-    currency: 'USD',
-    schema: {
-      delimiter: '|',
-      fields: ['mediaType']
-    },
-    values: {
-      'banner': 1.0,
-      'video': 5.0,
-      '*': 2.5
-    }
-  };
-  const basicFloorDataLow = {
-    floorMin: 2.3,
     modelVersion: 'basic model',
     currency: 'USD',
     schema: {
@@ -501,11 +472,8 @@
         skipped: false,
         floorMin: undefined,
         modelVersion: 'adUnit Model Version',
-<<<<<<< HEAD
-=======
-        modelWeight: 10,
-        modelTimestamp: 1606772895,
->>>>>>> eea7c792
+        modelWeight: 10,
+        modelTimestamp: 1606772895,
         location: 'adUnit',
         skipRate: 0,
         fetchStatus: undefined,
