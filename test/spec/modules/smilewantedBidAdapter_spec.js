--- conflicted
+++ resolved
@@ -15,8 +15,6 @@
   bidder: 'smilewanted',
   params: {
     zoneId: 1
-<<<<<<< HEAD
-=======
   },
   requestId: 'request_abcd1234',
   transactionId: 'trans_abcd1234'
@@ -33,7 +31,6 @@
   params: {
     zoneId: 1,
     positionType: 'infeed'
->>>>>>> 2d82104b
   },
   requestId: 'request_abcd1234',
   transactionId: 'trans_abcd1234'
