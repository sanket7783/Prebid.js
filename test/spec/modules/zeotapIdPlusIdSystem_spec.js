--- conflicted
+++ resolved
@@ -38,12 +38,6 @@
 function unsetCookie() {
   storage.setCookie(ZEOTAP_COOKIE_NAME, '');
 }
-<<<<<<< HEAD
-
-function unsetLocalStorage() {
-  storage.setDataInLocalStorage(ZEOTAP_COOKIE_NAME, '');
-}
-=======
 
 function unsetLocalStorage() {
   storage.setDataInLocalStorage(ZEOTAP_COOKIE_NAME, '');
@@ -110,7 +104,6 @@
       sinon.assert.calledWith(getDataFromLocalStorageStub, 'IDP');
     });
   });
->>>>>>> e3313698
 
 describe('Zeotap ID System', function() {
   describe('test method: getId', function() {
