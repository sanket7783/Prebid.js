import { expect } from 'chai';
import {find} from 'src/polyfill.js';
import { config } from 'src/config.js';
import { init, requestBidsHook, setSubmoduleRegistry } from 'modules/userId/index.js';
import { storage, getStorage, zeotapIdPlusSubmodule } from 'modules/zeotapIdPlusIdSystem.js';
import * as storageManager from 'src/storageManager.js';

const ZEOTAP_COOKIE_NAME = 'IDP';
const ZEOTAP_COOKIE = 'THIS-IS-A-DUMMY-COOKIE';
const ENCODED_ZEOTAP_COOKIE = btoa(JSON.stringify(ZEOTAP_COOKIE));

function getConfigMock() {
  return {
    userSync: {
      syncDelay: 0,
      userIds: [{
        name: 'zeotapIdPlus'
      }]
    }
  }
}

function getAdUnitMock(code = 'adUnit-code') {
  return {
    code,
    mediaTypes: { banner: {}, native: {} },
    sizes: [
      [300, 200],
      [300, 600]
    ],
    bids: [{
      bidder: 'sampleBidder',
      params: { placementId: 'banner-only-bidder' }
    }]
  };
}

function unsetCookie() {
  storage.setCookie(ZEOTAP_COOKIE_NAME, '');
}

function unsetLocalStorage() {
  storage.setDataInLocalStorage(ZEOTAP_COOKIE_NAME, '');
}

describe('Zeotap ID System', function () {
  describe('Zeotap Module invokes StorageManager with appropriate arguments', function () {
    let getStorageManagerSpy;

    beforeEach(function () {
      getStorageManagerSpy = sinon.spy(storageManager, 'getStorageManager');
    });

    it('when a stored Zeotap ID exists it is added to bids', function () {
      let store = getStorage();
      expect(getStorageManagerSpy.calledOnce).to.be.true;
      sinon.assert.calledWith(getStorageManagerSpy, {gvlid: 301, moduleName: 'zeotapIdPlus'});
    });
  });

  describe('test method: getId calls storage methods to fetch ID', function () {
    let cookiesAreEnabledStub;
    let getCookieStub;
    let localStorageIsEnabledStub;
    let getDataFromLocalStorageStub;

    beforeEach(() => {
      cookiesAreEnabledStub = sinon.stub(storage, 'cookiesAreEnabled');
      getCookieStub = sinon.stub(storage, 'getCookie');
      localStorageIsEnabledStub = sinon.stub(storage, 'localStorageIsEnabled');
      getDataFromLocalStorageStub = sinon.stub(storage, 'getDataFromLocalStorage');
    });

    afterEach(() => {
      storage.cookiesAreEnabled.restore();
      storage.getCookie.restore();
      storage.localStorageIsEnabled.restore();
      storage.getDataFromLocalStorage.restore();
      unsetCookie();
      unsetLocalStorage();
    });

    it('should check if cookies are enabled', function () {
      let id = zeotapIdPlusSubmodule.getId();
      expect(cookiesAreEnabledStub.calledOnce).to.be.true;
    });

    it('should call getCookie if cookies are enabled', function () {
      cookiesAreEnabledStub.returns(true);
      let id = zeotapIdPlusSubmodule.getId();
      expect(cookiesAreEnabledStub.calledOnce).to.be.true;
      expect(getCookieStub.calledOnce).to.be.true;
      sinon.assert.calledWith(getCookieStub, 'IDP');
    });

    it('should check for localStorage if cookies are disabled', function () {
      cookiesAreEnabledStub.returns(false);
      localStorageIsEnabledStub.returns(true)
      let id = zeotapIdPlusSubmodule.getId();
      expect(cookiesAreEnabledStub.calledOnce).to.be.true;
      expect(getCookieStub.called).to.be.false;
      expect(localStorageIsEnabledStub.calledOnce).to.be.true;
      expect(getDataFromLocalStorageStub.calledOnce).to.be.true;
      sinon.assert.calledWith(getDataFromLocalStorageStub, 'IDP');
    });
  });

  describe('Zeotap ID System', function () {
    describe('test method: getId', function () {
      afterEach(() => {
        unsetCookie();
        unsetLocalStorage();
      });

      it('provides the stored Zeotap id if a cookie exists', function () {
        storage.setCookie(ZEOTAP_COOKIE_NAME, ENCODED_ZEOTAP_COOKIE);
        let id = zeotapIdPlusSubmodule.getId();
        expect(id).to.deep.equal({
          id: ENCODED_ZEOTAP_COOKIE
        });
      });

      it('provides the stored Zeotap id if cookie is absent but present in local storage', function () {
        storage.setDataInLocalStorage(ZEOTAP_COOKIE_NAME, ENCODED_ZEOTAP_COOKIE);
        let id = zeotapIdPlusSubmodule.getId();
        expect(id).to.deep.equal({
          id: ENCODED_ZEOTAP_COOKIE
        });
      });

      it('returns undefined if both cookie and local storage are empty', function () {
        let id = zeotapIdPlusSubmodule.getId();
        expect(id).to.be.undefined
      })
    });

    describe('test method: decode', function () {
      it('provides the Zeotap ID (IDP) from a stored object', function () {
        let zeotapId = {
          id: ENCODED_ZEOTAP_COOKIE,
        };

        expect(zeotapIdPlusSubmodule.decode(zeotapId)).to.deep.equal({
          IDP: ZEOTAP_COOKIE
        });
      });

      it('provides the Zeotap ID (IDP) from a stored string', function () {
        let zeotapId = ENCODED_ZEOTAP_COOKIE;

        expect(zeotapIdPlusSubmodule.decode(zeotapId)).to.deep.equal({
          IDP: ZEOTAP_COOKIE
        });
      });
    });

<<<<<<< HEAD
    describe('requestBids hook', function () {
      let adUnits;

      beforeEach(function () {
        adUnits = [getAdUnitMock()];
        storage.setCookie(
          ZEOTAP_COOKIE_NAME,
          ENCODED_ZEOTAP_COOKIE
        );
        setSubmoduleRegistry([zeotapIdPlusSubmodule]);
        init(config);
        config.setConfig(getConfigMock());
      });
=======
  describe('requestBids hook', function() {
    let adUnits;

    beforeEach(function() {
      adUnits = [getAdUnitMock()];
      storage.setCookie(
        ZEOTAP_COOKIE_NAME,
        ENCODED_ZEOTAP_COOKIE
      );
      init(config);
      setSubmoduleRegistry([zeotapIdPlusSubmodule]);
      config.setConfig(getConfigMock());
    });
>>>>>>> d406c6e2

      afterEach(function () {
        unsetCookie();
        unsetLocalStorage();
      });

      xit('when a stored Zeotap ID exists it is added to bids', function (done) {
        requestBidsHook(function () {
          adUnits.forEach(unit => {
            unit.bids.forEach(bid => {
              expect(bid).to.have.deep.nested.property('userId.IDP');
              expect(bid.userId.IDP).to.equal(ZEOTAP_COOKIE);
              const zeotapIdAsEid = find(bid.userIdAsEids, e => e.source == 'zeotap.com');
              expect(zeotapIdAsEid).to.deep.equal({
                source: 'zeotap.com',
                uids: [{
                  id: ZEOTAP_COOKIE,
                  atype: 1,
                }]
              });
            });
          });
          done();
        }, { adUnits });
      });
    });
  });
});<|MERGE_RESOLUTION|>--- conflicted
+++ resolved
@@ -154,21 +154,6 @@
       });
     });
 
-<<<<<<< HEAD
-    describe('requestBids hook', function () {
-      let adUnits;
-
-      beforeEach(function () {
-        adUnits = [getAdUnitMock()];
-        storage.setCookie(
-          ZEOTAP_COOKIE_NAME,
-          ENCODED_ZEOTAP_COOKIE
-        );
-        setSubmoduleRegistry([zeotapIdPlusSubmodule]);
-        init(config);
-        config.setConfig(getConfigMock());
-      });
-=======
   describe('requestBids hook', function() {
     let adUnits;
 
@@ -182,7 +167,6 @@
       setSubmoduleRegistry([zeotapIdPlusSubmodule]);
       config.setConfig(getConfigMock());
     });
->>>>>>> d406c6e2
 
       afterEach(function () {
         unsetCookie();
