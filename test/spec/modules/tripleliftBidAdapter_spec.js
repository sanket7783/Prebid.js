import { expect } from 'chai';
import { tripleliftAdapterSpec } from 'modules/tripleliftBidAdapter.js';
import { newBidder } from 'src/adapters/bidderFactory.js';
import { deepClone } from 'src/utils.js';
import { config } from 'src/config.js';
import prebid from '../../../package.json';
import * as utils from 'src/utils.js';

const ENDPOINT = 'https://tlx.3lift.com/header/auction?';
const GDPR_CONSENT_STR = 'BOONm0NOONm0NABABAENAa-AAAARh7______b9_3__7_9uz_Kv_K7Vf7nnG072lPVA9LTOQ6gEaY';

describe('triplelift adapter', function () {
  const adapter = newBidder(tripleliftAdapterSpec);
  let bid, instreamBid;
  let sandbox;

  this.beforeEach(() => {
    bid = {
      bidder: 'triplelift',
      params: {
        inventoryCode: '12345',
        floor: 1.0,
      },
      mediaTypes: {
        banner: {
          sizes: [
            [970, 250],
            [1, 1]
          ]
        }
      },
      'adUnitCode': 'adunit-code',
      'sizes': [[300, 250], [300, 600]],
      'bidId': '30b31c1838de1e',
      'bidderRequestId': '22edbae2733bf6',
      'auctionId': '1d1a030790a475',
    };

    instreamBid = {
      bidder: 'triplelift',
      params: {
        inventoryCode: 'insteam_test',
        floor: 1.0,
        video: {
          mimes: ['video/mp4'],
          maxduration: 30,
          minduration: 6,
          w: 640,
          h: 480
        }
      },
      mediaTypes: {
        video: {
          context: 'instream',
          playerSize: [640, 480]
        }
      },
      'adUnitCode': 'adunit-code',
      'sizes': [[300, 250], [300, 600]],
      'bidId': '30b31c1838de1e',
      'bidderRequestId': '22edbae2733bf6',
      'auctionId': '1d1a030790a475',
    };
  })

  describe('inherited functions', function () {
    it('exists and is a function', function () {
      expect(adapter.callBids).to.exist.and.to.be.a('function');
    });
  });

  describe('isBidRequestValid', function () {
    it('should return true for valid bid request', function () {
      expect(tripleliftAdapterSpec.isBidRequestValid(bid)).to.equal(true);
    });

    it('should return true when required params found', function () {
      bid.params.inventoryCode = 'another_inv_code';
      expect(tripleliftAdapterSpec.isBidRequestValid(bid)).to.equal(true);
    });

    it('should return true when required params found - instream', function () {
      expect(tripleliftAdapterSpec.isBidRequestValid(instreamBid)).to.equal(true);
    });

    it('should return true when required params found - instream - 2', function () {
      delete instreamBid.mediaTypes.playerSize;
      delete instreamBid.params.video.w;
      delete instreamBid.params.video.h;
      // the only required param is inventoryCode
      expect(tripleliftAdapterSpec.isBidRequestValid(instreamBid)).to.equal(true);
    });

    it('should return false when required params are not passed', function () {
      delete bid.params.inventoryCode;
      expect(tripleliftAdapterSpec.isBidRequestValid(bid)).to.equal(false);
    });

    it('should return false when required params are not passed - instream', function () {
      delete instreamBid.params.inventoryCode;
      expect(tripleliftAdapterSpec.isBidRequestValid(instreamBid)).to.equal(false);
    });
  });

  describe('buildRequests', function () {
    let bidRequests;
    let bidderRequest;
    const schain = {
      validation: 'strict',
      config: {
        ver: '1.0',
        complete: 1,
        nodes: [
          {
            asi: 'indirectseller.com',
            sid: '00001',
            hp: 1,
          }
        ]
      }
    };

    this.beforeEach(() => {
      bidRequests = [
        {
          bidder: 'triplelift',
          params: {
            inventoryCode: '12345',
            floor: 1.0,
          },
          mediaTypes: {
            banner: {
              sizes: [
                [970, 250],
                [1, 1]
              ]
            }
          },
          adUnitCode: 'adunit-code',
          sizes: [[300, 250], [300, 600], [1, 1, 1], ['flex']],
          bidId: '30b31c1838de1e',
          bidderRequestId: '22edbae2733bf6',
          auctionId: '1d1a030790a475',
          userId: {},
          schain,
<<<<<<< HEAD
          fpd: {
            context: {
              pbAdSlot: 'homepage-top-rect',
              data: {
=======
          ortb2Imp: {
            ext: {
              data: {
                pbAdSlot: 'homepage-top-rect',
>>>>>>> 23efd639
                adUnitSpecificAttribute: 123
              }
            }
          }
        },
        {
          bidder: 'triplelift',
          params: {
            inventoryCode: 'insteam_test',
            floor: 1.0,
            video: {
              mimes: ['video/mp4'],
              maxduration: 30,
              minduration: 6,
              w: 640,
              h: 480
            }
          },
          mediaTypes: {
            video: {
              context: 'instream',
              playerSize: [640, 480]
            }
          },
          adUnitCode: 'adunit-code-instream',
          sizes: [[300, 250], [300, 600], [1, 1, 1], ['flex']],
          bidId: '30b31c1838de1e',
          bidderRequestId: '22edbae2733bf6',
          auctionId: '1d1a030790a475',
          userId: {},
          schain,
        },
        // banner and outstream video
        {
          bidder: 'triplelift',
          params: {
            inventoryCode: 'outstream_test',
            floor: 1.0,
            video: {
              mimes: ['video/mp4'],
              maxduration: 30,
              minduration: 6,
              w: 640,
              h: 480
            }
          },
          mediaTypes: {
            video: {
              context: 'outstream',
              playerSize: [640, 480]
            },
            banner: {
              sizes: [
                [970, 250],
                [1, 1]
              ]
            }
          },
          adUnitCode: 'adunit-code-instream',
          sizes: [[300, 250], [300, 600], [1, 1, 1], ['flex']],
          bidId: '30b31c1838de1e',
          bidderRequestId: '22edbae2733bf6',
          auctionId: '1d1a030790a475',
          userId: {},
          schain,
        },
        // banner and incomplete video
        {
          bidder: 'triplelift',
          params: {
            inventoryCode: 'outstream_test',
            floor: 1.0,
            video: {
              mimes: ['video/mp4'],
              maxduration: 30,
              minduration: 6,
              w: 640,
              h: 480
            }
          },
          mediaTypes: {
            video: {

            },
            banner: {
              sizes: [
                [970, 250],
                [1, 1]
              ]
            }
          },
          adUnitCode: 'adunit-code-instream',
          sizes: [[300, 250], [300, 600], [1, 1, 1], ['flex']],
          bidId: '30b31c1838de1e',
          bidderRequestId: '22edbae2733bf6',
          auctionId: '1d1a030790a475',
          userId: {},
          schain,
        },
        // incomplete banner and incomplete video
        {
          bidder: 'triplelift',
          params: {
            inventoryCode: 'outstream_test',
            floor: 1.0,
            video: {
              mimes: ['video/mp4'],
              maxduration: 30,
              minduration: 6,
              w: 640,
              h: 480
            }
          },
          mediaTypes: {
            video: {

            },
            banner: {

            }
          },
          adUnitCode: 'adunit-code-instream',
          sizes: [[300, 250], [300, 600], [1, 1, 1], ['flex']],
          bidId: '30b31c1838de1e',
          bidderRequestId: '22edbae2733bf6',
          auctionId: '1d1a030790a475',
          userId: {},
          schain,
        },
        // banner and instream video
        {
          bidder: 'triplelift',
          params: {
            inventoryCode: 'outstream_test',
            floor: 1.0,
            video: {
              mimes: ['video/mp4'],
              maxduration: 30,
              minduration: 6,
              w: 640,
              h: 480
            }
          },
          mediaTypes: {
            video: {
              context: 'instream',
              playerSize: [640, 480]
            },
            banner: {
              sizes: [
                [970, 250],
                [1, 1]
              ]
            }
          },
          adUnitCode: 'adunit-code-instream',
          sizes: [[300, 250], [300, 600], [1, 1, 1], ['flex']],
          bidId: '30b31c1838de1e',
          bidderRequestId: '22edbae2733bf6',
          auctionId: '1d1a030790a475',
          userId: {},
          schain,
        },
        // banner and outream video and native
        {
          bidder: 'triplelift',
          params: {
            inventoryCode: 'outstream_test',
            floor: 1.0,
            video: {
              mimes: ['video/mp4'],
              maxduration: 30,
              minduration: 6,
              w: 640,
              h: 480
            }
          },
          mediaTypes: {
            video: {
              context: 'outstream',
              playerSize: [640, 480]
            },
            banner: {
              sizes: [
                [970, 250],
                [1, 1]
              ]
            },
            native: {

            }
          },
          adUnitCode: 'adunit-code-instream',
          sizes: [[300, 250], [300, 600], [1, 1, 1], ['flex']],
          bidId: '30b31c1838de1e',
          bidderRequestId: '22edbae2733bf6',
          auctionId: '1d1a030790a475',
          userId: {},
          schain,
        }
      ];

      bidderRequest = {
        bidderCode: 'triplelift',
        auctionId: 'a7ebcd1d-66ff-4b5c-a82c-6a21a6ee5a18',
        bidderRequestId: '5c55612f99bc11',
        bids: [
          {
            imp_id: 0,
            cpm: 1.062,
            width: 300,
            height: 250,
            ad: 'ad-markup',
            iurl: 'https://s.adroll.com/a/IYR/N36/IYRN366MFVDITBAGNNT5U6.jpg'
          },
          {
            imp_id: 1,
            crid: '10092_76480_i2j6qm8u',
            cpm: 0.01,
            ad: '<VAST version=\"2.0\"><Ad id=\"gsen95th\"><Wrapper><Error><![CDATA[https://eb2.3lift.net/ive?aid=156025986241697082890&bmid=10092&bsid=76480&crid=10092_76480_i2j6qm8u&e=[ERRORCODE]]]></Error><Impression><![CDATA[https://eb2.3lift.net/r?rr=creative&bc=0.011&uid=8217096503606905723&pr=%24%7BAUCTION_PRICE%7D&brid=554350&bmid=10092&biid=10066&aid=156025986241697082890&bcud=11&sid=76480&ts=1593552049&fid=11]]></Impression><Impression><![CDATA[https://tlx.3lift.net/header/notify?px=1&pr=${AUCTION_PRICE}&ts=1593552049&aid=156025986241697082890&ec=10092_76480_i2j6qm8u&n=GgDyAqABCAASFTE1NjAyNTk4NjI0MTY5NzA4Mjg5MBgAIAEo7E4wwNUEQAFIAFAAYAtogIAEcO7qIZABAJgBAKgBALABC7gBAMABCsgBC%2BABCvABAPgBlo0GgAL%2FlwWIAgqRAgAAAAAAAPA%2FmQIzMzMzMzPDP6ECAAAAAAAAAACoAgCwAgDIAgTYAgDxAmZmZmZmZuY%2F%2BALSTpADAJgDAKADAKgDA%2FgCDIgDAJIDBDEyMzQ%3D]]></Impression><AdSystem version=\"1.0\">The Trade Desk</AdSystem><VASTAdTagURI><![CDATA[https://insight.adsrvr.org/enduser/vast/?iid=590299b9-1817-4859-a2af-ef007bb4c78e&crid=gsen95th&wp=0.011&aid=1&wpc=USD&sfe=10fba14e&puid=&tdid=&pid=13hzg59&ag=l2w0772&adv=ct0nqrx&sig=1BGM_YxB0HAcl-s55S_NKIu-oLW94YpTn_DjMRmdWHzs.&bp=0.3&cf=1448159&fq=0&td_s=388389451&rcats=&mcat=&mste=&mfld=2&mssi=None&mfsi=ve35dsnkwp&uhow=75&agsa=&rgco=South%20Korea&rgre=Gyeonggi-do&rgme=&rgci=Ansan-si&rgz=15345&svbttd=1&dt=Mobile&osf=iOS&os=iOS134&br=WebView&rlangs=01&mlang=&svpid=7453-EB&did=&rcxt=InApp&lat=37.324400&lon=126.823700&tmpc=9.66&daid=d7804da7-147b-421d-bb44-60ad3ac32681&vp=0&osi=&osv=&svscid=388389451&bffi=41&mk=Apple&mdl=iPhone&vpb=PreRoll&dc=14&vcc=EDwYPDICCAI6BAgBCAJAAUgBUASIAQKgAZ4DqAGwBsgBAdABA-gBAoACA4oCCAgCCAMIBQgGmgIICAMIBQgGCAegAgKoAgGwAgC4AgDAAgE.&sv=triplelift&pidi=3584&advi=270782&cmpi=1319400&agi=6167705&cridi=13268739&svi=70&cmp=a9nj9ex&tsig=tlN4j1OujX9nrFakJmfpTuNNfg-D0qArlSjjNAb8tLg.&c=MAQ4AEgAUAc.&dur=&crrelr=&adpt=tl_ltriplelift&ipl=39250&fpa=826&pcm=3&said=40286845772363793660&ict=Unknown&auct=1&im=1]]></VASTAdTagURI><Creatives><Creative><Linear><VideoClicks><ClickTracking><![CDATA[https://eb2.3lift.net/ec?aid=156025986241697082890]]></ClickTracking></VideoClicks><TrackingEvents><Tracking event=\"mute\"><![CDATA[https://eb2.3lift.net/eee?aid=156025986241697082890&inv_code=niice_main_instream&ev=1&eid=5]]></Tracking><Tracking event=\"unmute\"><![CDATA[https://eb2.3lift.net/eee?aid=156025986241697082890&inv_code=niice_main_instream&ev=1&eid=6]]></Tracking><Tracking event=\"expand\"><![CDATA[https://eb2.3lift.net/eee?aid=156025986241697082890&inv_code=niice_main_instream&ev=1&eid=7]]></Tracking><Tracking event=\"collapse\"><![CDATA[https://eb2.3lift.net/eee?aid=156025986241697082890&inv_code=niice_main_instream&ev=1&eid=8]]></Tracking><Tracking event=\"pause\"><![CDATA[https://eb2.3lift.net/eee?aid=156025986241697082890&inv_code=niice_main_instream&ev=1&eid=14]]></Tracking><Tracking event=\"resume\"><![CDATA[https://eb2.3lift.net/eee?aid=156025986241697082890&inv_code=niice_main_instream&ev=1&eid=15]]></Tracking><Tracking event=\"fullscreen\"><![CDATA[https://eb2.3lift.net/eee?aid=156025986241697082890&inv_code=niice_main_instream&ev=1&eid=16]]></Tracking><Tracking event=\"exitFullscreen\"><![CDATA[https://eb2.3lift.net/eee?aid=156025986241697082890&inv_code=niice_main_instream&ev=1&eid=17]]></Tracking><Tracking event=\"skip\"><![CDATA[https://eb2.3lift.net/eee?aid=156025986241697082890&inv_code=niice_main_instream&ev=1&eid=18]]></Tracking><Tracking event=\"start\"><![CDATA[https://eb2.3lift.net/evd?aid=156025986241697082890&inv_code=niice_main_instream&bmid=10092&vlt=2&bypassDuration=true&progress=7]]></Tracking><Tracking event=\"firstQuartile\"><![CDATA[https://eb2.3lift.net/evd?aid=156025986241697082890&inv_code=niice_main_instream&bmid=10092&vlt=2&bypassDuration=true&quartile=1]]></Tracking><Tracking event=\"midpoint\"><![CDATA[https://eb2.3lift.net/evd?aid=156025986241697082890&inv_code=niice_main_instream&bmid=10092&vlt=2&bypassDuration=true&quartile=2]]></Tracking><Tracking event=\"thirdQuartile\"><![CDATA[https://eb2.3lift.net/evd?aid=156025986241697082890&inv_code=niice_main_instream&bmid=10092&vlt=2&bypassDuration=true&quartile=3]]></Tracking><Tracking event=\"complete\"><![CDATA[https://eb2.3lift.net/evd?aid=156025986241697082890&inv_code=niice_main_instream&bmid=10092&vlt=2&bypassDuration=true&quartile=4]]></Tracking><Tracking event=\"progress\" offset=\"00:00:02\"><![CDATA[https://eb2.3lift.net/evd?aid=156025986241697082890&inv_code=niice_main_instream&bmid=10092&vlt=2&bypassDuration=true&progress=1]]></Tracking><Tracking event=\"progress\" offset=\"00:00:03\"><![CDATA[https://eb2.3lift.net/evd?aid=156025986241697082890&inv_code=niice_main_instream&bmid=10092&vlt=2&bypassDuration=true&progress=2]]></Tracking><Tracking event=\"progress\" offset=\"00:00:05\"><![CDATA[https://eb2.3lift.net/evd?aid=156025986241697082890&inv_code=niice_main_instream&bmid=10092&vlt=2&bypassDuration=true&progress=3]]></Tracking><Tracking event=\"progress\" offset=\"00:00:10\"><![CDATA[https://eb2.3lift.net/evd?aid=156025986241697082890&inv_code=niice_main_instream&bmid=10092&vlt=2&bypassDuration=true&progress=4]]></Tracking><Tracking event=\"progress\" offset=\"00:00:15\"><![CDATA[https://eb2.3lift.net/evd?aid=156025986241697082890&inv_code=niice_main_instream&bmid=10092&vlt=2&bypassDuration=true&progress=5]]></Tracking><Tracking event=\"progress\" offset=\"00:00:30\"><![CDATA[https://eb2.3lift.net/evd?aid=156025986241697082890&inv_code=niice_main_instream&bmid=10092&vlt=2&bypassDuration=true&progress=6]]></Tracking></TrackingEvents></Linear></Creative></Creatives></Wrapper></Ad></VAST>',
            tlx_source: 'hdx'
          }
        ],
        refererInfo: {
          referer: 'https://examplereferer.com'
        },
        gdprConsent: {
          consentString: GDPR_CONSENT_STR,
          gdprApplies: true
        },
      };
      sandbox = sinon.sandbox.create();
    });
    afterEach(() => {
      sandbox.restore();
    });

    it('exists and is an object', function () {
      const request = tripleliftAdapterSpec.buildRequests(bidRequests, bidderRequest);
      expect(request).to.exist.and.to.be.a('object');
    });

    it('should be able find video object from the instream request', function () {
      const request = tripleliftAdapterSpec.buildRequests(bidRequests, bidderRequest);
      expect(request.data.imp[1].video).to.exist.and.to.be.a('object');
    });

    it('should only parse sizes that are of the proper length and format', function () {
      const request = tripleliftAdapterSpec.buildRequests(bidRequests, bidderRequest);
      expect(request.data.imp[0].banner.format).to.have.length(2);
      expect(request.data.imp[0].banner.format).to.deep.equal([{w: 300, h: 250}, {w: 300, h: 600}]);
    });

    it('should be a post request and populate the payload', function () {
      const request = tripleliftAdapterSpec.buildRequests(bidRequests, bidderRequest);
      const payload = request.data;
      expect(payload).to.exist;
      expect(payload.imp[0].tagid).to.equal('12345');
      expect(payload.imp[0].floor).to.equal(1.0);
      expect(payload.imp[0].banner.format).to.deep.equal([{w: 300, h: 250}, {w: 300, h: 600}]);
      expect(payload.imp[1].tagid).to.equal('insteam_test');
      expect(payload.imp[1].floor).to.equal(1.0);
      expect(payload.imp[1].video).to.exist.and.to.be.a('object');
      // banner and outstream video
      expect(payload.imp[2]).to.not.have.property('video');
      expect(payload.imp[2]).to.have.property('banner');
      expect(payload.imp[2].banner.format).to.deep.equal([{w: 300, h: 250}, {w: 300, h: 600}]);
      // banner and incomplete video
      expect(payload.imp[3]).to.not.have.property('video');
      expect(payload.imp[3]).to.have.property('banner');
      expect(payload.imp[3].banner.format).to.deep.equal([{w: 300, h: 250}, {w: 300, h: 600}]);
      // incomplete mediatypes.banner and incomplete video
      expect(payload.imp[4]).to.not.have.property('video');
      expect(payload.imp[4]).to.have.property('banner');
      expect(payload.imp[4].banner.format).to.deep.equal([{w: 300, h: 250}, {w: 300, h: 600}]);
      // banner and instream video
      expect(payload.imp[5]).to.not.have.property('banner');
      expect(payload.imp[5]).to.have.property('video');
      expect(payload.imp[5].video).to.exist.and.to.be.a('object');
      // banner and outream video and native
      expect(payload.imp[6]).to.not.have.property('video');
      expect(payload.imp[6]).to.have.property('banner');
      expect(payload.imp[6].banner.format).to.deep.equal([{w: 300, h: 250}, {w: 300, h: 600}]);
    });

    it('should add tdid to the payload if included', function () {
      const id = '6bca7f6b-a98a-46c0-be05-6020f7604598';
      bidRequests[0].userId.tdid = id;
      const request = tripleliftAdapterSpec.buildRequests(bidRequests, bidderRequest);
      const payload = request.data;
      expect(payload).to.exist;
      expect(payload.user).to.deep.equal({ext: {eids: [{source: 'adserver.org', uids: [{id, ext: {rtiPartner: 'TDID'}}]}]}});
    });

    it('should add idl_env to the payload if included', function () {
      const id = 'XY6104gr0njcH9UDIR7ysFFJcm2XNpqeJTYslleJ_cMlsFOfZI';
      bidRequests[0].userId.idl_env = id;
      const request = tripleliftAdapterSpec.buildRequests(bidRequests, bidderRequest);
      const payload = request.data;
      expect(payload).to.exist;
      expect(payload.user).to.deep.equal({ext: {eids: [{source: 'liveramp.com', uids: [{id, ext: {rtiPartner: 'idl'}}]}]}});
    });

    it('should add criteoId to the payload if included', function () {
      const id = '53e30ea700424f7bbdd793b02abc5d7';
      bidRequests[0].userId.criteoId = id;
      const request = tripleliftAdapterSpec.buildRequests(bidRequests, bidderRequest);
      const payload = request.data;
      expect(payload).to.exist;
      expect(payload.user).to.deep.equal({ext: {eids: [{source: 'criteo.com', uids: [{id, ext: {rtiPartner: 'criteoId'}}]}]}});
    });

    it('should add tdid, idl_env and criteoId to the payload if both are included', function () {
      const tdidId = '6bca7f6b-a98a-46c0-be05-6020f7604598';
      const idlEnvId = 'XY6104gr0njcH9UDIR7ysFFJcm2XNpqeJTYslleJ_cMlsFOfZI';
      const criteoId = '53e30ea700424f7bbdd793b02abc5d7';
      bidRequests[0].userId.tdid = tdidId;
      bidRequests[0].userId.idl_env = idlEnvId;
      bidRequests[0].userId.criteoId = criteoId;

      const request = tripleliftAdapterSpec.buildRequests(bidRequests, bidderRequest);
      const payload = request.data;

      expect(payload).to.exist;
      expect(payload.user).to.deep.equal({
        ext: {
          eids: [
            {
              source: 'adserver.org',
              uids: [
                {
                  id: tdidId,
                  ext: { rtiPartner: 'TDID' }
                }
              ],
            },
            {
              source: 'liveramp.com',
              uids: [
                {
                  id: idlEnvId,
                  ext: { rtiPartner: 'idl' }
                }
              ]
            },
            {
              source: 'criteo.com',
              uids: [
                {
                  id: criteoId,
                  ext: { rtiPartner: 'criteoId' }
                }
              ]
            }
          ]
        }
      });
    });

    it('should consolidate user ids from multiple bid requests', function () {
      const tdidId = '6bca7f6b-a98a-46c0-be05-6020f7604598';
      const idlEnvId = 'XY6104gr0njcH9UDIR7ysFFJcm2XNpqeJTYslleJ_cMlsFOfZI';
      const criteoId = '53e30ea700424f7bbdd793b02abc5d7';
      const pubcid = '3261d8ad-435d-481d-abd1-9f1a9ec99f0e';

      const bidRequestsMultiple = [
        { ...bidRequests[0], userId: { tdid: tdidId, idl_env: idlEnvId, criteoId, pubcid } },
        { ...bidRequests[0], userId: { tdid: tdidId, idl_env: idlEnvId, criteoId, pubcid } },
        { ...bidRequests[0], userId: { tdid: tdidId, idl_env: idlEnvId, criteoId, pubcid } }
      ];

      const request = tripleliftAdapterSpec.buildRequests(bidRequestsMultiple, bidderRequest);
      const payload = request.data;

      expect(payload.user).to.deep.equal({
        ext: {
          eids: [
            {
              source: 'adserver.org',
              uids: [
                {
                  id: tdidId,
                  ext: { rtiPartner: 'TDID' }
                }
              ],
            },
            {
              source: 'liveramp.com',
              uids: [
                {
                  id: idlEnvId,
                  ext: { rtiPartner: 'idl' }
                }
              ]
            },
            {
              source: 'criteo.com',
              uids: [
                {
                  id: criteoId,
                  ext: { rtiPartner: 'criteoId' }
                }
              ]
            },
            {
              source: 'pubcid.org',
              uids: [
                {
                  id: '3261d8ad-435d-481d-abd1-9f1a9ec99f0e',
                  ext: { rtiPartner: 'pubcid' }
                }
              ]
            }
          ]
        }
      });

      expect(payload.user.ext.eids).to.be.an('array');
      expect(payload.user.ext.eids).to.have.lengthOf(4);
    });

    it('should return a query string for TL call', function () {
      const request = tripleliftAdapterSpec.buildRequests(bidRequests, bidderRequest);
      const url = request.url;
      expect(url).to.exist;
      expect(url).to.be.a('string');
      expect(url).to.match(/(?:tlx.3lift.com\/header\/auction)/)
      expect(url).to.match(/(?:lib=prebid)/)
      expect(url).to.match(new RegExp('(?:' + prebid.version + ')'))
      expect(url).to.match(/(?:referrer)/);
    });
    it('should return us_privacy param when CCPA info is available', function() {
      bidderRequest.uspConsent = '1YYY';
      const request = tripleliftAdapterSpec.buildRequests(bidRequests, bidderRequest);
      const url = request.url;
      expect(url).to.match(/(\?|&)us_privacy=1YYY/);
    });
    it('should return coppa param when COPPA config is set to true', function() {
      sinon.stub(config, 'getConfig').withArgs('coppa').returns(true);
      const request = tripleliftAdapterSpec.buildRequests(bidRequests, bidderRequest);
      config.getConfig.restore();
      const url = request.url;
      expect(url).to.match(/(\?|&)coppa=true/);
    });
    it('should not return coppa param when COPPA config is set to false', function() {
      sinon.stub(config, 'getConfig').withArgs('coppa').returns(false);
      const request = tripleliftAdapterSpec.buildRequests(bidRequests, bidderRequest);
      config.getConfig.restore();
      const url = request.url;
      expect(url).not.to.match(/(\?|&)coppa=/);
    });
    it('should return schain when present', function() {
      const request = tripleliftAdapterSpec.buildRequests(bidRequests, bidderRequest);
      const { data: payload } = request;
      expect(payload.ext.schain).to.deep.equal(schain);
    });
    it('should not create root level ext when schain is not present', function() {
      bidRequests[0].schain = undefined;
      const request = tripleliftAdapterSpec.buildRequests(bidRequests, bidderRequest);
      const { data: payload } = request;
      expect(payload.ext).to.deep.equal(undefined);
    });
    it('should get floor from floors module if available', function() {
      let floorInfo;
      bidRequests[0].getFloor = () => floorInfo;

      // standard float response; expected functionality of floors module
      floorInfo = { currency: 'USD', floor: 1.99 };
      let request = tripleliftAdapterSpec.buildRequests(bidRequests, bidderRequest);
      expect(request.data.imp[0].floor).to.equal(1.99);

      // if string response, convert to float
      floorInfo = { currency: 'USD', floor: '1.99' };
      request = tripleliftAdapterSpec.buildRequests(bidRequests, bidderRequest);
      expect(request.data.imp[0].floor).to.equal(1.99);
    });
    it('should call getFloor with the correct parameters based on mediaType', function() {
      bidRequests.forEach(request => {
        request.getFloor = () => {};
        sinon.spy(request, 'getFloor')
      });

      tripleliftAdapterSpec.buildRequests(bidRequests, bidderRequest);

      // banner
      expect(bidRequests[0].getFloor.calledWith({
        currency: 'USD',
        mediaType: 'banner',
        size: '*'
      })).to.be.true;

      // instream
      expect(bidRequests[1].getFloor.calledWith({
        currency: 'USD',
        mediaType: 'video',
        size: '*'
      })).to.be.true;

      // banner and incomplete video (POST will only include banner)
      expect(bidRequests[3].getFloor.calledWith({
        currency: 'USD',
        mediaType: 'banner',
        size: '*'
      })).to.be.true;

      // banner and instream (POST will only include video)
      expect(bidRequests[5].getFloor.calledWith({
        currency: 'USD',
        mediaType: 'video',
        size: '*'
      })).to.be.true;
    });
    it('should send global config fpd if kvps are available', function() {
      const sens = null;
      const category = ['news', 'weather', 'hurricane'];
      const pmp_elig = 'true';
<<<<<<< HEAD
      const fpd = {
        context: {
          pmp_elig: pmp_elig,
          data: {
            category: category
=======
      const ortb2 = {
        site: {
          pmp_elig: pmp_elig,
          ext: {
            data: {
              category: category
            }
>>>>>>> 23efd639
          }
        },
        user: {
          sens: sens,
        }
      }
      sandbox.stub(config, 'getConfig').callsFake(key => {
        const config = {
          ortb2
        };
        return utils.deepAccess(config, key);
      });
      const request = tripleliftAdapterSpec.buildRequests(bidRequests, bidderRequest);
      const { data: payload } = request;
      expect(payload.ext.fpd.user).to.not.exist;
      expect(payload.ext.fpd.context.data).to.haveOwnProperty('category');
      expect(payload.ext.fpd.context).to.haveOwnProperty('pmp_elig');
    });
    it('should send ad unit fpd if kvps are available', function() {
      const request = tripleliftAdapterSpec.buildRequests(bidRequests, bidderRequest);
<<<<<<< HEAD
      expect(request.data.imp[0].fpd.context).to.haveOwnProperty('pbAdSlot');
      expect(request.data.imp[0].fpd.context).to.haveOwnProperty('data');
=======
      expect(request.data.imp[0].fpd.context).to.haveOwnProperty('data');
      expect(request.data.imp[0].fpd.context.data).to.haveOwnProperty('pbAdSlot');
>>>>>>> 23efd639
      expect(request.data.imp[0].fpd.context.data).to.haveOwnProperty('adUnitSpecificAttribute');
      expect(request.data.imp[1].fpd).to.not.exist;
    });
  });

  describe('interpretResponse', function () {
    let response, bidderRequest;
    this.beforeEach(() => {
      response = {
        body: {
          bids: [
            {
              imp_id: 0,
              cpm: 1.062,
              width: 300,
              height: 250,
              ad: 'ad-markup',
              iurl: 'https://s.adroll.com/a/IYR/N36/IYRN366MFVDITBAGNNT5U6.jpg',
              tl_source: 'tlx',
              advertiser_name: 'fake advertiser name',
              adomain: ['basspro.com', 'internetalerts.org']
            },
            {
              imp_id: 1,
              crid: '10092_76480_i2j6qm8u',
              cpm: 9.99,
              ad: '<VAST version=\"2.0\"><Ad id=\"gsen95th\"><Wrapper><Error><![CDATA[https://eb2.3lift.net/ive?aid=156025986241697082890&bmid=10092&bsid=76480&crid=10092_76480_i2j6qm8u&e=[ERRORCODE]]]></Error><Impression><![CDATA[https://eb2.3lift.net/r?rr=creative&bc=0.011&uid=8217096503606905723&pr=%24%7BAUCTION_PRICE%7D&brid=554350&bmid=10092&biid=10066&aid=156025986241697082890&bcud=11&sid=76480&ts=1593552049&fid=11]]></Impression><Impression><![CDATA[https://tlx.3lift.net/header/notify?px=1&pr=${AUCTION_PRICE}&ts=1593552049&aid=156025986241697082890&ec=10092_76480_i2j6qm8u&n=GgDyAqABCAASFTE1NjAyNTk4NjI0MTY5NzA4Mjg5MBgAIAEo7E4wwNUEQAFIAFAAYAtogIAEcO7qIZABAJgBAKgBALABC7gBAMABCsgBC%2BABCvABAPgBlo0GgAL%2FlwWIAgqRAgAAAAAAAPA%2FmQIzMzMzMzPDP6ECAAAAAAAAAACoAgCwAgDIAgTYAgDxAmZmZmZmZuY%2F%2BALSTpADAJgDAKADAKgDA%2FgCDIgDAJIDBDEyMzQ%3D]]></Impression><AdSystem version=\"1.0\">The Trade Desk</AdSystem><VASTAdTagURI><![CDATA[https://insight.adsrvr.org/enduser/vast/?iid=590299b9-1817-4859-a2af-ef007bb4c78e&crid=gsen95th&wp=0.011&aid=1&wpc=USD&sfe=10fba14e&puid=&tdid=&pid=13hzg59&ag=l2w0772&adv=ct0nqrx&sig=1BGM_YxB0HAcl-s55S_NKIu-oLW94YpTn_DjMRmdWHzs.&bp=0.3&cf=1448159&fq=0&td_s=388389451&rcats=&mcat=&mste=&mfld=2&mssi=None&mfsi=ve35dsnkwp&uhow=75&agsa=&rgco=South%20Korea&rgre=Gyeonggi-do&rgme=&rgci=Ansan-si&rgz=15345&svbttd=1&dt=Mobile&osf=iOS&os=iOS134&br=WebView&rlangs=01&mlang=&svpid=7453-EB&did=&rcxt=InApp&lat=37.324400&lon=126.823700&tmpc=9.66&daid=d7804da7-147b-421d-bb44-60ad3ac32681&vp=0&osi=&osv=&svscid=388389451&bffi=41&mk=Apple&mdl=iPhone&vpb=PreRoll&dc=14&vcc=EDwYPDICCAI6BAgBCAJAAUgBUASIAQKgAZ4DqAGwBsgBAdABA-gBAoACA4oCCAgCCAMIBQgGmgIICAMIBQgGCAegAgKoAgGwAgC4AgDAAgE.&sv=triplelift&pidi=3584&advi=270782&cmpi=1319400&agi=6167705&cridi=13268739&svi=70&cmp=a9nj9ex&tsig=tlN4j1OujX9nrFakJmfpTuNNfg-D0qArlSjjNAb8tLg.&c=MAQ4AEgAUAc.&dur=&crrelr=&adpt=tl_ltriplelift&ipl=39250&fpa=826&pcm=3&said=40286845772363793660&ict=Unknown&auct=1&im=1]]></VASTAdTagURI><Creatives><Creative><Linear><VideoClicks><ClickTracking><![CDATA[https://eb2.3lift.net/ec?aid=156025986241697082890]]></ClickTracking></VideoClicks><TrackingEvents><Tracking event=\"mute\"><![CDATA[https://eb2.3lift.net/eee?aid=156025986241697082890&inv_code=niice_main_instream&ev=1&eid=5]]></Tracking><Tracking event=\"unmute\"><![CDATA[https://eb2.3lift.net/eee?aid=156025986241697082890&inv_code=niice_main_instream&ev=1&eid=6]]></Tracking><Tracking event=\"expand\"><![CDATA[https://eb2.3lift.net/eee?aid=156025986241697082890&inv_code=niice_main_instream&ev=1&eid=7]]></Tracking><Tracking event=\"collapse\"><![CDATA[https://eb2.3lift.net/eee?aid=156025986241697082890&inv_code=niice_main_instream&ev=1&eid=8]]></Tracking><Tracking event=\"pause\"><![CDATA[https://eb2.3lift.net/eee?aid=156025986241697082890&inv_code=niice_main_instream&ev=1&eid=14]]></Tracking><Tracking event=\"resume\"><![CDATA[https://eb2.3lift.net/eee?aid=156025986241697082890&inv_code=niice_main_instream&ev=1&eid=15]]></Tracking><Tracking event=\"fullscreen\"><![CDATA[https://eb2.3lift.net/eee?aid=156025986241697082890&inv_code=niice_main_instream&ev=1&eid=16]]></Tracking><Tracking event=\"exitFullscreen\"><![CDATA[https://eb2.3lift.net/eee?aid=156025986241697082890&inv_code=niice_main_instream&ev=1&eid=17]]></Tracking><Tracking event=\"skip\"><![CDATA[https://eb2.3lift.net/eee?aid=156025986241697082890&inv_code=niice_main_instream&ev=1&eid=18]]></Tracking><Tracking event=\"start\"><![CDATA[https://eb2.3lift.net/evd?aid=156025986241697082890&inv_code=niice_main_instream&bmid=10092&vlt=2&bypassDuration=true&progress=7]]></Tracking><Tracking event=\"firstQuartile\"><![CDATA[https://eb2.3lift.net/evd?aid=156025986241697082890&inv_code=niice_main_instream&bmid=10092&vlt=2&bypassDuration=true&quartile=1]]></Tracking><Tracking event=\"midpoint\"><![CDATA[https://eb2.3lift.net/evd?aid=156025986241697082890&inv_code=niice_main_instream&bmid=10092&vlt=2&bypassDuration=true&quartile=2]]></Tracking><Tracking event=\"thirdQuartile\"><![CDATA[https://eb2.3lift.net/evd?aid=156025986241697082890&inv_code=niice_main_instream&bmid=10092&vlt=2&bypassDuration=true&quartile=3]]></Tracking><Tracking event=\"complete\"><![CDATA[https://eb2.3lift.net/evd?aid=156025986241697082890&inv_code=niice_main_instream&bmid=10092&vlt=2&bypassDuration=true&quartile=4]]></Tracking><Tracking event=\"progress\" offset=\"00:00:02\"><![CDATA[https://eb2.3lift.net/evd?aid=156025986241697082890&inv_code=niice_main_instream&bmid=10092&vlt=2&bypassDuration=true&progress=1]]></Tracking><Tracking event=\"progress\" offset=\"00:00:03\"><![CDATA[https://eb2.3lift.net/evd?aid=156025986241697082890&inv_code=niice_main_instream&bmid=10092&vlt=2&bypassDuration=true&progress=2]]></Tracking><Tracking event=\"progress\" offset=\"00:00:05\"><![CDATA[https://eb2.3lift.net/evd?aid=156025986241697082890&inv_code=niice_main_instream&bmid=10092&vlt=2&bypassDuration=true&progress=3]]></Tracking><Tracking event=\"progress\" offset=\"00:00:10\"><![CDATA[https://eb2.3lift.net/evd?aid=156025986241697082890&inv_code=niice_main_instream&bmid=10092&vlt=2&bypassDuration=true&progress=4]]></Tracking><Tracking event=\"progress\" offset=\"00:00:15\"><![CDATA[https://eb2.3lift.net/evd?aid=156025986241697082890&inv_code=niice_main_instream&bmid=10092&vlt=2&bypassDuration=true&progress=5]]></Tracking><Tracking event=\"progress\" offset=\"00:00:30\"><![CDATA[https://eb2.3lift.net/evd?aid=156025986241697082890&inv_code=niice_main_instream&bmid=10092&vlt=2&bypassDuration=true&progress=6]]></Tracking></TrackingEvents></Linear></Creative></Creatives></Wrapper></Ad></VAST>',
              tlx_source: 'hdx'
            }
          ]
        }
      };
      bidderRequest = {
        bidderCode: 'triplelift',
        auctionId: 'a7ebcd1d-66ff-4b5c-a82c-6a21a6ee5a18',
        bidderRequestId: '5c55612f99bc11',
        bids: [
          {
            imp_id: 0,
            cpm: 1.062,
            width: 300,
            height: 250,
            ad: 'ad-markup',
            iurl: 'https://s.adroll.com/a/IYR/N36/IYRN366MFVDITBAGNNT5U6.jpg',
            tl_source: 'tlx',
            mediaTypes: {
              banner: {
                sizes: [
                  [970, 250],
                  [1, 1]
                ]
              }
            },
            bidId: '30b31c1838de1e',
          },
          {
            imp_id: 1,
            crid: '10092_76480_i2j6qm8u',
            cpm: 9.99,
            ad: '<VAST version=\"2.0\"><Ad id=\"gsen95th\"><Wrapper><Error><![CDATA[https://eb2.3lift.net/ive?aid=156025986241697082890&bmid=10092&bsid=76480&crid=10092_76480_i2j6qm8u&e=[ERRORCODE]]]></Error><Impression><![CDATA[https://eb2.3lift.net/r?rr=creative&bc=0.011&uid=8217096503606905723&pr=%24%7BAUCTION_PRICE%7D&brid=554350&bmid=10092&biid=10066&aid=156025986241697082890&bcud=11&sid=76480&ts=1593552049&fid=11]]></Impression><Impression><![CDATA[https://tlx.3lift.net/header/notify?px=1&pr=${AUCTION_PRICE}&ts=1593552049&aid=156025986241697082890&ec=10092_76480_i2j6qm8u&n=GgDyAqABCAASFTE1NjAyNTk4NjI0MTY5NzA4Mjg5MBgAIAEo7E4wwNUEQAFIAFAAYAtogIAEcO7qIZABAJgBAKgBALABC7gBAMABCsgBC%2BABCvABAPgBlo0GgAL%2FlwWIAgqRAgAAAAAAAPA%2FmQIzMzMzMzPDP6ECAAAAAAAAAACoAgCwAgDIAgTYAgDxAmZmZmZmZuY%2F%2BALSTpADAJgDAKADAKgDA%2FgCDIgDAJIDBDEyMzQ%3D]]></Impression><AdSystem version=\"1.0\">The Trade Desk</AdSystem><VASTAdTagURI><![CDATA[https://insight.adsrvr.org/enduser/vast/?iid=590299b9-1817-4859-a2af-ef007bb4c78e&crid=gsen95th&wp=0.011&aid=1&wpc=USD&sfe=10fba14e&puid=&tdid=&pid=13hzg59&ag=l2w0772&adv=ct0nqrx&sig=1BGM_YxB0HAcl-s55S_NKIu-oLW94YpTn_DjMRmdWHzs.&bp=0.3&cf=1448159&fq=0&td_s=388389451&rcats=&mcat=&mste=&mfld=2&mssi=None&mfsi=ve35dsnkwp&uhow=75&agsa=&rgco=South%20Korea&rgre=Gyeonggi-do&rgme=&rgci=Ansan-si&rgz=15345&svbttd=1&dt=Mobile&osf=iOS&os=iOS134&br=WebView&rlangs=01&mlang=&svpid=7453-EB&did=&rcxt=InApp&lat=37.324400&lon=126.823700&tmpc=9.66&daid=d7804da7-147b-421d-bb44-60ad3ac32681&vp=0&osi=&osv=&svscid=388389451&bffi=41&mk=Apple&mdl=iPhone&vpb=PreRoll&dc=14&vcc=EDwYPDICCAI6BAgBCAJAAUgBUASIAQKgAZ4DqAGwBsgBAdABA-gBAoACA4oCCAgCCAMIBQgGmgIICAMIBQgGCAegAgKoAgGwAgC4AgDAAgE.&sv=triplelift&pidi=3584&advi=270782&cmpi=1319400&agi=6167705&cridi=13268739&svi=70&cmp=a9nj9ex&tsig=tlN4j1OujX9nrFakJmfpTuNNfg-D0qArlSjjNAb8tLg.&c=MAQ4AEgAUAc.&dur=&crrelr=&adpt=tl_ltriplelift&ipl=39250&fpa=826&pcm=3&said=40286845772363793660&ict=Unknown&auct=1&im=1]]></VASTAdTagURI><Creatives><Creative><Linear><VideoClicks><ClickTracking><![CDATA[https://eb2.3lift.net/ec?aid=156025986241697082890]]></ClickTracking></VideoClicks><TrackingEvents><Tracking event=\"mute\"><![CDATA[https://eb2.3lift.net/eee?aid=156025986241697082890&inv_code=niice_main_instream&ev=1&eid=5]]></Tracking><Tracking event=\"unmute\"><![CDATA[https://eb2.3lift.net/eee?aid=156025986241697082890&inv_code=niice_main_instream&ev=1&eid=6]]></Tracking><Tracking event=\"expand\"><![CDATA[https://eb2.3lift.net/eee?aid=156025986241697082890&inv_code=niice_main_instream&ev=1&eid=7]]></Tracking><Tracking event=\"collapse\"><![CDATA[https://eb2.3lift.net/eee?aid=156025986241697082890&inv_code=niice_main_instream&ev=1&eid=8]]></Tracking><Tracking event=\"pause\"><![CDATA[https://eb2.3lift.net/eee?aid=156025986241697082890&inv_code=niice_main_instream&ev=1&eid=14]]></Tracking><Tracking event=\"resume\"><![CDATA[https://eb2.3lift.net/eee?aid=156025986241697082890&inv_code=niice_main_instream&ev=1&eid=15]]></Tracking><Tracking event=\"fullscreen\"><![CDATA[https://eb2.3lift.net/eee?aid=156025986241697082890&inv_code=niice_main_instream&ev=1&eid=16]]></Tracking><Tracking event=\"exitFullscreen\"><![CDATA[https://eb2.3lift.net/eee?aid=156025986241697082890&inv_code=niice_main_instream&ev=1&eid=17]]></Tracking><Tracking event=\"skip\"><![CDATA[https://eb2.3lift.net/eee?aid=156025986241697082890&inv_code=niice_main_instream&ev=1&eid=18]]></Tracking><Tracking event=\"start\"><![CDATA[https://eb2.3lift.net/evd?aid=156025986241697082890&inv_code=niice_main_instream&bmid=10092&vlt=2&bypassDuration=true&progress=7]]></Tracking><Tracking event=\"firstQuartile\"><![CDATA[https://eb2.3lift.net/evd?aid=156025986241697082890&inv_code=niice_main_instream&bmid=10092&vlt=2&bypassDuration=true&quartile=1]]></Tracking><Tracking event=\"midpoint\"><![CDATA[https://eb2.3lift.net/evd?aid=156025986241697082890&inv_code=niice_main_instream&bmid=10092&vlt=2&bypassDuration=true&quartile=2]]></Tracking><Tracking event=\"thirdQuartile\"><![CDATA[https://eb2.3lift.net/evd?aid=156025986241697082890&inv_code=niice_main_instream&bmid=10092&vlt=2&bypassDuration=true&quartile=3]]></Tracking><Tracking event=\"complete\"><![CDATA[https://eb2.3lift.net/evd?aid=156025986241697082890&inv_code=niice_main_instream&bmid=10092&vlt=2&bypassDuration=true&quartile=4]]></Tracking><Tracking event=\"progress\" offset=\"00:00:02\"><![CDATA[https://eb2.3lift.net/evd?aid=156025986241697082890&inv_code=niice_main_instream&bmid=10092&vlt=2&bypassDuration=true&progress=1]]></Tracking><Tracking event=\"progress\" offset=\"00:00:03\"><![CDATA[https://eb2.3lift.net/evd?aid=156025986241697082890&inv_code=niice_main_instream&bmid=10092&vlt=2&bypassDuration=true&progress=2]]></Tracking><Tracking event=\"progress\" offset=\"00:00:05\"><![CDATA[https://eb2.3lift.net/evd?aid=156025986241697082890&inv_code=niice_main_instream&bmid=10092&vlt=2&bypassDuration=true&progress=3]]></Tracking><Tracking event=\"progress\" offset=\"00:00:10\"><![CDATA[https://eb2.3lift.net/evd?aid=156025986241697082890&inv_code=niice_main_instream&bmid=10092&vlt=2&bypassDuration=true&progress=4]]></Tracking><Tracking event=\"progress\" offset=\"00:00:15\"><![CDATA[https://eb2.3lift.net/evd?aid=156025986241697082890&inv_code=niice_main_instream&bmid=10092&vlt=2&bypassDuration=true&progress=5]]></Tracking><Tracking event=\"progress\" offset=\"00:00:30\"><![CDATA[https://eb2.3lift.net/evd?aid=156025986241697082890&inv_code=niice_main_instream&bmid=10092&vlt=2&bypassDuration=true&progress=6]]></Tracking></TrackingEvents></Linear></Creative></Creatives></Wrapper></Ad></VAST>',
            tlx_source: 'hdx',
            mediaTypes: {
              video: {
                context: 'instream',
                playerSize: [640, 480]
              }
            },
            bidId: '30b31c1838de1e',
          }
        ],
        refererInfo: {
          referer: 'https://examplereferer.com'
        },
        gdprConsent: {
          consentString: GDPR_CONSENT_STR,
          gdprApplies: true
        }
      };
    })

    it('should get correct bid response', function () {
      let expectedResponse = [
        {
          requestId: '30b31c1838de1e',
          cpm: 1.062,
          width: 300,
          height: 250,
          netRevenue: true,
          ad: 'ad-markup',
          creativeId: 29681110,
          dealId: '',
          currency: 'USD',
          ttl: 33,
          tl_source: 'tlx',
          meta: {}
        },
        {
          requestId: '30b31c1838de1e',
          cpm: 1.062,
          width: 300,
          height: 250,
          netRevenue: true,
          ad: '<VAST version=\"2.0\"><Ad id=\"gsen95th\"><Wrapper><Error><![CDATA[https://eb2.3lift.net/ive?aid=156025986241697082890&bmid=10092&bsid=76480&crid=10092_76480_i2j6qm8u&e=[ERRORCODE]]]></Error><Impression><![CDATA[https://eb2.3lift.net/r?rr=creative&bc=0.011&uid=8217096503606905723&pr=%24%7BAUCTION_PRICE%7D&brid=554350&bmid=10092&biid=10066&aid=156025986241697082890&bcud=11&sid=76480&ts=1593552049&fid=11]]></Impression><Impression><![CDATA[https://tlx.3lift.net/header/notify?px=1&pr=${AUCTION_PRICE}&ts=1593552049&aid=156025986241697082890&ec=10092_76480_i2j6qm8u&n=GgDyAqABCAASFTE1NjAyNTk4NjI0MTY5NzA4Mjg5MBgAIAEo7E4wwNUEQAFIAFAAYAtogIAEcO7qIZABAJgBAKgBALABC7gBAMABCsgBC%2BABCvABAPgBlo0GgAL%2FlwWIAgqRAgAAAAAAAPA%2FmQIzMzMzMzPDP6ECAAAAAAAAAACoAgCwAgDIAgTYAgDxAmZmZmZmZuY%2F%2BALSTpADAJgDAKADAKgDA%2FgCDIgDAJIDBDEyMzQ%3D]]></Impression><AdSystem version=\"1.0\">The Trade Desk</AdSystem><VASTAdTagURI><![CDATA[https://insight.adsrvr.org/enduser/vast/?iid=590299b9-1817-4859-a2af-ef007bb4c78e&crid=gsen95th&wp=0.011&aid=1&wpc=USD&sfe=10fba14e&puid=&tdid=&pid=13hzg59&ag=l2w0772&adv=ct0nqrx&sig=1BGM_YxB0HAcl-s55S_NKIu-oLW94YpTn_DjMRmdWHzs.&bp=0.3&cf=1448159&fq=0&td_s=388389451&rcats=&mcat=&mste=&mfld=2&mssi=None&mfsi=ve35dsnkwp&uhow=75&agsa=&rgco=South%20Korea&rgre=Gyeonggi-do&rgme=&rgci=Ansan-si&rgz=15345&svbttd=1&dt=Mobile&osf=iOS&os=iOS134&br=WebView&rlangs=01&mlang=&svpid=7453-EB&did=&rcxt=InApp&lat=37.324400&lon=126.823700&tmpc=9.66&daid=d7804da7-147b-421d-bb44-60ad3ac32681&vp=0&osi=&osv=&svscid=388389451&bffi=41&mk=Apple&mdl=iPhone&vpb=PreRoll&dc=14&vcc=EDwYPDICCAI6BAgBCAJAAUgBUASIAQKgAZ4DqAGwBsgBAdABA-gBAoACA4oCCAgCCAMIBQgGmgIICAMIBQgGCAegAgKoAgGwAgC4AgDAAgE.&sv=triplelift&pidi=3584&advi=270782&cmpi=1319400&agi=6167705&cridi=13268739&svi=70&cmp=a9nj9ex&tsig=tlN4j1OujX9nrFakJmfpTuNNfg-D0qArlSjjNAb8tLg.&c=MAQ4AEgAUAc.&dur=&crrelr=&adpt=tl_ltriplelift&ipl=39250&fpa=826&pcm=3&said=40286845772363793660&ict=Unknown&auct=1&im=1]]></VASTAdTagURI><Creatives><Creative><Linear><VideoClicks><ClickTracking><![CDATA[https://eb2.3lift.net/ec?aid=156025986241697082890]]></ClickTracking></VideoClicks><TrackingEvents><Tracking event=\"mute\"><![CDATA[https://eb2.3lift.net/eee?aid=156025986241697082890&inv_code=niice_main_instream&ev=1&eid=5]]></Tracking><Tracking event=\"unmute\"><![CDATA[https://eb2.3lift.net/eee?aid=156025986241697082890&inv_code=niice_main_instream&ev=1&eid=6]]></Tracking><Tracking event=\"expand\"><![CDATA[https://eb2.3lift.net/eee?aid=156025986241697082890&inv_code=niice_main_instream&ev=1&eid=7]]></Tracking><Tracking event=\"collapse\"><![CDATA[https://eb2.3lift.net/eee?aid=156025986241697082890&inv_code=niice_main_instream&ev=1&eid=8]]></Tracking><Tracking event=\"pause\"><![CDATA[https://eb2.3lift.net/eee?aid=156025986241697082890&inv_code=niice_main_instream&ev=1&eid=14]]></Tracking><Tracking event=\"resume\"><![CDATA[https://eb2.3lift.net/eee?aid=156025986241697082890&inv_code=niice_main_instream&ev=1&eid=15]]></Tracking><Tracking event=\"fullscreen\"><![CDATA[https://eb2.3lift.net/eee?aid=156025986241697082890&inv_code=niice_main_instream&ev=1&eid=16]]></Tracking><Tracking event=\"exitFullscreen\"><![CDATA[https://eb2.3lift.net/eee?aid=156025986241697082890&inv_code=niice_main_instream&ev=1&eid=17]]></Tracking><Tracking event=\"skip\"><![CDATA[https://eb2.3lift.net/eee?aid=156025986241697082890&inv_code=niice_main_instream&ev=1&eid=18]]></Tracking><Tracking event=\"start\"><![CDATA[https://eb2.3lift.net/evd?aid=156025986241697082890&inv_code=niice_main_instream&bmid=10092&vlt=2&bypassDuration=true&progress=7]]></Tracking><Tracking event=\"firstQuartile\"><![CDATA[https://eb2.3lift.net/evd?aid=156025986241697082890&inv_code=niice_main_instream&bmid=10092&vlt=2&bypassDuration=true&quartile=1]]></Tracking><Tracking event=\"midpoint\"><![CDATA[https://eb2.3lift.net/evd?aid=156025986241697082890&inv_code=niice_main_instream&bmid=10092&vlt=2&bypassDuration=true&quartile=2]]></Tracking><Tracking event=\"thirdQuartile\"><![CDATA[https://eb2.3lift.net/evd?aid=156025986241697082890&inv_code=niice_main_instream&bmid=10092&vlt=2&bypassDuration=true&quartile=3]]></Tracking><Tracking event=\"complete\"><![CDATA[https://eb2.3lift.net/evd?aid=156025986241697082890&inv_code=niice_main_instream&bmid=10092&vlt=2&bypassDuration=true&quartile=4]]></Tracking><Tracking event=\"progress\" offset=\"00:00:02\"><![CDATA[https://eb2.3lift.net/evd?aid=156025986241697082890&inv_code=niice_main_instream&bmid=10092&vlt=2&bypassDuration=true&progress=1]]></Tracking><Tracking event=\"progress\" offset=\"00:00:03\"><![CDATA[https://eb2.3lift.net/evd?aid=156025986241697082890&inv_code=niice_main_instream&bmid=10092&vlt=2&bypassDuration=true&progress=2]]></Tracking><Tracking event=\"progress\" offset=\"00:00:05\"><![CDATA[https://eb2.3lift.net/evd?aid=156025986241697082890&inv_code=niice_main_instream&bmid=10092&vlt=2&bypassDuration=true&progress=3]]></Tracking><Tracking event=\"progress\" offset=\"00:00:10\"><![CDATA[https://eb2.3lift.net/evd?aid=156025986241697082890&inv_code=niice_main_instream&bmid=10092&vlt=2&bypassDuration=true&progress=4]]></Tracking><Tracking event=\"progress\" offset=\"00:00:15\"><![CDATA[https://eb2.3lift.net/evd?aid=156025986241697082890&inv_code=niice_main_instream&bmid=10092&vlt=2&bypassDuration=true&progress=5]]></Tracking><Tracking event=\"progress\" offset=\"00:00:30\"><![CDATA[https://eb2.3lift.net/evd?aid=156025986241697082890&inv_code=niice_main_instream&bmid=10092&vlt=2&bypassDuration=true&progress=6]]></Tracking></TrackingEvents></Linear></Creative></Creatives></Wrapper></Ad></VAST>',
          creativeId: 29681110,
          dealId: '',
          currency: 'USD',
          ttl: 33,
          tl_source: 'hdx',
          mediaType: 'video',
          vastXml: '<VAST version=\"2.0\"><Ad id=\"gsen95th\"><Wrapper><Error><![CDATA[https://eb2.3lift.net/ive?aid=156025986241697082890&bmid=10092&bsid=76480&crid=10092_76480_i2j6qm8u&e=[ERRORCODE]]]></Error><Impression><![CDATA[https://eb2.3lift.net/r?rr=creative&bc=0.011&uid=8217096503606905723&pr=%24%7BAUCTION_PRICE%7D&brid=554350&bmid=10092&biid=10066&aid=156025986241697082890&bcud=11&sid=76480&ts=1593552049&fid=11]]></Impression><Impression><![CDATA[https://tlx.3lift.net/header/notify?px=1&pr=${AUCTION_PRICE}&ts=1593552049&aid=156025986241697082890&ec=10092_76480_i2j6qm8u&n=GgDyAqABCAASFTE1NjAyNTk4NjI0MTY5NzA4Mjg5MBgAIAEo7E4wwNUEQAFIAFAAYAtogIAEcO7qIZABAJgBAKgBALABC7gBAMABCsgBC%2BABCvABAPgBlo0GgAL%2FlwWIAgqRAgAAAAAAAPA%2FmQIzMzMzMzPDP6ECAAAAAAAAAACoAgCwAgDIAgTYAgDxAmZmZmZmZuY%2F%2BALSTpADAJgDAKADAKgDA%2FgCDIgDAJIDBDEyMzQ%3D]]></Impression><AdSystem version=\"1.0\">The Trade Desk</AdSystem><VASTAdTagURI><![CDATA[https://insight.adsrvr.org/enduser/vast/?iid=590299b9-1817-4859-a2af-ef007bb4c78e&crid=gsen95th&wp=0.011&aid=1&wpc=USD&sfe=10fba14e&puid=&tdid=&pid=13hzg59&ag=l2w0772&adv=ct0nqrx&sig=1BGM_YxB0HAcl-s55S_NKIu-oLW94YpTn_DjMRmdWHzs.&bp=0.3&cf=1448159&fq=0&td_s=388389451&rcats=&mcat=&mste=&mfld=2&mssi=None&mfsi=ve35dsnkwp&uhow=75&agsa=&rgco=South%20Korea&rgre=Gyeonggi-do&rgme=&rgci=Ansan-si&rgz=15345&svbttd=1&dt=Mobile&osf=iOS&os=iOS134&br=WebView&rlangs=01&mlang=&svpid=7453-EB&did=&rcxt=InApp&lat=37.324400&lon=126.823700&tmpc=9.66&daid=d7804da7-147b-421d-bb44-60ad3ac32681&vp=0&osi=&osv=&svscid=388389451&bffi=41&mk=Apple&mdl=iPhone&vpb=PreRoll&dc=14&vcc=EDwYPDICCAI6BAgBCAJAAUgBUASIAQKgAZ4DqAGwBsgBAdABA-gBAoACA4oCCAgCCAMIBQgGmgIICAMIBQgGCAegAgKoAgGwAgC4AgDAAgE.&sv=triplelift&pidi=3584&advi=270782&cmpi=1319400&agi=6167705&cridi=13268739&svi=70&cmp=a9nj9ex&tsig=tlN4j1OujX9nrFakJmfpTuNNfg-D0qArlSjjNAb8tLg.&c=MAQ4AEgAUAc.&dur=&crrelr=&adpt=tl_ltriplelift&ipl=39250&fpa=826&pcm=3&said=40286845772363793660&ict=Unknown&auct=1&im=1]]></VASTAdTagURI><Creatives><Creative><Linear><VideoClicks><ClickTracking><![CDATA[https://eb2.3lift.net/ec?aid=156025986241697082890]]></ClickTracking></VideoClicks><TrackingEvents><Tracking event=\"mute\"><![CDATA[https://eb2.3lift.net/eee?aid=156025986241697082890&inv_code=niice_main_instream&ev=1&eid=5]]></Tracking><Tracking event=\"unmute\"><![CDATA[https://eb2.3lift.net/eee?aid=156025986241697082890&inv_code=niice_main_instream&ev=1&eid=6]]></Tracking><Tracking event=\"expand\"><![CDATA[https://eb2.3lift.net/eee?aid=156025986241697082890&inv_code=niice_main_instream&ev=1&eid=7]]></Tracking><Tracking event=\"collapse\"><![CDATA[https://eb2.3lift.net/eee?aid=156025986241697082890&inv_code=niice_main_instream&ev=1&eid=8]]></Tracking><Tracking event=\"pause\"><![CDATA[https://eb2.3lift.net/eee?aid=156025986241697082890&inv_code=niice_main_instream&ev=1&eid=14]]></Tracking><Tracking event=\"resume\"><![CDATA[https://eb2.3lift.net/eee?aid=156025986241697082890&inv_code=niice_main_instream&ev=1&eid=15]]></Tracking><Tracking event=\"fullscreen\"><![CDATA[https://eb2.3lift.net/eee?aid=156025986241697082890&inv_code=niice_main_instream&ev=1&eid=16]]></Tracking><Tracking event=\"exitFullscreen\"><![CDATA[https://eb2.3lift.net/eee?aid=156025986241697082890&inv_code=niice_main_instream&ev=1&eid=17]]></Tracking><Tracking event=\"skip\"><![CDATA[https://eb2.3lift.net/eee?aid=156025986241697082890&inv_code=niice_main_instream&ev=1&eid=18]]></Tracking><Tracking event=\"start\"><![CDATA[https://eb2.3lift.net/evd?aid=156025986241697082890&inv_code=niice_main_instream&bmid=10092&vlt=2&bypassDuration=true&progress=7]]></Tracking><Tracking event=\"firstQuartile\"><![CDATA[https://eb2.3lift.net/evd?aid=156025986241697082890&inv_code=niice_main_instream&bmid=10092&vlt=2&bypassDuration=true&quartile=1]]></Tracking><Tracking event=\"midpoint\"><![CDATA[https://eb2.3lift.net/evd?aid=156025986241697082890&inv_code=niice_main_instream&bmid=10092&vlt=2&bypassDuration=true&quartile=2]]></Tracking><Tracking event=\"thirdQuartile\"><![CDATA[https://eb2.3lift.net/evd?aid=156025986241697082890&inv_code=niice_main_instream&bmid=10092&vlt=2&bypassDuration=true&quartile=3]]></Tracking><Tracking event=\"complete\"><![CDATA[https://eb2.3lift.net/evd?aid=156025986241697082890&inv_code=niice_main_instream&bmid=10092&vlt=2&bypassDuration=true&quartile=4]]></Tracking><Tracking event=\"progress\" offset=\"00:00:02\"><![CDATA[https://eb2.3lift.net/evd?aid=156025986241697082890&inv_code=niice_main_instream&bmid=10092&vlt=2&bypassDuration=true&progress=1]]></Tracking><Tracking event=\"progress\" offset=\"00:00:03\"><![CDATA[https://eb2.3lift.net/evd?aid=156025986241697082890&inv_code=niice_main_instream&bmid=10092&vlt=2&bypassDuration=true&progress=2]]></Tracking><Tracking event=\"progress\" offset=\"00:00:05\"><![CDATA[https://eb2.3lift.net/evd?aid=156025986241697082890&inv_code=niice_main_instream&bmid=10092&vlt=2&bypassDuration=true&progress=3]]></Tracking><Tracking event=\"progress\" offset=\"00:00:10\"><![CDATA[https://eb2.3lift.net/evd?aid=156025986241697082890&inv_code=niice_main_instream&bmid=10092&vlt=2&bypassDuration=true&progress=4]]></Tracking><Tracking event=\"progress\" offset=\"00:00:15\"><![CDATA[https://eb2.3lift.net/evd?aid=156025986241697082890&inv_code=niice_main_instream&bmid=10092&vlt=2&bypassDuration=true&progress=5]]></Tracking><Tracking event=\"progress\" offset=\"00:00:30\"><![CDATA[https://eb2.3lift.net/evd?aid=156025986241697082890&inv_code=niice_main_instream&bmid=10092&vlt=2&bypassDuration=true&progress=6]]></Tracking></TrackingEvents></Linear></Creative></Creatives></Wrapper></Ad></VAST>',
          meta: {}
        }
      ];
      let result = tripleliftAdapterSpec.interpretResponse(response, {bidderRequest});
      expect(result).to.have.length(2);
      expect(Object.keys(result[0])).to.have.members(Object.keys(expectedResponse[0]));
      expect(Object.keys(result[1])).to.have.members(Object.keys(expectedResponse[1]));
    });

    it('should return multiple responses to support SRA', function () {
      let result = tripleliftAdapterSpec.interpretResponse(response, {bidderRequest});
      expect(result).to.have.length(2);
    });

    it('should include the advertiser name in the meta field if available', function () {
      let result = tripleliftAdapterSpec.interpretResponse(response, {bidderRequest});
      expect(result[0].meta.advertiserName).to.equal('fake advertiser name');
      expect(result[1].meta).to.not.have.key('advertiserName');
    });

    it('should include the advertiser domain array in the meta field if available', function () {
      let result = tripleliftAdapterSpec.interpretResponse(response, {bidderRequest});
      expect(result[0].meta.advertiserDomains[0]).to.equal('basspro.com');
      expect(result[0].meta.advertiserDomains[1]).to.equal('internetalerts.org');
      expect(result[1].meta).to.not.have.key('advertiserDomains');
    });
  });

  describe('getUserSyncs', function() {
    let expectedIframeSyncUrl = 'https://eb2.3lift.com/sync?gdpr=true&cmp_cs=' + GDPR_CONSENT_STR + '&';
    let expectedImageSyncUrl = 'https://eb2.3lift.com/sync?px=1&src=prebid&gdpr=true&cmp_cs=' + GDPR_CONSENT_STR + '&';

    it('returns undefined when syncing is not enabled', function() {
      expect(tripleliftAdapterSpec.getUserSyncs({})).to.equal(undefined);
      expect(tripleliftAdapterSpec.getUserSyncs()).to.equal(undefined);
    });

    it('returns iframe user sync pixel when iframe syncing is enabled', function() {
      let syncOptions = {
        iframeEnabled: true
      };
      let result = tripleliftAdapterSpec.getUserSyncs(syncOptions);
      expect(result[0].type).to.equal('iframe');
      expect(result[0].url).to.equal(expectedIframeSyncUrl);
    });

    it('returns image user sync pixel when iframe syncing is disabled', function() {
      let syncOptions = {
        pixelEnabled: true
      };
      let result = tripleliftAdapterSpec.getUserSyncs(syncOptions);
      expect(result[0].type).to.equal('image')
      expect(result[0].url).to.equal(expectedImageSyncUrl);
    });

    it('returns iframe user sync pixel when both options are enabled', function() {
      let syncOptions = {
        pixelEnabled: true,
        iframeEnabled: true
      };
      let result = tripleliftAdapterSpec.getUserSyncs(syncOptions);
      expect(result[0].type).to.equal('iframe');
      expect(result[0].url).to.equal(expectedIframeSyncUrl);
    });
    it('sends us_privacy param when info is available', function() {
      let syncOptions = {
        iframeEnabled: true
      };
      let result = tripleliftAdapterSpec.getUserSyncs(syncOptions, null, null, '1YYY');
      expect(result[0].url).to.match(/(\?|&)us_privacy=1YYY/);
    });
  });
});<|MERGE_RESOLUTION|>--- conflicted
+++ resolved
@@ -143,17 +143,10 @@
           auctionId: '1d1a030790a475',
           userId: {},
           schain,
-<<<<<<< HEAD
-          fpd: {
-            context: {
-              pbAdSlot: 'homepage-top-rect',
-              data: {
-=======
           ortb2Imp: {
             ext: {
               data: {
                 pbAdSlot: 'homepage-top-rect',
->>>>>>> 23efd639
                 adUnitSpecificAttribute: 123
               }
             }
@@ -670,13 +663,6 @@
       const sens = null;
       const category = ['news', 'weather', 'hurricane'];
       const pmp_elig = 'true';
-<<<<<<< HEAD
-      const fpd = {
-        context: {
-          pmp_elig: pmp_elig,
-          data: {
-            category: category
-=======
       const ortb2 = {
         site: {
           pmp_elig: pmp_elig,
@@ -684,7 +670,6 @@
             data: {
               category: category
             }
->>>>>>> 23efd639
           }
         },
         user: {
@@ -705,13 +690,8 @@
     });
     it('should send ad unit fpd if kvps are available', function() {
       const request = tripleliftAdapterSpec.buildRequests(bidRequests, bidderRequest);
-<<<<<<< HEAD
-      expect(request.data.imp[0].fpd.context).to.haveOwnProperty('pbAdSlot');
-      expect(request.data.imp[0].fpd.context).to.haveOwnProperty('data');
-=======
       expect(request.data.imp[0].fpd.context).to.haveOwnProperty('data');
       expect(request.data.imp[0].fpd.context.data).to.haveOwnProperty('pbAdSlot');
->>>>>>> 23efd639
       expect(request.data.imp[0].fpd.context.data).to.haveOwnProperty('adUnitSpecificAttribute');
       expect(request.data.imp[1].fpd).to.not.exist;
     });
