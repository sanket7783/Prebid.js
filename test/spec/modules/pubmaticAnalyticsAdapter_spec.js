--- conflicted
+++ resolved
@@ -406,11 +406,7 @@
       expect(data.s[0].ps.length).to.equal(1);
       expect(data.s[0].ps[0].pn).to.equal('pubmatic');
       expect(data.s[0].ps[0].bc).to.equal('pubmatic');
-<<<<<<< HEAD
       expect(data.s[0].ps[0].bidid).to.equal('2ecff0db240712');
-=======
-      expect(data.s[0].ps[0].bidid).to.equal('2ecff0db240757');
->>>>>>> 2d82104b
       expect(data.s[0].ps[0].piid).to.equal('partnerImpressionID-1');
       expect(data.s[0].ps[0].db).to.equal(0);
       expect(data.s[0].ps[0].kgpv).to.equal('/19968336/header-bid-tag-0');
@@ -440,11 +436,7 @@
       expect(data.s[1].ps.length).to.equal(1);
       expect(data.s[1].fskp).to.equal(0);
       expect(data.s[1].ps[0].pn).to.equal('pubmatic');
-<<<<<<< HEAD
       expect(data.s[1].ps[0].bc).to.equal('pubmatic');
-=======
-      expect(data.s[0].ps[0].bc).to.equal('pubmatic');
->>>>>>> 2d82104b
       expect(data.s[1].ps[0].bidid).to.equal('3bd4ebb1c900e2');
       expect(data.s[1].ps[0].piid).to.equal('partnerImpressionID-2');
       expect(data.s[1].ps[0].db).to.equal(0);
@@ -530,11 +522,7 @@
       expect(data.s[0].ps.length).to.equal(1);
       expect(data.s[0].ps[0].pn).to.equal('pubmatic');
       expect(data.s[0].ps[0].bc).to.equal('pubmatic');
-<<<<<<< HEAD
       expect(data.s[0].ps[0].bidid).to.equal('2ecff0db240712');
-=======
-      expect(data.s[0].ps[0].bidid).to.equal('2ecff0db240757');
->>>>>>> 2d82104b
       expect(data.s[0].ps[0].kgpv).to.equal('/19968336/header-bid-tag-0');
       expect(data.s[0].ps[0].eg).to.equal(1.23);
       expect(data.s[0].ps[0].en).to.equal(2.46);
@@ -607,11 +595,7 @@
       expect(data.s[0].ps.length).to.equal(1);
       expect(data.s[0].ps[0].pn).to.equal('pubmatic');
       expect(data.s[0].ps[0].bc).to.equal('pubmatic');
-<<<<<<< HEAD
       expect(data.s[0].ps[0].bidid).to.equal('2ecff0db240712');
-=======
-      expect(data.s[0].ps[0].bidid).to.equal('2ecff0db240757');
->>>>>>> 2d82104b
       expect(data.s[0].ps[0].kgpv).to.equal('/19968336/header-bid-tag-0');
       expect(data.s[0].ps[0].eg).to.equal(1);
       expect(data.s[0].ps[0].en).to.equal(200);
@@ -659,11 +643,7 @@
       expect(data.s[1].ps).to.be.an('array');
       expect(data.s[1].ps.length).to.equal(1);
       expect(data.s[1].ps[0].pn).to.equal('pubmatic');
-<<<<<<< HEAD
       expect(data.s[1].ps[0].bc).to.equal('pubmatic');
-=======
-      expect(data.s[0].ps[0].bc).to.equal('pubmatic');
->>>>>>> 2d82104b
       expect(data.s[1].ps[0].bidid).to.equal('3bd4ebb1c900e2');
       expect(data.s[1].ps[0].db).to.equal(1);
       expect(data.s[1].ps[0].kgpv).to.equal('this-is-a-kgpv');
@@ -706,11 +686,7 @@
       expect(data.s[1].ps).to.be.an('array');
       expect(data.s[1].ps.length).to.equal(1);
       expect(data.s[1].ps[0].pn).to.equal('pubmatic');
-<<<<<<< HEAD
       expect(data.s[1].ps[0].bc).to.equal('pubmatic');
-=======
-      expect(data.s[0].ps[0].bc).to.equal('pubmatic');
->>>>>>> 2d82104b
       expect(data.s[1].ps[0].bidid).to.equal('3bd4ebb1c900e2');
       expect(data.s[1].ps[0].db).to.equal(1);
       expect(data.s[1].ps[0].kgpv).to.equal('this-is-a-kgpv');
@@ -1355,34 +1331,23 @@
       expect(data.orig).to.equal('www.test.com');
       expect(data.tst).to.equal(1519767016);
       expect(data.tgid).to.equal(15);
-<<<<<<< HEAD
       expect(data.fmv).to.equal('floorModelTest');
       expect(data.ft).to.equal(1);
-=======
->>>>>>> 2d82104b
       expect(data.s).to.be.an('array');
       expect(data.s.length).to.equal(2);
 
       // slot 1
       expect(data.s[0].sn).to.equal('/19968336/header-bid-tag-0');
-<<<<<<< HEAD
       expect(data.s[0].au).to.equal('/19968336/header-bid-tag-0');
       expect(data.s[0].mt).to.be.an('array');
       expect(data.s[0].mt[0]).to.equal(0);
       expect(data.s[0].sz).to.deep.equal(['640x480']);
       expect(data.s[0].fskp).to.equal(0);
-=======
-      expect(data.s[0].sz).to.deep.equal(['640x480']);
->>>>>>> 2d82104b
       expect(data.s[0].ps).to.be.an('array');
       expect(data.s[0].ps.length).to.equal(1);
       expect(data.s[0].ps[0].pn).to.equal('pubmatic');
       expect(data.s[0].ps[0].bc).to.equal('pubmatic_alias');
-<<<<<<< HEAD
       expect(data.s[0].ps[0].bidid).to.equal('2ecff0db240712');
-=======
-      expect(data.s[0].ps[0].bidid).to.equal('2ecff0db240757');
->>>>>>> 2d82104b
       expect(data.s[0].ps[0].piid).to.equal('partnerImpressionID-1');
       expect(data.s[0].ps[0].db).to.equal(0);
       expect(data.s[0].ps[0].kgpv).to.equal('/19968336/header-bid-tag-0');
@@ -1400,7 +1365,6 @@
       expect(data.s[0].ps[0].af).to.equal('video');
       expect(data.s[0].ps[0].ocpm).to.equal(1.23);
       expect(data.s[0].ps[0].ocry).to.equal('USD');
-<<<<<<< HEAD
       expect(data.s[0].ps[0].frv).to.equal(1.1);
 
       // slot 2
@@ -1411,12 +1375,6 @@
       expect(data.s[1].mt[1]).to.equal(1);
       expect(data.s[1].sz).to.deep.equal(['1000x300', '970x250', '728x90']);
       expect(data.s[1].fskp).to.equal(0);
-=======
-
-      // slot 2
-      expect(data.s[1].sn).to.equal('/19968336/header-bid-tag-1');
-      expect(data.s[1].sz).to.deep.equal(['1000x300', '970x250', '728x90']);
->>>>>>> 2d82104b
       expect(data.s[1].ps).to.be.an('array');
       expect(data.s[1].ps.length).to.equal(1);
       expect(data.s[1].ps[0].pn).to.equal('pubmatic');
@@ -1440,10 +1398,7 @@
       expect(data.s[1].ps[0].af).to.equal('banner');
       expect(data.s[1].ps[0].ocpm).to.equal(1.52);
       expect(data.s[1].ps[0].ocry).to.equal('USD');
-<<<<<<< HEAD
       expect(data.s[1].ps[0].frv).to.equal(undefined);
-=======
->>>>>>> 2d82104b
 
       // tracker slot1
       let firstTracker = requests[0].url;
@@ -1454,11 +1409,7 @@
       expect(decodeURIComponent(data.purl)).to.equal('http://www.test.com/page.html');
       expect(data.tst).to.equal('1519767014');
       expect(data.iid).to.equal('25c6d7f5-699a-4bfc-87c9-996f915341fa');
-<<<<<<< HEAD
       expect(data.bidid).to.equal('2ecff0db240712');
-=======
-      expect(data.bidid).to.equal('2ecff0db240757');
->>>>>>> 2d82104b
       expect(data.pid).to.equal('1111');
       expect(data.pdvid).to.equal('20');
       expect(decodeURIComponent(data.slot)).to.equal('/19968336/header-bid-tag-0');
