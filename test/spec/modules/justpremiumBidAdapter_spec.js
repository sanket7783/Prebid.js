--- conflicted
+++ resolved
@@ -97,11 +97,7 @@
       expect(jpxRequest.id).to.equal(adUnits[0].params.zone)
       expect(jpxRequest.mediaTypes && jpxRequest.mediaTypes.banner && jpxRequest.mediaTypes.banner.sizes).to.not.equal('undefined')
       expect(jpxRequest.version.prebid).to.equal('$prebid.version$')
-<<<<<<< HEAD
-      expect(jpxRequest.version.jp_adapter).to.equal('1.8')
-=======
       expect(jpxRequest.version.jp_adapter).to.equal('1.8.1')
->>>>>>> a0a72f7a
       expect(jpxRequest.pubcid).to.equal('0000000')
       expect(jpxRequest.uids.tdid).to.equal('1111111')
       expect(jpxRequest.uids.id5id.uid).to.equal('2222222')
@@ -122,14 +118,10 @@
             'price': 0.52,
             'format': 'lb',
             'adm': 'creative code',
-<<<<<<< HEAD
-            'adomain': ['justpremium.com']
-=======
             'adomain': ['justpremium.com'],
             'ext': {
               'pg': true
             }
->>>>>>> a0a72f7a
           }]
         },
         'pass': {
@@ -153,12 +145,9 @@
           meta: {
             advertiserDomains: ['justpremium.com']
           },
-<<<<<<< HEAD
-=======
           adserverTargeting: {
             'hb_deal_justpremium': 'jp_pg'
           }
->>>>>>> a0a72f7a
         }
       ]
 
@@ -176,10 +165,7 @@
       expect(result[0].netRevenue).to.equal(true)
       expect(result[0].format).to.equal('lb')
       expect(result[0].meta.advertiserDomains[0]).to.equal('justpremium.com')
-<<<<<<< HEAD
-=======
       expect(result[0].adserverTargeting).to.deep.equal({'hb_deal_justpremium': 'jp_pg'})
->>>>>>> a0a72f7a
     })
 
     it('Verify wrong server response', function () {
