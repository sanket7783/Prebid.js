import { expect } from 'chai';
import { spec } from 'modules/trustxBidAdapter.js';
import { newBidder } from 'src/adapters/bidderFactory.js';
import { config } from 'src/config.js';

describe('TrustXAdapter', function () {
  const adapter = newBidder(spec);

  describe('inherited functions', function () {
    it('exists and is a function', function () {
      expect(adapter.callBids).to.exist.and.to.be.a('function');
    });
  });

  describe('isBidRequestValid', function () {
    let bid = {
      'bidder': 'trustx',
      'params': {
        'uid': '44'
      },
      'adUnitCode': 'adunit-code',
      'sizes': [[300, 250], [300, 600]],
      'bidId': '30b31c1838de1e',
      'bidderRequestId': '22edbae2733bf6',
      'auctionId': '1d1a030790a475',
    };

    it('should return true when required params found', function () {
      expect(spec.isBidRequestValid(bid)).to.equal(true);
    });

    it('should return false when required params are not passed', function () {
      let bid = Object.assign({}, bid);
      delete bid.params;
      bid.params = {
        'uid': 0
      };
      expect(spec.isBidRequestValid(bid)).to.equal(false);
    });
  });

  describe('buildRequests', function () {
    function parseRequest(data) {
      return JSON.parse(data);
    }
    const bidderRequest = {
      refererInfo: {referer: 'https://example.com'},
      bidderRequestId: '22edbae2733bf6',
      auctionId: '9e2dfbfe-00c7-4f5e-9850-4044df3229c7',
      timeout: 3000
    };
    const referrer = encodeURIComponent(bidderRequest.refererInfo.referer);

    let bidRequests = [
      {
        'bidder': 'trustx',
        'params': {
          'uid': '43',
          'bidFloor': 1.25,
        },
        'adUnitCode': 'adunit-code-1',
        'sizes': [[300, 250], [300, 600]],
        'mediaTypes': {
          'banner': {
            'sizes': [[300, 250], [300, 600]]
          }
        },
        'bidId': '42dbe3a7168a6a',
        'bidderRequestId': '22edbae2733bf6',
        'auctionId': '9e2dfbfe-00c7-4f5e-9850-4044df3229c7',
      },
      {
        'bidder': 'trustx',
        'params': {
          'uid': '44',
        },
        'adUnitCode': 'adunit-code-1',
        'sizes': [[300, 250], [300, 600]],
        'bidId': '30b31c1838de1e',
        'bidderRequestId': '22edbae2733bf6',
        'auctionId': '9e2dfbfe-00c7-4f5e-9850-4044df3229c7',
      },
      {
        'bidder': 'trustx',
        'params': {
          'uid': '45',
        },
        'adUnitCode': 'adunit-code-2',
        'sizes': [[728, 90]],
        'mediaTypes': {
          'video': {
            'playerSize': [[400, 600]],
            'mimes': ['video/mp4', 'video/webm', 'application/javascript', 'video/ogg']
          }
        },
        'bidId': '3150ccb55da321',
        'bidderRequestId': '22edbae2733bf6',
        'auctionId': '9e2dfbfe-00c7-4f5e-9850-4044df3229c7',
      },
      {
        'bidder': 'trustx',
        'params': {
          'uid': '41',
        },
        'adUnitCode': 'adunit-code-2',
        'sizes': [[728, 90]],
        'mediaTypes': {
          'video': {
            'playerSize': [[400, 600]],
            'protocols': [1, 2, 3]
          },
          'banner': {
            'sizes': [[728, 90]]
          }
        },
        'bidId': '3150ccb55da321',
        'bidderRequestId': '22edbae2733bf6',
        'auctionId': '9e2dfbfe-00c7-4f5e-9850-4044df3229c7',
      }
    ];

    it('should attach valid params to the tag', function () {
      const request = spec.buildRequests([bidRequests[0]], bidderRequest);
      expect(request.data).to.be.an('string');
      const payload = parseRequest(request.data);
      expect(payload).to.deep.equal({
        'id': bidderRequest.bidderRequestId,
        'site': {
          'page': referrer
        },
        'tmax': bidderRequest.timeout,
        'source': {
          'tid': bidderRequest.auctionId,
          'ext': {'wrapper': 'Prebid_js', 'wrapper_version': '$prebid.version$'}
        },
        'imp': [{
          'id': bidRequests[0].bidId,
          'tagid': bidRequests[0].params.uid,
          'ext': {'divid': bidRequests[0].adUnitCode},
          'bidfloor': bidRequests[0].params.bidFloor,
          'banner': {
            'w': 300,
            'h': 250,
            'format': [{'w': 300, 'h': 250}, {'w': 300, 'h': 600}]
          }
        }]
      });
    });

    it('make possible to process request without mediaTypes', function () {
      const request = spec.buildRequests([bidRequests[0], bidRequests[1]], bidderRequest);
      expect(request.data).to.be.an('string');
      const payload = parseRequest(request.data);
      expect(payload).to.deep.equal({
        'id': bidderRequest.bidderRequestId,
        'site': {
          'page': referrer
        },
        'tmax': bidderRequest.timeout,
        'source': {
          'tid': bidderRequest.auctionId,
          'ext': {'wrapper': 'Prebid_js', 'wrapper_version': '$prebid.version$'}
        },
        'imp': [{
          'id': bidRequests[0].bidId,
          'tagid': bidRequests[0].params.uid,
          'ext': {'divid': bidRequests[0].adUnitCode},
          'bidfloor': bidRequests[0].params.bidFloor,
          'banner': {
            'w': 300,
            'h': 250,
            'format': [{'w': 300, 'h': 250}, {'w': 300, 'h': 600}]
          }
        }, {
          'id': bidRequests[1].bidId,
          'tagid': bidRequests[1].params.uid,
          'ext': {'divid': bidRequests[1].adUnitCode},
          'banner': {
            'w': 300,
            'h': 250,
            'format': [{'w': 300, 'h': 250}, {'w': 300, 'h': 600}]
          }
        }]
      });
    });

    it('should attach valid params to the video tag', function () {
      const request = spec.buildRequests(bidRequests.slice(0, 3), bidderRequest);
      expect(request.data).to.be.an('string');
      const payload = parseRequest(request.data);
      expect(payload).to.deep.equal({
        'id': bidderRequest.bidderRequestId,
        'site': {
          'page': referrer
        },
        'tmax': bidderRequest.timeout,
        'source': {
          'tid': bidderRequest.auctionId,
          'ext': {'wrapper': 'Prebid_js', 'wrapper_version': '$prebid.version$'}
        },
        'imp': [{
          'id': bidRequests[0].bidId,
          'tagid': bidRequests[0].params.uid,
          'ext': {'divid': bidRequests[0].adUnitCode},
          'bidfloor': bidRequests[0].params.bidFloor,
          'banner': {
            'w': 300,
            'h': 250,
            'format': [{'w': 300, 'h': 250}, {'w': 300, 'h': 600}]
          }
        }, {
          'id': bidRequests[1].bidId,
          'tagid': bidRequests[1].params.uid,
          'ext': {'divid': bidRequests[1].adUnitCode},
          'banner': {
            'w': 300,
            'h': 250,
            'format': [{'w': 300, 'h': 250}, {'w': 300, 'h': 600}]
          }
        }, {
          'id': bidRequests[2].bidId,
          'tagid': bidRequests[2].params.uid,
          'ext': {'divid': bidRequests[2].adUnitCode},
          'video': {
            'w': 400,
            'h': 600,
            'mimes': ['video/mp4', 'video/webm', 'application/javascript', 'video/ogg']
          }
        }]
      });
    });

    it('should support mixed mediaTypes', function () {
      const request = spec.buildRequests(bidRequests, bidderRequest);
      expect(request.data).to.be.an('string');
      const payload = parseRequest(request.data);
      expect(payload).to.deep.equal({
        'id': bidderRequest.bidderRequestId,
        'site': {
          'page': referrer
        },
        'tmax': bidderRequest.timeout,
        'source': {
          'tid': bidderRequest.auctionId,
          'ext': {'wrapper': 'Prebid_js', 'wrapper_version': '$prebid.version$'}
        },
        'imp': [{
          'id': bidRequests[0].bidId,
          'tagid': bidRequests[0].params.uid,
          'ext': {'divid': bidRequests[0].adUnitCode},
          'bidfloor': bidRequests[0].params.bidFloor,
          'banner': {
            'w': 300,
            'h': 250,
            'format': [{'w': 300, 'h': 250}, {'w': 300, 'h': 600}]
          }
        }, {
          'id': bidRequests[1].bidId,
          'tagid': bidRequests[1].params.uid,
          'ext': {'divid': bidRequests[1].adUnitCode},
          'banner': {
            'w': 300,
            'h': 250,
            'format': [{'w': 300, 'h': 250}, {'w': 300, 'h': 600}]
          }
        }, {
          'id': bidRequests[2].bidId,
          'tagid': bidRequests[2].params.uid,
          'ext': {'divid': bidRequests[2].adUnitCode},
          'video': {
            'w': 400,
            'h': 600,
            'mimes': ['video/mp4', 'video/webm', 'application/javascript', 'video/ogg'],
          }
        }, {
          'id': bidRequests[3].bidId,
          'tagid': bidRequests[3].params.uid,
          'ext': {'divid': bidRequests[3].adUnitCode},
          'banner': {
            'w': 728,
            'h': 90,
            'format': [{'w': 728, 'h': 90}]
          },
          'video': {
            'w': 400,
            'h': 600,
            'protocols': [1, 2, 3]
          }
        }]
      });
    });

    it('if gdprConsent is present payload must have gdpr params', function () {
      const gdprBidderRequest = Object.assign({gdprConsent: {consentString: 'AAA', gdprApplies: true}}, bidderRequest);
      const request = spec.buildRequests(bidRequests, gdprBidderRequest);
      expect(request.data).to.be.an('string');
      const payload = parseRequest(request.data);
      expect(payload).to.have.property('user');
      expect(payload.user).to.have.property('ext');
      expect(payload.user.ext).to.have.property('consent', 'AAA');
      expect(payload).to.have.property('regs');
      expect(payload.regs).to.have.property('ext');
      expect(payload.regs.ext).to.have.property('gdpr', 1);
    });

    it('if usPrivacy is present payload must have us_privacy param', function () {
      const bidderRequestWithUSP = Object.assign({uspConsent: '1YNN'}, bidderRequest);
      const request = spec.buildRequests(bidRequests, bidderRequestWithUSP);
      expect(request.data).to.be.an('string');
      const payload = parseRequest(request.data);
      expect(payload).to.have.property('regs');
      expect(payload.regs).to.have.property('ext');
      expect(payload.regs.ext).to.have.property('us_privacy', '1YNN');
    });

    it('if userId is present payload must have user.ext param with right keys', function () {
      const eids = [
        {
          source: 'pubcid.org',
          uids: [{
            id: 'some-random-id-value',
            atype: 1
          }]
        },
        {
          source: 'adserver.org',
          uids: [{
            id: 'some-random-id-value',
            atype: 1,
            ext: {
              rtiPartner: 'TDID'
            }
          }]
        }
      ];
      const bidRequestsWithUserIds = bidRequests.map((bid) => {
        return Object.assign({
          userIdAsEids: eids
        }, bid);
      });
      const request = spec.buildRequests(bidRequestsWithUserIds, bidderRequest);
      expect(request.data).to.be.an('string');
      const payload = parseRequest(request.data);
      expect(payload).to.have.property('user');
      expect(payload.user).to.have.property('ext');
      expect(payload.user.ext.eids).to.deep.equal(eids);
    });

    it('if schain is present payload must have source.ext.schain param', function () {
      const schain = {
        complete: 1,
        nodes: [
          {
            asi: 'indirectseller.com',
            sid: '00001',
            hp: 1
          }
        ]
      };
      const bidRequestsWithSChain = bidRequests.map((bid) => {
        return Object.assign({
          schain: schain
        }, bid);
      });
      const request = spec.buildRequests(bidRequestsWithSChain, bidderRequest);
      expect(request.data).to.be.an('string');
      const payload = parseRequest(request.data);
      expect(payload).to.have.property('source');
      expect(payload.source).to.have.property('ext');
      expect(payload.source.ext).to.have.property('schain');
      expect(payload.source.ext.schain).to.deep.equal(schain);
    });

    it('if content and segment is present in jwTargeting, payload must have right params', function () {
      const jsContent = {id: 'test_jw_content_id'};
      const jsSegments = ['test_seg_1', 'test_seg_2'];
      const bidRequestsWithJwTargeting = bidRequests.map((bid) => {
        return Object.assign({
          rtd: {
            jwplayer: {
              targeting: {
                segments: jsSegments,
                content: jsContent
              }
            }
          }
        }, bid);
      });
      const request = spec.buildRequests(bidRequestsWithJwTargeting, bidderRequest);
      expect(request.data).to.be.an('string');
      const payload = parseRequest(request.data);
      expect(payload).to.have.property('user');
      expect(payload.user.data).to.deep.equal([{
        name: 'iow_labs_pub_data',
        segment: [
          {name: 'jwpseg', value: jsSegments[0]},
          {name: 'jwpseg', value: jsSegments[1]}
        ]
      }]);
      expect(payload).to.have.property('site');
      expect(payload.site.content).to.deep.equal(jsContent);
    });

    it('if segment is present in permutive targeting, payload must have right params', function () {
<<<<<<< HEAD
      const permSegments = ['test_perm_1', 'test_perm_2'];
=======
      const permSegments = [{id: 'test_perm_1'}, {id: 'test_perm_2'}];
>>>>>>> a0a72f7a
      const bidRequestsWithPermutiveTargeting = bidRequests.map((bid) => {
        return Object.assign({
          rtd: {
            p_standard: {
              targeting: {
                segments: permSegments
              }
            }
          }
        }, bid);
      });
      const request = spec.buildRequests(bidRequestsWithPermutiveTargeting, bidderRequest);
      expect(request.data).to.be.an('string');
      const payload = parseRequest(request.data);
      expect(payload).to.have.property('user');
      expect(payload.user.data).to.deep.equal([{
        name: 'permutive',
        segment: [
<<<<<<< HEAD
          {name: 'p_standard', value: permSegments[0]},
          {name: 'p_standard', value: permSegments[1]}
=======
          {name: 'p_standard', value: permSegments[0].id},
          {name: 'p_standard', value: permSegments[1].id}
>>>>>>> a0a72f7a
        ]
      }]);
    });

    it('should contain the keyword values if it present in ortb2.(site/user)', function () {
      const getConfigStub = sinon.stub(config, 'getConfig').callsFake(
        arg => arg === 'ortb2.user' ? {'keywords': 'foo,any'} : (arg === 'ortb2.site' ? {'keywords': 'bar'} : null));
      const keywords = {
        'site': {
          'somePublisher': [
            {
              'name': 'someName',
              'brandsafety': ['disaster'],
              'topic': ['stress', 'fear']
            }
          ]
        },
        'user': {
          'formatedPublisher': [
            {
              'name': 'fomatedName',
              'segments': [
                { 'name': 'segName1', 'value': 'segVal1' },
                { 'name': 'segName2', 'value': 'segVal2' }
              ]
            }
          ]
        }
      };
      const bidRequestWithKW = { ...bidRequests[0], params: { ...bidRequests[0].params, keywords } }
      const request = spec.buildRequests([bidRequestWithKW], bidderRequest);
      expect(request.data).to.be.an('string');
      const payload = parseRequest(request.data);
      expect(payload.ext.keywords).to.deep.equal({
        'site': {
          'somePublisher': [
            {
              'name': 'someName',
              'segments': [
                { 'name': 'brandsafety', 'value': 'disaster' },
                { 'name': 'topic', 'value': 'stress' },
                { 'name': 'topic', 'value': 'fear' }
              ]
            }
          ],
          'ortb2': [
            {
              'name': 'keywords',
              'segments': [
                { 'name': 'keywords', 'value': 'bar' }
              ]
            }
          ]
        },
        'user': {
          'formatedPublisher': [
            {
              'name': 'fomatedName',
              'segments': [
                { 'name': 'segName1', 'value': 'segVal1' },
                { 'name': 'segName2', 'value': 'segVal2' }
              ]
            }
          ],
          'ortb2': [
            {
              'name': 'keywords',
              'segments': [
                { 'name': 'keywords', 'value': 'foo' },
                { 'name': 'keywords', 'value': 'any' }
              ]
            }
          ]
        }
      });
      getConfigStub.restore();
    });

    it('shold be right tmax when timeout in config is less then timeout in bidderRequest', function() {
      const getConfigStub = sinon.stub(config, 'getConfig').callsFake(
        arg => arg === 'bidderTimeout' ? 2000 : null);
      const request = spec.buildRequests([bidRequests[0]], bidderRequest);
      expect(request.data).to.be.an('string');
      const payload = parseRequest(request.data);
      expect(payload.tmax).to.equal(2000);
      getConfigStub.restore();
    });
    it('shold be right tmax when timeout in bidderRequest is less then timeout in config', function() {
      const getConfigStub = sinon.stub(config, 'getConfig').callsFake(
        arg => arg === 'bidderTimeout' ? 5000 : null);
      const request = spec.buildRequests([bidRequests[0]], bidderRequest);
      expect(request.data).to.be.an('string');
      const payload = parseRequest(request.data);
      expect(payload.tmax).to.equal(3000);
      getConfigStub.restore();
    });
    it('all id like request fields must be a string', function () {
      const bidderRequestWithNumId = Object.assign({}, bidderRequest, { bidderRequestId: 123123, auctionId: 345345543 });

      let bidRequestWithNumId = {
        'bidder': 'trustx',
        'params': {
          'uid': 43,
        },
        'adUnitCode': 111111,
        'sizes': [[300, 250], [300, 600]],
        'mediaTypes': {
          'banner': {
            'sizes': [[300, 250], [300, 600]]
          }
        },
        'bidId': 23423423,
        'bidderRequestId': 123123,
        'auctionId': 345345543,
      };

      const request = spec.buildRequests([bidRequestWithNumId], bidderRequestWithNumId);
      expect(request.data).to.be.an('string');
      const payload = parseRequest(request.data);
      expect(payload).to.deep.equal({
        'id': '123123',
        'site': {
          'page': referrer
        },
        'tmax': bidderRequest.timeout,
        'source': {
          'tid': '345345543',
          'ext': {'wrapper': 'Prebid_js', 'wrapper_version': '$prebid.version$'}
        },
        'imp': [{
          'id': '23423423',
          'tagid': '43',
          'ext': {'divid': '111111'},
          'banner': {
            'w': 300,
            'h': 250,
            'format': [{'w': 300, 'h': 250}, {'w': 300, 'h': 600}]
          }
        }]
      });
    });

    describe('floorModule', function () {
      const floorTestData = {
        'currency': 'USD',
        'floor': 1.50
      };
      const bidRequest = Object.assign({
        getFloor: (_) => {
          return floorTestData;
        }
      }, bidRequests[1]);
      it('should return the value from getFloor if present', function () {
        const request = spec.buildRequests([bidRequest], bidderRequest);
        expect(request.data).to.be.an('string');
        const payload = parseRequest(request.data);
        expect(payload.imp[0].bidfloor).to.equal(floorTestData.floor);
      });
      it('should return the getFloor.floor value if it is greater than bidfloor', function () {
        const bidfloor = 0.80;
        const bidRequestsWithFloor = { ...bidRequest };
        bidRequestsWithFloor.params = Object.assign({bidFloor: bidfloor}, bidRequestsWithFloor.params);
        const request = spec.buildRequests([bidRequestsWithFloor], bidderRequest);
        expect(request.data).to.be.an('string');
        const payload = parseRequest(request.data);
        expect(payload.imp[0].bidfloor).to.equal(floorTestData.floor);
      });
      it('should return the bidfloor value if it is greater than getFloor.floor', function () {
        const bidfloor = 1.80;
        const bidRequestsWithFloor = { ...bidRequest };
        bidRequestsWithFloor.params = Object.assign({bidFloor: bidfloor}, bidRequestsWithFloor.params);
        const request = spec.buildRequests([bidRequestsWithFloor], bidderRequest);
        expect(request.data).to.be.an('string');
        const payload = parseRequest(request.data);
        expect(payload.imp[0].bidfloor).to.equal(bidfloor);
      });
    });
  });

  describe('interpretResponse', function () {
    const responses = [
      {'bid': [{'impid': '659423fff799cb', 'price': 1.15, 'adm': '<div>test content 1</div>', 'auid': 43, 'h': 250, 'w': 300, 'adomain': ['somedomain.com']}], 'seat': '1'},
      {'bid': [{'impid': '4dff80cc4ee346', 'price': 0.5, 'adm': '<div>test content 2</div>', 'auid': 44, 'h': 600, 'w': 300}], 'seat': '1'},
      {'bid': [{'impid': '5703af74d0472a', 'price': 0.15, 'adm': '<div>test content 3</div>', 'auid': 43, 'h': 90, 'w': 728}], 'seat': '1'},
      {'bid': [{'impid': '659423faac49cb', 'price': 0, 'auid': 45, 'h': 250, 'w': 300}], 'seat': '1'},
      {'bid': [{'price': 0, 'adm': '<div>test content 5</div>', 'h': 250, 'w': 300}], 'seat': '1'},
      undefined,
      {'bid': [], 'seat': '1'},
      {'seat': '1'},
    ];

    it('should get correct bid response', function () {
      const bidRequests = [
        {
          'bidder': 'trustx',
          'params': {
            'uid': '43'
          },
          'adUnitCode': 'adunit-code-1',
          'sizes': [[300, 250], [300, 600]],
          'bidId': '659423fff799cb',
          'bidderRequestId': '5f2009617a7c0a',
          'auctionId': '1cbd2feafe5e8b',
        }
      ];
      const request = spec.buildRequests(bidRequests);
      const expectedResponse = [
        {
          'requestId': '659423fff799cb',
          'cpm': 1.15,
          'creativeId': 43,
          'dealId': undefined,
          'width': 300,
          'height': 250,
          'ad': '<div>test content 1</div>',
          'currency': 'USD',
          'mediaType': 'banner',
          'netRevenue': false,
          'ttl': 360,
          'meta': {
            'advertiserDomains': ['somedomain.com']
          },
        }
      ];

      const result = spec.interpretResponse({'body': {'seatbid': [responses[0]]}}, request);
      expect(result).to.deep.equal(expectedResponse);
    });

    it('should get correct multi bid response', function () {
      const bidRequests = [
        {
          'bidder': 'trustx',
          'params': {
            'uid': '43'
          },
          'adUnitCode': 'adunit-code-1',
          'sizes': [[300, 250], [300, 600]],
          'bidId': '659423fff799cb',
          'bidderRequestId': '2c2bb1972df9a',
          'auctionId': '1fa09aee5c8c99',
        },
        {
          'bidder': 'trustx',
          'params': {
            'uid': '44'
          },
          'adUnitCode': 'adunit-code-1',
          'sizes': [[300, 250], [300, 600]],
          'bidId': '4dff80cc4ee346',
          'bidderRequestId': '2c2bb1972df9a',
          'auctionId': '1fa09aee5c8c99',
        },
        {
          'bidder': 'trustx',
          'params': {
            'uid': '43'
          },
          'adUnitCode': 'adunit-code-2',
          'sizes': [[728, 90]],
          'bidId': '5703af74d0472a',
          'bidderRequestId': '2c2bb1972df9a',
          'auctionId': '1fa09aee5c8c99',
        }
      ];
      const request = spec.buildRequests(bidRequests);
      const expectedResponse = [
        {
          'requestId': '659423fff799cb',
          'cpm': 1.15,
          'creativeId': 43,
          'dealId': undefined,
          'width': 300,
          'height': 250,
          'ad': '<div>test content 1</div>',
          'currency': 'USD',
          'mediaType': 'banner',
          'netRevenue': false,
          'ttl': 360,
          'meta': {
            'advertiserDomains': ['somedomain.com']
          },
        },
        {
          'requestId': '4dff80cc4ee346',
          'cpm': 0.5,
          'creativeId': 44,
          'dealId': undefined,
          'width': 300,
          'height': 600,
          'ad': '<div>test content 2</div>',
          'currency': 'USD',
          'mediaType': 'banner',
          'netRevenue': false,
          'ttl': 360,
          'meta': {
            'advertiserDomains': []
          },
        },
        {
          'requestId': '5703af74d0472a',
          'cpm': 0.15,
          'creativeId': 43,
          'dealId': undefined,
          'width': 728,
          'height': 90,
          'ad': '<div>test content 3</div>',
          'currency': 'USD',
          'mediaType': 'banner',
          'netRevenue': false,
          'ttl': 360,
          'meta': {
            'advertiserDomains': []
          },
        }
      ];

      const result = spec.interpretResponse({'body': {'seatbid': responses.slice(0, 3)}}, request);
      expect(result).to.deep.equal(expectedResponse);
    });

    it('handles wrong and nobid responses', function () {
      const bidRequests = [
        {
          'bidder': 'trustx',
          'params': {
            'uid': '45'
          },
          'adUnitCode': 'adunit-code-1',
          'sizes': [[300, 250], [300, 600]],
          'bidId': '300bfeb0d7190gf',
          'bidderRequestId': '2c2bb1972d23af',
          'auctionId': '1fa09aee5c84d34',
        },
        {
          'bidder': 'trustx',
          'params': {
            'uid': '46'
          },
          'adUnitCode': 'adunit-code-1',
          'sizes': [[300, 250], [300, 600]],
          'bidId': '300bfeb0d71321',
          'bidderRequestId': '2c2bb1972d23af',
          'auctionId': '1fa09aee5c84d34',
        },
        {
          'bidder': 'trustx',
          'params': {
            'uid': '50'
          },
          'adUnitCode': 'adunit-code-2',
          'sizes': [[728, 90]],
          'bidId': '300bfeb0d7183bb',
          'bidderRequestId': '2c2bb1972d23af',
          'auctionId': '1fa09aee5c84d34',
        }
      ];
      const request = spec.buildRequests(bidRequests);
      const result = spec.interpretResponse({'body': {'seatbid': responses.slice(3)}}, request);
      expect(result.length).to.equal(0);
    });

    it('complicated case', function () {
      const fullResponse = [
        {'bid': [{'impid': '2164be6358b9', 'price': 1.15, 'adm': '<div>test content 1</div>', 'auid': 43, 'h': 250, 'w': 300}], 'seat': '1'},
        {'bid': [{'impid': '4e111f1b66e4', 'price': 0.5, 'adm': '<div>test content 2</div>', 'auid': 44, 'h': 600, 'w': 300}], 'seat': '1'},
        {'bid': [{'impid': '26d6f897b516', 'price': 0.15, 'adm': '<div>test content 3</div>', 'auid': 43, 'h': 90, 'w': 728}], 'seat': '1'},
        {'bid': [{'impid': '326bde7fbf69', 'price': 0.15, 'adm': '<div>test content 4</div>', 'auid': 43, 'h': 600, 'w': 300}], 'seat': '1'},
        {'bid': [{'impid': '1751cd90161', 'price': 0.5, 'adm': '<div>test content 5</div>', 'auid': 44, 'h': 600, 'w': 350}], 'seat': '1'},
      ];
      const bidRequests = [
        {
          'bidder': 'trustx',
          'params': {
            'uid': '43'
          },
          'adUnitCode': 'adunit-code-1',
          'sizes': [[300, 250], [300, 600]],
          'bidId': '2164be6358b9',
          'bidderRequestId': '106efe3247',
          'auctionId': '32a1f276cb87cb8',
        },
        {
          'bidder': 'trustx',
          'params': {
            'uid': '43'
          },
          'adUnitCode': 'adunit-code-1',
          'sizes': [[300, 250], [300, 600]],
          'bidId': '326bde7fbf69',
          'bidderRequestId': '106efe3247',
          'auctionId': '32a1f276cb87cb8',
        },
        {
          'bidder': 'trustx',
          'params': {
            'uid': '44'
          },
          'adUnitCode': 'adunit-code-1',
          'sizes': [[300, 250], [300, 600]],
          'bidId': '4e111f1b66e4',
          'bidderRequestId': '106efe3247',
          'auctionId': '32a1f276cb87cb8',
        },
        {
          'bidder': 'trustx',
          'params': {
            'uid': '43'
          },
          'adUnitCode': 'adunit-code-2',
          'sizes': [[728, 90]],
          'bidId': '26d6f897b516',
          'bidderRequestId': '106efe3247',
          'auctionId': '32a1f276cb87cb8',
        },
        {
          'bidder': 'trustx',
          'params': {
            'uid': '44'
          },
          'adUnitCode': 'adunit-code-2',
          'sizes': [[728, 90]],
          'bidId': '1751cd90161',
          'bidderRequestId': '106efe3247',
          'auctionId': '32a1f276cb87cb8',
        }
      ];
      const request = spec.buildRequests(bidRequests);
      const expectedResponse = [
        {
          'requestId': '2164be6358b9',
          'cpm': 1.15,
          'creativeId': 43,
          'dealId': undefined,
          'width': 300,
          'height': 250,
          'ad': '<div>test content 1</div>',
          'currency': 'USD',
          'mediaType': 'banner',
          'netRevenue': false,
          'ttl': 360,
          'meta': {
            'advertiserDomains': []
          },
        },
        {
          'requestId': '4e111f1b66e4',
          'cpm': 0.5,
          'creativeId': 44,
          'dealId': undefined,
          'width': 300,
          'height': 600,
          'ad': '<div>test content 2</div>',
          'currency': 'USD',
          'mediaType': 'banner',
          'netRevenue': false,
          'ttl': 360,
          'meta': {
            'advertiserDomains': []
          },
        },
        {
          'requestId': '26d6f897b516',
          'cpm': 0.15,
          'creativeId': 43,
          'dealId': undefined,
          'width': 728,
          'height': 90,
          'ad': '<div>test content 3</div>',
          'currency': 'USD',
          'mediaType': 'banner',
          'netRevenue': false,
          'ttl': 360,
          'meta': {
            'advertiserDomains': []
          },
        },
        {
          'requestId': '326bde7fbf69',
          'cpm': 0.15,
          'creativeId': 43,
          'dealId': undefined,
          'width': 300,
          'height': 600,
          'ad': '<div>test content 4</div>',
          'currency': 'USD',
          'mediaType': 'banner',
          'netRevenue': false,
          'ttl': 360,
          'meta': {
            'advertiserDomains': []
          },
        },
        {
          'requestId': '1751cd90161',
          'cpm': 0.5,
          'creativeId': 44,
          'dealId': undefined,
          'width': 350,
          'height': 600,
          'ad': '<div>test content 5</div>',
          'currency': 'USD',
          'mediaType': 'banner',
          'netRevenue': false,
          'ttl': 360,
          'meta': {
            'advertiserDomains': []
          },
        }
      ];

      const result = spec.interpretResponse({'body': {'seatbid': fullResponse}}, request);
      expect(result).to.deep.equal(expectedResponse);
    });

    it('dublicate uids and sizes in one slot', function () {
      const fullResponse = [
        {'bid': [{'impid': '5126e301f4be', 'price': 1.15, 'adm': '<div>test content 1</div>', 'auid': 43, 'h': 250, 'w': 300}], 'seat': '1'},
        {'bid': [{'impid': '57b2ebe70e16', 'price': 0.5, 'adm': '<div>test content 2</div>', 'auid': 43, 'h': 250, 'w': 300}], 'seat': '1'},
      ];
      const bidRequests = [
        {
          'bidder': 'trustx',
          'params': {
            'uid': '43'
          },
          'adUnitCode': 'adunit-code-1',
          'sizes': [[300, 250], [300, 600]],
          'bidId': '5126e301f4be',
          'bidderRequestId': '171c5405a390',
          'auctionId': '35bcbc0f7e79c',
        },
        {
          'bidder': 'trustx',
          'params': {
            'uid': '43'
          },
          'adUnitCode': 'adunit-code-1',
          'sizes': [[300, 250], [300, 600]],
          'bidId': '57b2ebe70e16',
          'bidderRequestId': '171c5405a390',
          'auctionId': '35bcbc0f7e79c',
        },
        {
          'bidder': 'trustx',
          'params': {
            'uid': '43'
          },
          'adUnitCode': 'adunit-code-1',
          'sizes': [[300, 250], [300, 600]],
          'bidId': '225fcd44b18c',
          'bidderRequestId': '171c5405a390',
          'auctionId': '35bcbc0f7e79c',
        }
      ];
      const request = spec.buildRequests(bidRequests);
      const expectedResponse = [
        {
          'requestId': '5126e301f4be',
          'cpm': 1.15,
          'creativeId': 43,
          'dealId': undefined,
          'width': 300,
          'height': 250,
          'ad': '<div>test content 1</div>',
          'currency': 'USD',
          'mediaType': 'banner',
          'netRevenue': false,
          'ttl': 360,
          'meta': {
            'advertiserDomains': []
          },
        },
        {
          'requestId': '57b2ebe70e16',
          'cpm': 0.5,
          'creativeId': 43,
          'dealId': undefined,
          'width': 300,
          'height': 250,
          'ad': '<div>test content 2</div>',
          'currency': 'USD',
          'mediaType': 'banner',
          'netRevenue': false,
          'ttl': 360,
          'meta': {
            'advertiserDomains': []
          },
        }
      ];

      const result = spec.interpretResponse({'body': {'seatbid': fullResponse}}, request);
      expect(result).to.deep.equal(expectedResponse);
    });
  });

  it('should get correct video bid response', function () {
    const bidRequests = [
      {
        'bidder': 'trustx',
        'params': {
          'uid': '50'
        },
        'adUnitCode': 'adunit-code-1',
        'sizes': [[300, 250], [300, 600]],
        'bidId': '57dfefb80eca',
        'bidderRequestId': '20394420a762a2',
        'auctionId': '140132d07b031',
        'mediaTypes': {
          'video': {
            'context': 'instream'
          }
        }
      },
      {
        'bidder': 'trustx',
        'params': {
          'uid': '51'
        },
        'adUnitCode': 'adunit-code-1',
        'sizes': [[300, 250], [300, 600]],
        'bidId': 'e893c787c22dd',
        'bidderRequestId': '20394420a762a2',
        'auctionId': '140132d07b031',
        'mediaTypes': {
          'video': {
            'context': 'instream'
          }
        }
      },
      {
        'bidder': 'trustx',
        'params': {
          'uid': '52'
        },
        'adUnitCode': 'adunit-code-1',
        'sizes': [[300, 250], [300, 600]],
        'bidId': '23312a43bc42',
        'bidderRequestId': '20394420a762a2',
        'auctionId': '140132d07b031',
        'mediaTypes': {
          'video': {
            'context': 'instream'
          }
        }
      }
    ];
    const response = [
      {'bid': [{'impid': '57dfefb80eca', 'price': 1.15, 'adm': '<VAST version=\"3.0\">\n<Ad id=\"21341234\"><\/Ad>\n<\/VAST>', 'auid': 50, content_type: 'video', w: 300, h: 600}], 'seat': '2'},
      {'bid': [{'impid': '5126e301f4be', 'price': 1.00, 'adm': '<VAST version=\"3.0\">\n<Ad id=\"21331274\"><\/Ad>\n<\/VAST>', 'auid': 51, content_type: 'video'}], 'seat': '2'},
      {'bid': [{'impid': '23312a43bc42', 'price': 2.00, 'nurl': 'https://some_test_vast_url.com', 'auid': 52, content_type: 'video', w: 300, h: 600}], 'seat': '2'},
    ];
    const request = spec.buildRequests(bidRequests);
    const expectedResponse = [
      {
        'requestId': '57dfefb80eca',
        'cpm': 1.15,
        'creativeId': 50,
        'dealId': undefined,
        'width': 300,
        'height': 600,
        'currency': 'USD',
        'mediaType': 'video',
        'netRevenue': false,
        'ttl': 360,
        'meta': {
          'advertiserDomains': []
        },
        'vastXml': '<VAST version=\"3.0\">\n<Ad id=\"21341234\"><\/Ad>\n<\/VAST>',
        'adResponse': {
          'content': '<VAST version=\"3.0\">\n<Ad id=\"21341234\"><\/Ad>\n<\/VAST>'
        }
      },
      {
        'requestId': '23312a43bc42',
        'cpm': 2.00,
        'creativeId': 52,
        'dealId': undefined,
        'width': 300,
        'height': 600,
        'currency': 'USD',
        'mediaType': 'video',
        'netRevenue': false,
        'ttl': 360,
        'meta': {
          'advertiserDomains': []
        },
        'vastUrl': 'https://some_test_vast_url.com',
      },
    ];

    const result = spec.interpretResponse({'body': {'seatbid': response}}, request);
    expect(result).to.deep.equal(expectedResponse);
  });

  it('should have right renderer in the bid response', function () {
    const spySetRenderer = sinon.spy();
    const stubRenderer = {
      setRender: spySetRenderer
    };
    const spyRendererInstall = sinon.spy(function() { return stubRenderer; });
    const stubRendererConst = {
      install: spyRendererInstall
    };
    const bidRequests = [
      {
        'bidder': 'trustx',
        'params': {
          'uid': '50'
        },
        'adUnitCode': 'adunit-code-1',
        'sizes': [[300, 250], [300, 600]],
        'bidId': 'e6e65553fc8',
        'bidderRequestId': '1380f393215dc7',
        'auctionId': '10b8d2f3c697e3',
        'mediaTypes': {
          'video': {
            'context': 'outstream'
          }
        }
      },
      {
        'bidder': 'trustx',
        'params': {
          'uid': '51'
        },
        'adUnitCode': 'adunit-code-1',
        'sizes': [[300, 250], [300, 600]],
        'bidId': 'c8fdcb3f269f',
        'bidderRequestId': '1380f393215dc7',
        'auctionId': '10b8d2f3c697e3'
      },
      {
        'bidder': 'trustx',
        'params': {
          'uid': '52'
        },
        'adUnitCode': 'adunit-code-1',
        'sizes': [[300, 250], [300, 600]],
        'bidId': '1de036c37685',
        'bidderRequestId': '1380f393215dc7',
        'auctionId': '10b8d2f3c697e3',
        'renderer': {}
      }
    ];
    const response = [
      {'bid': [{'impid': 'e6e65553fc8', 'price': 1.15, 'adm': '<VAST version=\"3.0\">\n<Ad id=\"21341234\"><\/Ad>\n<\/VAST>', 'auid': 50, content_type: 'video', w: 300, h: 600}], 'seat': '2'},
      {'bid': [{'impid': 'c8fdcb3f269f', 'price': 1.00, 'adm': '<VAST version=\"3.0\">\n<Ad id=\"21331274\"><\/Ad>\n<\/VAST>', 'auid': 51, content_type: 'video', w: 300, h: 250}], 'seat': '2'},
      {'bid': [{'impid': '1de036c37685', 'price': 1.20, 'adm': '<VAST version=\"3.0\">\n<Ad id=\"21376532\"><\/Ad>\n<\/VAST>', 'auid': 52, content_type: 'video', w: 300, h: 250}], 'seat': '2'}
    ];
    const request = spec.buildRequests(bidRequests);
    const expectedResponse = [
      {
        'requestId': 'e6e65553fc8',
        'cpm': 1.15,
        'creativeId': 50,
        'dealId': undefined,
        'width': 300,
        'height': 600,
        'currency': 'USD',
        'mediaType': 'video',
        'netRevenue': false,
        'ttl': 360,
        'meta': {
          'advertiserDomains': []
        },
        'vastXml': '<VAST version=\"3.0\">\n<Ad id=\"21341234\"><\/Ad>\n<\/VAST>',
        'adResponse': {
          'content': '<VAST version=\"3.0\">\n<Ad id=\"21341234\"><\/Ad>\n<\/VAST>'
        },
        'renderer': stubRenderer
      },
      {
        'requestId': 'c8fdcb3f269f',
        'cpm': 1.00,
        'creativeId': 51,
        'dealId': undefined,
        'width': 300,
        'height': 250,
        'currency': 'USD',
        'mediaType': 'video',
        'netRevenue': false,
        'ttl': 360,
        'meta': {
          'advertiserDomains': []
        },
        'vastXml': '<VAST version=\"3.0\">\n<Ad id=\"21331274\"><\/Ad>\n<\/VAST>',
        'adResponse': {
          'content': '<VAST version=\"3.0\">\n<Ad id=\"21331274\"><\/Ad>\n<\/VAST>'
        },
        'renderer': stubRenderer
      },
      {
        'requestId': '1de036c37685',
        'cpm': 1.20,
        'creativeId': 52,
        'dealId': undefined,
        'width': 300,
        'height': 250,
        'currency': 'USD',
        'mediaType': 'video',
        'netRevenue': false,
        'ttl': 360,
        'meta': {
          'advertiserDomains': []
        },
        'vastXml': '<VAST version=\"3.0\">\n<Ad id=\"21376532\"><\/Ad>\n<\/VAST>',
        'adResponse': {
          'content': '<VAST version=\"3.0\">\n<Ad id=\"21376532\"><\/Ad>\n<\/VAST>'
        }
      }
    ];

    const result = spec.interpretResponse({'body': {'seatbid': response}}, request, stubRendererConst);

    expect(spySetRenderer.calledTwice).to.equal(true);
    expect(spySetRenderer.getCall(0).args[0]).to.be.a('function');
    expect(spySetRenderer.getCall(1).args[0]).to.be.a('function');

    expect(spyRendererInstall.calledTwice).to.equal(true);
    expect(spyRendererInstall.getCall(0).args[0]).to.deep.equal({
      id: 'e6e65553fc8',
      url: 'https://acdn.adnxs.com/video/outstream/ANOutstreamVideo.js',
      loaded: false
    });
    expect(spyRendererInstall.getCall(1).args[0]).to.deep.equal({
      id: 'c8fdcb3f269f',
      url: 'https://acdn.adnxs.com/video/outstream/ANOutstreamVideo.js',
      loaded: false
    });

    expect(result).to.deep.equal(expectedResponse);
  });
});<|MERGE_RESOLUTION|>--- conflicted
+++ resolved
@@ -402,11 +402,7 @@
     });
 
     it('if segment is present in permutive targeting, payload must have right params', function () {
-<<<<<<< HEAD
-      const permSegments = ['test_perm_1', 'test_perm_2'];
-=======
       const permSegments = [{id: 'test_perm_1'}, {id: 'test_perm_2'}];
->>>>>>> a0a72f7a
       const bidRequestsWithPermutiveTargeting = bidRequests.map((bid) => {
         return Object.assign({
           rtd: {
@@ -425,13 +421,8 @@
       expect(payload.user.data).to.deep.equal([{
         name: 'permutive',
         segment: [
-<<<<<<< HEAD
-          {name: 'p_standard', value: permSegments[0]},
-          {name: 'p_standard', value: permSegments[1]}
-=======
           {name: 'p_standard', value: permSegments[0].id},
           {name: 'p_standard', value: permSegments[1].id}
->>>>>>> a0a72f7a
         ]
       }]);
     });
