import { expect } from 'chai';
import { sharethroughAdapterSpec, sharethroughInternal } from 'modules/sharethroughBidAdapter.js';
import { newBidder } from 'src/adapters/bidderFactory.js';

const spec = newBidder(sharethroughAdapterSpec).getSpec();
const bidRequests = [
  {
    bidder: 'sharethrough',
    bidId: 'bidId1',
    sizes: [[600, 300]],
    placementCode: 'foo',
    params: {
      pkey: 'aaaa1111'
    },
    userId: {
      tdid: 'fake-tdid',
<<<<<<< HEAD
      pubcid: 'fake-pubcid'
=======
      pubcid: 'fake-pubcid',
      idl_env: 'fake-identity-link'
>>>>>>> eea7c792
    },
    crumbs: {
      pubcid: 'fake-pubcid-in-crumbs-obj'
    }
  },
  {
    bidder: 'sharethrough',
    bidId: 'bidId2',
    sizes: [[700, 400]],
    placementCode: 'bar',
    params: {
      pkey: 'bbbb2222',
      iframe: true
    }
  },
  {
    bidder: 'sharethrough',
    bidId: 'bidId3',
    sizes: [[700, 400]],
    placementCode: 'coconut',
    params: {
      pkey: 'cccc3333',
      iframe: true,
      iframeSize: [500, 500]
    }
<<<<<<< HEAD
  }
=======
  },
  {
    bidder: 'sharethrough',
    bidId: 'bidId4',
    sizes: [[700, 400]],
    placementCode: 'bar',
    params: {
      pkey: 'dddd4444',
      badv: ['domain1.com', 'domain2.com']
    }
  },
  {
    bidder: 'sharethrough',
    bidId: 'bidId5',
    sizes: [[700, 400]],
    placementCode: 'bar',
    params: {
      pkey: 'eeee5555',
      bcat: ['IAB1-1', 'IAB1-2']
    }
  },
>>>>>>> eea7c792
];

const prebidRequests = [
  {
    method: 'POST',
    url: 'https://btlr.sharethrough.com/WYu2BXv1/v1',
    data: {
      bidId: 'bidId',
      placement_key: 'pKey'
    },
    strData: {
      skipIframeBusting: false,
      sizes: []
    }
  },
  {
    method: 'POST',
    url: 'https://btlr.sharethrough.com/WYu2BXv1/v1',
    data: {
      bidId: 'bidId',
      placement_key: 'pKey'
    },
    strData: {
      skipIframeBusting: true,
      sizes: [[300, 250], [300, 300], [250, 250], [600, 50]]
    }
  },
  {
    method: 'POST',
    url: 'https://btlr.sharethrough.com/WYu2BXv1/v1',
    data: {
      bidId: 'bidId',
      placement_key: 'pKey'
    },
    strData: {
      skipIframeBusting: true,
      iframeSize: [500, 500],
      sizes: [[300, 250], [300, 300], [250, 250], [600, 50]]
    }
  },
  {
    method: 'POST',
    url: 'https://btlr.sharethrough.com/WYu2BXv1/v1',
    data: {
      bidId: 'bidId',
      placement_key: 'pKey'
    },
    strData: {
      skipIframeBusting: false,
      sizes: [[0, 0]]
    }
  },
  {
    method: 'POST',
    url: 'https://btlr.sharethrough.com/WYu2BXv1/v1',
    data: {
      bidId: 'bidId',
      placement_key: 'pKey'
    },
    strData: {
      skipIframeBusting: false,
      sizes: [[300, 250], [300, 300], [250, 250], [600, 50]]
    }
  }
];

const bidderResponse = {
  body: {
    'adserverRequestId': '40b6afd5-6134-4fbb-850a-bb8972a46994',
    'bidId': 'bidId1',
    'version': 1,
    'creatives': [{
      'auctionWinId': 'b2882d5e-bf8b-44da-a91c-0c11287b8051',
      'cpm': 12.34,
      'creative': {
        'deal_id': 'aDealId',
        'creative_key': 'aCreativeId',
        'title': '✓ à la mode'
      }
    }],
    'stxUserId': ''
  },
  header: { get: (header) => header }
};

const setUserAgent = (uaString) => {
  window.navigator['__defineGetter__']('userAgent', function() {
    return uaString;
  });
};

describe('sharethrough internal spec', function() {
  let windowSpy, windowTopSpy;

  beforeEach(function() {
    windowSpy = sinon.spy(window.document, 'getElementsByTagName');
    windowTopSpy = sinon.spy(window.top.document, 'getElementsByTagName');
  });

  afterEach(function() {
    windowSpy.restore();
    windowTopSpy.restore();
    window.STR = undefined;
    window.top.STR = undefined;
  });

  describe('we cannot access top level document', function() {
    beforeEach(function() {
      window.lockedInFrame = true;
    });

    afterEach(function() {
      window.lockedInFrame = false;
    });

    it('appends sfp.js to the safeframe', function() {
      sharethroughInternal.handleIframe();
      expect(windowSpy.calledOnce).to.be.true;
    });

    it('does not append anything if sfp.js is already loaded in the safeframe', function() {
      window.STR = { Tag: true };
      sharethroughInternal.handleIframe();
      expect(windowSpy.notCalled).to.be.true;
      expect(windowTopSpy.notCalled).to.be.true;
    });
  });

  describe('we are able to bust out of the iframe', function() {
    it('appends sfp.js to window.top', function() {
      sharethroughInternal.handleIframe();
      expect(windowSpy.calledOnce).to.be.true;
      expect(windowTopSpy.calledOnce).to.be.true;
    });

    it('only appends sfp-set-targeting.js if sfp.js is already loaded on the page', function() {
      window.top.STR = { Tag: true };
      sharethroughInternal.handleIframe();
      expect(windowSpy.calledOnce).to.be.true;
      expect(windowTopSpy.notCalled).to.be.true;
    });
  });
});

describe('sharethrough adapter spec', function() {
  describe('.code', function() {
    it('should return a bidder code of sharethrough', function() {
      expect(spec.code).to.eql('sharethrough');
    });
  });

  describe('.isBidRequestValid', function() {
    it('should return false if req has no pkey', function() {
      const invalidBidRequest = {
        bidder: 'sharethrough',
        params: {
          notPKey: 'abc123'
        }
      };
      expect(spec.isBidRequestValid(invalidBidRequest)).to.eql(false);
    });

    it('should return false if req has wrong bidder code', function() {
      const invalidBidRequest = {
        bidder: 'notSharethrough',
        params: {
          notPKey: 'abc123'
        }
      };
      expect(spec.isBidRequestValid(invalidBidRequest)).to.eql(false);
    });

    it('should return true if req is correct', function() {
      expect(spec.isBidRequestValid(bidRequests[0])).to.eq(true);
      expect(spec.isBidRequestValid(bidRequests[1])).to.eq(true);
    });
  });

  describe('.buildRequests', function() {
    it('should return an array of requests', function() {
      const builtBidRequests = spec.buildRequests(bidRequests);

      expect(builtBidRequests[0].url).to.eq('https://btlr.sharethrough.com/WYu2BXv1/v1');
      expect(builtBidRequests[1].url).to.eq('https://btlr.sharethrough.com/WYu2BXv1/v1');
      expect(builtBidRequests[0].method).to.eq('POST');
    });

    it('should set the instant_play_capable parameter correctly based on browser userAgent string', function() {
      setUserAgent('Android Chrome/60');
      let builtBidRequests = spec.buildRequests(bidRequests);
      expect(builtBidRequests[0].data.instant_play_capable).to.be.true;

      setUserAgent('iPhone Version/11');
      builtBidRequests = spec.buildRequests(bidRequests);
      expect(builtBidRequests[0].data.instant_play_capable).to.be.true;

      setUserAgent('iPhone CriOS/60');
      builtBidRequests = spec.buildRequests(bidRequests);
      expect(builtBidRequests[0].data.instant_play_capable).to.be.true;

      setUserAgent('Android Chrome/50');
      builtBidRequests = spec.buildRequests(bidRequests);
      expect(builtBidRequests[0].data.instant_play_capable).to.be.false;

      setUserAgent('Android Chrome');
      builtBidRequests = spec.buildRequests(bidRequests);
      expect(builtBidRequests[0].data.instant_play_capable).to.be.false;

      setUserAgent(undefined);
      builtBidRequests = spec.buildRequests(bidRequests);
      expect(builtBidRequests[0].data.instant_play_capable).to.be.false;
    });

    it('should set the secure parameter to false when the protocol is http', function() {
      const stub = sinon.stub(sharethroughInternal, 'getProtocol').returns('http:');
      const bidRequest = spec.buildRequests(bidRequests, null)[0];
      expect(bidRequest.data.secure).to.be.false;
      stub.restore();
    });

    it('should set the secure parameter to true when the protocol is https', function() {
      const stub = sinon.stub(sharethroughInternal, 'getProtocol').returns('https:');
      const bidRequest = spec.buildRequests(bidRequests, null)[0];
      expect(bidRequest.data.secure).to.be.true;
      stub.restore();
    });

    it('should set the secure parameter to true when the protocol is neither http or https', function() {
      const stub = sinon.stub(sharethroughInternal, 'getProtocol').returns('about:');
      const bidRequest = spec.buildRequests(bidRequests, null)[0];
      expect(bidRequest.data.secure).to.be.true;
      stub.restore();
    });

    it('should add ccpa parameter if uspConsent is present', function() {
      const uspConsent = '1YNN';
      const bidderRequest = { uspConsent: uspConsent };
      const bidRequest = spec.buildRequests(bidRequests, bidderRequest)[0];
      expect(bidRequest.data.us_privacy).to.eq(uspConsent);
    });

    it('should add consent parameters if gdprConsent is present', function() {
      const gdprConsent = { consentString: 'consent_string123', gdprApplies: true };
      const bidderRequest = { gdprConsent: gdprConsent };
      const bidRequest = spec.buildRequests(bidRequests, bidderRequest)[0];
      expect(bidRequest.data.consent_required).to.eq(true);
      expect(bidRequest.data.consent_string).to.eq('consent_string123');
    });

    it('should handle gdprConsent is present but values are undefined case', function() {
      const gdprConsent = { consent_string: undefined, gdprApplies: undefined };
      const bidderRequest = { gdprConsent: gdprConsent };
      const bidRequest = spec.buildRequests(bidRequests, bidderRequest)[0];
      expect(bidRequest.data).to.not.include.any.keys('consent_string');
    });

    it('should add the ttduid parameter if a bid request contains a value for Unified ID from The Trade Desk', function() {
      const bidRequest = spec.buildRequests(bidRequests)[0];
      expect(bidRequest.data.ttduid).to.eq('fake-tdid');
    });

    it('should add the pubcid parameter if a bid request contains a value for the Publisher Common ID Module in the' +
      ' userId object of the bidrequest', function() {
      const bidRequest = spec.buildRequests(bidRequests)[0];
      expect(bidRequest.data.pubcid).to.eq('fake-pubcid');
    });

    it('should add the pubcid parameter if a bid request contains a value for the Publisher Common ID Module in the' +
      ' crumbs object of the bidrequest', function() {
      const bidRequest = spec.buildRequests(bidRequests)[0];
      delete bidRequest.userId;
      expect(bidRequest.data.pubcid).to.eq('fake-pubcid');
    });

<<<<<<< HEAD
=======
    it('should add the idluid parameter if a bid request contains a value for Identity Link from Live Ramp', function() {
      const bidRequest = spec.buildRequests(bidRequests)[0];
      expect(bidRequest.data.idluid).to.eq('fake-identity-link');
    });

>>>>>>> eea7c792
    it('should add Sharethrough specific parameters', function() {
      const builtBidRequests = spec.buildRequests(bidRequests);
      expect(builtBidRequests[0]).to.deep.include({
        strData: {
          skipIframeBusting: undefined,
          iframeSize: undefined,
          sizes: [[600, 300]]
        }
      });
    });

    it('should add a supply chain parameter if schain is present', function() {
      // shallow copy of the first bidRequest obj, so we don't mutate
      const bidRequest = Object.assign({}, bidRequests[0]);
      bidRequest['schain'] = {
        ver: '1.0',
        complete: 1,
        nodes: [
          {
            asi: 'directseller.com',
            sid: '00001',
            rid: 'BidRequest1',
            hp: 1
          }
        ]
      };

      const builtBidRequest = spec.buildRequests([bidRequest])[0];
      expect(builtBidRequest.data.schain).to.eq(JSON.stringify(bidRequest.schain));
    });

    it('should add badv if provided', () => {
      const builtBidRequest = spec.buildRequests([bidRequests[3]])[0];

      expect(builtBidRequest.data.badv).to.have.members(['domain1.com', 'domain2.com'])
    });

    it('should add bcat if provided', () => {
      const builtBidRequest = spec.buildRequests([bidRequests[4]])[0];

      expect(builtBidRequest.data.bcat).to.have.members(['IAB1-1', 'IAB1-2'])
    });

    it('should not add a supply chain parameter if schain is missing', function() {
      const bidRequest = spec.buildRequests(bidRequests)[0];
      expect(bidRequest.data).to.not.include.any.keys('schain');
    });

    it('should include the bidfloor parameter if it is present in the bid request', function() {
      const bidRequest = Object.assign({}, bidRequests[0]);
      bidRequest['bidfloor'] = 0.50;
      const builtBidRequest = spec.buildRequests([bidRequest])[0];
      expect(builtBidRequest.data.bidfloor).to.eq(0.5);
    });

    it('should not include the bidfloor parameter if it is missing in the bid request', function() {
      const bidRequest = Object.assign({}, bidRequests[0]);
      const builtBidRequest = spec.buildRequests([bidRequest])[0];
      expect(builtBidRequest.data).to.not.include.any.keys('bidfloor');
    });
  });

  describe('.interpretResponse', function() {
    it('returns a correctly parsed out response', function() {
      expect(spec.interpretResponse(bidderResponse, prebidRequests[0])[0]).to.include(
        {
          width: 1,
          height: 1,
          cpm: 12.34,
          creativeId: 'aCreativeId',
          dealId: 'aDealId',
          currency: 'USD',
          netRevenue: true,
          ttl: 360
        });
    });

    it('returns a correctly parsed out response with largest size when strData.skipIframeBusting is true', function() {
      expect(spec.interpretResponse(bidderResponse, prebidRequests[1])[0]).to.include(
        {
          width: 300,
          height: 300,
          cpm: 12.34,
          creativeId: 'aCreativeId',
          dealId: 'aDealId',
          currency: 'USD',
          netRevenue: true,
          ttl: 360
        });
    });

    it('returns a correctly parsed out response with explicitly defined size when strData.skipIframeBusting is true and strData.iframeSize is provided', function() {
      expect(spec.interpretResponse(bidderResponse, prebidRequests[2])[0]).to.include(
        {
          width: 500,
          height: 500,
          cpm: 12.34,
          creativeId: 'aCreativeId',
          dealId: 'aDealId',
          currency: 'USD',
          netRevenue: true,
          ttl: 360
        });
    });

    it('returns a correctly parsed out response with explicitly defined size when strData.skipIframeBusting is false and strData.sizes contains [0, 0] only', function() {
      expect(spec.interpretResponse(bidderResponse, prebidRequests[3])[0]).to.include(
        {
          width: 0,
          height: 0,
          cpm: 12.34,
          creativeId: 'aCreativeId',
          dealId: 'aDealId',
          currency: 'USD',
          netRevenue: true,
          ttl: 360
        });
    });

    it('returns a correctly parsed out response with explicitly defined size when strData.skipIframeBusting is false and strData.sizes contains multiple sizes', function() {
      expect(spec.interpretResponse(bidderResponse, prebidRequests[4])[0]).to.include(
        {
          width: 300,
          height: 300,
          cpm: 12.34,
          creativeId: 'aCreativeId',
          dealId: 'aDealId',
          currency: 'USD',
          netRevenue: true,
          ttl: 360
        });
    });

    it('returns a blank array if there are no creatives', function() {
      const bidResponse = { body: { creatives: [] } };
      expect(spec.interpretResponse(bidResponse, prebidRequests[0])).to.be.an('array').that.is.empty;
    });

    it('returns a blank array if body object is empty', function() {
      const bidResponse = { body: {} };
      expect(spec.interpretResponse(bidResponse, prebidRequests[0])).to.be.an('array').that.is.empty;
    });

    it('returns a blank array if body is null', function() {
      const bidResponse = { body: null };
      expect(spec.interpretResponse(bidResponse, prebidRequests[0])).to.be.an('array').that.is.empty;
    });

    it('correctly generates ad markup when skipIframeBusting is false', function() {
      const adMarkup = spec.interpretResponse(bidderResponse, prebidRequests[0])[0].ad;
      let resp = null;

      expect(() => btoa(JSON.stringify(bidderResponse))).to.throw();
      expect(() => resp = sharethroughInternal.b64EncodeUnicode(JSON.stringify(bidderResponse))).not.to.throw();
      expect(adMarkup).to.match(
        /data-str-native-key="pKey" data-stx-response-name="str_response_bidId"/);
      expect(!!adMarkup.indexOf(resp)).to.eql(true);

      // insert functionality to autodetect whether or not in safeframe, and handle JS insertion
      expect(adMarkup).to.match(/isLockedInFrame/);
      expect(adMarkup).to.match(/handleIframe/);
    });

    it('correctly generates ad markup when skipIframeBusting is true', function() {
      const adMarkup = spec.interpretResponse(bidderResponse, prebidRequests[1])[0].ad;
      let resp = null;

      expect(() => btoa(JSON.stringify(bidderResponse))).to.throw();
      expect(() => resp = sharethroughInternal.b64EncodeUnicode(JSON.stringify(bidderResponse))).not.to.throw();
      expect(adMarkup).to.match(
        /data-str-native-key="pKey" data-stx-response-name="str_response_bidId"/);
      expect(!!adMarkup.indexOf(resp)).to.eql(true);
      expect(adMarkup).to.match(
        /<script src="https:\/\/native.sharethrough.com\/assets\/sfp.js"><\/script>/);
    });
  });

  describe('.getUserSyncs', function() {
    const cookieSyncs = ['cookieUrl1', 'cookieUrl2', 'cookieUrl3'];
    const serverResponses = [{ body: { cookieSyncUrls: cookieSyncs } }];

    it('returns an array of correctly formatted user syncs', function() {
      const syncArray = spec.getUserSyncs({ pixelEnabled: true }, serverResponses, null, 'fake-privacy-signal');
      expect(syncArray).to.deep.equal([
        { type: 'image', url: 'cookieUrl1&us_privacy=fake-privacy-signal' },
        { type: 'image', url: 'cookieUrl2&us_privacy=fake-privacy-signal' },
        { type: 'image', url: 'cookieUrl3&us_privacy=fake-privacy-signal' }]
      );
    });

    it('returns an empty array if serverResponses is empty', function() {
      const syncArray = spec.getUserSyncs({ pixelEnabled: true }, []);
      expect(syncArray).to.be.an('array').that.is.empty;
    });

    it('returns an empty array if the body is null', function() {
      const syncArray = spec.getUserSyncs({ pixelEnabled: true }, [{ body: null }]);
      expect(syncArray).to.be.an('array').that.is.empty;
    });

    it('returns an empty array if the body.cookieSyncUrls is missing', function() {
      const syncArray = spec.getUserSyncs({ pixelEnabled: true }, [{ body: { creatives: ['creative'] } }]);
      expect(syncArray).to.be.an('array').that.is.empty;
    });

    it('returns an empty array if pixels are not enabled', function() {
      const syncArray = spec.getUserSyncs({ pixelEnabled: false }, serverResponses);
      expect(syncArray).to.be.an('array').that.is.empty;
    });
  });
});<|MERGE_RESOLUTION|>--- conflicted
+++ resolved
@@ -14,12 +14,8 @@
     },
     userId: {
       tdid: 'fake-tdid',
-<<<<<<< HEAD
-      pubcid: 'fake-pubcid'
-=======
       pubcid: 'fake-pubcid',
       idl_env: 'fake-identity-link'
->>>>>>> eea7c792
     },
     crumbs: {
       pubcid: 'fake-pubcid-in-crumbs-obj'
@@ -45,9 +41,6 @@
       iframe: true,
       iframeSize: [500, 500]
     }
-<<<<<<< HEAD
-  }
-=======
   },
   {
     bidder: 'sharethrough',
@@ -69,7 +62,6 @@
       bcat: ['IAB1-1', 'IAB1-2']
     }
   },
->>>>>>> eea7c792
 ];
 
 const prebidRequests = [
@@ -344,14 +336,11 @@
       expect(bidRequest.data.pubcid).to.eq('fake-pubcid');
     });
 
-<<<<<<< HEAD
-=======
     it('should add the idluid parameter if a bid request contains a value for Identity Link from Live Ramp', function() {
       const bidRequest = spec.buildRequests(bidRequests)[0];
       expect(bidRequest.data.idluid).to.eq('fake-identity-link');
     });
 
->>>>>>> eea7c792
     it('should add Sharethrough specific parameters', function() {
       const builtBidRequests = spec.buildRequests(bidRequests);
       expect(builtBidRequests[0]).to.deep.include({
