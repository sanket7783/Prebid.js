--- conflicted
+++ resolved
@@ -64,13 +64,10 @@
     str += `,${tpcSupportComponent}`;
     str += `,tpcUntil:${parrableId.tpcUntil}`;
   }
-<<<<<<< HEAD
-=======
   if (parrableId.filteredUntil) {
     str += `,filteredUntil:${parrableId.filteredUntil}`;
     str += `,filterHits:${parrableId.filterHits}`;
   }
->>>>>>> 2d82104b
   return str;
 }
 
@@ -265,11 +262,7 @@
       });
     });
 
-<<<<<<< HEAD
-    describe('third party cookie support status', function () {
-=======
     describe('third party cookie support', function () {
->>>>>>> 2d82104b
       let logErrorStub;
       let callbackSpy = sinon.spy();
 
@@ -347,15 +340,6 @@
           );
         });
       });
-<<<<<<< HEAD
-
-      describe('when getting tpcSupport from cookie', function () {
-        let request;
-        let dateNowStub;
-        const dateNowMock = Date.now();
-        const tpcSupportTtl = dateNowMock;
-        const tpcUntilExpired = 1;
-=======
     });
 
     describe('request-filter status', function () {
@@ -380,7 +364,6 @@
         let dateNowStub;
         const dateNowMock = Date.now();
         const filterTtl = 1000;
->>>>>>> 2d82104b
 
         before(() => {
           dateNowStub = sinon.stub(Date, 'now').returns(dateNowMock);
@@ -390,43 +373,11 @@
           dateNowStub.restore();
         });
 
-<<<<<<< HEAD
-        it('should send tpcSupport in the XHR', function () {
-          writeParrableCookie({
-            eid: P_COOKIE_EID,
-            tpc: true,
-            tpcUntil: (dateNowMock / 1000) + 1
-          });
-=======
         it('should set filteredUntil in the cookie', function () {
->>>>>>> 2d82104b
           let { callback } = parrableIdSubmodule.getId(P_CONFIG_MOCK);
           callback(callbackSpy);
           request = server.requests[0];
 
-<<<<<<< HEAD
-          let queryParams = utils.parseQS(request.url.split('?')[1]);
-          let data = JSON.parse(atob(decodeBase64UrlSafe(queryParams.data)));
-
-          expect(data.tpcSupport).to.equal(true);
-        });
-
-        it('should unset tpcSupport from cookie when tpcUntil reached', function () {
-          writeParrableCookie({
-            eid: P_COOKIE_EID,
-            tpcSupport: true,
-            tpcUntil: tpcUntilExpired
-          });
-          let { callback } = parrableIdSubmodule.getId(P_CONFIG_MOCK);
-          callback(callbackSpy);
-          request = server.requests[0];
-
-          request.respond(
-            200,
-            RESPONSE_HEADERS,
-            JSON.stringify({ eid: P_XHR_EID, tpcSupport: false, tpcSupportTtl })
-          );
-=======
           request.respond(
             200,
             RESPONSE_HEADERS,
@@ -468,19 +419,11 @@
           let { callback } = parrableIdSubmodule.getId(P_CONFIG_MOCK);
           callback(callbackSpy);
           request = server.requests[0];
->>>>>>> 2d82104b
 
           let queryParams = utils.parseQS(request.url.split('?')[1]);
           let data = JSON.parse(atob(decodeBase64UrlSafe(queryParams.data)));
 
-<<<<<<< HEAD
-          expect(data.tpcSupport).to.equal(undefined);
-          expect(storage.getCookie(P_COOKIE_NAME)).to.equal(
-            encodeURIComponent('eid:' + P_XHR_EID + ',tpc:0,tpcUntil:' + Math.floor((dateNowMock / 1000) + tpcSupportTtl))
-          );
-=======
           expect(data.filterHits).to.equal(filterHits);
->>>>>>> 2d82104b
         });
       });
     });
