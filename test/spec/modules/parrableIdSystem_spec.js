import { expect } from 'chai';
<<<<<<< HEAD
=======
import find from 'core-js-pure/features/array/find.js';
>>>>>>> e5ade754
import { config } from 'src/config.js';
import * as utils from 'src/utils.js';
import { newStorageManager } from 'src/storageManager.js';
import { getRefererInfo } from 'src/refererDetection.js';
import { uspDataHandler } from 'src/adapterManager.js';
import { init, requestBidsHook, setSubmoduleRegistry } from 'modules/userId/index.js';
import { parrableIdSubmodule } from 'modules/parrableIdSystem.js';
import { server } from 'test/mocks/xhr.js';

const storage = newStorageManager();

const EXPIRED_COOKIE_DATE = 'Thu, 01 Jan 1970 00:00:01 GMT';
const P_COOKIE_NAME = '_parrable_id';
const P_COOKIE_EID = '01.1563917337.test-eid';
const P_XHR_EID = '01.1588030911.test-new-eid'
const P_CONFIG_MOCK = {
  name: 'parrableId',
  params: {
<<<<<<< HEAD
    partner: 'parrable_test_partner_123,parrable_test_partner_456'
=======
    partners: 'parrable_test_partner_123,parrable_test_partner_456'
>>>>>>> e5ade754
  }
};

function getConfigMock() {
  return {
    userSync: {
      syncDelay: 0,
      userIds: [P_CONFIG_MOCK]
    }
  }
}

function getAdUnitMock(code = 'adUnit-code') {
  return {
    code,
    mediaTypes: {banner: {}, native: {}},
    sizes: [
      [300, 200],
      [300, 600]
    ],
    bids: [{
      bidder: 'sampleBidder',
      params: { placementId: 'banner-only-bidder' }
    }]
  };
}

function serializeParrableId(parrableId) {
  let str = '';
  if (parrableId.eid) {
    str += 'eid:' + parrableId.eid;
  }
  if (parrableId.ibaOptout) {
    str += ',ibaOptout:1';
  }
  if (parrableId.ccpaOptout) {
    str += ',ccpaOptout:1';
  }
  return str;
}

function writeParrableCookie(parrableId) {
  let cookieValue = encodeURIComponent(serializeParrableId(parrableId));
  storage.setCookie(
    P_COOKIE_NAME,
    cookieValue,
    (new Date(Date.now() + 5000).toUTCString()),
    'lax'
  );
}
<<<<<<< HEAD

function removeParrableCookie() {
  storage.setCookie(P_COOKIE_NAME, '', EXPIRED_COOKIE_DATE);
}

describe('Parrable ID System', function() {
  describe('parrableIdSystem.getId() callback', function() {
    let logErrorStub;
    let callbackSpy = sinon.spy();

    beforeEach(function() {
      logErrorStub = sinon.stub(utils, 'logError');
      callbackSpy.resetHistory();
      writeParrableCookie({ eid: P_COOKIE_EID });
=======

function removeParrableCookie() {
  storage.setCookie(P_COOKIE_NAME, '', EXPIRED_COOKIE_DATE);
}

function decodeBase64UrlSafe(encBase64) {
  const DEC = {
    '-': '+',
    '_': '/',
    '.': '='
  };
  return encBase64.replace(/[-_.]/g, (m) => DEC[m]);
}

describe('Parrable ID System', function() {
  describe('parrableIdSystem.getId()', function() {
    describe('response callback function', function() {
      let logErrorStub;
      let callbackSpy = sinon.spy();

      let decodeBase64UrlSafe = function (encBase64) {
        const DEC = {
          '-': '+',
          '_': '/',
          '.': '='
        };
        return encBase64.replace(/[-_.]/g, (m) => DEC[m]);
      }

      beforeEach(function() {
        logErrorStub = sinon.stub(utils, 'logError');
        callbackSpy.resetHistory();
        writeParrableCookie({ eid: P_COOKIE_EID });
      });

      afterEach(function() {
        removeParrableCookie();
        logErrorStub.restore();
      })

      it('creates xhr to Parrable that synchronizes the ID', function() {
        let getIdResult = parrableIdSubmodule.getId(P_CONFIG_MOCK);

        getIdResult.callback(callbackSpy);

        let request = server.requests[0];
        let queryParams = utils.parseQS(request.url.split('?')[1]);
        let data = JSON.parse(atob(decodeBase64UrlSafe(queryParams.data)));

        expect(getIdResult.callback).to.be.a('function');
        expect(request.url).to.contain('h.parrable.com');

        expect(queryParams).to.not.have.property('us_privacy');
        expect(data).to.deep.equal({
          eid: P_COOKIE_EID,
          trackers: P_CONFIG_MOCK.params.partners.split(','),
          url: getRefererInfo().referer,
          prebidVersion: '$prebid.version$',
          isIframe: true
        });

        server.requests[0].respond(200,
          { 'Content-Type': 'text/plain' },
          JSON.stringify({ eid: P_XHR_EID })
        );

        expect(callbackSpy.lastCall.lastArg).to.deep.equal({
          eid: P_XHR_EID
        });

        expect(storage.getCookie(P_COOKIE_NAME)).to.equal(
          encodeURIComponent('eid:' + P_XHR_EID)
        );
      });

      it('xhr passes the uspString to Parrable', function() {
        let uspString = '1YNN';
        uspDataHandler.setConsentData(uspString);
        parrableIdSubmodule.getId(
          P_CONFIG_MOCK,
          null,
          null
        ).callback(callbackSpy);
        uspDataHandler.setConsentData(null);
        expect(server.requests[0].url).to.contain('us_privacy=' + uspString);
      });

      it('xhr base64 safely encodes url data object', function() {
        const urlSafeBase64EncodedData = '-_.';
        const btoaStub = sinon.stub(window, 'btoa').returns('+/=');
        let getIdResult = parrableIdSubmodule.getId(P_CONFIG_MOCK);

        getIdResult.callback(callbackSpy);

        let request = server.requests[0];
        let queryParams = utils.parseQS(request.url.split('?')[1]);
        expect(queryParams.data).to.equal(urlSafeBase64EncodedData);
        btoaStub.restore();
      });

      it('should log an error and continue to callback if ajax request errors', function () {
        let callBackSpy = sinon.spy();
        let submoduleCallback = parrableIdSubmodule.getId({ params: {partners: 'prebid'} }).callback;
        submoduleCallback(callBackSpy);
        let request = server.requests[0];
        expect(request.url).to.contain('h.parrable.com');
        request.respond(
          503,
          null,
          'Unavailable'
        );
        expect(logErrorStub.calledOnce).to.be.true;
        expect(callBackSpy.calledOnce).to.be.true;
      });
    });

    describe('response id', function() {
      it('provides the stored Parrable values if a cookie exists', function() {
        writeParrableCookie({ eid: P_COOKIE_EID });
        let getIdResult = parrableIdSubmodule.getId(P_CONFIG_MOCK);
        removeParrableCookie();

        expect(getIdResult.id).to.deep.equal({
          eid: P_COOKIE_EID
        });
      });

      it('provides the stored legacy Parrable ID values if cookies exist', function() {
        let oldEid = '01.111.old-eid';
        let oldEidCookieName = '_parrable_eid';
        let oldOptoutCookieName = '_parrable_optout';

        storage.setCookie(oldEidCookieName, oldEid);
        storage.setCookie(oldOptoutCookieName, 'true');

        let getIdResult = parrableIdSubmodule.getId(P_CONFIG_MOCK);
        expect(getIdResult.id).to.deep.equal({
          eid: oldEid,
          ibaOptout: true
        });

        // The ID system is expected to migrate old cookies to the new format
        expect(storage.getCookie(P_COOKIE_NAME)).to.equal(
          encodeURIComponent('eid:' + oldEid + ',ibaOptout:1')
        );
        expect(storage.getCookie(oldEidCookieName)).to.equal(null);
        expect(storage.getCookie(oldOptoutCookieName)).to.equal(null);
        removeParrableCookie();
      });
    });

    describe('GDPR consent', () => {
      let callbackSpy = sinon.spy();

      const config = {
        params: {
          partner: 'partner'
        }
      };

      const gdprConsentTestCases = [
        { consentData: { gdprApplies: true, consentString: 'expectedConsentString' }, expected: { gdpr: 1, gdpr_consent: 'expectedConsentString' } },
        { consentData: { gdprApplies: false, consentString: 'expectedConsentString' }, expected: { gdpr: 0 } },
        { consentData: { gdprApplies: true, consentString: undefined }, expected: { gdpr: 1, gdpr_consent: '' } },
        { consentData: { gdprApplies: 'yes', consentString: 'expectedConsentString' }, expected: { gdpr: 0 } },
        { consentData: undefined, expected: { gdpr: 0 } }
      ];

      gdprConsentTestCases.forEach((testCase, index) => {
        it(`should call user sync url with the gdprConsent - case ${index}`, () => {
          parrableIdSubmodule.getId(config, testCase.consentData).callback(callbackSpy);

          if (testCase.expected.gdpr === 1) {
            expect(server.requests[0].url).to.contain('gdpr=' + testCase.expected.gdpr);
            expect(server.requests[0].url).to.contain('gdpr_consent=' + testCase.expected.gdpr_consent);
          } else {
            expect(server.requests[0].url).to.contain('gdpr=' + testCase.expected.gdpr);
            expect(server.requests[0].url).to.not.contain('gdpr_consent');
          }
        })
      });
>>>>>>> e5ade754
    });
  });

  describe('parrableIdSystem.decode()', function() {
    it('provides the Parrable ID (EID) from a stored object', function() {
      let eid = '01.123.4567890';
      let parrableId = {
        eid,
        ibaOptout: true
      };

      expect(parrableIdSubmodule.decode(parrableId)).to.deep.equal({
        parrableId
      });
    });
  });

  describe('timezone filtering', function() {
    before(function() {
      sinon.stub(Intl, 'DateTimeFormat');
    });

    after(function() {
      Intl.DateTimeFormat.restore();
    });

    it('permits an impression when no timezoneFilter is configured', function() {
      expect(parrableIdSubmodule.getId({ params: {
        partners: 'prebid-test',
      } })).to.have.property('callback');
    });

    it('permits an impression from a blocked timezone when a cookie exists', function() {
      const blockedZone = 'Antarctica/South_Pole';
      const resolvedOptions = sinon.stub().returns({ timeZone: blockedZone });
      Intl.DateTimeFormat.returns({ resolvedOptions });

<<<<<<< HEAD
    afterEach(function() {
      removeParrableCookie();
      logErrorStub.restore();
    })

    it('creates xhr to Parrable that synchronizes the ID', function() {
      let getIdResult = parrableIdSubmodule.getId(P_CONFIG_MOCK.params);

      getIdResult.callback(callbackSpy);

      let request = server.requests[0];
      let queryParams = utils.parseQS(request.url.split('?')[1]);
      let data = JSON.parse(atob(queryParams.data));

      expect(getIdResult.callback).to.be.a('function');
      expect(request.url).to.contain('h.parrable.com');

      expect(queryParams).to.not.have.property('us_privacy');
      expect(data).to.deep.equal({
        eid: P_COOKIE_EID,
        trackers: P_CONFIG_MOCK.params.partner.split(','),
        url: getRefererInfo().referer
      });

      server.requests[0].respond(200,
        { 'Content-Type': 'text/plain' },
        JSON.stringify({ eid: P_XHR_EID })
      );

      expect(callbackSpy.lastCall.lastArg).to.deep.equal({
        eid: P_XHR_EID
      });

      expect(storage.getCookie(P_COOKIE_NAME)).to.equal(
        encodeURIComponent('eid:' + P_XHR_EID)
      );
    });

    it('xhr passes the uspString to Parrable', function() {
      let uspString = '1YNN';
      uspDataHandler.setConsentData(uspString);
      parrableIdSubmodule.getId(
        P_CONFIG_MOCK.params,
        null,
        null
      ).callback(callbackSpy);
      uspDataHandler.setConsentData(null);
      expect(server.requests[0].url).to.contain('us_privacy=' + uspString);
    });

    it('should log an error and continue to callback if ajax request errors', function () {
      let callBackSpy = sinon.spy();
      let submoduleCallback = parrableIdSubmodule.getId({partner: 'prebid'}).callback;
      submoduleCallback(callBackSpy);
      let request = server.requests[0];
      expect(request.url).to.contain('h.parrable.com');
      request.respond(
        503,
        null,
        'Unavailable'
      );
      expect(logErrorStub.calledOnce).to.be.true;
      expect(callBackSpy.calledOnce).to.be.true;
    });
  });

  describe('parrableIdSystem.getId() id', function() {
    it('provides the stored Parrable values if a cookie exists', function() {
      writeParrableCookie({ eid: P_COOKIE_EID });
      let getIdResult = parrableIdSubmodule.getId(P_CONFIG_MOCK.params);
      removeParrableCookie();

      expect(getIdResult.id).to.deep.equal({
        eid: P_COOKIE_EID
      });
    });

    it('provides the stored legacy Parrable ID values if cookies exist', function() {
      let oldEid = '01.111.old-eid';
      let oldEidCookieName = '_parrable_eid';
      let oldOptoutCookieName = '_parrable_optout';

      storage.setCookie(oldEidCookieName, oldEid);
      storage.setCookie(oldOptoutCookieName, 'true');

      let getIdResult = parrableIdSubmodule.getId(P_CONFIG_MOCK.params);
      expect(getIdResult.id).to.deep.equal({
        eid: oldEid,
        ibaOptout: true
      });

      // The ID system is expected to migrate old cookies to the new format
      expect(storage.getCookie(P_COOKIE_NAME)).to.equal(
        encodeURIComponent('eid:' + oldEid + ',ibaOptout:1')
      );
      expect(storage.getCookie(oldEidCookieName)).to.equal(null);
      expect(storage.getCookie(oldOptoutCookieName)).to.equal(null);
    });
  });

  describe('parrableIdSystem.decode()', function() {
    it('provides the Parrable ID (EID) from a stored object', function() {
      let eid = '01.123.4567890';
      let parrableId = {
        eid,
        ccpaOptout: true
      };

      expect(parrableIdSubmodule.decode(parrableId)).to.deep.equal({
        parrableid: eid
      });
=======
      writeParrableCookie({ eid: P_COOKIE_EID });

      expect(parrableIdSubmodule.getId({ params: {
        partners: 'prebid-test',
        timezoneFilter: {
          blockedZones: [ blockedZone ]
        }
      } })).to.have.property('callback');
      expect(resolvedOptions.called).to.equal(false);

      removeParrableCookie();
    })

    it('permits an impression from an allowed timezone', function() {
      const allowedZone = 'America/New_York';
      const resolvedOptions = sinon.stub().returns({ timeZone: allowedZone });
      Intl.DateTimeFormat.returns({ resolvedOptions });

      expect(parrableIdSubmodule.getId({ params: {
        partners: 'prebid-test',
        timezoneFilter: {
          allowedZones: [ allowedZone ]
        }
      } })).to.have.property('callback');
      expect(resolvedOptions.called).to.equal(true);
    });

    it('permits an impression from a lower cased allowed timezone', function() {
      const allowedZone = 'America/New_York';
      const resolvedOptions = sinon.stub().returns({ timeZone: allowedZone });
      Intl.DateTimeFormat.returns({ resolvedOptions });

      expect(parrableIdSubmodule.getId({ params: {
        partner: 'prebid-test',
        timezoneFilter: {
          allowedZones: [ allowedZone.toLowerCase() ]
        }
      } })).to.have.property('callback');
      expect(resolvedOptions.called).to.equal(true);
    });

    it('permits an impression from a timezone that is not blocked', function() {
      const blockedZone = 'America/New_York';
      const resolvedOptions = sinon.stub().returns({ timeZone: 'Iceland' });
      Intl.DateTimeFormat.returns({ resolvedOptions });

      expect(parrableIdSubmodule.getId({ params: {
        partners: 'prebid-test',
        timezoneFilter: {
          blockedZones: [ blockedZone ]
        }
      } })).to.have.property('callback');
      expect(resolvedOptions.called).to.equal(true);
    });

    it('does not permit an impression from a blocked timezone', function() {
      const blockedZone = 'America/New_York';
      const resolvedOptions = sinon.stub().returns({ timeZone: blockedZone });
      Intl.DateTimeFormat.returns({ resolvedOptions });

      expect(parrableIdSubmodule.getId({ params: {
        partners: 'prebid-test',
        timezoneFilter: {
          blockedZones: [ blockedZone ]
        }
      } })).to.equal(null);
      expect(resolvedOptions.called).to.equal(true);
    });

    it('does not permit an impression from a lower cased blocked timezone', function() {
      const blockedZone = 'America/New_York';
      const resolvedOptions = sinon.stub().returns({ timeZone: blockedZone });
      Intl.DateTimeFormat.returns({ resolvedOptions });

      expect(parrableIdSubmodule.getId({ params: {
        partner: 'prebid-test',
        timezoneFilter: {
          blockedZones: [ blockedZone.toLowerCase() ]
        }
      } })).to.equal(null);
      expect(resolvedOptions.called).to.equal(true);
    });

    it('does not permit an impression from a blocked timezone even when also allowed', function() {
      const timezone = 'America/New_York';
      const resolvedOptions = sinon.stub().returns({ timeZone: timezone });
      Intl.DateTimeFormat.returns({ resolvedOptions });

      expect(parrableIdSubmodule.getId({ params: {
        partners: 'prebid-test',
        timezoneFilter: {
          allowedZones: [ timezone ],
          blockedZones: [ timezone ]
        }
      } })).to.equal(null);
      expect(resolvedOptions.called).to.equal(true);
    });
  });

  describe('timezone offset filtering', function() {
    before(function() {
      sinon.stub(Date.prototype, 'getTimezoneOffset');
    });

    afterEach(function() {
      Date.prototype.getTimezoneOffset.reset();
    })

    after(function() {
      Date.prototype.getTimezoneOffset.restore();
    });

    it('permits an impression from a blocked offset when a cookie exists', function() {
      const blockedOffset = -4;
      Date.prototype.getTimezoneOffset.returns(blockedOffset * 60);

      writeParrableCookie({ eid: P_COOKIE_EID });

      expect(parrableIdSubmodule.getId({ params: {
        partners: 'prebid-test',
        timezoneFilter: {
          blockedOffsets: [ blockedOffset ]
        }
      } })).to.have.property('callback');

      removeParrableCookie();
    });

    it('permits an impression from an allowed offset', function() {
      const allowedOffset = -5;
      Date.prototype.getTimezoneOffset.returns(allowedOffset * 60);

      expect(parrableIdSubmodule.getId({ params: {
        partners: 'prebid-test',
        timezoneFilter: {
          allowedOffsets: [ allowedOffset ]
        }
      } })).to.have.property('callback');
      expect(Date.prototype.getTimezoneOffset.called).to.equal(true);
    });

    it('permits an impression from an offset that is not blocked', function() {
      const allowedOffset = -5;
      const blockedOffset = 5;
      Date.prototype.getTimezoneOffset.returns(allowedOffset * 60);

      expect(parrableIdSubmodule.getId({ params: {
        partners: 'prebid-test',
        timezoneFilter: {
          blockedOffsets: [ blockedOffset ]
        }
      }})).to.have.property('callback');
      expect(Date.prototype.getTimezoneOffset.called).to.equal(true);
    });

    it('does not permit an impression from a blocked offset', function() {
      const blockedOffset = -5;
      Date.prototype.getTimezoneOffset.returns(blockedOffset * 60);

      expect(parrableIdSubmodule.getId({ params: {
        partners: 'prebid-test',
        timezoneFilter: {
          blockedOffsets: [ blockedOffset ]
        }
      } })).to.equal(null);
      expect(Date.prototype.getTimezoneOffset.called).to.equal(true);
    });

    it('does not permit an impression from a blocked offset even when also allowed', function() {
      const offset = -5;
      Date.prototype.getTimezoneOffset.returns(offset * 60);

      expect(parrableIdSubmodule.getId({ params: {
        partners: 'prebid-test',
        timezoneFilter: {
          allowedOffset: [ offset ],
          blockedOffsets: [ offset ]
        }
      } })).to.equal(null);
      expect(Date.prototype.getTimezoneOffset.called).to.equal(true);
>>>>>>> e5ade754
    });
  });

  describe('userId requestBids hook', function() {
    let adUnits;

    beforeEach(function() {
      adUnits = [getAdUnitMock()];
<<<<<<< HEAD
      writeParrableCookie({ eid: P_COOKIE_EID });
=======
      writeParrableCookie({ eid: P_COOKIE_EID, ibaOptout: true });
>>>>>>> e5ade754
      setSubmoduleRegistry([parrableIdSubmodule]);
      init(config);
      config.setConfig(getConfigMock());
    });

    afterEach(function() {
      removeParrableCookie();
      storage.setCookie(P_COOKIE_NAME, '', EXPIRED_COOKIE_DATE);
    });

    it('when a stored Parrable ID exists it is added to bids', function(done) {
      requestBidsHook(function() {
        adUnits.forEach(unit => {
          unit.bids.forEach(bid => {
<<<<<<< HEAD
            expect(bid).to.have.deep.nested.property('userId.parrableid');
            expect(bid.userId.parrableid).to.equal(P_COOKIE_EID);
=======
            expect(bid).to.have.deep.nested.property('userId.parrableId');
            expect(bid.userId.parrableId.eid).to.equal(P_COOKIE_EID);
            expect(bid.userId.parrableId.ibaOptout).to.equal(true);
            const parrableIdAsEid = find(bid.userIdAsEids, e => e.source == 'parrable.com');
            expect(parrableIdAsEid).to.deep.equal({
              source: 'parrable.com',
              uids: [{
                id: P_COOKIE_EID,
                atype: 1,
                ext: {
                  ibaOptout: true
                }
              }]
            });
>>>>>>> e5ade754
          });
        });
        done();
      }, { adUnits });
    });

    it('supplies an optout reason when the EID is missing due to CCPA non-consent', function(done) {
      // the ID system itself will not write a cookie with an EID when CCPA=true
      writeParrableCookie({ ccpaOptout: true });

      requestBidsHook(function() {
        adUnits.forEach(unit => {
          unit.bids.forEach(bid => {
            expect(bid).to.have.deep.nested.property('userId.parrableId');
            expect(bid.userId.parrableId).to.not.have.property('eid');
            expect(bid.userId.parrableId.ccpaOptout).to.equal(true);
            const parrableIdAsEid = find(bid.userIdAsEids, e => e.source == 'parrable.com');
            expect(parrableIdAsEid).to.deep.equal({
              source: 'parrable.com',
              uids: [{
                id: '',
                atype: 1,
                ext: {
                  ccpaOptout: true
                }
              }]
            });
          });
        });
        done();
      }, { adUnits });
    });
  });

  describe('partners parsing', () => {
    let callbackSpy = sinon.spy();

    const partnersTestCase = [
      {
        name: '"partners" as an array',
        config: { params: { partners: ['parrable_test_partner_123', 'parrable_test_partner_456'] } },
        expected: ['parrable_test_partner_123', 'parrable_test_partner_456']
      },
      {
        name: '"partners" as a string list',
        config: { params: { partners: 'parrable_test_partner_123,parrable_test_partner_456' } },
        expected: ['parrable_test_partner_123', 'parrable_test_partner_456']
      },
      {
        name: '"partners" as a string',
        config: { params: { partners: 'parrable_test_partner_123' } },
        expected: ['parrable_test_partner_123']
      },
      {
        name: '"partner" as a string list',
        config: { params: { partner: 'parrable_test_partner_123,parrable_test_partner_456' } },
        expected: ['parrable_test_partner_123', 'parrable_test_partner_456']
      },
      {
        name: '"partner" as string',
        config: { params: { partner: 'parrable_test_partner_123' } },
        expected: ['parrable_test_partner_123']
      },
    ];
    partnersTestCase.forEach(testCase => {
      it(`accepts config property ${testCase.name}`, () => {
        parrableIdSubmodule.getId(testCase.config).callback(callbackSpy);

        let request = server.requests[0];
        let queryParams = utils.parseQS(request.url.split('?')[1]);
        let data = JSON.parse(atob(decodeBase64UrlSafe(queryParams.data)));

        expect(data.trackers).to.deep.equal(testCase.expected);
      });
    });
  });
});<|MERGE_RESOLUTION|>--- conflicted
+++ resolved
@@ -1,8 +1,5 @@
 import { expect } from 'chai';
-<<<<<<< HEAD
-=======
 import find from 'core-js-pure/features/array/find.js';
->>>>>>> e5ade754
 import { config } from 'src/config.js';
 import * as utils from 'src/utils.js';
 import { newStorageManager } from 'src/storageManager.js';
@@ -21,11 +18,7 @@
 const P_CONFIG_MOCK = {
   name: 'parrableId',
   params: {
-<<<<<<< HEAD
-    partner: 'parrable_test_partner_123,parrable_test_partner_456'
-=======
     partners: 'parrable_test_partner_123,parrable_test_partner_456'
->>>>>>> e5ade754
   }
 };
 
@@ -76,22 +69,6 @@
     'lax'
   );
 }
-<<<<<<< HEAD
-
-function removeParrableCookie() {
-  storage.setCookie(P_COOKIE_NAME, '', EXPIRED_COOKIE_DATE);
-}
-
-describe('Parrable ID System', function() {
-  describe('parrableIdSystem.getId() callback', function() {
-    let logErrorStub;
-    let callbackSpy = sinon.spy();
-
-    beforeEach(function() {
-      logErrorStub = sinon.stub(utils, 'logError');
-      callbackSpy.resetHistory();
-      writeParrableCookie({ eid: P_COOKIE_EID });
-=======
 
 function removeParrableCookie() {
   storage.setCookie(P_COOKIE_NAME, '', EXPIRED_COOKIE_DATE);
@@ -273,7 +250,6 @@
           }
         })
       });
->>>>>>> e5ade754
     });
   });
 
@@ -311,119 +287,6 @@
       const resolvedOptions = sinon.stub().returns({ timeZone: blockedZone });
       Intl.DateTimeFormat.returns({ resolvedOptions });
 
-<<<<<<< HEAD
-    afterEach(function() {
-      removeParrableCookie();
-      logErrorStub.restore();
-    })
-
-    it('creates xhr to Parrable that synchronizes the ID', function() {
-      let getIdResult = parrableIdSubmodule.getId(P_CONFIG_MOCK.params);
-
-      getIdResult.callback(callbackSpy);
-
-      let request = server.requests[0];
-      let queryParams = utils.parseQS(request.url.split('?')[1]);
-      let data = JSON.parse(atob(queryParams.data));
-
-      expect(getIdResult.callback).to.be.a('function');
-      expect(request.url).to.contain('h.parrable.com');
-
-      expect(queryParams).to.not.have.property('us_privacy');
-      expect(data).to.deep.equal({
-        eid: P_COOKIE_EID,
-        trackers: P_CONFIG_MOCK.params.partner.split(','),
-        url: getRefererInfo().referer
-      });
-
-      server.requests[0].respond(200,
-        { 'Content-Type': 'text/plain' },
-        JSON.stringify({ eid: P_XHR_EID })
-      );
-
-      expect(callbackSpy.lastCall.lastArg).to.deep.equal({
-        eid: P_XHR_EID
-      });
-
-      expect(storage.getCookie(P_COOKIE_NAME)).to.equal(
-        encodeURIComponent('eid:' + P_XHR_EID)
-      );
-    });
-
-    it('xhr passes the uspString to Parrable', function() {
-      let uspString = '1YNN';
-      uspDataHandler.setConsentData(uspString);
-      parrableIdSubmodule.getId(
-        P_CONFIG_MOCK.params,
-        null,
-        null
-      ).callback(callbackSpy);
-      uspDataHandler.setConsentData(null);
-      expect(server.requests[0].url).to.contain('us_privacy=' + uspString);
-    });
-
-    it('should log an error and continue to callback if ajax request errors', function () {
-      let callBackSpy = sinon.spy();
-      let submoduleCallback = parrableIdSubmodule.getId({partner: 'prebid'}).callback;
-      submoduleCallback(callBackSpy);
-      let request = server.requests[0];
-      expect(request.url).to.contain('h.parrable.com');
-      request.respond(
-        503,
-        null,
-        'Unavailable'
-      );
-      expect(logErrorStub.calledOnce).to.be.true;
-      expect(callBackSpy.calledOnce).to.be.true;
-    });
-  });
-
-  describe('parrableIdSystem.getId() id', function() {
-    it('provides the stored Parrable values if a cookie exists', function() {
-      writeParrableCookie({ eid: P_COOKIE_EID });
-      let getIdResult = parrableIdSubmodule.getId(P_CONFIG_MOCK.params);
-      removeParrableCookie();
-
-      expect(getIdResult.id).to.deep.equal({
-        eid: P_COOKIE_EID
-      });
-    });
-
-    it('provides the stored legacy Parrable ID values if cookies exist', function() {
-      let oldEid = '01.111.old-eid';
-      let oldEidCookieName = '_parrable_eid';
-      let oldOptoutCookieName = '_parrable_optout';
-
-      storage.setCookie(oldEidCookieName, oldEid);
-      storage.setCookie(oldOptoutCookieName, 'true');
-
-      let getIdResult = parrableIdSubmodule.getId(P_CONFIG_MOCK.params);
-      expect(getIdResult.id).to.deep.equal({
-        eid: oldEid,
-        ibaOptout: true
-      });
-
-      // The ID system is expected to migrate old cookies to the new format
-      expect(storage.getCookie(P_COOKIE_NAME)).to.equal(
-        encodeURIComponent('eid:' + oldEid + ',ibaOptout:1')
-      );
-      expect(storage.getCookie(oldEidCookieName)).to.equal(null);
-      expect(storage.getCookie(oldOptoutCookieName)).to.equal(null);
-    });
-  });
-
-  describe('parrableIdSystem.decode()', function() {
-    it('provides the Parrable ID (EID) from a stored object', function() {
-      let eid = '01.123.4567890';
-      let parrableId = {
-        eid,
-        ccpaOptout: true
-      };
-
-      expect(parrableIdSubmodule.decode(parrableId)).to.deep.equal({
-        parrableid: eid
-      });
-=======
       writeParrableCookie({ eid: P_COOKIE_EID });
 
       expect(parrableIdSubmodule.getId({ params: {
@@ -604,7 +467,6 @@
         }
       } })).to.equal(null);
       expect(Date.prototype.getTimezoneOffset.called).to.equal(true);
->>>>>>> e5ade754
     });
   });
 
@@ -613,11 +475,7 @@
 
     beforeEach(function() {
       adUnits = [getAdUnitMock()];
-<<<<<<< HEAD
-      writeParrableCookie({ eid: P_COOKIE_EID });
-=======
       writeParrableCookie({ eid: P_COOKIE_EID, ibaOptout: true });
->>>>>>> e5ade754
       setSubmoduleRegistry([parrableIdSubmodule]);
       init(config);
       config.setConfig(getConfigMock());
@@ -632,10 +490,6 @@
       requestBidsHook(function() {
         adUnits.forEach(unit => {
           unit.bids.forEach(bid => {
-<<<<<<< HEAD
-            expect(bid).to.have.deep.nested.property('userId.parrableid');
-            expect(bid.userId.parrableid).to.equal(P_COOKIE_EID);
-=======
             expect(bid).to.have.deep.nested.property('userId.parrableId');
             expect(bid.userId.parrableId.eid).to.equal(P_COOKIE_EID);
             expect(bid.userId.parrableId.ibaOptout).to.equal(true);
@@ -650,7 +504,6 @@
                 }
               }]
             });
->>>>>>> e5ade754
           });
         });
         done();
