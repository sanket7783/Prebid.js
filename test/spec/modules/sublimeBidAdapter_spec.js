import { expect } from 'chai';
import { spec } from 'modules/sublimeBidAdapter.js';
import { newBidder } from 'src/adapters/bidderFactory.js';
const sinon = require('sinon');

const utils = require('src/utils');

const USER_AGENT = {
  // UNKOWN
  'Opera/9.80 (S60; SymbOS; Opera Mobi/1209; U; sk) Presto/2.5.28 Version/10.1': {
    type: 'desktop', os: { name: '', version: 0 }, browser: { name: '', version: 0 },
  },
  'Opera/12.02 (Android 4.1; Linux; Opera Mobi/ADR-1111101157; U; en-US) Presto/2.9.201 Version/12.02': {
    type: 'tablet', os: { name: 'android', version: 4.1 }, browser: { name: '', version: 0 },
  },

  // MOBILES
  // Android Mobile User Agents
  'Mozilla/5.0 (compatible; MSIE 9.0; Windows Phone OS 7.5; Trident/5.0; IEMobile/9.0)': {
    type: 'mobile', os: { name: 'windowsPhone', version: 7.5 }, browser: { name: 'Internet Explorer', version: 9 },
  },
  'Mozilla/5.0 (Linux; U; Android 2.3.5; en-us; HTC Vision Build/GRI40) AppleWebKit/533.1 (KHTML, like Gecko) Version/4.0 Mobile Safari/533.1': {
    type: 'mobile', os: { name: 'android', version: 2.3 }, browser: { name: 'Safari', version: 4 },
  },
  'Mozilla/5.0 (Linux; U; Android 4.0.3; ko-kr; LG-L160L Build/IML74K) AppleWebkit/534.30 (KHTML, like Gecko) Version/4.0 Mobile Safari/534.30': {
    type: 'mobile', os: { name: 'android', version: 4 }, browser: { name: 'Safari', version: 4 },
  },
  'Mozilla/5.0 (Linux; U; Android 4.4.3; ko-kr; LG-L160L Build/IML74K) AppleWebkit/534.30 (KHTML, like Gecko) Version/4.0 Mobile Safari/534.30': {
    type: 'mobile', os: { name: 'android', version: 4.4 }, browser: { name: 'Safari', version: 4 },
  },
  'Mozilla/5.0 (Linux; Android 6.0; Nexus 5 Build/MRA58N) AppleWebKit/537.36 (KHTML, like Gecko) Chrome/55.0.2883.87 Mobile Safari/537.36': {
    type: 'mobile', os: { name: 'android', version: 6 }, browser: { name: 'Chrome', version: 55 },
  },
  'Mozilla/5.0 (Linux; Android 7.0; SM-G892A Build/NRD90M; wv) AppleWebKit/537.36 (KHTML, like Gecko) Version/4.0 Chrome/60.0.3112.107 Mobile Safari/537.36': {
    type: 'mobile', os: { name: 'android', version: 7 }, browser: { name: 'Chrome', version: 60 },
  },
  'Mozilla/5.0 (Linux; Android 7.0; SM-G930VC Build/NRD90M; wv) AppleWebKit/537.36 (KHTML, like Gecko) Version/4.0 Chrome/58.0.3029.83 Mobile Safari/537.36': {
    type: 'mobile', os: { name: 'android', version: 7 }, browser: { name: 'Chrome', version: 58 },
  },
  'Mozilla/5.0 (Linux; Android 6.0.1; SM-G935S Build/MMB29K; wv) AppleWebKit/537.36 (KHTML, like Gecko) Version/4.0 Chrome/55.0.2883.91 Mobile Safari/537.36': {
    type: 'mobile', os: { name: 'android', version: 6 }, browser: { name: 'Chrome', version: 55 },
  },
  'Mozilla/5.0 (Linux; Android 6.0.1; SM-G920V Build/MMB29K) AppleWebKit/537.36 (KHTML, like Gecko) Chrome/52.0.2743.98 Mobile Safari/537.36': {
    type: 'mobile', os: { name: 'android', version: 6 }, browser: { name: 'Chrome', version: 52 },
  },
  'Mozilla/5.0 (Linux; Android 5.1.1; SM-G928X Build/LMY47X) AppleWebKit/537.36 (KHTML, like Gecko) Chrome/47.0.2526.83 Mobile Safari/537.36': {
    type: 'mobile', os: { name: 'android', version: 5.1 }, browser: { name: 'Chrome', version: 47 },
  },
  'Mozilla/5.0 (Linux; Android 6.0.1; Nexus 6P Build/MMB29P) AppleWebKit/537.36 (KHTML, like Gecko) Chrome/47.0.2526.83 Mobile Safari/537.36': {
    type: 'mobile', os: { name: 'android', version: 6 }, browser: { name: 'Chrome', version: 47 },
  },
  'Mozilla/5.0 (Linux; Android 7.1.1; G8231 Build/41.2.A.0.219; wv) AppleWebKit/537.36 (KHTML, like Gecko) Version/4.0 Chrome/59.0.3071.125 Mobile Safari/537.36': {
    type: 'mobile', os: { name: 'android', version: 7.1 }, browser: { name: 'Chrome', version: 59 },
  },
  'Mozilla/5.0 (Linux; Android 6.0.1; E6653 Build/32.2.A.0.253) AppleWebKit/537.36 (KHTML, like Gecko) Chrome/52.0.2743.98 Mobile Safari/537.36': {
    type: 'mobile', os: { name: 'android', version: 6 }, browser: { name: 'Chrome', version: 52 },
  },
  'Mozilla/5.0 (Linux; Android 6.0; HTC One X10 Build/MRA58K; wv) AppleWebKit/537.36 (KHTML, like Gecko) Version/4.0 Chrome/61.0.3163.98 Mobile Safari/537.36': {
    type: 'mobile', os: { name: 'android', version: 6 }, browser: { name: 'Chrome', version: 61 },
  },
  'Mozilla/5.0 (Linux; Android 6.0; HTC One M9 Build/MRA58K) AppleWebKit/537.36 (KHTML, like Gecko) Chrome/52.0.2743.98 Mobile Safari/537.3': {
    type: 'mobile', os: { name: 'android', version: 6 }, browser: { name: 'Chrome', version: 52 },
  },
  'Mozilla/5.0 (Linux; U; 4.0.2; en-us; Galaxy Nexus Build/ICL53F) AppleWebKit/534.30 (KHTML like Gecko) Version/4.0 Mobile Safari/534.30': {
    type: 'mobile', os: { name: '', version: 0 }, browser: { name: 'Safari', version: 4 },
  },
  // iPhone User Agents
  'Mozilla/5.0 (iPhone; CPU iPhone OS 11_0 like Mac OS X) AppleWebKit/604.1.38 (KHTML, like Gecko) Version/11.0 Mobile/15A372 Safari/604.1': {
    type: 'mobile', os: { name: 'iOS', version: 11 }, browser: { name: 'Safari', version: 11 },
  },
  'Mozilla/5.0 (iPhone; CPU iPhone OS 11_0 like Mac OS X) AppleWebKit/604.1.34 (KHTML, like Gecko) Version/11.0 Mobile/15A5341f Safari/604.1': {
    type: 'mobile', os: { name: 'iOS', version: 11 }, browser: { name: 'Safari', version: 11 },
  },
  'Mozilla/5.0 (iPhone; CPU iPhone OS 11_0 like Mac OS X) AppleWebKit/604.1.38 (KHTML, like Gecko) Version/11.0 Mobile/15A5370a Safari/604.1': {
    type: 'mobile', os: { name: 'iOS', version: 11 }, browser: { name: 'Safari', version: 11 },
  },
  'Mozilla/5.0 (iPhone9,3; U; CPU iPhone OS 10_0_1 like Mac OS X) AppleWebKit/602.1.50 (KHTML, like Gecko) Version/10.0 Mobile/14A403 Safari/602.1': {
    type: 'mobile', os: { name: 'iOS', version: 10 }, browser: { name: 'Safari', version: 10 },
  },
  'Mozilla/5.0 (iPhone9,4; U; CPU iPhone OS 10_0_1 like Mac OS X) AppleWebKit/602.1.50 (KHTML, like Gecko) Version/10.0 Mobile/14A403 Safari/602.1': {
    type: 'mobile', os: { name: 'iOS', version: 10 }, browser: { name: 'Safari', version: 10 },
  },
  'Mozilla/5.0 (Apple-iPhone7C2/1202.466; U; CPU like Mac OS X; en) AppleWebKit/420+ (KHTML, like Gecko) Version/3.0 Mobile/1A543 Safari/419.3': {
    type: 'mobile', os: { name: '', version: 0 }, browser: { name: 'Safari', version: 3 },
  },
  'Mozilla/5.0 (Windows Phone 10.0; Android 6.0.1; Microsoft; RM-1152) AppleWebKit/537.36 (KHTML, like Gecko) Chrome/52.0.2743.116 Mobile Safari/537.36 Edge/15.15254': {
    type: 'mobile', os: { name: 'windowsPhone', version: 10 }, browser: { name: 'Edge', version: 15.15254 },
  },
  'Mozilla/5.0 (Windows Phone 10.0; Android 4.2.1; Microsoft; RM-1127_16056) AppleWebKit/537.36(KHTML, like Gecko) Chrome/42.0.2311.135 Mobile Safari/537.36 Edge/12.10536': {
    type: 'mobile', os: { name: 'windowsPhone', version: 10 }, browser: { name: 'Edge', version: 12.10536 },
  },
  'Mozilla/5.0 (Windows Phone 10.0; Android 4.2.1; Microsoft; Lumia 950) AppleWebKit/537.36 (KHTML, like Gecko) Chrome/46.0.2486.0 Mobile Safari/537.36 Edge/13.1058': {
    type: 'mobile', os: { name: 'windowsPhone', version: 10 }, browser: { name: 'Edge', version: 13.1058 },
  },
  'Mozilla/5.0 (Linux; 7.0; SM-G892A Build/NRD90M; wv) AppleWebKit/537.36 (KHTML, like Gecko) Version/4.0 Chrome/60.0.3112.107 Mobile Safari/537.36': {
    type: 'mobile', os: { name: '', version: 0 }, browser: { name: 'Chrome', version: 60 },
  },
  'Mozilla/5.0 (iPhone; CPU iPhone OS 11_3 like Mac OS X) AppleWebKit/605.1.15 (KHTML, like Gecko) Version/11.0 Mobile/15E148 Safari/604.1': {
    type: 'mobile', os: { name: 'iOS', version: 11.3 }, browser: { name: 'Safari', version: 11 },
  },
  'Mozilla/5.0 (Linux; Android 6.0.1; SM-G903F Build/MMB29K; wv) AppleWebKit/537.36 (KHTML, like Gecko) Version/4.0 Chrome/44.0.2403.119 Mobile Safari/537.36 ACHEETAHI/1': {
    type: 'mobile', os: { name: 'android', version: 6 }, browser: { name: 'Chrome', version: 44 },
  },

  // TABLETS
  'Mozilla/5.0 (Linux; Android 5.0.2; SAMSUNG SM-T550 Build/LRX22G) AppleWebKit/537.36 (KHTML, like Gecko) SamsungBrowser/3.3 Chrome/38.0.2125.102 Safari/537.36': {
    type: 'tablet', os: { name: 'android', version: 5 }, browser: { name: 'Chrome', version: 38 },
  },
  'Mozilla/5.0 (Linux; Android 5.1.1; SHIELD Tablet Build/LMY48C) AppleWebKit/537.36 (KHTML, like Gecko) Chrome/52.0.2743.98 Safari/537.36': {
    type: 'tablet', os: { name: 'android', version: 5.1 }, browser: { name: 'Chrome', version: 52 },
  },
  'Mozilla/5.0 (Linux; Android 7.0; Pixel C Build/NRD90M; wv) AppleWebKit/537.36 (KHTML, like Gecko) Version/4.0 Chrome/52.0.2743.98 Safari/537.36': {
    type: 'tablet', os: { name: 'android', version: 7 }, browser: { name: 'Chrome', version: 52 },
  },
  'Mozilla/5.0 (Linux; Android 6.0.1; SGP771 Build/32.2.A.0.253; wv) AppleWebKit/537.36 (KHTML, like Gecko) Version/4.0 Chrome/52.0.2743.98 Safari/537.36': {
    type: 'tablet', os: { name: 'android', version: 6 }, browser: { name: 'Chrome', version: 52 },
  },
  'Mozilla/5.0 (Linux; Android 6.0.1; SHIELD Tablet K1 Build/MRA58K; wv) AppleWebKit/537.36 (KHTML, like Gecko) Version/4.0 Chrome/55.0.2883.91 Safari/537.36': {
    type: 'tablet', os: { name: 'android', version: 6 }, browser: { name: 'Chrome', version: 55 },
  },
  'Mozilla/5.0 (Linux; Android 7.0; SM-T827R4 Build/NRD90M) AppleWebKit/537.36 (KHTML, like Gecko) Chrome/60.0.3112.116 Safari/537.36': {
    type: 'tablet', os: { name: 'android', version: 7 }, browser: { name: 'Chrome', version: 60 },
  },
  'Mozilla/5.0 (Linux; Android 4.4.3; KFTHWI Build/KTU84M) AppleWebKit/537.36 (KHTML, like Gecko) Silk/47.1.79 like Chrome/47.0.2526.80 Safari/537.36': {
    type: 'tablet', os: { name: 'android', version: 4.4 }, browser: { name: 'Chrome', version: 47 },
  },
  'Mozilla/5.0 (Linux; Android 5.0.2; LG-V410/V41020c Build/LRX22G) AppleWebKit/537.36 (KHTML, like Gecko) Version/4.0 Chrome/34.0.1847.118 Safari/537.36': {
    type: 'tablet', os: { name: 'android', version: 5 }, browser: { name: 'Chrome', version: 34 },
  },
  'Mozilla/5.0 (iPad; CPU OS 9_3_2 like Mac OS X) AppleWebKit/601.1.46 (KHTML, like Gecko) Version/9.0 Mobile/13F69 Safari/601.1': {
    type: 'tablet', os: { name: 'iOS', version: 9.3 }, browser: { name: 'Safari', version: 9 },
  },
  'Mozilla/5.0 (iPad; CPU OS 11_0_2 like Mac OS X) AppleWebKit/604.1.38 (KHTML, like Gecko) Version/11.0 Mobile/15A421 Safari/604.1': {
    type: 'tablet', os: { name: 'iOS', version: 11 }, browser: { name: 'Safari', version: 11 },
  },
  'Mozilla/5.0 (Android 7.0; Tablet; rv:62.0) Gecko/62.0 Firefox/62.0': {
    type: 'tablet', os: { name: 'android', version: 7 }, browser: { name: 'Firefox', version: 62 },
  },

  // DESKTOP
  'Mozilla/ 5.0(Windows NT 6.1) AppleWebKit/537.36 (KHTML, like Gecko) Chrome/41.0.2228.0 Safari / 537.36': {
    type: 'desktop', os: { name: 'Windows', version: 6.1 }, browser: { name: 'Chrome', version: 41 },
  },
  'Mozilla/5.0 (hone; CPU one OS 11_0 like Mac OS X) AppleWebKit/604.1.38 (KHTML, like Gecko) Version/11.0 Mobile/15A372 Safari/604.1': {
    type: 'desktop', os: { name: '', version: 0 }, browser: { name: 'Safari', version: 11 },
  },
  'Mozilla/5.0 (Windows NT 10.0; Win64; x64) AppleWebKit/537.36 (KHTML, like Gecko) Chrome/42.0.2311.135 Safari/537.36 Edge/12.246': {
    type: 'desktop', os: { name: 'Windows', version: 10 }, browser: { name: 'Edge', version: 12.246 },
  },
  'Mozilla/5.0 (X11; CrOS x86_64 8172.45.0) AppleWebKit/537.36 (KHTML, like Gecko) Chrome/51.0.2704.64 Safari/537.36': {
    type: 'desktop', os: { name: '', version: 0 }, browser: { name: 'Chrome', version: 51 },
  },
  'Mozilla/5.0 (Macintosh; Intel Mac OS X 10_11_2) AppleWebKit/601.3.9 (KHTML, like Gecko) Version/9.0.2 Safari/601.3.9': {
    type: 'desktop', os: { name: 'Mac', version: 10.11 }, browser: { name: 'Safari', version: 9 },
  },
  'Mozilla/5.0 (Windows NT 6.1; WOW64) AppleWebKit/537.36 (KHTML, like Gecko) Chrome/47.0.2526.111 Safari/537.36': {
    type: 'desktop', os: { name: 'Windows', version: 6.1 }, browser: { name: 'Chrome', version: 47 },
  },
};

describe('Sublime Adapter', function () {
  describe('detectDevice', function () {
    it('should correctly detect device', function () {
      const uaStub = sinon.stub(window.navigator, 'userAgent');

      Object.keys(USER_AGENT).forEach(userAgent => {
        const value = USER_AGENT[userAgent];
        uaStub.value(userAgent);
        expect(spec.detectDevice()).to.equal(value.type.charAt(0));
      });

      uaStub.restore();
    })
  });

  describe('sendEvent', function () {
    let sandbox;
    const triggeredPixelProperties = [
      't',
      'tse',
      'z',
      'e',
      'src',
      'puid',
      'notid',
      'pbav',
      'pubpbv',
      'device',
      'pubtimeout',
    ];

    beforeEach(function () {
      sandbox = sinon.sandbox.create();
    });

    it('should trigger pixel', function () {
      sandbox.spy(utils, 'triggerPixel');
      spec.sendEvent('test');
      expect(utils.triggerPixel.called).to.equal(true);
      const params = utils.parseUrl(utils.triggerPixel.args[0][0]).search;
      expect(Object.keys(params)).to.have.members(triggeredPixelProperties);
    });

    afterEach(function () {
      sandbox.restore();
    });
  })

  describe('inherited functions', function () {
    it('exists and is a function', function () {
      const adapter = newBidder(spec);
      expect(adapter.callBids).to.exist.and.to.be.a('function');
    });
  });

<<<<<<< HEAD
  describe('isBidRequestValid', function() {
    const bid = {
      bidder: 'sublime',
      params: {
        zoneId: 24549,
        endpoint: '',
      },
    };
=======
  describe('isBidRequestValid', function () {
    let bid;
    beforeEach(function () {
      bid = {
        bidder: 'sublime',
        params: {
          zoneId: 24549,
          endpoint: '',
        },
      };
    })

    afterEach(function () {
      delete window.sublime;
    })
>>>>>>> 2d82104b

    it('should return true when required params found', function () {
      expect(spec.isBidRequestValid(bid)).to.equal(true);
    });

<<<<<<< HEAD
    it('should return false when required params are not passed', function() {
      const bid = Object.assign({}, bid);
=======
    it('should return true when a valid notifyId is provided', function () {
      bid.params.notifyId = 'f1514724-0922-4b45-a297-27531aeb829a';
      expect(spec.isBidRequestValid(bid)).to.equal(true);
    });

    it('should return false when an invalid notifyId is provided', function () {
      bid.params.notifyId = 'some_invalid_notify_id';
      expect(spec.isBidRequestValid(bid)).to.equal(false);
    });

    it('should return false when required params are not passed', function () {
>>>>>>> 2d82104b
      bid.params = {};
      expect(spec.isBidRequestValid(bid)).to.equal(false);
    });

    it('should return false when the notifyId does not match sublime one', function () {
      bid.params.notifyId = 'f1514724-0922-4b45-a297-27531aeb829a';
      window.sublime = { notifyId: '5c444a48-7713-4333-a895-44b1ae793417' };
      expect(spec.isBidRequestValid(bid)).to.equal(false); // FIX THIS
      delete window.sublime;
    });
  });

  describe('getNotifyId', function () {
    afterEach(function () {
      delete window.sublime;
    });

    it('generates a notifyId (not in params, not in sublime)', function () {
      const params = Object.freeze({});
      window.sublime = {};
      const notifyId = spec.getNotifyId(params);
      expect(spec.isValidNotifyId(notifyId)).to.be.true;
      expect(window.sublime.notifyId).to.equal(notifyId);
    });

    it('uses sublime notifyId (not in params, present in sublime)', function () {
      const params = Object.freeze({});
      window.sublime = { notifyId: '5c444a48-7713-4333-a895-44b1ae793417' };
      const notifyId = spec.getNotifyId(params);
      expect(notifyId).to.equal('5c444a48-7713-4333-a895-44b1ae793417');
      expect(window.sublime.notifyId).to.equal('5c444a48-7713-4333-a895-44b1ae793417');
    });

    it('assigns notifyId from params to sublime (present in params, not in sublime)', function () {
      const params = Object.freeze({ notifyId: 'f1514724-0922-4b45-a297-27531aeb829a' });
      window.sublime = {};
      const notifyId = spec.getNotifyId(params);
      expect(notifyId).to.equal('f1514724-0922-4b45-a297-27531aeb829a');
      expect(window.sublime.notifyId).to.equal('f1514724-0922-4b45-a297-27531aeb829a');
    });

    it('returns notifyId from params (same in params & in sublime)', function () {
      const params = Object.freeze({ notifyId: 'f1514724-0922-4b45-a297-27531aeb829a' });
      window.sublime = { notifyId: 'f1514724-0922-4b45-a297-27531aeb829a' };
      const notifyId = spec.getNotifyId(params);
      expect(notifyId).to.equal('f1514724-0922-4b45-a297-27531aeb829a');
      expect(window.sublime.notifyId).to.equal('f1514724-0922-4b45-a297-27531aeb829a');
    });

    it('returns notifyId from params (present in params & in sublime, with mismatch)', function () {
      const params = Object.freeze({ notifyId: 'f1514724-0922-4b45-a297-27531aeb829a' });
      window.sublime = { notifyId: '5c444a48-7713-4333-a895-44b1ae793417' };
      const notifyId = spec.getNotifyId(params);
      expect(notifyId).to.equal('f1514724-0922-4b45-a297-27531aeb829a');
      expect(window.sublime.notifyId).to.equal('5c444a48-7713-4333-a895-44b1ae793417'); // did not change
    });
  });

<<<<<<< HEAD
  describe('buildRequests', function() {
=======
  describe('buildRequests', function () {
>>>>>>> 2d82104b
    const bidRequests = [
      {
        bidder: 'sublime',
        adUnitCode: 'sublime_code',
        bidId: 'abc1234',
        sizes: [[1800, 1000], [640, 300]],
        requestId: 'xyz654',
        params: {
          zoneId: 123,
          callbackName: 'false',
          notifyId: 'ea252d4f-93d9-4c2f-8cca-88cec3a0a347'
        }
      }, {
        bidder: 'sublime',
        adUnitCode: 'sublime_code_2',
        bidId: 'abc1234_2',
        sizes: [[1, 1]],
        requestId: 'xyz654_2',
        params: {
          zoneId: 456,
        }
      }
    ];

    const bidderRequest = {
      gdprConsent: {
        consentString: 'EOHEIRCOUCOUIEHZIOEIU-TEST',
        gdprApplies: true
      },
      refererInfo: {
        referer: 'https://example.com',
        numIframes: 2,
      }
    };

<<<<<<< HEAD
    const request = spec.buildRequests(bidRequests, bidderRequest);

    it('should have a post method', function() {
=======
    it('should have a post method', function () {
      const request = spec.buildRequests(bidRequests, bidderRequest);
>>>>>>> 2d82104b
      expect(request[0].method).to.equal('POST');
      expect(request[1].method).to.equal('POST');
    });

    it('should contains a request id equals to the bid id', function () {
      const request = spec.buildRequests(bidRequests, bidderRequest);
      for (let i = 0; i < request.length; i = i + 1) {
        expect(JSON.parse(request[i].data).requestId).to.equal(bidRequests[i].bidId);
      }
    });

    it('should have an url that contains bid keyword', function () {
      const request = spec.buildRequests(bidRequests, bidderRequest);
      expect(request[0].url).to.match(/bid/);
      expect(request[1].url).to.match(/bid/);
    });

    it('should contains a request notifyId', function () {
      const request = spec.buildRequests(bidRequests, bidderRequest);
      for (let i = 0; i < request.length; i = i + 1) {
        const { notifyId } = JSON.parse(request[i].data);
        expect(spec.isValidNotifyId(notifyId)).to.be.true;
      }
    });
  });

<<<<<<< HEAD
  describe('buildRequests: default arguments', function() {
=======
  describe('buildRequests: default arguments', function () {
>>>>>>> 2d82104b
    const bidRequests = [{
      bidder: 'sublime',
      adUnitCode: 'sublime_code',
      bidId: 'abc1234',
      sizes: [[1800, 1000], [640, 300]],
      requestId: 'xyz654',
      params: {
        zoneId: 123
      }
    }];

<<<<<<< HEAD
    const request = spec.buildRequests(bidRequests);

    it('should have an url that match the default endpoint', function() {
=======
    it('should have an url that match the default endpoint', function () {
      const request = spec.buildRequests(bidRequests);
>>>>>>> 2d82104b
      expect(request[0].url).to.equal('https://pbjs.sskzlabs.com/bid');
    });
  });

<<<<<<< HEAD
  describe('interpretResponse', function() {
=======
  describe('interpretResponse', function () {
>>>>>>> 2d82104b
    const serverResponse = {
      'request_id': '3db3773286ee59',
      'sspname': 'foo',
      'cpm': 0.5,
      'ad': '<!-- Creative -->',
    };

    it('should get correct bid response', function () {
      // Mock the fire method
      top.window.sublime = {
        analytics: {
          fire: function () { }
        }
      };

      const expectedResponse = [
        {
          requestId: '',
          cpm: 0.5,
          width: 1800,
          height: 1000,
          creativeId: 1,
          dealId: 1,
          currency: 'USD',
          sspname: 'foo',
          netRevenue: true,
          ttl: 600,
<<<<<<< HEAD
          pbav: '0.7.2',
          ad: '',
        },
      ];
      const result = spec.interpretResponse({body: serverResponse});
      expect(Object.keys(result[0])).to.have.members(Object.keys(expectedResponse[0]));
    });

    it('should get correct default size for 1x1', function() {
=======
          pbav: '0.8.0',
          ad: '',
        },
      ];
      const result = spec.interpretResponse({ body: serverResponse });
      expect(Object.keys(result[0])).to.have.members(Object.keys(expectedResponse[0]));
    });

    it('should get correct default size for 1x1', function () {
>>>>>>> 2d82104b
      const serverResponse = {
        'requestId': 'xyz654_2',
        'sspname': 'sublime',
        'cpm': 0.5,
        'ad': '<!-- Creative -->',
      };

      const bidRequest = {
        bidder: 'sublime',
        adUnitCode: 'sublime_code_2',
        bidId: 'abc1234_2',
        data: {
          w: 1,
          h: 1,
        },
        requestId: 'xyz654_2',
        params: {
          zoneId: 456,
        }
      };

<<<<<<< HEAD
      const result = spec.interpretResponse({body: serverResponse}, bidRequest);
=======
      const result = spec.interpretResponse({ body: serverResponse }, bidRequest);
>>>>>>> 2d82104b

      const expectedResponse = {
        requestId: 'xyz654_2',
        cpm: 0.5,
        width: 1,
        height: 1,
        creativeId: 1,
        dealId: 1,
        currency: 'EUR',
        netRevenue: true,
        ttl: 600,
        ad: '<!-- Creative -->',
<<<<<<< HEAD
        pbav: '0.7.2',
=======
        pbav: '0.8.0',
>>>>>>> 2d82104b
        sspname: 'sublime'
      };

      expect(result[0]).to.deep.equal(expectedResponse);
    });

    it('should return bid empty response', function () {
      const serverResponse = '';
      const bidRequest = {};

      const result = spec.interpretResponse({ body: serverResponse }, bidRequest);

      const expectedResponse = [];

      expect(result).to.deep.equal(expectedResponse);
    });

    it('should return bid with default value in response', function () {
      const serverResponse = {
        'requestId': 'xyz654_2',
        'sspname': 'sublime',
        'ad': '<!-- ad -->',
      };

      const bidRequest = {
        bidder: 'sublime',
        adUnitCode: 'sublime_code_2',
        bidId: 'abc1234_2',
        data: {
          w: 1,
          h: 1,
        },
        requestId: 'xyz654_2',
        params: {
          zoneId: 456,
        }
      };

      const result = spec.interpretResponse({ body: serverResponse }, bidRequest);

      const expectedResponse = {
        requestId: 'xyz654_2',
        cpm: 0,
        width: 1,
        height: 1,
        creativeId: 1,
        dealId: 1,
        currency: 'EUR',
        sspname: 'sublime',
        netRevenue: true,
        ttl: 600,
        ad: '<!-- ad -->',
<<<<<<< HEAD
        pbav: '0.7.2',
=======
        pbav: '0.8.0',
>>>>>>> 2d82104b
      };

      expect(result[0]).to.deep.equal(expectedResponse);
    });

    it('should return empty bid response because of timeout', function () {
      const serverResponse = {
        'requestId': 'xyz654_2',
        'timeout': true,
        'ad': '',
      };

      const bidRequest = {
        bidder: 'sublime',
        adUnitCode: 'sublime_code_2',
        bidId: 'abc1234_2',
        data: {
          w: 1,
          h: 1,
        },
        requestId: 'xyz654_2',
        params: {
          zoneId: 456,
        }
      };

      const result = spec.interpretResponse({ body: serverResponse }, bidRequest);

      const expectedResponse = [];

      expect(result).to.deep.equal(expectedResponse);

      describe('On bid Time out', function () {
        spec.onTimeout(result);
      });
    });

<<<<<<< HEAD
    it('should add advertiserDomains', function() {
=======
    it('should add advertiserDomains', function () {
>>>>>>> 2d82104b
      const responseWithAdvertiserDomains = utils.deepClone(serverResponse);
      responseWithAdvertiserDomains.advertiserDomains = ['a_sublime_adomain'];

      const bidRequest = {
        bidder: 'sublime',
        params: {
          zoneId: 456,
        }
      };

      const result = spec.interpretResponse({ body: responseWithAdvertiserDomains }, bidRequest);

      expect(Object.keys(result[0].meta)).to.include.members(['advertiserDomains']);
      expect(Object.keys(result[0].meta.advertiserDomains)).to.deep.equal([]);
    });
  });

  describe('onBidWon', function () {
    let sandbox;
    const bid = { foo: 'bar' };

    beforeEach(function () {
      sandbox = sinon.sandbox.create();
    });

    it('should trigger "bidwon" pixel', function () {
      sandbox.spy(utils, 'triggerPixel');
      spec.onBidWon(bid);
      const params = utils.parseUrl(utils.triggerPixel.args[0][0]).search;
      expect(params.e).to.equal('bidwon');
    });

    afterEach(function () {
      sandbox.restore();
    });
  });

  describe('onTimeout', function () {
    let sandbox;
    // Array of bids that timed out
    const timeoutData = [{
      timeout: 1234
    }];

    beforeEach(function () {
      sandbox = sinon.sandbox.create();
    });

    it('should trigger "bidtimeout" pixel', function () {
      sandbox.spy(utils, 'triggerPixel');
      spec.onTimeout(timeoutData);
      const params = utils.parseUrl(utils.triggerPixel.args[0][0]).search;
      expect(params.e).to.equal('bidtimeout');
    });

    it('should set timeout value in state', function () {
      spec.onTimeout(timeoutData);
      expect(spec.state).to.deep.include({ timeout: 1234 });
    });

    afterEach(function () {
      sandbox.restore();
    });
  })
});<|MERGE_RESOLUTION|>--- conflicted
+++ resolved
@@ -213,16 +213,6 @@
     });
   });
 
-<<<<<<< HEAD
-  describe('isBidRequestValid', function() {
-    const bid = {
-      bidder: 'sublime',
-      params: {
-        zoneId: 24549,
-        endpoint: '',
-      },
-    };
-=======
   describe('isBidRequestValid', function () {
     let bid;
     beforeEach(function () {
@@ -238,16 +228,11 @@
     afterEach(function () {
       delete window.sublime;
     })
->>>>>>> 2d82104b
 
     it('should return true when required params found', function () {
       expect(spec.isBidRequestValid(bid)).to.equal(true);
     });
 
-<<<<<<< HEAD
-    it('should return false when required params are not passed', function() {
-      const bid = Object.assign({}, bid);
-=======
     it('should return true when a valid notifyId is provided', function () {
       bid.params.notifyId = 'f1514724-0922-4b45-a297-27531aeb829a';
       expect(spec.isBidRequestValid(bid)).to.equal(true);
@@ -259,7 +244,6 @@
     });
 
     it('should return false when required params are not passed', function () {
->>>>>>> 2d82104b
       bid.params = {};
       expect(spec.isBidRequestValid(bid)).to.equal(false);
     });
@@ -318,11 +302,7 @@
     });
   });
 
-<<<<<<< HEAD
-  describe('buildRequests', function() {
-=======
   describe('buildRequests', function () {
->>>>>>> 2d82104b
     const bidRequests = [
       {
         bidder: 'sublime',
@@ -358,14 +338,8 @@
       }
     };
 
-<<<<<<< HEAD
-    const request = spec.buildRequests(bidRequests, bidderRequest);
-
-    it('should have a post method', function() {
-=======
     it('should have a post method', function () {
       const request = spec.buildRequests(bidRequests, bidderRequest);
->>>>>>> 2d82104b
       expect(request[0].method).to.equal('POST');
       expect(request[1].method).to.equal('POST');
     });
@@ -392,11 +366,7 @@
     });
   });
 
-<<<<<<< HEAD
-  describe('buildRequests: default arguments', function() {
-=======
   describe('buildRequests: default arguments', function () {
->>>>>>> 2d82104b
     const bidRequests = [{
       bidder: 'sublime',
       adUnitCode: 'sublime_code',
@@ -408,23 +378,13 @@
       }
     }];
 
-<<<<<<< HEAD
-    const request = spec.buildRequests(bidRequests);
-
-    it('should have an url that match the default endpoint', function() {
-=======
     it('should have an url that match the default endpoint', function () {
       const request = spec.buildRequests(bidRequests);
->>>>>>> 2d82104b
       expect(request[0].url).to.equal('https://pbjs.sskzlabs.com/bid');
     });
   });
 
-<<<<<<< HEAD
-  describe('interpretResponse', function() {
-=======
   describe('interpretResponse', function () {
->>>>>>> 2d82104b
     const serverResponse = {
       'request_id': '3db3773286ee59',
       'sspname': 'foo',
@@ -452,17 +412,6 @@
           sspname: 'foo',
           netRevenue: true,
           ttl: 600,
-<<<<<<< HEAD
-          pbav: '0.7.2',
-          ad: '',
-        },
-      ];
-      const result = spec.interpretResponse({body: serverResponse});
-      expect(Object.keys(result[0])).to.have.members(Object.keys(expectedResponse[0]));
-    });
-
-    it('should get correct default size for 1x1', function() {
-=======
           pbav: '0.8.0',
           ad: '',
         },
@@ -472,7 +421,6 @@
     });
 
     it('should get correct default size for 1x1', function () {
->>>>>>> 2d82104b
       const serverResponse = {
         'requestId': 'xyz654_2',
         'sspname': 'sublime',
@@ -494,11 +442,7 @@
         }
       };
 
-<<<<<<< HEAD
-      const result = spec.interpretResponse({body: serverResponse}, bidRequest);
-=======
       const result = spec.interpretResponse({ body: serverResponse }, bidRequest);
->>>>>>> 2d82104b
 
       const expectedResponse = {
         requestId: 'xyz654_2',
@@ -511,11 +455,7 @@
         netRevenue: true,
         ttl: 600,
         ad: '<!-- Creative -->',
-<<<<<<< HEAD
-        pbav: '0.7.2',
-=======
         pbav: '0.8.0',
->>>>>>> 2d82104b
         sspname: 'sublime'
       };
 
@@ -568,11 +508,7 @@
         netRevenue: true,
         ttl: 600,
         ad: '<!-- ad -->',
-<<<<<<< HEAD
-        pbav: '0.7.2',
-=======
         pbav: '0.8.0',
->>>>>>> 2d82104b
       };
 
       expect(result[0]).to.deep.equal(expectedResponse);
@@ -610,11 +546,7 @@
       });
     });
 
-<<<<<<< HEAD
-    it('should add advertiserDomains', function() {
-=======
     it('should add advertiserDomains', function () {
->>>>>>> 2d82104b
       const responseWithAdvertiserDomains = utils.deepClone(serverResponse);
       responseWithAdvertiserDomains.advertiserDomains = ['a_sublime_adomain'];
 
