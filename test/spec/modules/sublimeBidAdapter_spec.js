--- conflicted
+++ resolved
@@ -18,12 +18,9 @@
       'puid',
       'trId',
       'pbav',
-<<<<<<< HEAD
-=======
       'pubpbv',
       'device',
       'pubtimeout',
->>>>>>> e3313698
     ];
 
     beforeEach(function () {
@@ -170,11 +167,7 @@
           sspname: 'foo',
           netRevenue: true,
           ttl: 600,
-<<<<<<< HEAD
-          pbav: '0.7.0',
-=======
           pbav: '0.7.1',
->>>>>>> e3313698
           ad: '',
         },
       ];
@@ -217,12 +210,8 @@
         netRevenue: true,
         ttl: 600,
         ad: '<!-- Creative -->',
-<<<<<<< HEAD
-        pbav: '0.7.0',
-=======
         pbav: '0.7.1',
         sspname: 'sublime'
->>>>>>> e3313698
       };
 
       expect(result[0]).to.deep.equal(expectedResponse);
@@ -274,11 +263,7 @@
         netRevenue: true,
         ttl: 600,
         ad: '<!-- ad -->',
-<<<<<<< HEAD
-        pbav: '0.7.0',
-=======
         pbav: '0.7.1',
->>>>>>> e3313698
       };
 
       expect(result[0]).to.deep.equal(expectedResponse);
