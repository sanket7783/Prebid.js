--- conflicted
+++ resolved
@@ -1044,11 +1044,8 @@
         britepoolid: '1111-britepoolid',
         criteoId: '1111-criteoId',
         digitrustid: {data: {id: 'DTID', keyv: 4, privacy: {optout: false}, producer: 'ABC', version: 2}},
-<<<<<<< HEAD
-=======
         fabrickId: '1111-fabrickid',
         haloId: '1111-haloid',
->>>>>>> 23efd639
         id5id: {uid: '1111-id5id'},
         idl_env: '1111-idl_env',
         IDP: '1111-zeotap-idplusid',
