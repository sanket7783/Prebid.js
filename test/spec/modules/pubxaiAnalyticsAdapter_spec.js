--- conflicted
+++ resolved
@@ -521,10 +521,7 @@
         'bidderCode': 'appnexus',
         'bidId': '248f9a4489835e',
         'adUnitCode': '/19968336/header-bid-tag-1',
-<<<<<<< HEAD
-=======
         'gptSlotCode': utils.getGptSlotInfoForAdUnitCode('/19968336/header-bid-tag-1').gptSlot || null,
->>>>>>> 2d82104b
         'auctionId': 'bc3806e4-873e-453c-8ae5-204f35e923b4',
         'sizes': '300x250',
         'renderStatus': 2,
