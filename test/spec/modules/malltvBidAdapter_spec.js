import { expect } from 'chai';
import { spec } from 'modules/malltvBidAdapter';

describe('malltvAdapterTest', () => {
  describe('bidRequestValidity', () => {
    it('bidRequest with propertyId and placementId', () => {
      expect(spec.isBidRequestValid({
        bidder: 'malltv',
        params: {
          propertyId: '{propertyId}',
          placementId: '{placementId}'
        }
      })).to.equal(true);
    });

    it('bidRequest without propertyId', () => {
      expect(spec.isBidRequestValid({
        bidder: 'malltv',
        params: {
          placementId: '{placementId}'
        }
      })).to.equal(false);
    });

    it('bidRequest without placementId', () => {
      expect(spec.isBidRequestValid({
        bidder: 'malltv',
        params: {
          propertyId: '{propertyId}',
        }
      })).to.equal(false);
    });

    it('bidRequest without propertyId or placementId', () => {
      expect(spec.isBidRequestValid({
        bidder: 'malltv',
        params: {}
      })).to.equal(false);
    });
  });

  describe('bidRequest', () => {
    const bidRequests = [{
      'bidder': 'malltv',
      'params': {
        'propertyId': '{propertyId}',
        'placementId': '{placementId}',
        'data': {
          'catalogs': [{
            'catalogId': 1,
            'items': ['1', '2', '3']
          }],
          'inventory': {
            'category': ['category1', 'category2'],
            'query': ['query']
          }
        }
      },
      'adUnitCode': 'hb-leaderboard',
      'transactionId': 'b6b889bb-776c-48fd-bc7b-d11a1cf0425e',
      'sizes': [[300, 250]],
      'bidId': '10bdc36fe0b48c8',
      'bidderRequestId': '70deaff71c281d',
      'auctionId': 'f9012acc-b6b7-4748-9098-97252914f9dc'
    }];

    it('bidRequest HTTP method', () => {
      const requests = spec.buildRequests(bidRequests);
      requests.forEach(function (requestItem) {
        expect(requestItem.method).to.equal('POST');
      });
    });

    it('bidRequest url', () => {
      const endpointUrl = 'https://central.mall.tv/bid';
      const requests = spec.buildRequests(bidRequests);
      requests.forEach(function (requestItem) {
        expect(requestItem.url).to.match(new RegExp(`${endpointUrl}`));
      });
    });

    it('bidRequest data', () => {
      const requests = spec.buildRequests(bidRequests);
      requests.forEach(function (requestItem) {
        expect(requestItem.data).to.exist;
      });
    });

    it('bidRequest sizes', () => {
      const requests = spec.buildRequests(bidRequests);
      requests.forEach(function (requestItem) {
        expect(requestItem.data.placements).to.exist;
        expect(requestItem.data.placements.length).to.equal(1);
        expect(requestItem.data.placements[0].sizes).to.equal('300x250');
      });
<<<<<<< HEAD
=======
    });

    it('bidRequest data param', () => {
      const requests = spec.buildRequests(bidRequests);
      requests.forEach((requestItem) => {
        expect(requestItem.data.data).to.exist;
        expect(requestItem.data.data.catalogs).to.exist;
        expect(requestItem.data.data.inventory).to.exist;
        expect(requestItem.data.data.catalogs.length).to.equal(1);
        expect(requestItem.data.data.catalogs[0].items.length).to.equal(3);
        expect(Object.keys(requestItem.data.data.inventory).length).to.equal(2);
        expect(requestItem.data.data.inventory.category.length).to.equal(2);
        expect(requestItem.data.data.inventory.query.length).to.equal(1);
      });
>>>>>>> eea7c792
    });
  });

  describe('interpretResponse', () => {
    const bidRequest = {
      'method': 'POST',
      'url': 'https://central.mall.tv/bid',
      'data': {
        'sizes': '300x250',
        'adUnitId': 'rectangle',
        'placementId': '{placementId}',
        'propertyId': '{propertyId}',
        'pageViewGuid': '{pageViewGuid}',
        'url': 'http://localhost:9999/integrationExamples/gpt/hello_world.html?pbjs_debug=true',
        'requestid': '26ee8fe87940da7',
        'bidid': '2962dbedc4768bf'
      }
    };

    const bidResponse = {
      body: [{
        'CPM': 1,
        'Width': 300,
        'Height': 250,
        'Referrer': 'http://localhost:9999/integrationExamples/gpt/hello_world.html?pbjs_debug=true',
        'Ad': '<div>Test ad</div>',
        'CreativeId': '123abc',
        'NetRevenue': false,
        'Currency': 'EUR',
        'TTL': 360
      }],
      headers: {}
    };

    it('all keys present', () => {
      const result = spec.interpretResponse(bidResponse, bidRequest);

      let keys = [
        'requestId',
        'cpm',
        'width',
        'height',
        'creativeId',
        'currency',
        'netRevenue',
        'ttl',
        'referrer',
        'ad',
        'vastUrl',
        'mediaType'
      ];

      let resultKeys = Object.keys(result[0]);
      resultKeys.forEach(function (key) {
        expect(keys.indexOf(key) !== -1).to.equal(true);
      });
    })
  });
});<|MERGE_RESOLUTION|>--- conflicted
+++ resolved
@@ -93,8 +93,6 @@
         expect(requestItem.data.placements.length).to.equal(1);
         expect(requestItem.data.placements[0].sizes).to.equal('300x250');
       });
-<<<<<<< HEAD
-=======
     });
 
     it('bidRequest data param', () => {
@@ -109,7 +107,6 @@
         expect(requestItem.data.data.inventory.category.length).to.equal(2);
         expect(requestItem.data.data.inventory.query.length).to.equal(1);
       });
->>>>>>> eea7c792
     });
   });
 
