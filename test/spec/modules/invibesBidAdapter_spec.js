--- conflicted
+++ resolved
@@ -204,11 +204,6 @@
       expect(request.data.lId).to.exist;
     });
 
-<<<<<<< HEAD
-    it('try to graduate but not enough count - doesnt send the domain id', function () {
-      global.document.cookie = 'ivbsdid={"id":"dvdjkams6nkq","cr":1521818537626,"hc":0}';
-      let bidderRequest = {gdprConsent: {vendorData: {vendorConsents: {436: true}}}};
-=======
     it('should send purpose 1', function () {
       let bidderRequest = {
         gdprConsent: {
@@ -233,16 +228,10 @@
           }
         }
       };
->>>>>>> e5ade754
       let request = spec.buildRequests(bidRequests, bidderRequest);
       expect(request.data.purposes.split(',')[0]).to.equal('true');
     });
 
-<<<<<<< HEAD
-    it('try to graduate but not old enough - doesnt send the domain id', function () {
-      let bidderRequest = {gdprConsent: {vendorData: {vendorConsents: {436: true}}}};
-      global.document.cookie = 'ivbsdid={"id":"dvdjkams6nkq","cr":' + Date.now() + ',"hc":5}';
-=======
     it('should send purpose 2 & 7', function () {
       let bidderRequest = {
         gdprConsent: {
@@ -267,16 +256,10 @@
           }
         }
       };
->>>>>>> e5ade754
       let request = spec.buildRequests(bidRequests, bidderRequest);
       expect(request.data.purposes.split(',')[1] && request.data.purposes.split(',')[6]).to.equal('true');
     });
 
-<<<<<<< HEAD
-    it('graduate and send the domain id', function () {
-      let bidderRequest = {gdprConsent: {vendorData: {vendorConsents: {436: true}}}};
-      stubDomainOptions(new StubbedPersistence('{"id":"dvdjkams6nkq","cr":1521818537626,"hc":7}'));
-=======
     it('should send purpose 9', function () {
       let bidderRequest = {
         gdprConsent: {
@@ -301,16 +284,10 @@
           }
         }
       };
->>>>>>> e5ade754
       let request = spec.buildRequests(bidRequests, bidderRequest);
       expect(request.data.purposes.split(',')[9]).to.equal('true');
     });
 
-<<<<<<< HEAD
-    it('send the domain id if already graduated', function () {
-      let bidderRequest = {gdprConsent: {vendorData: {vendorConsents: {436: true}}}};
-      stubDomainOptions(new StubbedPersistence('{"id":"f8zoh044p9oi"}'));
-=======
     it('should send legitimateInterests 2 & 7', function () {
       let bidderRequest = {
         gdprConsent: {
@@ -347,7 +324,6 @@
           }
         }
       };
->>>>>>> e5ade754
       let request = spec.buildRequests(bidRequests, bidderRequest);
       expect(request.data.li.split(',')[1] && request.data.li.split(',')[6]).to.equal('true');
     });
@@ -484,11 +460,6 @@
       expect(request.data.oi).to.equal(0);
     });
 
-<<<<<<< HEAD
-    it('send the domain id after replacing it with new format', function () {
-      let bidderRequest = {gdprConsent: {vendorData: {vendorConsents: {436: true}}}};
-      stubDomainOptions(new StubbedPersistence('{"id":"f8zoh044p9oi.8537626"}'));
-=======
     it('should send oi = 2 when purpose consents weren\'t approved on tcf v2', function () {
       let bidderRequest = {
         gdprConsent: {
@@ -513,7 +484,6 @@
           }
         }
       };
->>>>>>> e5ade754
       let request = spec.buildRequests(bidRequests, bidderRequest);
       expect(request.data.oi).to.equal(2);
     });
@@ -652,49 +622,12 @@
       expect(request.data.oi).to.equal(2);
     });
 
-<<<<<<< HEAD
-    it('dont send the domain id if consent declined on tcf v1', function () {
-=======
     it('should send oi = 2 when consent was approved on tcf v1', function () {
->>>>>>> e5ade754
-      let bidderRequest = {
-        gdprConsent: {
-          vendorData: {
-            gdprApplies: true,
-            hasGlobalConsent: false,
-<<<<<<< HEAD
-            vendorConsents: {436: false}
-          }
-        }
-      };
-      stubDomainOptions(new StubbedPersistence('{"id":"f8zoh044p9oi.8537626"}'));
-      let request = spec.buildRequests(bidRequests, bidderRequest);
-      expect(request.data.lId).to.not.exist;
-      expect(top.window.invibes.dom.tempId).to.not.exist;
-      expect(request.data.oi).to.equal(0);
-    });
-
-    it('dont send the domain id if consent declined on tcf v2', function () {
-      let bidderRequest = {
-        gdprConsent: {
-          vendorData: {
-            gdprApplies: true,
-            hasGlobalConsent: false,
-            vendor: {consents: {436: false}}
-          }
-        }
-      };
-      stubDomainOptions(new StubbedPersistence('{"id":"f8zoh044p9oi.8537626"}'));
-      let request = spec.buildRequests(bidRequests, bidderRequest);
-      expect(request.data.lId).to.not.exist;
-      expect(top.window.invibes.dom.tempId).to.not.exist;
-      expect(request.data.oi).to.equal(0);
-    });
-
-    it('dont send the domain id if no consent', function () {
-      let bidderRequest = {};
-      stubDomainOptions(new StubbedPersistence('{"id":"f8zoh044p9oi.8537626"}'));
-=======
+      let bidderRequest = {
+        gdprConsent: {
+          vendorData: {
+            gdprApplies: true,
+            hasGlobalConsent: false,
             vendorConsents: {436: true},
             purposeConsents: {
               1: true,
@@ -727,16 +660,10 @@
           }
         }
       };
->>>>>>> e5ade754
       let request = spec.buildRequests(bidRequests, bidderRequest);
       expect(request.data.oi).to.equal(2);
     });
 
-<<<<<<< HEAD
-    it('try to init id but was already loaded on page - does not increment the id again', function () {
-      let bidderRequest = {gdprConsent: {vendorData: {vendorConsents: {436: true}}}};
-      global.document.cookie = 'ivbsdid={"id":"dvdjkams6nkq","cr":1521818537626,"hc":0}';
-=======
     it('should send oi = 2 when purpose consents are less then 5 on tcf v1', function () {
       let bidderRequest = {
         gdprConsent: {
@@ -752,319 +679,8 @@
           }
         }
       };
->>>>>>> e5ade754
       let request = spec.buildRequests(bidRequests, bidderRequest);
       expect(request.data.oi).to.equal(2);
-    });
-
-    it('should send oi = 0 when vendor consents for invibes are false on tcf v1', function () {
-      let bidderRequest = {
-        gdprConsent: {
-          vendorData: {
-            gdprApplies: true,
-            hasGlobalConsent: false,
-            vendorConsents: {436: false},
-            purposeConsents: {
-              1: true,
-              2: true,
-              3: true,
-              4: true,
-              5: true
-            }
-          }
-        }
-      };
-      let request = spec.buildRequests(bidRequests, bidderRequest);
-      expect(request.data.oi).to.equal(0);
-    });
-
-    it('should send oi = 0 when vendorData is null', function () {
-      let bidderRequest = {
-        gdprConsent: {
-          vendorData: null
-        }
-      };
-      let request = spec.buildRequests(bidRequests, bidderRequest);
-      expect(request.data.oi).to.equal(0);
-    });
-
-    it('should send oi = 2 when consent was approved on tcf v2', function () {
-      let bidderRequest = {
-        gdprConsent: {
-          vendorData: {
-            gdprApplies: true,
-            hasGlobalConsent: false,
-            vendor: {consents: {436: true}},
-            purpose: {
-              consents: {
-                1: true,
-                2: true,
-                3: true,
-                4: true,
-                5: true,
-                6: true,
-                7: true,
-                8: true,
-                9: true,
-                10: true
-              }
-            }
-          }
-        }
-      };
-      let request = spec.buildRequests(bidRequests, bidderRequest);
-      expect(request.data.oi).to.equal(2);
-    });
-
-    it('should send oi = 0 when vendor consents for invibes are false on tcf v2', function () {
-      let bidderRequest = {
-        gdprConsent: {
-          vendorData: {
-            gdprApplies: true,
-            hasGlobalConsent: false,
-            vendor: {consents: {436: false}},
-            purpose: {
-              consents: {
-                1: true,
-                2: true,
-                3: true,
-                4: true,
-                5: true,
-                6: true,
-                7: true,
-                8: true,
-                9: true,
-                10: true
-              }
-            }
-          }
-        }
-      };
-      let request = spec.buildRequests(bidRequests, bidderRequest);
-      expect(request.data.oi).to.equal(0);
-    });
-
-    it('should send oi = 0 when purpose consents weren\'t approved on tcf v2', function () {
-      let bidderRequest = {
-        gdprConsent: {
-          vendorData: {
-            gdprApplies: true,
-            hasGlobalConsent: false,
-            vendor: {consents: {436: true}},
-            purpose: {
-              consents: {
-                1: true,
-                2: false,
-                3: false,
-                4: true,
-                5: true,
-                6: true,
-                7: true,
-                8: true,
-                9: true,
-                10: true
-              }
-            }
-          }
-        }
-      };
-      let request = spec.buildRequests(bidRequests, bidderRequest);
-      expect(request.data.oi).to.equal(0);
-    });
-
-    it('should send oi = 0 when purpose consents are less then 10 on tcf v2', function () {
-      let bidderRequest = {
-        gdprConsent: {
-          vendorData: {
-            gdprApplies: true,
-            hasGlobalConsent: false,
-            vendor: {consents: {436: true}},
-            purpose: {
-              consents: {
-                1: true,
-                2: false,
-                3: false,
-                4: true,
-                5: true
-              }
-            }
-          }
-        }
-      };
-      let request = spec.buildRequests(bidRequests, bidderRequest);
-      expect(request.data.oi).to.equal(0);
-    });
-
-    it('should send oi = 4 when vendor consents are null on tcf v2', function () {
-      let bidderRequest = {
-        gdprConsent: {
-          vendorData: {
-            gdprApplies: true,
-            hasGlobalConsent: false,
-            vendor: {consents: null},
-            purpose: {
-              consents: {
-                1: true,
-                2: true,
-                3: true,
-                4: true,
-                5: true,
-                6: true,
-                7: true,
-                8: true,
-                9: true,
-                10: true
-              }
-            }
-          }
-        }
-      };
-      let request = spec.buildRequests(bidRequests, bidderRequest);
-      expect(request.data.oi).to.equal(4);
-    });
-
-    it('should send oi = 4 when vendor consents for invibes is null on tcf v2', function () {
-      let bidderRequest = {
-        gdprConsent: {
-          vendorData: {
-            gdprApplies: true,
-            hasGlobalConsent: false,
-            vendor: {consents: {436: null}},
-            purpose: {
-              consents: {
-                1: true,
-                2: true,
-                3: true,
-                4: true,
-                5: true,
-                6: true,
-                7: true,
-                8: true,
-                9: true,
-                10: true
-              }
-            }
-          }
-        }
-      };
-      let request = spec.buildRequests(bidRequests, bidderRequest);
-      expect(request.data.oi).to.equal(4);
-    });
-
-    it('should send oi = 4 when vendor consents for invibes is null on tcf v1', function () {
-      let bidderRequest = {
-        gdprConsent: {
-          vendorData: {
-            gdprApplies: true,
-            hasGlobalConsent: false,
-            vendorConsents: {436: null},
-            purposeConsents: {
-              1: true,
-              2: true,
-              3: true,
-              4: true,
-              5: true
-            }
-          }
-        }
-      };
-      let request = spec.buildRequests(bidRequests, bidderRequest);
-      expect(request.data.oi).to.equal(4);
-    });
-
-    it('should send oi = 4 when vendor consents consents are null on tcf v1', function () {
-      let bidderRequest = {
-        gdprConsent: {
-          vendorData: {
-            gdprApplies: true,
-            hasGlobalConsent: false,
-            vendorConsents: null,
-            purposeConsents: {
-              1: true,
-              2: true,
-              3: true,
-              4: true,
-              5: true
-            }
-          }
-        }
-      };
-      let request = spec.buildRequests(bidRequests, bidderRequest);
-      expect(request.data.oi).to.equal(4);
-    });
-
-    it('should send oi = 2 when gdpr doesn\'t apply or has global consent', function () {
-      let bidderRequest = {
-        gdprConsent: {
-          vendorData: {
-            gdprApplies: false,
-            hasGlobalConsent: true,
-          }
-        }
-      };
-      let request = spec.buildRequests(bidRequests, bidderRequest);
-      expect(request.data.oi).to.equal(2);
-    });
-
-    it('should send oi = 2 when consent was approved on tcf v1', function () {
-      let bidderRequest = {
-        gdprConsent: {
-          vendorData: {
-            gdprApplies: true,
-            hasGlobalConsent: false,
-            vendorConsents: {436: true},
-            purposeConsents: {
-              1: true,
-              2: true,
-              3: true,
-              4: true,
-              5: true
-            }
-          }
-        }
-      };
-      let request = spec.buildRequests(bidRequests, bidderRequest);
-      expect(request.data.oi).to.equal(2);
-    });
-
-    it('should send oi = 0 when purpose consents weren\'t approved on tcf v1', function () {
-      let bidderRequest = {
-        gdprConsent: {
-          vendorData: {
-            gdprApplies: true,
-            hasGlobalConsent: false,
-            vendorConsents: {436: true},
-            purposeConsents: {
-              1: false,
-              2: false,
-              3: true,
-              4: true,
-              5: true
-            }
-          }
-        }
-      };
-      let request = spec.buildRequests(bidRequests, bidderRequest);
-      expect(request.data.oi).to.equal(0);
-    });
-
-    it('should send oi = 0 when purpose consents are less then 5 on tcf v1', function () {
-      let bidderRequest = {
-        gdprConsent: {
-          vendorData: {
-            gdprApplies: true,
-            hasGlobalConsent: false,
-            vendorConsents: {436: true},
-            purposeConsents: {
-              1: false,
-              2: false,
-              3: true
-            }
-          }
-        }
-      };
-      let request = spec.buildRequests(bidRequests, bidderRequest);
-      expect(request.data.oi).to.equal(0);
     });
 
     it('should send oi = 0 when vendor consents for invibes are false on tcf v1', function () {
@@ -1169,13 +785,8 @@
 
     context('when the response is valid', function () {
       it('responds with a valid bid', function () {
-<<<<<<< HEAD
-        top.window.invibes.setCookie('a', 'b', 370);
-        top.window.invibes.setCookie('c', 'd', 0);
-=======
         // top.window.invibes.setCookie('a', 'b', 370);
         // top.window.invibes.setCookie('c', 'd', 0);
->>>>>>> e5ade754
         let result = spec.interpretResponse({body: response}, {bidRequests});
         expect(Object.keys(result[0])).to.have.members(Object.keys(expectedResponse[0]));
       });
@@ -1206,8 +817,6 @@
       top.window.invibes.optIn = 1;
       global.document.cookie = 'ivvbks=17639.0,1,2';
       let response = spec.getUserSyncs({iframeEnabled: true});
-<<<<<<< HEAD
-=======
       expect(response.type).to.equal('iframe');
       expect(response.url).to.include(SYNC_ENDPOINT);
       expect(response.url).to.include('optIn');
@@ -1218,7 +827,6 @@
       top.window.invibes.optIn = 1;
       global.document.cookie = 'ivvbks=17639.0,1,2;ivbsdid={"id":"dvdjkams6nkq","cr":' + Date.now() + ',"hc":0}';
       let response = spec.getUserSyncs({iframeEnabled: true});
->>>>>>> e5ade754
       expect(response.type).to.equal('iframe');
       expect(response.url).to.include(SYNC_ENDPOINT);
       expect(response.url).to.include('optIn');
