--- conflicted
+++ resolved
@@ -782,10 +782,7 @@
     }];
 
     let multiResponse = {
-<<<<<<< HEAD
-=======
       MultipositionEnabled: true,
->>>>>>> 2d82104b
       AdPlacements: [{
         Ads: [{
           BidPrice: 0.5,
@@ -826,8 +823,6 @@
       }
     };
 
-<<<<<<< HEAD
-=======
     var buildResponse = function(placementId, cid, blcids, creativeId) {
       return {
         MultipositionEnabled: true,
@@ -848,7 +843,6 @@
       };
     };
 
->>>>>>> 2d82104b
     context('when the response is not valid', function () {
       it('handles response with no bids requested', function () {
         let emptyResult = spec.interpretResponse({body: response});
@@ -927,8 +921,6 @@
         expect(result[0].meta.advertiserDomains).to.contain('theadvertiser_2.com');
       });
     });
-<<<<<<< HEAD
-=======
 
     context('in multiposition context, with conflicting ads', function() {
       it('registers the second ad when no conflict', function() {
@@ -976,7 +968,6 @@
         expect(secondResult).to.be.empty;
       });
     });
->>>>>>> 2d82104b
   });
 
   describe('getUserSyncs', function () {
