import {expect} from 'chai';
import {spec} from 'modules/pubmaticServerBidAdapter';
import * as utils from 'src/utils';
const constants = require('src/constants.json');

describe('PubMaticServer adapter', () => {
  let bidRequests, videoBidRequests;
  let bidResponses;
  let errorCodeBidResponses;

  beforeEach(() => {
    window.PWT = {};
    window.PWT.bidMap = {
      '/19968336/header-bid-tag-1': {
        name: '/19968336/header-bid-tag-1',
        sizes: ['300x250'],
        adapters: {
          pubmatic: {
            adapterID: 'pubmatic',
            callInitiatedTim: 1540366843207,
            bids: {
              '33094594bdbcc': {
                adapterID: 'pubmatic',
                kgpv: '300x250@300x250:5',
                bidID: '33094594bdbcc',
                grossEcpm: 0,
                netEcpm: 0,
                defaultBid: 1,
                adHtml: '',
                adUrl: '',
                height: 0,
                width: 0,
                creativeID: '',
                keyValuePairs: {},
                isPostTimeout: false,
                receivedTime: 1540366843207,
                isServerSide: 1,
                dealID: '',
                dealChannel: '',
                isWinningBid: false,
                status: 0,
                serverSideResponseTime: 0
              }
            },
            lastBidID: '33094594bdbcc'
          }
        },
        creationTime: 1540366843192,
        impressionID: 'dc031f5c-1391-4e7e-8bb7-732888688aa1-eeiuu',
        analyticsEnabled: false,
        expired: false
      }
    };
    bidRequests = [
      {
        bidder: 'pubmaticServer',
        params: {
          publisherId: '301',
          adUnitId: '/15671365/DMDemo',
          adUnitIndex: '0',
          divId: '/19968336/header-bid-tag-1',
          kadfloor: '1.2',
    		  pmzoneid: 'aabc, ddef',
    		  kadpageurl: 'www.publisher.com',
    		  yob: '1986',
    		  gender: 'M',
    		  lat: '12.3',
    		  lon: '23.7',
    		  wiid: '1234567890',
    		  profId: '100',
    		  verId: '200'
        },
        placementCode: '/19968336/header-bid-tag-1',
        sizes: [[300, 250], [300, 600]],
        bidId: '23acc48ad47af5',
        requestId: '0fb4905b-9456-4152-86be-c6f6d259ba99',
        bidderRequestId: '1c56ad30b9b8ca8',
        transactionId: '92489f71-1bf2-49a0-adf9-000cea934729'
      }
    ];

    videoBidRequests = [{
      code: 'video1',
      mediaTypes: {
        video: {
          playerSize: [640, 480],
          context: 'instream'
        }
      },
      bidder: 'pubmaticServer',
      bidId: '22bddb28db77d',
      params: {
        publisherId: '5890',
        adSlot: 'Div1', // ad_id or tagid
        video: {
          mimes: ['video/mp4', 'video/x-flv'],
          skippable: true,
          minduration: 5,
          maxduration: 30,
          startdelay: 5,
          playbackmethod: [1, 3],
          api: [1, 2],
          protocols: [2, 3],
          battr: [13, 14],
          linearity: 1,
          placement: 2,
          minbitrate: 10,
          maxbitrate: 10
        }
      }
    }];

    bidResponses = {
      'body': {
        'id': '93D3BAD6-E2E2-49FB-9D89-920B1761C865',
        'seatbid': [{
          'bid': [{
            'id': '74858439-49D7-4169-BA5D-44A046315B2F',
            'impid': '23acc48ad47af5',
            'price': 1.3,
            'adm': 'image3.pubmatic.com Layer based creative',
            'h': 250,
            'w': 300,
            'ext': {
              'summary': [{
                'bidder': 'pubmatic',
                'bid': 1.3,
                'width': 300,
                'height': 250
              }],
              'prebid': {
                'targeting': {
                  'pwtbuyid_pubmatic': '15',
                  'pwtpb': '6.60'
                },
                'type': ''
              }
            }
          }],
          'seat': 'pubmatic'
        }],
        'ext': {
          'responsetimemillis': {
            'pubmatic': 47
          },
          'matchedimpression': {
            'pubmatic': 1
          }
        }
      }
    };
    errorCodeBidResponses = {
      'body': {
        'id': '93D3BAD6-E2E2-49FB-9D89-920B1761C865',
        'seatbid': [{
          'bid': [{
            'id': '36d41be239a8e',
            'impid': '23acc48ad47af5',
            'price': 0,
            'h': 0,
            'w': 0,
            'ext': {
              'summary': [{
                'bidder': 'pubmatic',
                'bid': 0,
                'errorCode': 5,
                'errorMessage': 'Timeout error',
                'width': 0,
                'height': 0
              }]
            }
          }]
        }]
      }
    };
  });

  afterEach(() => {
    delete window.PWT;
  });

  describe('implementation', () => {
  	describe('Bid validations', () => {
  		it('valid bid case', () => {
		  let validBid = {
	        bidder: 'pubmatic',
	        params: {
	          publisherId: '301',
	          adUnitId: '/15671365/DMDemo',
              adUnitIndex: '0',
              divId: '/19968336/header-bid-tag-1',
              profId: 1
	        }
	      },
	      isValid = spec.isBidRequestValid(validBid);
	      expect(isValid).to.equal(true);
  		});

      it('invalid bid case: publisherId not passed', () => {
		    let validBid = {
	        bidder: 'pubmatic',
	        params: {
	          adUnitId: '/15671365/DMDemo',
              adUnitIndex: '0',
              divId: '/19968336/header-bid-tag-1'
	        }
	      },
	      isValid = spec.isBidRequestValid(validBid);
	      expect(isValid).to.equal(false);
  		});

      it('invalid bid case: publisherId is not string', () => {
        let validBid = {
            bidder: 'pubmatic',
            params: {
              publisherId: 301,
              adUnitId: '/15671365/DMDemo',
              adUnitIndex: '0',
              divId: '/19968336/header-bid-tag-1'
            }
          },
          isValid = spec.isBidRequestValid(validBid);
        expect(isValid).to.equal(false);
      });

  		it('invalid bid case: adUnitId not passed', () => {
  		  let validBid = {
	        bidder: 'pubmatic',
	        params: {
	          publisherId: '301',
              adUnitIndex: '0',
              divId: '/19968336/header-bid-tag-1'
	          }
	      },
	      isValid = spec.isBidRequestValid(validBid);
	      expect(isValid).to.equal(false);
    	});

      it('invalid bid case: adUnitIndex not passed', () => {
        let validBid = {
            bidder: 'pubmatic',
            params: {
              publisherId: '301',
              adUnitId: '/15671365/DMDemo',
              divId: '/19968336/header-bid-tag-1'
            }
          },
          isValid = spec.isBidRequestValid(validBid);
        expect(isValid).to.equal(false);
      });

      it('invalid bid case: divId not passed', () => {
        let validBid = {
            bidder: 'pubmatic',
            params: {
              publisherId: '301',
              adUnitId: '/15671365/DMDemo',
              adUnitIndex: '0'
            }
          },
          isValid = spec.isBidRequestValid(validBid);
        expect(isValid).to.equal(false);
      });

      it('invalid bid case: adUnitId is not string', () => {
        let validBid = {
            bidder: 'pubmatic',
            params: {
              publisherId: '301',
              adUnitId: 15671365,
              adUnitIndex: '0',
              divId: '/19968336/header-bid-tag-1'
            }
          },
          isValid = spec.isBidRequestValid(validBid);
        expect(isValid).to.equal(false);
      });

      it('invalid bid case: adUnitIndex is not string', () => {
        let validBid = {
            bidder: 'pubmatic',
            params: {
              publisherId: '301',
              adUnitId: '/15671365/DMDemo',
              adUnitIndex: 0,
              divId: '/19968336/header-bid-tag-1'
            }
          },
          isValid = spec.isBidRequestValid(validBid);
        expect(isValid).to.equal(false);
      });

      it('invalid bid case: divId is not string', () => {
        let validBid = {
            bidder: 'pubmatic',
            params: {
              publisherId: '301',
              adUnitId: '/15671365/DMDemo',
              adUnitIndex: '0',
              divId: 19968336
            }
          },
          isValid = spec.isBidRequestValid(validBid);
        expect(isValid).to.equal(false);
      });
    });

  	describe('Request formation', () => {
  		it('Endpoint checking', () => {
  		  let request = spec.buildRequests(bidRequests, {
          auctionId: 'new-auction-id'
        });
        expect(request.url).to.equal('https://ow.pubmatic.com/openrtb/2.5/');
        expect(request.method).to.equal('POST');
  		});

  		it('Request params check', () => {
  		  let request = spec.buildRequests(bidRequests, {
          auctionId: 'new-auction-id'
        });
  		  let data = JSON.parse(request.data);
  		  expect(data.at).to.equal(1); // auction type
  		  expect(data.cur[0]).to.equal('USD'); // currency
  		  expect(data.site.domain).to.be.a('string'); // domain should be set
  		  expect(data.site.page).to.equal(bidRequests[0].params.kadpageurl); // forced pageURL
  		  expect(data.site.publisher.id).to.equal(bidRequests[0].params.publisherId); // publisher Id
  		  expect(data.user.yob).to.equal(parseInt(bidRequests[0].params.yob)); // YOB
  		  expect(data.user.gender).to.equal(bidRequests[0].params.gender); // Gender
  		  expect(data.device.geo.lat).to.equal(parseFloat(bidRequests[0].params.lat)); // Latitude
  		  expect(data.device.geo.lon).to.equal(parseFloat(bidRequests[0].params.lon)); // Lognitude
  		  expect(data.user.geo.lat).to.equal(parseFloat(bidRequests[0].params.lat)); // Latitude
  		  expect(data.user.geo.lon).to.equal(parseFloat(bidRequests[0].params.lon)); // Lognitude
        expect(data.ext.wrapper.wv).to.equal(constants.REPO_AND_VERSION); // Wrapper Version
  		  expect(data.ext.wrapper.wp).to.equal('pbjs'); // Prebid TransactionId
  		  expect(data.ext.wrapper.wiid).to.equal(bidRequests[0].params.wiid); // OpenWrap: Wrapper Impression ID
        expect(data.ext.wrapper.profileid).to.equal(parseInt(bidRequests[0].params.profId)); // OpenWrap: Wrapper Profile ID
  		  expect(data.ext.wrapper.versionid).to.equal(parseInt(bidRequests[0].params.verId)); // OpenWrap: Wrapper Profile Version ID
        expect(data.ext.wrapper.sumry_disable).to.equal(0); // OpenWrap: Summary Disable flag
  		  expect(data.ext.wrapper.ssauction).to.equal(0); // OpenWrap: Server Side Auction flag
  		  expect(data.imp[0].id).to.equal(bidRequests[0].bidId); // Prebid bid id is passed as id
  		  expect(data.imp[0].bidfloor).to.equal(parseFloat(bidRequests[0].params.kadfloor)); // kadfloor
  		  expect(data.imp[0].tagid).to.equal(bidRequests[0].params.adUnitId); // tagid
        expect(data.imp[0].banner.format[0].w).to.equal(300); // width from 1st element of sizes array
        expect(data.imp[0].banner.format[0].h).to.equal(250); // height from 1st element of sizes array
  		  expect(data.imp[0].banner.format[1].w).to.equal(300); // width
        expect(data.imp[0].banner.format[1].h).to.equal(600); // height
  		  expect(data.imp[0].ext.bidder.pubmatic.pmZoneId).to.equal(bidRequests[0].params.pmzoneid.split(',').slice(0, 50).map(id => id.trim()).join()); // pmzoneid
        // TODO: Need to figure why this failing
        // expect(data.imp[0].ext.adunit).to.equal(bidRequests[0].params.adUnitId); // adUnitId
        expect(data.imp[0].ext.wrapper.div).to.equal(bidRequests[0].params.divId); // div

        // when sizes array has only 1 element
        bidRequests[0].sizes = [[300, 250]];
        request = spec.buildRequests(bidRequests);
        data = JSON.parse(request.data);

        expect(data.imp[0].banner.format[0].w).to.equal(300); // width from 1st element of sizes array
        expect(data.imp[0].banner.format[0].h).to.equal(250); // height from 1st element of sizes array
      });
<<<<<<< HEAD

      it('request should have video params', () => {
  		  let request = spec.buildRequests(videoBidRequests);
  		  let data = JSON.parse(request.data);
  		  // expect(data.at).to.equal(1); // auction type
  		  expect(data.cur[0]).to.equal('USD'); // currency
  		  expect(data.ext.wrapper.wp).to.equal('pbjs'); // Prebid TransactionId
  		  expect(data.ext.wrapper.wiid).to.equal(videoBidRequests[0].params.wiid); // OpenWrap: Wrapper Impression ID
        // expect(data.ext.wrapper.profileid).to.equal(parseInt(videoBidRequests[0].params.profId)); // OpenWrap: Wrapper Profile ID
  		  // expect(data.ext.wrapper.versionid).to.equal(parseInt(videoBidRequests[0].params.verId)); // OpenWrap: Wrapper Profile Version ID
  		  expect(data.imp[0].id).to.equal(videoBidRequests[0].bidId); // Prebid bid id is passed as id
  		  expect(data.imp[0].tagid).to.equal(videoBidRequests[0].params.adUnitId); // tagid
        expect(data.imp[0].video.mimes).to.deep.equal(videoBidRequests[0].params.video.mimes);
        expect(data.imp[0].video.minduration).to.equal(videoBidRequests[0].params.video.minduration);
        expect(data.imp[0].video.maxduration).to.equal(videoBidRequests[0].params.video.maxduration);
  		});
=======
>>>>>>> 1d9ea662

      it('Request params check with GDPR consent', () => {
        let bidRequest = {
          gdprConsent: {
            consentString: 'kjfdniwjnifwenrif3',
            gdprApplies: true
          }
        };
        let request = spec.buildRequests(bidRequests, bidRequest);
        let data = JSON.parse(request.data);
        expect(data.user.ext.consent).to.equal('kjfdniwjnifwenrif3'); // consentString
        expect(data.regs.ext.gdpr).to.equal(1); // consent required
        expect(data.at).to.equal(1); // auction type
        expect(data.cur[0]).to.equal('USD'); // currency
        expect(data.site.domain).to.be.a('string'); // domain should be set
        expect(data.site.page).to.equal(bidRequests[0].params.kadpageurl); // forced pageURL
        expect(data.site.publisher.id).to.equal(bidRequests[0].params.publisherId); // publisher Id
        expect(data.ext.wrapper.wv).to.equal(constants.REPO_AND_VERSION); // Wrapper Version
  		  expect(data.ext.wrapper.wp).to.equal('pbjs'); // Prebid TransactionId
  		  expect(data.ext.wrapper.wiid).to.equal(bidRequests[0].params.wiid); // OpenWrap: Wrapper Impression ID
        expect(data.user.yob).to.equal(parseInt(bidRequests[0].params.yob)); // YOB
        expect(data.user.gender).to.equal(bidRequests[0].params.gender); // Gender
        expect(data.device.geo.lat).to.equal(parseFloat(bidRequests[0].params.lat)); // Latitude
        expect(data.device.geo.lon).to.equal(parseFloat(bidRequests[0].params.lon)); // Lognitude
        expect(data.user.geo.lat).to.equal(parseFloat(bidRequests[0].params.lat)); // Latitude
        expect(data.user.geo.lon).to.equal(parseFloat(bidRequests[0].params.lon)); // Lognitude
        expect(data.ext.wrapper.profileid).to.equal(parseInt(bidRequests[0].params.profId)); // OpenWrap: Wrapper Profile ID
  		  expect(data.ext.wrapper.versionid).to.equal(parseInt(bidRequests[0].params.verId)); // OpenWrap: Wrapper Profile Version ID
        expect(data.ext.wrapper.sumry_disable).to.equal(0); // OpenWrap: Summary Disable flag
  		  expect(data.ext.wrapper.ssauction).to.equal(0); // OpenWrap: Server Side Auction flag
  		  expect(data.imp[0].id).to.equal(bidRequests[0].bidId); // Prebid bid id is passed as id
        expect(data.imp[0].bidfloor).to.equal(parseFloat(bidRequests[0].params.kadfloor)); // kadfloor
        expect(data.imp[0].tagid).to.equal(bidRequests[0].params.adUnitId); // tagid
        expect(data.imp[0].banner.format[0].w).to.equal(300); // width from 1st element of sizes array
        expect(data.imp[0].banner.format[0].h).to.equal(250); // height from 1st element of sizes array
  		  expect(data.imp[0].banner.format[1].w).to.equal(300); // width
        expect(data.imp[0].banner.format[1].h).to.equal(600); // height
        expect(data.imp[0].ext.bidder.pubmatic.pmZoneId).to.equal(bidRequests[0].params.pmzoneid.split(',').slice(0, 50).map(id => id.trim()).join()); // pmzoneid
        // TODO: Need to figure why this failing
        // expect(data.imp[0].ext.adunit).to.equal(bidRequests[0].params.adUnitId); // adUnitId
        expect(data.imp[0].ext.wrapper.div).to.equal(bidRequests[0].params.divId); // div

        // when sizes array has only 1 element
        bidRequests[0].sizes = [[300, 250]];
        request = spec.buildRequests(bidRequests, bidRequest);
        data = JSON.parse(request.data);

        expect(data.imp[0].banner.format[0].w).to.equal(300); // width from 1st element of sizes array
        expect(data.imp[0].banner.format[0].h).to.equal(250); // height from 1st element of sizes array
      });

      it('Request params check with USP/CCPA Consent', () => {
        let bidRequest = {
          uspConsent: '1NYN'
        };
        let request = spec.buildRequests(bidRequests, bidRequest);
        let data = JSON.parse(request.data);
        expect(data.regs.ext.us_privacy).to.equal('1NYN');// USP/CCPAs
        expect(data.at).to.equal(1); // auction type
        expect(data.cur[0]).to.equal('USD'); // currency
        expect(data.site.domain).to.be.a('string'); // domain should be set
        expect(data.site.page).to.equal(bidRequests[0].params.kadpageurl); // forced pageURL
        expect(data.site.publisher.id).to.equal(bidRequests[0].params.publisherId); // publisher Id
        expect(data.ext.wrapper.wv).to.equal(constants.REPO_AND_VERSION); // Wrapper Version
  		  expect(data.ext.wrapper.wp).to.equal('pbjs'); // Prebid TransactionId
  		  expect(data.ext.wrapper.wiid).to.equal(bidRequests[0].params.wiid); // OpenWrap: Wrapper Impression ID
        expect(data.user.yob).to.equal(parseInt(bidRequests[0].params.yob)); // YOB
        expect(data.user.gender).to.equal(bidRequests[0].params.gender); // Gender
        expect(data.device.geo.lat).to.equal(parseFloat(bidRequests[0].params.lat)); // Latitude
        expect(data.device.geo.lon).to.equal(parseFloat(bidRequests[0].params.lon)); // Lognitude
        expect(data.user.geo.lat).to.equal(parseFloat(bidRequests[0].params.lat)); // Latitude
        expect(data.user.geo.lon).to.equal(parseFloat(bidRequests[0].params.lon)); // Lognitude
        expect(data.ext.wrapper.profileid).to.equal(parseInt(bidRequests[0].params.profId)); // OpenWrap: Wrapper Profile ID
  		  expect(data.ext.wrapper.versionid).to.equal(parseInt(bidRequests[0].params.verId)); // OpenWrap: Wrapper Profile Version ID
        expect(data.ext.wrapper.sumry_disable).to.equal(0); // OpenWrap: Summary Disable flag
  		  expect(data.ext.wrapper.ssauction).to.equal(0); // OpenWrap: Server Side Auction flag
  		  expect(data.imp[0].id).to.equal(bidRequests[0].bidId); // Prebid bid id is passed as id
        expect(data.imp[0].bidfloor).to.equal(parseFloat(bidRequests[0].params.kadfloor)); // kadfloor
        expect(data.imp[0].tagid).to.equal(bidRequests[0].params.adUnitId); // tagid
        expect(data.imp[0].banner.format[0].w).to.equal(300); // width from 1st element of sizes array
        expect(data.imp[0].banner.format[0].h).to.equal(250); // height from 1st element of sizes array
  		  expect(data.imp[0].banner.format[1].w).to.equal(300); // width
        expect(data.imp[0].banner.format[1].h).to.equal(600); // height
        expect(data.imp[0].ext.bidder.pubmatic.pmZoneId).to.equal(bidRequests[0].params.pmzoneid.split(',').slice(0, 50).map(id => id.trim()).join()); // pmzoneid
        // TODO: Need to figure why this failing
        // expect(data.imp[0].ext.adunit).to.equal(bidRequests[0].params.adUnitId); // adUnitId
        expect(data.imp[0].ext.wrapper.div).to.equal(bidRequests[0].params.divId); // div

        // when sizes array has only 1 element
        bidRequests[0].sizes = [[300, 250]];
        request = spec.buildRequests(bidRequests, bidRequest);
        data = JSON.parse(request.data);

        expect(data.imp[0].banner.format[0].w).to.equal(300); // width from 1st element of sizes array
        expect(data.imp[0].banner.format[0].h).to.equal(250); // height from 1st element of sizes array

        // second request without USP/CCPA
        let request2 = spec.buildRequests(bidRequests, {});
        let data2 = JSON.parse(request2.data);
        expect(data2.regs).to.equal(undefined);// USP/CCPAs
      });
  	});

    describe('Response checking', () => {
      it('should check for valid response values', () => {
        let request = spec.buildRequests(bidRequests, {
          auctionId: 'new-auction-id'
        });
        let response = spec.interpretResponse(bidResponses, request);
        expect(response).to.be.an('array').with.length.above(0);
        expect(response[0].requestId).to.equal(bidResponses.body.seatbid[0].bid[0].impid);
        expect(response[0].cpm).to.equal((bidResponses.body.seatbid[0].bid[0].price).toFixed(2));
        expect(response[0].width).to.equal(bidResponses.body.seatbid[0].bid[0].w);
        expect(response[0].height).to.equal(bidResponses.body.seatbid[0].bid[0].h);
        if (bidResponses.body.seatbid[0].bid[0].crid) {
          expect(response[0].creativeId).to.equal(bidResponses.body.seatbid[0].bid[0].crid);
        } else {
          expect(response[0].creativeId).to.equal(bidResponses.body.seatbid[0].bid[0].id);
        }
        expect(response[0].dealId).to.equal(bidResponses.body.seatbid[0].bid[0].dealid);
        expect(response[0].currency).to.equal('USD');
        expect(response[0].netRevenue).to.equal(true);
        expect(response[0].ttl).to.equal(300);
        expect(response[0].serverSideResponseTime).to.equal(47);
        expect(response[0].referrer).to.include(request.site && request.site.ref ? request.site.ref : '');
        expect(response[0].ad).to.equal(bidResponses.body.seatbid[0].bid[0].adm);
        expect(response[0].originalBidder).to.equal(bidResponses.body.seatbid[0].bid[0].ext.summary[0].bidder);
        expect(response[0].bidderCode).to.equal(spec.code);
        expect(response[0].adserverTargeting.pwtbuyid_pubmatic).to.equal('15');
      });
    });

    describe('Response checking', () => {
      it('should set serverSideResponseTime to 0 when error code retured by endpoint is 5', () => {
        let request = spec.buildRequests(bidRequests, {
          auctionId: 'new-auction-id'
        });
        let response = spec.interpretResponse(errorCodeBidResponses, request);
        expect(response).to.be.an('array').with.length.above(0);
        expect(response[0].serverSideResponseTime).to.equal(0);
      });

      it('should set serverSideResponseTime to -1 when error code retured by endpoint any of the following 1/2/6', () => {
        let request = spec.buildRequests(bidRequests, {
          auctionId: 'new-auction-id'
        });
        errorCodeBidResponses.body.seatbid[0].bid[0].ext.summary[0].errorCode = 1;

        let response = spec.interpretResponse(errorCodeBidResponses, request);
        expect(response).to.be.an('array').with.length.above(0);
        expect(response[0].serverSideResponseTime).to.equal(-1);

        errorCodeBidResponses.body.seatbid[0].bid[0].ext.summary[0].errorCode = 2;
        response = spec.interpretResponse(errorCodeBidResponses, request);
        expect(response).to.be.an('array').with.length.above(0);
        expect(response[0].serverSideResponseTime).to.equal(-1);

        errorCodeBidResponses.body.seatbid[0].bid[0].ext.summary[0].errorCode = 6;
        response = spec.interpretResponse(errorCodeBidResponses, request);
        expect(response).to.be.an('array').with.length.above(0);
        expect(response[0].serverSideResponseTime).to.equal(-1);
      });
    });
  });
});<|MERGE_RESOLUTION|>--- conflicted
+++ resolved
@@ -357,7 +357,6 @@
         expect(data.imp[0].banner.format[0].w).to.equal(300); // width from 1st element of sizes array
         expect(data.imp[0].banner.format[0].h).to.equal(250); // height from 1st element of sizes array
       });
-<<<<<<< HEAD
 
       it('request should have video params', () => {
   		  let request = spec.buildRequests(videoBidRequests);
@@ -374,8 +373,6 @@
         expect(data.imp[0].video.minduration).to.equal(videoBidRequests[0].params.video.minduration);
         expect(data.imp[0].video.maxduration).to.equal(videoBidRequests[0].params.video.maxduration);
   		});
-=======
->>>>>>> 1d9ea662
 
       it('Request params check with GDPR consent', () => {
         let bidRequest = {
