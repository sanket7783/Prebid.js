--- conflicted
+++ resolved
@@ -350,11 +350,7 @@
 
     it('should create the url correctly', function () {
       const url = spec.buildRequests(bidRequests, bidderRequest).url;
-<<<<<<< HEAD
-      expect(url).to.equal('https://ads.us.e-planning.net/pbjs/1/' + CI + '/1/localhost/ROS');
-=======
       expect(url).to.equal('https://pbjs.e-planning.net/pbjs/1/' + CI + '/1/localhost/ROS');
->>>>>>> 2d82104b
     });
 
     it('should return GET method', function () {
@@ -744,11 +740,7 @@
       hasLocalStorageStub.returns(false);
       const response = spec.buildRequests(bidRequests, bidderRequest);
 
-<<<<<<< HEAD
-      expect(response.url).to.equal('https://ads.us.e-planning.net/pbjs/1/' + CI + '/1/localhost/ROS');
-=======
       expect(response.url).to.equal('https://pbjs.e-planning.net/pbjs/1/' + CI + '/1/localhost/ROS');
->>>>>>> 2d82104b
       expect(response.data.vs).to.equal('F');
 
       sinon.assert.notCalled(getLocalStorageSpy);
@@ -758,11 +750,7 @@
     it('should create the url correctly with LocalStorage', function() {
       createElementVisible();
       const response = spec.buildRequests(bidRequests, bidderRequest);
-<<<<<<< HEAD
-      expect(response.url).to.equal('https://ads.us.e-planning.net/pbjs/1/' + CI + '/1/localhost/ROS');
-=======
       expect(response.url).to.equal('https://pbjs.e-planning.net/pbjs/1/' + CI + '/1/localhost/ROS');
->>>>>>> 2d82104b
 
       expect(response.data.vs).to.equal('F');
 
