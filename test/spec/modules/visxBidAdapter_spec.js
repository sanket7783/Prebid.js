import { expect } from 'chai';
import { spec } from 'modules/visxBidAdapter.js';
import { config } from 'src/config.js';
import { newBidder } from 'src/adapters/bidderFactory.js';
import * as utils from 'src/utils.js';

describe('VisxAdapter', function () {
  const adapter = newBidder(spec);

  describe('inherited functions', function () {
    it('exists and is a function', function () {
      expect(adapter.callBids).to.exist.and.to.be.a('function');
    });
  });

  describe('isBidRequestValid', function () {
    let bid = {
      'bidder': 'visx',
      'params': {
        'uid': '903536'
      },
      'adUnitCode': 'adunit-code',
      'sizes': [[300, 250], [300, 600]],
      'bidId': '30b31c1838de1e',
      'bidderRequestId': '22edbae2733bf6',
      'auctionId': '1d1a030790a475',
    };

    it('should return true when required params found', function () {
      expect(spec.isBidRequestValid(bid)).to.equal(true);
    });

    it('should return false when required params are not passed', function () {
      let bid = Object.assign({}, bid);
      delete bid.params;
      bid.params = {
        'uid': 0
      };
      expect(spec.isBidRequestValid(bid)).to.equal(false);
    });

    it('it should fail on invalid video bid', function () {
      let videoBid = Object.assign({}, bid);
      videoBid.mediaTypes = {
        video: {
          context: 'instream',
<<<<<<< HEAD
          playerSize: [400, 300]
=======
          mimes: ['video/mp4'],
          protocols: [3, 6]
>>>>>>> 2d82104b
        }
      };
      expect(spec.isBidRequestValid(videoBid)).to.equal(false);
    });

    it('it should pass on valid video bid', function () {
      let videoBid = Object.assign({}, bid);
      videoBid.mediaTypes = {
        video: {
          context: 'instream',
<<<<<<< HEAD
          playerSize: [400, 300],
          mimes: ['video/mp4'],
          protocols: [3, 6]
=======
          playerSize: [[400, 300]]
>>>>>>> 2d82104b
        }
      };
      expect(spec.isBidRequestValid(videoBid)).to.equal(true);
    })
  });

  describe('buildRequests', function () {
    function parseRequest(url) {
      const res = {};
      (url.split('?')[1] || '').split('&').forEach((it) => {
        const couple = it.split('=');
        res[couple[0]] = decodeURIComponent(couple[1]);
      });
      return res;
    }
    const bidderRequest = {
      timeout: 3000,
      refererInfo: {
        referer: 'https://example.com'
      }
    };
    const referrer = bidderRequest.refererInfo.referer;
    const schainObject = {
      ver: '1.0',
      nodes: [
        {asi: 'exchange2.com', sid: 'abcd', hp: 1},
        {asi: 'exchange1.com', sid: '1234!abcd', hp: 1, name: 'publisher, Inc.', domain: 'publisher.com'}
      ]
    };
    let bidRequests = [
      {
        'bidder': 'visx',
        'params': {
          'uid': 903535
        },
        'adUnitCode': 'adunit-code-1',
        'sizes': [[300, 250], [300, 600]],
        'bidId': '30b31c1838de1e',
        'bidderRequestId': '22edbae2733bf6',
        'auctionId': '1d1a030790a475',
      },
      {
        'bidder': 'visx',
        'params': {
          'uid': 903535
        },
        'adUnitCode': 'adunit-code-2',
        'sizes': [[728, 90], [300, 250]],
        'bidId': '3150ccb55da321',
        'bidderRequestId': '22edbae2733bf6',
        'auctionId': '1d1a030790a475',
      },
      {
        'bidder': 'visx',
        'params': {
          'uid': 903536
        },
        'adUnitCode': 'adunit-code-1',
        'sizes': [[300, 250], [300, 600]],
        'bidId': '42dbe3a7168a6a',
        'bidderRequestId': '22edbae2733bf6',
        'auctionId': '1d1a030790a475',
      },
      {
        'bidder': 'visx',
        'params': {
<<<<<<< HEAD
          'uid': '903537'
=======
          'uid': 903537
>>>>>>> 2d82104b
        },
        'adUnitCode': 'adunit-code-video-3',
        'mediaTypes': {
          'video': {
            'context': 'instream',
<<<<<<< HEAD
            'playerSize': [400, 300],
=======
            'playerSize': [[400, 300]],
>>>>>>> 2d82104b
            'mimes': ['video/mp4', 'video/mpeg'],
            'protocols': [3, 6],
            'minduration': 5,
            'maxduration': 30
          }
        },
        'bidId': '39a4e3a7168a6a',
        'bidderRequestId': '22edbae2733bf6',
        'auctionId': '1d1a030790a475',
      }
    ];

    const expectedFullImps = [{
      'id': '30b31c1838de1e',
      'banner': {'format': [{'w': 300, 'h': 250}, {'w': 300, 'h': 600}]},
      'ext': {'bidder': {'uid': 903535}}
    },
    {
      'id': '3150ccb55da321',
      'banner': {'format': [{'w': 728, 'h': 90}, {'w': 300, 'h': 250}]},
      'ext': {'bidder': {'uid': 903535}}
    },
    {
      'id': '42dbe3a7168a6a',
      'banner': {'format': [{'w': 300, 'h': 250}, {'w': 300, 'h': 600}]},
      'ext': {'bidder': {'uid': 903536}}
    },
    {
      'id': '39a4e3a7168a6a',
      'video': {
        'w': 400,
        'h': 300,
        'mimes': ['video/mp4', 'video/mpeg'],
        'protocols': [3, 6],
        'minduration': 5,
        'maxduration': 30
      },
      'ext': {'bidder': {'uid': 903537}}
    }];

    it('should attach valid params to the tag', function () {
      const firstBid = bidRequests[0];
      const bids = [firstBid];
      const request = spec.buildRequests(bids, bidderRequest);
      const payload = parseRequest(request.url);
      expect(request.url).to.be.an('string');
      expect(payload).to.have.property('auids', '903535');

<<<<<<< HEAD
    it('sizes must not be duplicated', function () {
      const request = spec.buildRequests(bidRequests, bidderRequest);
      const payload = request.data;
      expect(payload).to.be.an('object');
      expect(payload).to.have.property('u', referrer);
      expect(payload).to.have.property('pt', 'net');
      expect(payload).to.have.property('auids', '903535,903535,903536,903537');
      expect(payload).to.have.property('sizes', '300x250,300x600,728x90');
      expect(payload).to.have.property('r', '22edbae2733bf6');
      expect(payload).to.have.property('cur', 'EUR');
=======
      const postData = request.data;
      expect(postData).to.be.an('object');
      expect(postData).to.deep.equal({
        'id': '22edbae2733bf6',
        'imp': [expectedFullImps[0]],
        'tmax': 3000,
        'cur': ['EUR'],
        'source': {'ext': {'wrapperType': 'Prebid_js', 'wrapperVersion': '$prebid.version$'}},
        'site': {'page': referrer}
      });
>>>>>>> 2d82104b
    });

    it('should attach valid params to the tag with multiformat request', function () {
      const request = spec.buildRequests(bidRequests, bidderRequest);
      const payload = parseRequest(request.url);
      expect(payload).to.be.an('object');
<<<<<<< HEAD
      expect(payload).to.have.property('u', referrer);
      expect(payload).to.have.property('pt', 'net');
      expect(payload).to.have.property('auids', '903535,903535,903536,903537');
      expect(payload).to.have.property('sizes', '300x250,300x600,728x90');
      expect(payload).to.have.property('r', '22edbae2733bf6');
      expect(payload).to.have.property('cur', 'EUR');
      delete bidRequests[1].params.priceType;
    });
    it('pt parameter must be "net" if params.priceType === "net"', function () {
      bidRequests[1].params.priceType = 'net';
      const request = spec.buildRequests(bidRequests, bidderRequest);
      const payload = request.data;
      expect(payload).to.be.an('object');
      expect(payload).to.have.property('u', referrer);
      expect(payload).to.have.property('pt', 'net');
      expect(payload).to.have.property('auids', '903535,903535,903536,903537');
      expect(payload).to.have.property('sizes', '300x250,300x600,728x90');
      expect(payload).to.have.property('r', '22edbae2733bf6');
      expect(payload).to.have.property('cur', 'EUR');
      delete bidRequests[1].params.priceType;
    });

    it('pt parameter must be "net" if params.priceType === "undefined"', function () {
      bidRequests[1].params.priceType = 'undefined';
      const request = spec.buildRequests(bidRequests, bidderRequest);
      const payload = request.data;
      expect(payload).to.be.an('object');
      expect(payload).to.have.property('u', referrer);
      expect(payload).to.have.property('pt', 'net');
      expect(payload).to.have.property('auids', '903535,903535,903536,903537');
      expect(payload).to.have.property('sizes', '300x250,300x600,728x90');
      expect(payload).to.have.property('r', '22edbae2733bf6');
      expect(payload).to.have.property('cur', 'EUR');
      delete bidRequests[1].params.priceType;
=======
      expect(payload).to.have.property('auids', '903535,903535,903536,903537');

      const postData = request.data;
      expect(postData).to.be.an('object');
      expect(postData).to.deep.equal({
        'id': '22edbae2733bf6',
        'imp': expectedFullImps,
        'tmax': 3000,
        'cur': ['EUR'],
        'source': {'ext': {'wrapperType': 'Prebid_js', 'wrapperVersion': '$prebid.version$'}},
        'site': {'page': referrer}
      });
>>>>>>> 2d82104b
    });

    it('should add currency from currency.bidderCurrencyDefault', function () {
      const getConfigStub = sinon.stub(config, 'getConfig').callsFake(
        arg => arg === 'currency.bidderCurrencyDefault.visx' ? 'GBP' : 'USD');
      const request = spec.buildRequests(bidRequests, bidderRequest);
      const payload = parseRequest(request.url);
      expect(payload).to.be.an('object');
<<<<<<< HEAD
      expect(payload).to.have.property('u', referrer);
      expect(payload).to.have.property('pt', 'net');
      expect(payload).to.have.property('auids', '903535,903535,903536,903537');
      expect(payload).to.have.property('sizes', '300x250,300x600,728x90');
      expect(payload).to.have.property('r', '22edbae2733bf6');
      expect(payload).to.have.property('cur', 'GBP');
=======
      expect(payload).to.have.property('auids', '903535,903535,903536,903537');

      const postData = request.data;
      expect(postData).to.be.an('object');
      expect(postData).to.deep.equal({
        'id': '22edbae2733bf6',
        'imp': expectedFullImps,
        'tmax': 3000,
        'cur': ['GBP'],
        'source': {'ext': {'wrapperType': 'Prebid_js', 'wrapperVersion': '$prebid.version$'}},
        'site': {'page': referrer}
      });

>>>>>>> 2d82104b
      getConfigStub.restore();
    });

    it('should add currency from currency.adServerCurrency', function () {
      const getConfigStub = sinon.stub(config, 'getConfig').callsFake(
        arg => arg === 'currency.bidderCurrencyDefault.visx' ? '' : 'USD');
      const request = spec.buildRequests(bidRequests, bidderRequest);
      const payload = parseRequest(request.url);
      expect(payload).to.be.an('object');
<<<<<<< HEAD
      expect(payload).to.have.property('u', referrer);
      expect(payload).to.have.property('pt', 'net');
      expect(payload).to.have.property('auids', '903535,903535,903536,903537');
      expect(payload).to.have.property('sizes', '300x250,300x600,728x90');
      expect(payload).to.have.property('r', '22edbae2733bf6');
      expect(payload).to.have.property('cur', 'USD');
=======
      expect(payload).to.have.property('auids', '903535,903535,903536,903537');

      const postData = request.data;
      expect(postData).to.be.an('object');
      expect(postData).to.deep.equal({
        'id': '22edbae2733bf6',
        'imp': expectedFullImps,
        'tmax': 3000,
        'cur': ['USD'],
        'source': {'ext': {'wrapperType': 'Prebid_js', 'wrapperVersion': '$prebid.version$'}},
        'site': {'page': referrer}
      });

>>>>>>> 2d82104b
      getConfigStub.restore();
    });

    it('if gdprConsent is present payload must have gdpr params', function () {
      const request = spec.buildRequests(bidRequests, Object.assign({gdprConsent: {consentString: 'AAA', gdprApplies: true}}, bidderRequest));

      const postData = request.data;
      expect(postData).to.be.an('object');
      expect(postData).to.deep.equal({
        'id': '22edbae2733bf6',
        'imp': expectedFullImps,
        'tmax': 3000,
        'cur': ['EUR'],
        'source': {'ext': {'wrapperType': 'Prebid_js', 'wrapperVersion': '$prebid.version$'}},
        'site': {'page': referrer},
        'user': {'ext': {'consent': 'AAA'}},
        'regs': {'ext': {'gdpr': 1}}
      });
    });

    it('if gdprApplies is false gdpr_applies must be 0', function () {
      const request = spec.buildRequests(bidRequests, Object.assign({gdprConsent: {consentString: 'AAA', gdprApplies: false}}, bidderRequest));

      const postData = request.data;
      expect(postData).to.be.an('object');
      expect(postData).to.deep.equal({
        'id': '22edbae2733bf6',
        'imp': expectedFullImps,
        'tmax': 3000,
        'cur': ['EUR'],
        'source': {'ext': {'wrapperType': 'Prebid_js', 'wrapperVersion': '$prebid.version$'}},
        'site': {'page': referrer},
        'user': {'ext': {'consent': 'AAA'}},
        'regs': {'ext': {'gdpr': 0}}
      });
    });

    it('if gdprApplies is undefined gdpr_applies must be 1', function () {
      const request = spec.buildRequests(bidRequests, Object.assign({gdprConsent: {consentString: 'AAA'}}, bidderRequest));

      const postData = request.data;
      expect(postData).to.be.an('object');
      expect(postData).to.deep.equal({
        'id': '22edbae2733bf6',
        'imp': expectedFullImps,
        'tmax': 3000,
        'cur': ['EUR'],
        'source': {'ext': {'wrapperType': 'Prebid_js', 'wrapperVersion': '$prebid.version$'}},
        'site': {'page': referrer},
        'user': {'ext': {'consent': 'AAA'}},
        'regs': {'ext': {'gdpr': 1}}
      });
    });

    it('if schain is present payload must have schain param', function () {
      const schainBidRequests = [
        Object.assign({schain: schainObject}, bidRequests[0]),
        bidRequests[1],
        bidRequests[2]
      ];
      const request = spec.buildRequests(schainBidRequests, bidderRequest);
      const payload = parseRequest(request.url);
      expect(payload).to.be.an('object');
      expect(payload).to.have.property('auids', '903535,903535,903536');

      const postData = request.data;
      expect(postData).to.be.an('object');
      expect(postData).to.deep.equal({
        'id': '22edbae2733bf6',
        'imp': expectedFullImps.slice(0, -1),
        'tmax': 3000,
        'cur': ['EUR'],
        'source': {
          'ext': {
            'wrapperType': 'Prebid_js',
            'wrapperVersion': '$prebid.version$',
            'schain': schainObject
          }
        },
        'site': {'page': referrer},
      });
    });

    it('if userId is available payload must have appropriate params', function () {
      const eids = [
        {
          source: 'pubcid.org',
          uids: [{
            id: 'some-random-id-value',
            atype: 1
          }]
        },
        {
          source: 'adserver.org',
          uids: [{
            id: 'some-random-id-value',
            atype: 1,
            ext: {
              rtiPartner: 'TDID'
            }
          }]
        }
      ];
      const userIdBidRequests = [
        Object.assign({userId: {
          tdid: '111',
          id5id: { uid: '222' },
          digitrustid: {data: {id: 'DTID', keyv: 4, privacy: {optout: false}, producer: 'ABC', version: 2}}
        },
        userIdAsEids: eids}, bidRequests[0]),
        bidRequests[1],
        bidRequests[2]
      ];
      const request = spec.buildRequests(userIdBidRequests, bidderRequest);

      const postData = request.data;
      expect(postData).to.be.an('object');
      expect(postData).to.deep.equal({
        'id': '22edbae2733bf6',
        'imp': expectedFullImps.slice(0, -1),
        'tmax': 3000,
        'cur': ['EUR'],
        'source': {
          'ext': {
            'wrapperType': 'Prebid_js',
            'wrapperVersion': '$prebid.version$'
          }
        },
        'site': {'page': referrer},
        'user': {'ext': {'eids': eids}}
      });
    });

    it('should pass grouped video bid\'s params in payload', function () {
      const request = spec.buildRequests(bidRequests, bidderRequest);

      const postData = request.data;
      expect(postData).to.be.an('object');
      expect(postData).to.deep.equal({
        'id': '22edbae2733bf6',
        'imp': expectedFullImps,
        'tmax': 3000,
        'cur': ['EUR'],
        'source': {
          'ext': {
            'wrapperType': 'Prebid_js',
            'wrapperVersion': '$prebid.version$'
          }
        },
        'site': {'page': referrer}
      });
    });
  });

  describe('buildRequests (multiple media types w/ unsupported video+outstream)', function () {
    function parseRequest(url) {
      const res = {};
      (url.split('?')[1] || '').split('&').forEach((it) => {
        const couple = it.split('=');
        res[couple[0]] = decodeURIComponent(couple[1]);
      });
      return res;
    }
    const bidderRequest = {
      timeout: 3000,
      refererInfo: {
        referer: 'https://example.com'
      }
    };
    const referrer = bidderRequest.refererInfo.referer;
    const bidRequests = [
      {
        'bidder': 'visx',
        'params': {
          'uid': '903538'
        },
        'adUnitCode': 'misconfigured-video',
        'sizes': [[300, 250], [300, 600]],
        'mediaTypes': {
          'video': {
            'context': 'outstream',
            'playerSize': [[400, 300]]
          }
        },
        'bidId': '39aff3a7169a6a',
        'bidderRequestId': '22edbae2733bf6',
        'auctionId': '1d1a030790a476',
      }
    ];

    it('should send requst for banner bid', function () {
      const request = spec.buildRequests([bidRequests[0]], bidderRequest);
      const payload = parseRequest(request.url);
      expect(payload).to.be.an('object');
      expect(payload).to.have.property('auids', '903538');

      const postData = request.data;
      expect(postData).to.be.an('object');
      expect(postData).to.deep.equal({
        'id': '22edbae2733bf6',
        'imp': [{
          'id': '39aff3a7169a6a',
          'banner': {'format': [{'w': 300, 'h': 250}, {'w': 300, 'h': 600}]},
          'ext': {'bidder': {'uid': 903538}}
        }],
        'tmax': 3000,
        'cur': ['EUR'],
        'source': {
          'ext': {
            'wrapperType': 'Prebid_js',
            'wrapperVersion': '$prebid.version$'
          }
        },
        'site': {'page': referrer}
      });
    });

    it('should pass grouped video bid\'s params in payload', function () {
      const request = spec.buildRequests(bidRequests, bidderRequest);
      const payload = request.data;
      expect(payload).to.have.property('protocols', ',,,3|6');
      expect(payload).to.have.property('mimes', ',,,video/mp4|video/mpeg');
      expect(payload).to.have.property('playerSize', ',,,400x300');
      expect(payload).to.have.property('minduration', ',,,5');
      expect(payload).to.have.property('maxduration', ',,,30');
      expect(payload).to.not.have.property('skip');
    });
  });

  describe('buildRequests (multiple media types w/ unsupported video+outstream)', function () {
    const bidderRequest = {
      refererInfo: {
        referer: 'https://example.com'
      }
    };
    const referrer = bidderRequest.refererInfo.referer;
    const bidRequests = [
      {
        'bidder': 'visx',
        'params': {
          'uid': '903538'
        },
        'adUnitCode': 'misconfigured-video',
        'sizes': [[300, 250], [300, 600]],
        'mediaTypes': {
          'video': {
            'context': 'outstream',
            'playerSize': [400, 300]
          }
        },
        'bidId': '39aff3a7169a6a',
        'bidderRequestId': '22edffe2733bf6',
        'auctionId': '1d1a030790a476',
      }
    ];

    it('should send requst for banner bid', function () {
      const request = spec.buildRequests([bidRequests[0]], bidderRequest);
      const payload = request.data;
      expect(payload).to.be.an('object');
      expect(payload).to.have.property('u', referrer);
      expect(payload).to.have.property('pt', 'net');
      expect(payload).to.have.property('auids', '903538');
      expect(payload).to.have.property('sizes', '300x250,300x600');
      expect(payload).to.not.have.property('playerSize');
    });
  });

  describe('interpretResponse', function () {
    const responses = [
<<<<<<< HEAD
      {'bid': [{'price': 1.15, 'adm': '<div>test content 1</div>', 'auid': 903535, 'h': 250, 'w': 300, 'cur': 'EUR', 'mediaType': 'banner', 'advertiserDomains': ['some_domain.com']}], 'seat': '1'},
      {'bid': [{'price': 0.5, 'adm': '<div>test content 2</div>', 'auid': 903536, 'h': 600, 'w': 300, 'cur': 'EUR', 'mediaType': 'banner'}], 'seat': '1'},
      {'bid': [{'price': 0.15, 'adm': '<div>test content 3</div>', 'auid': 903535, 'h': 90, 'w': 728, 'cur': 'EUR', 'mediaType': 'banner'}], 'seat': '1'},
      {'bid': [{'price': 0, 'auid': 903537, 'h': 250, 'w': 300, 'cur': 'EUR'}], 'seat': '1'},
=======
      {'bid': [{'price': 1.15, 'impid': '300bfeb0d71a5b', 'adm': '<div>test content 1</div>', 'auid': 903535, 'h': 250, 'w': 300, 'cur': 'EUR', 'mediaType': 'banner', 'advertiserDomains': ['some_domain.com'], 'ext': {'prebid': {'targeting': {'hb_visx_product': 'understitial', 'hb_visx_width': 300, 'hb_visx_height': 250}}}}], 'seat': '1'},
      {'bid': [{'price': 0.5, 'impid': '4dff80cc4ee346', 'adm': '<div>test content 2</div>', 'auid': 903536, 'h': 600, 'w': 300, 'cur': 'EUR', 'mediaType': 'banner'}], 'seat': '1'},
      {'bid': [{'price': 0.15, 'impid': '5703af74d0472a', 'adm': '<div>test content 3</div>', 'auid': 903535, 'h': 90, 'w': 728, 'cur': 'EUR', 'mediaType': 'banner'}], 'seat': '1'},
      {'bid': [{'price': 0, 'impid': '300bfeb0d7190gf', 'auid': 903537, 'h': 250, 'w': 300, 'cur': 'EUR'}], 'seat': '1'},
>>>>>>> 2d82104b
      {'bid': [{'price': 0, 'adm': '<div>test content 5</div>', 'h': 250, 'w': 300, 'cur': 'EUR'}], 'seat': '1'},
      undefined,
      {'bid': [], 'seat': '1'},
      {'seat': '1'},
    ];

    it('should get correct bid response', function () {
      const bidRequests = [
        {
          'bidder': 'visx',
          'params': {
            'uid': '903535'
          },
          'adUnitCode': 'adunit-code-1',
          'sizes': [[300, 250], [300, 600]],
          'bidId': '300bfeb0d71a5b',
          'bidderRequestId': '5f2009617a7c0a',
          'auctionId': '1cbd2feafe5e8b',
        }
      ];
      const request = spec.buildRequests(bidRequests);
      const expectedResponse = [
        {
          'requestId': '300bfeb0d71a5b',
          'cpm': 1.15,
          'creativeId': 903535,
          'dealId': undefined,
          'width': 300,
          'height': 250,
          'ad': '<div>test content 1</div>',
          'currency': 'EUR',
          'netRevenue': true,
          'ttl': 360,
          'meta': {
            'advertiserDomains': ['some_domain.com'],
            'mediaType': 'banner',
          },
<<<<<<< HEAD
=======
          'adserverTargeting': {
            'hb_visx_product': 'understitial',
            'hb_visx_width': 300,
            'hb_visx_height': 250,
          },
          'ext': {
            'targeting': {
              'hb_visx_product': 'understitial',
              'hb_visx_width': 300,
              'hb_visx_height': 250,
            }
          }
>>>>>>> 2d82104b
        }
      ];

      const result = spec.interpretResponse({'body': {'seatbid': [responses[0]]}}, request);
      expect(result).to.deep.equal(expectedResponse);
    });

    it('should get correct multi bid response', function () {
      const bidRequests = [
        {
          'bidder': 'visx',
          'params': {
            'uid': '903535'
          },
          'adUnitCode': 'adunit-code-1',
          'sizes': [[300, 250], [300, 600]],
          'bidId': '300bfeb0d71a5b',
          'bidderRequestId': '2c2bb1972df9a',
          'auctionId': '1fa09aee5c8c99',
        },
        {
          'bidder': 'visx',
          'params': {
            'uid': '903536'
          },
          'adUnitCode': 'adunit-code-1',
          'sizes': [[300, 250], [300, 600]],
          'bidId': '4dff80cc4ee346',
          'bidderRequestId': '2c2bb1972df9a',
          'auctionId': '1fa09aee5c8c99',
        },
        {
          'bidder': 'visx',
          'params': {
            'uid': '903535'
          },
          'adUnitCode': 'adunit-code-2',
          'sizes': [[728, 90]],
          'bidId': '5703af74d0472a',
          'bidderRequestId': '2c2bb1972df9a',
          'auctionId': '1fa09aee5c8c99',
        }
      ];
      const request = spec.buildRequests(bidRequests);
      const expectedResponse = [
        {
          'requestId': '300bfeb0d71a5b',
          'cpm': 1.15,
          'creativeId': 903535,
          'dealId': undefined,
          'width': 300,
          'height': 250,
          'ad': '<div>test content 1</div>',
          'currency': 'EUR',
          'netRevenue': true,
          'ttl': 360,
          'meta': {
            'advertiserDomains': ['some_domain.com'],
            'mediaType': 'banner',
          },
<<<<<<< HEAD
=======
          'adserverTargeting': {
            'hb_visx_product': 'understitial',
            'hb_visx_width': 300,
            'hb_visx_height': 250,
          },
          'ext': {
            'targeting': {
              'hb_visx_product': 'understitial',
              'hb_visx_width': 300,
              'hb_visx_height': 250,
            }
          }
>>>>>>> 2d82104b
        },
        {
          'requestId': '4dff80cc4ee346',
          'cpm': 0.5,
          'creativeId': 903536,
          'dealId': undefined,
          'width': 300,
          'height': 600,
          'ad': '<div>test content 2</div>',
          'currency': 'EUR',
          'netRevenue': true,
          'ttl': 360,
          'meta': {
            'advertiserDomains': [],
            'mediaType': 'banner',
          },
        },
        {
          'requestId': '5703af74d0472a',
          'cpm': 0.15,
          'creativeId': 903535,
          'dealId': undefined,
          'width': 728,
          'height': 90,
          'ad': '<div>test content 3</div>',
          'currency': 'EUR',
          'netRevenue': true,
          'ttl': 360,
          'meta': {
            'advertiserDomains': [],
            'mediaType': 'banner',
          },
        }
      ];

      const result = spec.interpretResponse({'body': {'seatbid': responses.slice(0, 3)}}, request);
      expect(result).to.deep.equal(expectedResponse);
    });

    it('should return right currency', function () {
      const bidRequests = [
        {
          'bidder': 'visx',
          'params': {
            'uid': '903535'
          },
          'adUnitCode': 'adunit-code-1',
          'sizes': [[300, 250], [300, 600]],
          'bidId': '300bfeb0d71a5b',
          'bidderRequestId': '5f2009617a7c0a',
          'auctionId': '1cbd2feafe5e8b',
        }
      ];
      const getConfigStub = sinon.stub(config, 'getConfig').returns('PLN');
      const request = spec.buildRequests(bidRequests);
      const expectedResponse = [
        {
          'requestId': '300bfeb0d71a5b',
          'cpm': 1.15,
          'creativeId': 903535,
          'dealId': undefined,
          'width': 300,
          'height': 250,
          'ad': '<div>test content 1</div>',
          'currency': 'PLN',
          'netRevenue': true,
          'ttl': 360,
          'meta': {
            'advertiserDomains': ['some_domain.com'],
            'mediaType': 'banner',
          },
<<<<<<< HEAD
=======
          'adserverTargeting': {
            'hb_visx_product': 'understitial',
            'hb_visx_width': 300,
            'hb_visx_height': 250,
          },
          'ext': {
            'targeting': {
              'hb_visx_product': 'understitial',
              'hb_visx_width': 300,
              'hb_visx_height': 250,
            }
          }
>>>>>>> 2d82104b
        }
      ];

      const response = Object.assign({}, responses[0]);
      response.bid = [Object.assign({}, response.bid[0], {'cur': 'PLN'})];
      const result = spec.interpretResponse({'body': {'seatbid': [response]}}, request);
      expect(result).to.deep.equal(expectedResponse);
      getConfigStub.restore();
    });

    it('handles wrong and nobid responses', function () {
      const bidRequests = [
        {
          'bidder': 'visx',
          'params': {
            'uid': '903537'
          },
          'adUnitCode': 'adunit-code-1',
          'sizes': [[300, 250], [300, 600]],
          'bidId': '300bfeb0d7190gf',
          'bidderRequestId': '2c2bb1972d23af',
          'auctionId': '1fa09aee5c84d34',
        },
        {
          'bidder': 'visx',
          'params': {
            'uid': '903538'
          },
          'adUnitCode': 'adunit-code-1',
          'sizes': [[300, 250], [300, 600]],
          'bidId': '300bfeb0d71321',
          'bidderRequestId': '2c2bb1972d23af',
          'auctionId': '1fa09aee5c84d34',
        },
        {
          'bidder': 'visx',
          'params': {
            'uid': '903539'
          },
          'adUnitCode': 'adunit-code-2',
          'sizes': [[728, 90]],
          'bidId': '300bfeb0d7183bb',
          'bidderRequestId': '2c2bb1972d23af',
          'auctionId': '1fa09aee5c84d34',
        }
      ];
      const request = spec.buildRequests(bidRequests);
      const result = spec.interpretResponse({'body': {'seatbid': responses.slice(3)}}, request);
      expect(result.length).to.equal(0);
    });

    it('complicated case', function () {
      const fullResponse = [
<<<<<<< HEAD
        {'bid': [{'price': 1.15, 'adm': '<div>test content 1</div>', 'auid': 903535, 'h': 250, 'w': 300, 'cur': 'EUR', 'mediaType': 'banner', 'advertiserDomains': ['some_domain.com']}], 'seat': '1'},
        {'bid': [{'price': 0.5, 'adm': '<div>test content 2</div>', 'auid': 903536, 'h': 600, 'w': 300, 'cur': 'EUR', 'mediaType': 'banner'}], 'seat': '1'},
        {'bid': [{'price': 0.15, 'adm': '<div>test content 3</div>', 'auid': 903535, 'h': 90, 'w': 728, 'cur': 'EUR', 'mediaType': 'banner'}], 'seat': '1'},
        {'bid': [{'price': 0.15, 'adm': '<div>test content 4</div>', 'auid': 903535, 'h': 600, 'w': 300, 'cur': 'EUR', 'mediaType': 'banner'}], 'seat': '1'},
        {'bid': [{'price': 0.5, 'adm': '<div>test content 5</div>', 'auid': 903536, 'h': 600, 'w': 350, 'cur': 'EUR', 'mediaType': 'banner'}], 'seat': '1'},
=======
        {'bid': [{'price': 1.15, 'impid': '2164be6358b9', 'adm': '<div>test content 1</div>', 'auid': 903535, 'h': 250, 'w': 300, 'cur': 'EUR', 'mediaType': 'banner', 'advertiserDomains': ['some_domain.com']}], 'seat': '1'},
        {'bid': [{'price': 0.5, 'impid': '4e111f1b66e4', 'adm': '<div>test content 2</div>', 'auid': 903536, 'h': 600, 'w': 300, 'cur': 'EUR', 'mediaType': 'banner'}], 'seat': '1'},
        {'bid': [{'price': 0.15, 'impid': '26d6f897b516', 'adm': '<div>test content 3</div>', 'auid': 903535, 'h': 90, 'w': 728, 'cur': 'EUR', 'mediaType': 'banner'}], 'seat': '1'},
        {'bid': [{'price': 0.15, 'impid': '326bde7fbf69', 'adm': '<div>test content 4</div>', 'auid': 903535, 'h': 600, 'w': 300, 'cur': 'EUR', 'mediaType': 'banner'}], 'seat': '1'},
        {'bid': [{'price': 0.5, 'impid': '1751cd90161', 'adm': '<div>test content 5</div>', 'auid': 903536, 'h': 600, 'w': 350, 'cur': 'EUR', 'mediaType': 'banner'}], 'seat': '1'},
>>>>>>> 2d82104b
      ];
      const bidRequests = [
        {
          'bidder': 'visx',
          'params': {
            'uid': '903535'
          },
          'adUnitCode': 'adunit-code-1',
          'sizes': [[300, 250], [300, 600]],
          'bidId': '2164be6358b9',
          'bidderRequestId': '106efe3247',
          'auctionId': '32a1f276cb87cb8',
        },
        {
          'bidder': 'visx',
          'params': {
            'uid': '903535'
          },
          'adUnitCode': 'adunit-code-1',
          'sizes': [[300, 250], [300, 600]],
          'bidId': '326bde7fbf69',
          'bidderRequestId': '106efe3247',
          'auctionId': '32a1f276cb87cb8',
        },
        {
          'bidder': 'visx',
          'params': {
            'uid': '903536'
          },
          'adUnitCode': 'adunit-code-1',
          'sizes': [[300, 250], [300, 600]],
          'bidId': '4e111f1b66e4',
          'bidderRequestId': '106efe3247',
          'auctionId': '32a1f276cb87cb8',
        },
        {
          'bidder': 'visx',
          'params': {
            'uid': '903535'
          },
          'adUnitCode': 'adunit-code-2',
          'sizes': [[728, 90]],
          'bidId': '26d6f897b516',
          'bidderRequestId': '106efe3247',
          'auctionId': '32a1f276cb87cb8',
        },
        {
          'bidder': 'visx',
          'params': {
            'uid': '903536'
          },
          'adUnitCode': 'adunit-code-2',
          'sizes': [[728, 90]],
          'bidId': '1751cd90161',
          'bidderRequestId': '106efe3247',
          'auctionId': '32a1f276cb87cb8',
        }
      ];
      const request = spec.buildRequests(bidRequests);
      const expectedResponse = [
        {
          'requestId': '2164be6358b9',
          'cpm': 1.15,
          'creativeId': 903535,
          'dealId': undefined,
          'width': 300,
          'height': 250,
          'ad': '<div>test content 1</div>',
          'currency': 'EUR',
          'netRevenue': true,
          'ttl': 360,
          'meta': {
            'advertiserDomains': ['some_domain.com'],
            'mediaType': 'banner',
          },
        },
        {
          'requestId': '4e111f1b66e4',
          'cpm': 0.5,
          'creativeId': 903536,
          'dealId': undefined,
          'width': 300,
          'height': 600,
          'ad': '<div>test content 2</div>',
          'currency': 'EUR',
          'netRevenue': true,
          'ttl': 360,
          'meta': {
            'advertiserDomains': [],
            'mediaType': 'banner',
          },
        },
        {
          'requestId': '26d6f897b516',
          'cpm': 0.15,
          'creativeId': 903535,
          'dealId': undefined,
          'width': 728,
          'height': 90,
          'ad': '<div>test content 3</div>',
          'currency': 'EUR',
          'netRevenue': true,
          'ttl': 360,
          'meta': {
            'advertiserDomains': [],
            'mediaType': 'banner',
          },
        },
        {
          'requestId': '326bde7fbf69',
          'cpm': 0.15,
          'creativeId': 903535,
          'dealId': undefined,
          'width': 300,
          'height': 600,
          'ad': '<div>test content 4</div>',
          'currency': 'EUR',
          'netRevenue': true,
          'ttl': 360,
          'meta': {
            'advertiserDomains': [],
            'mediaType': 'banner',
          },
        },
        {
          'requestId': '1751cd90161',
          'cpm': 0.5,
          'creativeId': 903536,
          'dealId': undefined,
          'width': 350,
          'height': 600,
          'ad': '<div>test content 5</div>',
          'currency': 'EUR',
          'netRevenue': true,
          'ttl': 360,
          'meta': {
            'advertiserDomains': [],
            'mediaType': 'banner',
          },
        }
      ];

      const result = spec.interpretResponse({'body': {'seatbid': fullResponse}}, request);
      expect(result).to.deep.equal(expectedResponse);
    });

    it('dublicate uids and sizes in one slot', function () {
      const fullResponse = [
<<<<<<< HEAD
        {'bid': [{'price': 1.15, 'adm': '<div>test content 1</div>', 'auid': 903535, 'h': 250, 'w': 300, 'cur': 'EUR', 'mediaType': 'banner'}], 'seat': '1'},
        {'bid': [{'price': 0.5, 'adm': '<div>test content 2</div>', 'auid': 903535, 'h': 250, 'w': 300, 'cur': 'EUR', 'mediaType': 'banner'}], 'seat': '1'},
=======
        {'bid': [{'price': 1.15, 'impid': '5126e301f4be', 'adm': '<div>test content 1</div>', 'auid': 903535, 'h': 250, 'w': 300, 'cur': 'EUR', 'mediaType': 'banner'}], 'seat': '1'},
        {'bid': [{'price': 0.5, 'impid': '57b2ebe70e16', 'adm': '<div>test content 2</div>', 'auid': 903535, 'h': 250, 'w': 300, 'cur': 'EUR', 'mediaType': 'banner'}], 'seat': '1'},
>>>>>>> 2d82104b
      ];
      const bidRequests = [
        {
          'bidder': 'visx',
          'params': {
            'uid': '903535'
          },
          'adUnitCode': 'adunit-code-1',
          'sizes': [[300, 250], [300, 600]],
          'bidId': '5126e301f4be',
          'bidderRequestId': '171c5405a390',
          'auctionId': '35bcbc0f7e79c',
        },
        {
          'bidder': 'visx',
          'params': {
            'uid': '903535'
          },
          'adUnitCode': 'adunit-code-1',
          'sizes': [[300, 250], [300, 600]],
          'bidId': '57b2ebe70e16',
          'bidderRequestId': '171c5405a390',
          'auctionId': '35bcbc0f7e79c',
        },
        {
          'bidder': 'visx',
          'params': {
            'uid': '903535'
          },
          'adUnitCode': 'adunit-code-1',
          'sizes': [[300, 250], [300, 600]],
          'bidId': '225fcd44b18c',
          'bidderRequestId': '171c5405a390',
          'auctionId': '35bcbc0f7e79c',
        }
      ];
      const request = spec.buildRequests(bidRequests);
      const expectedResponse = [
        {
          'requestId': '5126e301f4be',
          'cpm': 1.15,
          'creativeId': 903535,
          'dealId': undefined,
          'width': 300,
          'height': 250,
          'ad': '<div>test content 1</div>',
          'currency': 'EUR',
          'netRevenue': true,
          'ttl': 360,
          'meta': {
            'advertiserDomains': [],
            'mediaType': 'banner',
          },
        },
        {
          'requestId': '57b2ebe70e16',
          'cpm': 0.5,
          'creativeId': 903535,
          'dealId': undefined,
          'width': 300,
          'height': 250,
          'ad': '<div>test content 2</div>',
          'currency': 'EUR',
          'netRevenue': true,
          'ttl': 360,
          'meta': {
            'advertiserDomains': [],
            'mediaType': 'banner',
          },
<<<<<<< HEAD
=======
        }
      ];

      const result = spec.interpretResponse({'body': {'seatbid': fullResponse}}, request);
      expect(result).to.deep.equal(expectedResponse);
    });

    it('handles video bid', function () {
      const fullResponse = [
        {'bid': [{'price': 0.5, 'impid': '2164be6358b9', 'adm': '<VAST/>', 'auid': 903537, 'w': 400, 'h': 300, 'cur': 'EUR', 'mediaType': 'video'}], 'seat': '1'},
      ];
      const bidRequests = [
        {
          'bidder': 'visx',
          'params': {
            'uid': '903537'
          },
          'adUnitCode': 'adunit-code-1',
          'mediaTypes': {
            'video': {
              'context': 'instream',
              'playerSize': [[400, 300]],
              'mimes': ['video/mp4'],
              'protocols': [3, 6]
            }
          },
          'sizes': [[400, 300]],
          'bidId': '2164be6358b9',
          'bidderRequestId': '106efe3247',
          'auctionId': '32a1f276cb87cb8',
        }
      ];
      const request = spec.buildRequests(bidRequests);
      const expectedResponse = [
        {
          'mediaType': 'video',
          'requestId': '2164be6358b9',
          'cpm': 0.5,
          'creativeId': 903537,
          'dealId': undefined,
          'width': 400,
          'height': 300,
          'vastXml': '<VAST/>',
          'currency': 'EUR',
          'netRevenue': true,
          'ttl': 360,
          'meta': {
            'advertiserDomains': [],
            'mediaType': 'video',
          },
>>>>>>> 2d82104b
        }
      ];
      const result = spec.interpretResponse({'body': {'seatbid': fullResponse}}, request);
      expect(result).to.deep.equal(expectedResponse);
    });

    it('handles multiformat bid response with outstream+banner as banner', function () {
      const fullResponse = [
        {'bid': [{'price': 0.5, 'impid': '2164be6358b9', 'adm': '<VAST/>', 'auid': 903537, 'w': 400, 'h': 300, 'cur': 'EUR', 'mediaType': 'video'}], 'seat': '1'},
      ];
      const bidRequests = [
        {
          'bidder': 'visx',
          'params': {
            'uid': '903537'
          },
          'adUnitCode': 'adunit-code-1',
          'mediaTypes': {
            'video': {
              'context': 'outstream',
              'playerSize': [[400, 300]],
              'mimes': ['video/mp4'],
              'protocols': [3, 6]
            }
          },
          'banner': {
            'sizes': []
          },
          'sizes': [[400, 300]],
          'bidId': '2164be6358b9',
          'bidderRequestId': '106efe3247',
          'auctionId': '32a1f276cb87cb8',
        }
      ];
      const request = spec.buildRequests(bidRequests);
      const expectedResponse = [
        {
          'ad': '<VAST/>',
          'requestId': '2164be6358b9',
          'cpm': 0.5,
          'creativeId': 903537,
          'dealId': undefined,
          'width': 400,
          'height': 300,
          'currency': 'EUR',
          'netRevenue': true,
          'ttl': 360,
          'meta': {
            'advertiserDomains': [],
            'mediaType': 'video',
          },
        }
      ];
      const result = spec.interpretResponse({'body': {'seatbid': fullResponse}}, request);
      expect(result).to.deep.equal(expectedResponse);
    });

<<<<<<< HEAD
    it('handles video bid', function () {
      const fullResponse = [
        {'bid': [{'price': 0.5, 'adm': '<VAST/>', 'auid': 903537, 'w': 400, 'h': 300, 'cur': 'EUR', 'mediaType': 'video'}], 'seat': '1'},
      ];
      const bidRequests = [
        {
          'bidder': 'visx',
          'params': {
            'uid': '903537'
          },
          'adUnitCode': 'adunit-code-1',
          'mediaTypes': {
            'video': {
              'context': 'instream',
              'playerSize': [400, 300],
              'mimes': ['video/mp4'],
              'protocols': [3, 6]
            }
          },
          'sizes': [[400, 300]],
          'bidId': '2164be6358b9',
          'bidderRequestId': '106efe3247',
          'auctionId': '32a1f276cb87cb8',
        }
      ];
      const request = spec.buildRequests(bidRequests);
      const expectedResponse = [
        {
          'mediaType': 'video',
          'requestId': '2164be6358b9',
          'cpm': 0.5,
          'creativeId': 903537,
          'dealId': undefined,
          'width': 400,
          'height': 300,
          'vastXml': '<VAST/>',
          'currency': 'EUR',
          'netRevenue': true,
          'ttl': 360,
          'meta': {
            'advertiserDomains': [],
            'mediaType': 'video',
          },
        }
      ];
      const result = spec.interpretResponse({'body': {'seatbid': fullResponse}}, request);
      expect(result).to.deep.equal(expectedResponse);
    });

=======
>>>>>>> 2d82104b
    it('should get right ext data in bid response', function () {
      const bidRequests = [
        {
          'bidder': 'visx',
          'params': {
            'uid': '903535'
          },
          'adUnitCode': 'adunit-code-1',
          'sizes': [[300, 250], [300, 600]],
<<<<<<< HEAD
          'bidId': '659423fff799cb',
=======
          'bidId': '300bfeb0d71a5b',
>>>>>>> 2d82104b
          'bidderRequestId': '5f2009617a7c0a',
          'auctionId': '1cbd2feafe5e8b',
        }
      ];
      const request = spec.buildRequests(bidRequests);
      const pendingUrl = 'https://t.visx.net/track/pending/123123123';
      const winUrl = 'https://t.visx.net/track/win/53245341';
      const expectedResponse = [
        {
<<<<<<< HEAD
          'requestId': '659423fff799cb',
=======
          'requestId': '300bfeb0d71a5b',
>>>>>>> 2d82104b
          'cpm': 1.15,
          'creativeId': 903535,
          'dealId': undefined,
          'width': 300,
          'height': 250,
          'ad': '<div>test content 1</div>',
          'currency': 'EUR',
          'netRevenue': true,
          'ttl': 360,
          'meta': {
            'advertiserDomains': ['some_domain.com'],
            'mediaType': 'banner',
          },
<<<<<<< HEAD
=======
          'adserverTargeting': {
            'hb_visx_product': 'understitial',
            'hb_visx_width': 300,
            'hb_visx_height': 250,
          },
>>>>>>> 2d82104b
          'ext': {
            'events': {
              'pending': pendingUrl,
              'win': winUrl
<<<<<<< HEAD
=======
            },
            'targeting': {
              'hb_visx_product': 'understitial',
              'hb_visx_width': 300,
              'hb_visx_height': 250,
>>>>>>> 2d82104b
            }
          }
        }
      ];
      const serverResponse = Object.assign({}, responses[0]);
<<<<<<< HEAD
      serverResponse.bid = [Object.assign({}, {ext: {
        prebid: {
          events: {
            'pending': pendingUrl,
            'win': winUrl
          }
        }
      }}, serverResponse.bid[0])];
=======
      serverResponse.bid = [Object.assign({}, serverResponse.bid[0])];
      serverResponse.bid[0].ext.prebid = Object.assign({}, serverResponse.bid[0].ext.prebid);
      utils.deepSetValue(serverResponse.bid[0], 'ext.prebid.events', {
        pending: pendingUrl,
        win: winUrl,
      });
>>>>>>> 2d82104b
      const result = spec.interpretResponse({'body': {'seatbid': [serverResponse]}}, request);
      expect(result).to.deep.equal(expectedResponse);
    });
  });
  describe('check trackers', function () {
    beforeEach(function () {
      sinon.stub(utils, 'triggerPixel');
    });

    afterEach(function () {
      utils.triggerPixel.restore();
    });

    it('onSetTargeting', function () {
      const trackUrl = 'https://t.visx.net/track/pending/123123123';
      const bid = { ext: { events: { pending: trackUrl } } };
      spec.onSetTargeting(bid);
      expect(utils.triggerPixel.calledOnceWith(trackUrl)).to.equal(true);
    });

    it('onBidWon', function () {
      const trackUrl = 'https://t.visx.net/track/win/123123123';
      const bid = { ext: { events: { win: trackUrl } } };
      spec.onBidWon(bid);
      expect(utils.triggerPixel.calledOnceWith(trackUrl)).to.equal(true);
    });

    it('onTimeout', function () {
      const data = { timeout: 3000, bidId: '23423', params: { uid: 1 } };
      spec.onTimeout(data);
      expect(utils.triggerPixel.calledOnceWith('https://t.visx.net/track/bid_timeout?data=' + JSON.stringify(data))).to.equal(true);
    });
<<<<<<< HEAD
=======
  });

  describe('user sync', function () {
    function parseUrl(url) {
      const [, path, querySt] = url.match(/^https?:\/\/[^\/]+(?:\/([^?]+)?)?(?:\?(.+)?)?$/) || [];
      const query = {};
      (querySt || '').split('&').forEach((q) => {
        var kv = q.split('=');
        if (kv[0]) {
          query[kv[0]] = decodeURIComponent(kv[1] || '');
        }
      });
      return { path, query };
    }
    it('should call iframe', function () {
      let syncs = spec.getUserSyncs({
        iframeEnabled: true
      });

      expect(Array.isArray(syncs)).to.equal(true);
      expect(syncs.length).to.equal(1);
      expect(syncs[0]).to.have.property('type', 'iframe');
      expect(syncs[0]).to.have.property('url');
      expect(syncs[0].url).to.be.an('string');

      const { path, query } = parseUrl(syncs[0].url);
      expect(path).to.equal('push_sync');
      expect(query).to.deep.equal({iframe: '1'});
    });

    it('should call image', function () {
      let syncs = spec.getUserSyncs({
        pixelEnabled: true
      });

      expect(Array.isArray(syncs)).to.equal(true);
      expect(syncs.length).to.equal(1);
      expect(syncs[0]).to.have.property('type', 'image');
      expect(syncs[0]).to.have.property('url');
      expect(syncs[0].url).to.be.an('string');

      const { path, query } = parseUrl(syncs[0].url);
      expect(path).to.equal('push_sync');
      expect(query).to.deep.equal({});
    });
>>>>>>> 2d82104b
  });
});<|MERGE_RESOLUTION|>--- conflicted
+++ resolved
@@ -44,12 +44,8 @@
       videoBid.mediaTypes = {
         video: {
           context: 'instream',
-<<<<<<< HEAD
-          playerSize: [400, 300]
-=======
           mimes: ['video/mp4'],
           protocols: [3, 6]
->>>>>>> 2d82104b
         }
       };
       expect(spec.isBidRequestValid(videoBid)).to.equal(false);
@@ -60,13 +56,7 @@
       videoBid.mediaTypes = {
         video: {
           context: 'instream',
-<<<<<<< HEAD
-          playerSize: [400, 300],
-          mimes: ['video/mp4'],
-          protocols: [3, 6]
-=======
           playerSize: [[400, 300]]
->>>>>>> 2d82104b
         }
       };
       expect(spec.isBidRequestValid(videoBid)).to.equal(true);
@@ -133,21 +123,13 @@
       {
         'bidder': 'visx',
         'params': {
-<<<<<<< HEAD
-          'uid': '903537'
-=======
           'uid': 903537
->>>>>>> 2d82104b
         },
         'adUnitCode': 'adunit-code-video-3',
         'mediaTypes': {
           'video': {
             'context': 'instream',
-<<<<<<< HEAD
-            'playerSize': [400, 300],
-=======
             'playerSize': [[400, 300]],
->>>>>>> 2d82104b
             'mimes': ['video/mp4', 'video/mpeg'],
             'protocols': [3, 6],
             'minduration': 5,
@@ -196,18 +178,6 @@
       expect(request.url).to.be.an('string');
       expect(payload).to.have.property('auids', '903535');
 
-<<<<<<< HEAD
-    it('sizes must not be duplicated', function () {
-      const request = spec.buildRequests(bidRequests, bidderRequest);
-      const payload = request.data;
-      expect(payload).to.be.an('object');
-      expect(payload).to.have.property('u', referrer);
-      expect(payload).to.have.property('pt', 'net');
-      expect(payload).to.have.property('auids', '903535,903535,903536,903537');
-      expect(payload).to.have.property('sizes', '300x250,300x600,728x90');
-      expect(payload).to.have.property('r', '22edbae2733bf6');
-      expect(payload).to.have.property('cur', 'EUR');
-=======
       const postData = request.data;
       expect(postData).to.be.an('object');
       expect(postData).to.deep.equal({
@@ -218,49 +188,12 @@
         'source': {'ext': {'wrapperType': 'Prebid_js', 'wrapperVersion': '$prebid.version$'}},
         'site': {'page': referrer}
       });
->>>>>>> 2d82104b
     });
 
     it('should attach valid params to the tag with multiformat request', function () {
       const request = spec.buildRequests(bidRequests, bidderRequest);
       const payload = parseRequest(request.url);
       expect(payload).to.be.an('object');
-<<<<<<< HEAD
-      expect(payload).to.have.property('u', referrer);
-      expect(payload).to.have.property('pt', 'net');
-      expect(payload).to.have.property('auids', '903535,903535,903536,903537');
-      expect(payload).to.have.property('sizes', '300x250,300x600,728x90');
-      expect(payload).to.have.property('r', '22edbae2733bf6');
-      expect(payload).to.have.property('cur', 'EUR');
-      delete bidRequests[1].params.priceType;
-    });
-    it('pt parameter must be "net" if params.priceType === "net"', function () {
-      bidRequests[1].params.priceType = 'net';
-      const request = spec.buildRequests(bidRequests, bidderRequest);
-      const payload = request.data;
-      expect(payload).to.be.an('object');
-      expect(payload).to.have.property('u', referrer);
-      expect(payload).to.have.property('pt', 'net');
-      expect(payload).to.have.property('auids', '903535,903535,903536,903537');
-      expect(payload).to.have.property('sizes', '300x250,300x600,728x90');
-      expect(payload).to.have.property('r', '22edbae2733bf6');
-      expect(payload).to.have.property('cur', 'EUR');
-      delete bidRequests[1].params.priceType;
-    });
-
-    it('pt parameter must be "net" if params.priceType === "undefined"', function () {
-      bidRequests[1].params.priceType = 'undefined';
-      const request = spec.buildRequests(bidRequests, bidderRequest);
-      const payload = request.data;
-      expect(payload).to.be.an('object');
-      expect(payload).to.have.property('u', referrer);
-      expect(payload).to.have.property('pt', 'net');
-      expect(payload).to.have.property('auids', '903535,903535,903536,903537');
-      expect(payload).to.have.property('sizes', '300x250,300x600,728x90');
-      expect(payload).to.have.property('r', '22edbae2733bf6');
-      expect(payload).to.have.property('cur', 'EUR');
-      delete bidRequests[1].params.priceType;
-=======
       expect(payload).to.have.property('auids', '903535,903535,903536,903537');
 
       const postData = request.data;
@@ -273,7 +206,6 @@
         'source': {'ext': {'wrapperType': 'Prebid_js', 'wrapperVersion': '$prebid.version$'}},
         'site': {'page': referrer}
       });
->>>>>>> 2d82104b
     });
 
     it('should add currency from currency.bidderCurrencyDefault', function () {
@@ -282,14 +214,6 @@
       const request = spec.buildRequests(bidRequests, bidderRequest);
       const payload = parseRequest(request.url);
       expect(payload).to.be.an('object');
-<<<<<<< HEAD
-      expect(payload).to.have.property('u', referrer);
-      expect(payload).to.have.property('pt', 'net');
-      expect(payload).to.have.property('auids', '903535,903535,903536,903537');
-      expect(payload).to.have.property('sizes', '300x250,300x600,728x90');
-      expect(payload).to.have.property('r', '22edbae2733bf6');
-      expect(payload).to.have.property('cur', 'GBP');
-=======
       expect(payload).to.have.property('auids', '903535,903535,903536,903537');
 
       const postData = request.data;
@@ -303,7 +227,6 @@
         'site': {'page': referrer}
       });
 
->>>>>>> 2d82104b
       getConfigStub.restore();
     });
 
@@ -313,14 +236,6 @@
       const request = spec.buildRequests(bidRequests, bidderRequest);
       const payload = parseRequest(request.url);
       expect(payload).to.be.an('object');
-<<<<<<< HEAD
-      expect(payload).to.have.property('u', referrer);
-      expect(payload).to.have.property('pt', 'net');
-      expect(payload).to.have.property('auids', '903535,903535,903536,903537');
-      expect(payload).to.have.property('sizes', '300x250,300x600,728x90');
-      expect(payload).to.have.property('r', '22edbae2733bf6');
-      expect(payload).to.have.property('cur', 'USD');
-=======
       expect(payload).to.have.property('auids', '903535,903535,903536,903537');
 
       const postData = request.data;
@@ -334,7 +249,6 @@
         'site': {'page': referrer}
       });
 
->>>>>>> 2d82104b
       getConfigStub.restore();
     });
 
@@ -605,17 +519,10 @@
 
   describe('interpretResponse', function () {
     const responses = [
-<<<<<<< HEAD
-      {'bid': [{'price': 1.15, 'adm': '<div>test content 1</div>', 'auid': 903535, 'h': 250, 'w': 300, 'cur': 'EUR', 'mediaType': 'banner', 'advertiserDomains': ['some_domain.com']}], 'seat': '1'},
-      {'bid': [{'price': 0.5, 'adm': '<div>test content 2</div>', 'auid': 903536, 'h': 600, 'w': 300, 'cur': 'EUR', 'mediaType': 'banner'}], 'seat': '1'},
-      {'bid': [{'price': 0.15, 'adm': '<div>test content 3</div>', 'auid': 903535, 'h': 90, 'w': 728, 'cur': 'EUR', 'mediaType': 'banner'}], 'seat': '1'},
-      {'bid': [{'price': 0, 'auid': 903537, 'h': 250, 'w': 300, 'cur': 'EUR'}], 'seat': '1'},
-=======
       {'bid': [{'price': 1.15, 'impid': '300bfeb0d71a5b', 'adm': '<div>test content 1</div>', 'auid': 903535, 'h': 250, 'w': 300, 'cur': 'EUR', 'mediaType': 'banner', 'advertiserDomains': ['some_domain.com'], 'ext': {'prebid': {'targeting': {'hb_visx_product': 'understitial', 'hb_visx_width': 300, 'hb_visx_height': 250}}}}], 'seat': '1'},
       {'bid': [{'price': 0.5, 'impid': '4dff80cc4ee346', 'adm': '<div>test content 2</div>', 'auid': 903536, 'h': 600, 'w': 300, 'cur': 'EUR', 'mediaType': 'banner'}], 'seat': '1'},
       {'bid': [{'price': 0.15, 'impid': '5703af74d0472a', 'adm': '<div>test content 3</div>', 'auid': 903535, 'h': 90, 'w': 728, 'cur': 'EUR', 'mediaType': 'banner'}], 'seat': '1'},
       {'bid': [{'price': 0, 'impid': '300bfeb0d7190gf', 'auid': 903537, 'h': 250, 'w': 300, 'cur': 'EUR'}], 'seat': '1'},
->>>>>>> 2d82104b
       {'bid': [{'price': 0, 'adm': '<div>test content 5</div>', 'h': 250, 'w': 300, 'cur': 'EUR'}], 'seat': '1'},
       undefined,
       {'bid': [], 'seat': '1'},
@@ -653,8 +560,6 @@
             'advertiserDomains': ['some_domain.com'],
             'mediaType': 'banner',
           },
-<<<<<<< HEAD
-=======
           'adserverTargeting': {
             'hb_visx_product': 'understitial',
             'hb_visx_width': 300,
@@ -667,7 +572,6 @@
               'hb_visx_height': 250,
             }
           }
->>>>>>> 2d82104b
         }
       ];
 
@@ -728,8 +632,6 @@
             'advertiserDomains': ['some_domain.com'],
             'mediaType': 'banner',
           },
-<<<<<<< HEAD
-=======
           'adserverTargeting': {
             'hb_visx_product': 'understitial',
             'hb_visx_width': 300,
@@ -742,7 +644,6 @@
               'hb_visx_height': 250,
             }
           }
->>>>>>> 2d82104b
         },
         {
           'requestId': '4dff80cc4ee346',
@@ -814,8 +715,6 @@
             'advertiserDomains': ['some_domain.com'],
             'mediaType': 'banner',
           },
-<<<<<<< HEAD
-=======
           'adserverTargeting': {
             'hb_visx_product': 'understitial',
             'hb_visx_width': 300,
@@ -828,7 +727,6 @@
               'hb_visx_height': 250,
             }
           }
->>>>>>> 2d82104b
         }
       ];
 
@@ -882,19 +780,11 @@
 
     it('complicated case', function () {
       const fullResponse = [
-<<<<<<< HEAD
-        {'bid': [{'price': 1.15, 'adm': '<div>test content 1</div>', 'auid': 903535, 'h': 250, 'w': 300, 'cur': 'EUR', 'mediaType': 'banner', 'advertiserDomains': ['some_domain.com']}], 'seat': '1'},
-        {'bid': [{'price': 0.5, 'adm': '<div>test content 2</div>', 'auid': 903536, 'h': 600, 'w': 300, 'cur': 'EUR', 'mediaType': 'banner'}], 'seat': '1'},
-        {'bid': [{'price': 0.15, 'adm': '<div>test content 3</div>', 'auid': 903535, 'h': 90, 'w': 728, 'cur': 'EUR', 'mediaType': 'banner'}], 'seat': '1'},
-        {'bid': [{'price': 0.15, 'adm': '<div>test content 4</div>', 'auid': 903535, 'h': 600, 'w': 300, 'cur': 'EUR', 'mediaType': 'banner'}], 'seat': '1'},
-        {'bid': [{'price': 0.5, 'adm': '<div>test content 5</div>', 'auid': 903536, 'h': 600, 'w': 350, 'cur': 'EUR', 'mediaType': 'banner'}], 'seat': '1'},
-=======
         {'bid': [{'price': 1.15, 'impid': '2164be6358b9', 'adm': '<div>test content 1</div>', 'auid': 903535, 'h': 250, 'w': 300, 'cur': 'EUR', 'mediaType': 'banner', 'advertiserDomains': ['some_domain.com']}], 'seat': '1'},
         {'bid': [{'price': 0.5, 'impid': '4e111f1b66e4', 'adm': '<div>test content 2</div>', 'auid': 903536, 'h': 600, 'w': 300, 'cur': 'EUR', 'mediaType': 'banner'}], 'seat': '1'},
         {'bid': [{'price': 0.15, 'impid': '26d6f897b516', 'adm': '<div>test content 3</div>', 'auid': 903535, 'h': 90, 'w': 728, 'cur': 'EUR', 'mediaType': 'banner'}], 'seat': '1'},
         {'bid': [{'price': 0.15, 'impid': '326bde7fbf69', 'adm': '<div>test content 4</div>', 'auid': 903535, 'h': 600, 'w': 300, 'cur': 'EUR', 'mediaType': 'banner'}], 'seat': '1'},
         {'bid': [{'price': 0.5, 'impid': '1751cd90161', 'adm': '<div>test content 5</div>', 'auid': 903536, 'h': 600, 'w': 350, 'cur': 'EUR', 'mediaType': 'banner'}], 'seat': '1'},
->>>>>>> 2d82104b
       ];
       const bidRequests = [
         {
@@ -1043,13 +933,8 @@
 
     it('dublicate uids and sizes in one slot', function () {
       const fullResponse = [
-<<<<<<< HEAD
-        {'bid': [{'price': 1.15, 'adm': '<div>test content 1</div>', 'auid': 903535, 'h': 250, 'w': 300, 'cur': 'EUR', 'mediaType': 'banner'}], 'seat': '1'},
-        {'bid': [{'price': 0.5, 'adm': '<div>test content 2</div>', 'auid': 903535, 'h': 250, 'w': 300, 'cur': 'EUR', 'mediaType': 'banner'}], 'seat': '1'},
-=======
         {'bid': [{'price': 1.15, 'impid': '5126e301f4be', 'adm': '<div>test content 1</div>', 'auid': 903535, 'h': 250, 'w': 300, 'cur': 'EUR', 'mediaType': 'banner'}], 'seat': '1'},
         {'bid': [{'price': 0.5, 'impid': '57b2ebe70e16', 'adm': '<div>test content 2</div>', 'auid': 903535, 'h': 250, 'w': 300, 'cur': 'EUR', 'mediaType': 'banner'}], 'seat': '1'},
->>>>>>> 2d82104b
       ];
       const bidRequests = [
         {
@@ -1119,8 +1004,6 @@
             'advertiserDomains': [],
             'mediaType': 'banner',
           },
-<<<<<<< HEAD
-=======
         }
       ];
 
@@ -1171,7 +1054,6 @@
             'advertiserDomains': [],
             'mediaType': 'video',
           },
->>>>>>> 2d82104b
         }
       ];
       const result = spec.interpretResponse({'body': {'seatbid': fullResponse}}, request);
@@ -1229,58 +1111,6 @@
       expect(result).to.deep.equal(expectedResponse);
     });
 
-<<<<<<< HEAD
-    it('handles video bid', function () {
-      const fullResponse = [
-        {'bid': [{'price': 0.5, 'adm': '<VAST/>', 'auid': 903537, 'w': 400, 'h': 300, 'cur': 'EUR', 'mediaType': 'video'}], 'seat': '1'},
-      ];
-      const bidRequests = [
-        {
-          'bidder': 'visx',
-          'params': {
-            'uid': '903537'
-          },
-          'adUnitCode': 'adunit-code-1',
-          'mediaTypes': {
-            'video': {
-              'context': 'instream',
-              'playerSize': [400, 300],
-              'mimes': ['video/mp4'],
-              'protocols': [3, 6]
-            }
-          },
-          'sizes': [[400, 300]],
-          'bidId': '2164be6358b9',
-          'bidderRequestId': '106efe3247',
-          'auctionId': '32a1f276cb87cb8',
-        }
-      ];
-      const request = spec.buildRequests(bidRequests);
-      const expectedResponse = [
-        {
-          'mediaType': 'video',
-          'requestId': '2164be6358b9',
-          'cpm': 0.5,
-          'creativeId': 903537,
-          'dealId': undefined,
-          'width': 400,
-          'height': 300,
-          'vastXml': '<VAST/>',
-          'currency': 'EUR',
-          'netRevenue': true,
-          'ttl': 360,
-          'meta': {
-            'advertiserDomains': [],
-            'mediaType': 'video',
-          },
-        }
-      ];
-      const result = spec.interpretResponse({'body': {'seatbid': fullResponse}}, request);
-      expect(result).to.deep.equal(expectedResponse);
-    });
-
-=======
->>>>>>> 2d82104b
     it('should get right ext data in bid response', function () {
       const bidRequests = [
         {
@@ -1290,11 +1120,7 @@
           },
           'adUnitCode': 'adunit-code-1',
           'sizes': [[300, 250], [300, 600]],
-<<<<<<< HEAD
-          'bidId': '659423fff799cb',
-=======
           'bidId': '300bfeb0d71a5b',
->>>>>>> 2d82104b
           'bidderRequestId': '5f2009617a7c0a',
           'auctionId': '1cbd2feafe5e8b',
         }
@@ -1304,11 +1130,7 @@
       const winUrl = 'https://t.visx.net/track/win/53245341';
       const expectedResponse = [
         {
-<<<<<<< HEAD
-          'requestId': '659423fff799cb',
-=======
           'requestId': '300bfeb0d71a5b',
->>>>>>> 2d82104b
           'cpm': 1.15,
           'creativeId': 903535,
           'dealId': undefined,
@@ -1322,48 +1144,31 @@
             'advertiserDomains': ['some_domain.com'],
             'mediaType': 'banner',
           },
-<<<<<<< HEAD
-=======
           'adserverTargeting': {
             'hb_visx_product': 'understitial',
             'hb_visx_width': 300,
             'hb_visx_height': 250,
           },
->>>>>>> 2d82104b
           'ext': {
             'events': {
               'pending': pendingUrl,
               'win': winUrl
-<<<<<<< HEAD
-=======
             },
             'targeting': {
               'hb_visx_product': 'understitial',
               'hb_visx_width': 300,
               'hb_visx_height': 250,
->>>>>>> 2d82104b
             }
           }
         }
       ];
       const serverResponse = Object.assign({}, responses[0]);
-<<<<<<< HEAD
-      serverResponse.bid = [Object.assign({}, {ext: {
-        prebid: {
-          events: {
-            'pending': pendingUrl,
-            'win': winUrl
-          }
-        }
-      }}, serverResponse.bid[0])];
-=======
       serverResponse.bid = [Object.assign({}, serverResponse.bid[0])];
       serverResponse.bid[0].ext.prebid = Object.assign({}, serverResponse.bid[0].ext.prebid);
       utils.deepSetValue(serverResponse.bid[0], 'ext.prebid.events', {
         pending: pendingUrl,
         win: winUrl,
       });
->>>>>>> 2d82104b
       const result = spec.interpretResponse({'body': {'seatbid': [serverResponse]}}, request);
       expect(result).to.deep.equal(expectedResponse);
     });
@@ -1396,8 +1201,6 @@
       spec.onTimeout(data);
       expect(utils.triggerPixel.calledOnceWith('https://t.visx.net/track/bid_timeout?data=' + JSON.stringify(data))).to.equal(true);
     });
-<<<<<<< HEAD
-=======
   });
 
   describe('user sync', function () {
@@ -1443,6 +1246,5 @@
       expect(path).to.equal('push_sync');
       expect(query).to.deep.equal({});
     });
->>>>>>> 2d82104b
   });
 });