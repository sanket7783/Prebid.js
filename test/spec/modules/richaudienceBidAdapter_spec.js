--- conflicted
+++ resolved
@@ -280,11 +280,7 @@
   });
 
   describe('UID test', function () {
-<<<<<<< HEAD
-    owpbjs.setConfig({
-=======
     getGlobal().setConfig({
->>>>>>> 8da55d4a
       consentManagement: {
         cmpApi: 'iab',
         timeout: 5000,
@@ -644,11 +640,7 @@
     }, [], {consentString: '', gdprApplies: true});
     expect(syncs).to.have.lengthOf(0);
 
-<<<<<<< HEAD
-    owpbjs.setConfig({
-=======
     getGlobal().setConfig({
->>>>>>> 8da55d4a
       consentManagement: {
         cmpApi: 'iab',
         timeout: 5000,
