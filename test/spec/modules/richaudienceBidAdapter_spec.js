// import or require modules necessary for the test, e.g.:
import {expect} from 'chai'; // may prefer 'assert' in place of 'expect'
import {
  spec
} from 'modules/richaudienceBidAdapter.js';
import {config} from 'src/config.js';
<<<<<<< HEAD
import * as utils from 'src/utils.js';
=======
>>>>>>> e5ade754

describe('Richaudience adapter tests', function () {
  var DEFAULT_PARAMS_NEW_SIZES = [{
    adUnitCode: 'test-div',
    bidId: '2c7c8e9c900244',
    mediaTypes: {
      banner: {
        sizes: [
          [300, 250], [300, 600], [728, 90], [970, 250]]
      }
    },
<<<<<<< HEAD
=======
    bidder: 'richaudience',
    params: {
      bidfloor: 0.5,
      pid: 'ADb1f40rmi',
      supplyType: 'site',
      keywords: 'key1=value1;key2=value2'
    },
    auctionId: '0cb3144c-d084-4686-b0d6-f5dbe917c563',
    bidRequestsCount: 1,
    bidderRequestId: '1858b7382993ca',
    transactionId: '29df2112-348b-4961-8863-1b33684d95e6',
    user: {}
  }];

  var DEFAULT_PARAMS_VIDEO_IN = [{
    adUnitCode: 'test-div',
    bidId: '2c7c8e9c900244',
    mediaTypes: {
      video: {
        context: 'instream',
        playerSize: [640, 480],
        mimes: ['video/mp4']
      }
    },
>>>>>>> e5ade754
    bidder: 'richaudience',
    params: {
      bidfloor: 0.5,
      pid: 'ADb1f40rmi',
      supplyType: 'site'
    },
    auctionId: '0cb3144c-d084-4686-b0d6-f5dbe917c563',
    bidRequestsCount: 1,
    bidderRequestId: '1858b7382993ca',
    transactionId: '29df2112-348b-4961-8863-1b33684d95e6',
    user: {}
  }];

<<<<<<< HEAD
  var DEFAULT_PARAMS_VIDEO_IN = [{
    adUnitCode: 'test-div',
    bidId: '2c7c8e9c900244',
    mediaTypes: {
      video: {
        context: 'instream',
        playerSize: [640, 480],
        mimes: ['video/mp4']
      }
    },
    bidder: 'richaudience',
    params: {
      bidfloor: 0.5,
      pid: 'ADb1f40rmi',
      supplyType: 'site'
    },
    auctionId: '0cb3144c-d084-4686-b0d6-f5dbe917c563',
    bidRequestsCount: 1,
    bidderRequestId: '1858b7382993ca',
    transactionId: '29df2112-348b-4961-8863-1b33684d95e6',
    user: {}
  }];

  var DEFAULT_PARAMS_VIDEO_OUT = [{
    adUnitCode: 'test-div',
    bidId: '2c7c8e9c900244',
    mediaTypes: {
      video: {
        context: 'outstream',
        playerSize: [640, 480],
        mimes: ['video/mp4']
=======
  var DEFAULT_PARAMS_VIDEO_OUT = [{
    adUnitCode: 'test-div',
    bidId: '2c7c8e9c900244',
    mediaTypes: {
      video: {
        context: 'outstream',
        playerSize: [640, 480],
        mimes: ['video/mp4']
      }
    },
    bidder: 'richaudience',
    params: {
      bidfloor: 0.5,
      pid: 'ADb1f40rmi',
      supplyType: 'site'
    },
    auctionId: '0cb3144c-d084-4686-b0d6-f5dbe917c563',
    bidRequestsCount: 1,
    bidderRequestId: '1858b7382993ca',
    transactionId: '29df2112-348b-4961-8863-1b33684d95e6',
    user: {}
  }];

  var DEFAULT_PARAMS_BANNER_OUTSTREAM = [{
    adUnitCode: 'test-div',
    bidId: '2c7c8e9c900244',
    mediaTypes: {
      banner: {
        sizes: [[300, 250], [600, 300]]
>>>>>>> e5ade754
      }
    },
    bidder: 'richaudience',
    params: {
      bidfloor: 0.5,
      pid: 'ADb1f40rmi',
      supplyType: 'site'
    },
    auctionId: '0cb3144c-d084-4686-b0d6-f5dbe917c563',
    bidRequestsCount: 1,
    bidderRequestId: '1858b7382993ca',
    transactionId: '29df2112-348b-4961-8863-1b33684d95e6',
    user: {}
  }];

  var DEFAULT_PARAMS_VIDEO_OUT_PARAMS = [{
    adUnitCode: 'test-div',
    bidId: '2c7c8e9c900244',
    mediaTypes: {
      video: {
        context: 'outstream',
        playerSize: [640, 480],
        mimes: ['video/mp4']
      }
    },
    bidder: 'richaudience',
    params: {
      bidfloor: 0.5,
      pid: 'ADb1f40rmi',
      supplyType: 'site',
      player: {
        init: 'close',
        end: 'close',
        skin: 'dark'
      }
    },
    auctionId: '0cb3144c-d084-4686-b0d6-f5dbe917c563',
    bidRequestsCount: 1,
    bidderRequestId: '1858b7382993ca',
    transactionId: '29df2112-348b-4961-8863-1b33684d95e6',
    user: {}
  }];

  var DEFAULT_PARAMS_APP = [{
    adUnitCode: 'test-div',
    bidId: '2c7c8e9c900244',
    sizes: [
      [300, 250],
      [300, 600],
      [728, 90],
      [970, 250]
    ],
    bidder: 'richaudience',
    params: {
      bidfloor: 0.5,
      ifa: 'AAAAAAAAA-BBBB-CCCC-1111-222222220000',
      pid: 'ADb1f40rmi',
      supplyType: 'app',
    },
    auctionId: '0cb3144c-d084-4686-b0d6-f5dbe917c563',
    bidRequestsCount: 1,
    bidderRequestId: '1858b7382993ca',
    transactionId: '29df2112-348b-4961-8863-1b33684d95e6'
  }];

  var DEFAULT_PARAMS_WO_OPTIONAL = [{
    adUnitCode: 'test-div',
    bidId: '2c7c8e9c900244',
    sizes: [
      [300, 250],
      [300, 600],
      [728, 90],
      [970, 250]
    ],
    bidder: 'richaudience',
    params: {
      pid: 'ADb1f40rmi',
      supplyType: 'site',
    },
    auctionId: '851adee7-d843-48f9-a7e9-9ff00573fcbf',
    bidRequestsCount: 1,
    bidderRequestId: '1858b7382993ca',
    transactionId: '29df2112-348b-4961-8863-1b33684d95e6'
  }];

  var BID_RESPONSE = {
    body: {
      cpm: 1.50,
      adm: '<!-- script -->',
      media_type: 'js',
      width: 300,
      height: 250,
      creative_id: '189198063',
      netRevenue: true,
      currency: 'USD',
      ttl: 300,
      dealId: 'dealId'

    }
  };

  var BID_RESPONSE_VIDEO = {
    body: {
      cpm: 1.50,
      media_type: 'video',
      width: 1,
      height: 1,
      creative_id: '189198063',
      netRevenue: true,
      currency: 'USD',
      ttl: 300,
      vastXML: '<VAST></VAST>',
      dealId: 'dealId'
    }
  };

  var DEFAULT_PARAMS_GDPR = {
    gdprConsent: {
      consentString: 'BOZcQl_ObPFjWAeABAESCD-AAAAjx7_______9______9uz_Ov_v_f__33e8__9v_l_7_-___u_-33d4-_1vf99yfm1-7ftr3tp_87ues2_Xur__59__3z3_NohBgA',
      gdprApplies: true
    },
    refererInfo: {
      referer: 'http://domain.com',
      numIframes: 0
    }
  }

  it('Referer undefined', function() {
    config.setConfig({
      'currency': {'adServerCurrency': 'USD'}
    })

    const request = spec.buildRequests(DEFAULT_PARAMS_NEW_SIZES, {
      gdprConsent: {
        consentString: 'BOZcQl_ObPFjWAeABAESCD-AAAAjx7_______9______9uz_Ov_v_f__33e8__9v_l_7_-___u_-33d4-_1vf99yfm1-7ftr3tp_87ues2_Xur__59__3z3_NohBgA',
        gdprApplies: true
      },
      refererInfo: {}
    })
    const requestContent = JSON.parse(request[0].data);
    expect(requestContent).to.have.property('referer').and.to.equal(null);
    expect(requestContent).to.have.property('referer').and.to.equal(null);
  })

  it('Verify build request to prebid 3.0 display test', function() {
    const request = spec.buildRequests(DEFAULT_PARAMS_NEW_SIZES, {
      gdprConsent: {
        consentString: 'BOZcQl_ObPFjWAeABAESCD-AAAAjx7_______9______9uz_Ov_v_f__33e8__9v_l_7_-___u_-33d4-_1vf99yfm1-7ftr3tp_87ues2_Xur__59__3z3_NohBgA',
        gdprApplies: true
      },
      refererInfo: {
        referer: 'https://domain.com',
        numIframes: 0
      }
    });

    expect(request[0]).to.have.property('method').and.to.equal('POST');
    const requestContent = JSON.parse(request[0].data);
    expect(requestContent).to.have.property('bidfloor').and.to.equal(0.5);
    expect(requestContent).to.have.property('pid').and.to.equal('ADb1f40rmi');
    expect(requestContent).to.have.property('supplyType').and.to.equal('site');
    expect(requestContent).to.have.property('auctionId').and.to.equal('0cb3144c-d084-4686-b0d6-f5dbe917c563');
    expect(requestContent).to.have.property('bidId').and.to.equal('2c7c8e9c900244');
    expect(requestContent).to.have.property('BidRequestsCount').and.to.equal(1);
    expect(requestContent).to.have.property('bidder').and.to.equal('richaudience');
    expect(requestContent).to.have.property('bidderRequestId').and.to.equal('1858b7382993ca');
    expect(requestContent).to.have.property('tagId').and.to.equal('test-div');
    expect(requestContent).to.have.property('referer').and.to.equal('https%3A%2F%2Fdomain.com');
    expect(requestContent).to.have.property('sizes');
    expect(requestContent.sizes[0]).to.have.property('w').and.to.equal(300);
    expect(requestContent.sizes[0]).to.have.property('h').and.to.equal(250);
    expect(requestContent.sizes[1]).to.have.property('w').and.to.equal(300);
    expect(requestContent.sizes[1]).to.have.property('h').and.to.equal(600);
    expect(requestContent.sizes[2]).to.have.property('w').and.to.equal(728);
    expect(requestContent.sizes[2]).to.have.property('h').and.to.equal(90);
    expect(requestContent.sizes[3]).to.have.property('w').and.to.equal(970);
    expect(requestContent.sizes[3]).to.have.property('h').and.to.equal(250);
    expect(requestContent).to.have.property('transactionId').and.to.equal('29df2112-348b-4961-8863-1b33684d95e6');
    expect(requestContent).to.have.property('timeout').and.to.equal(3000);
    expect(requestContent).to.have.property('numIframes').and.to.equal(0);
    expect(typeof requestContent.scr_rsl === 'string')
    expect(typeof requestContent.cpuc === 'number')
    expect(requestContent).to.have.property('kws').and.to.equal('key1=value1;key2=value2');
  })

  it('Verify build request to prebid video inestream', function() {
    const request = spec.buildRequests(DEFAULT_PARAMS_VIDEO_IN, {
      gdprConsent: {
        consentString: 'BOZcQl_ObPFjWAeABAESCD-AAAAjx7_______9______9uz_Ov_v_f__33e8__9v_l_7_-___u_-33d4-_1vf99yfm1-7ftr3tp_87ues2_Xur__59__3z3_NohBgA',
        gdprApplies: true
      },
      refererInfo: {
        referer: 'https://domain.com',
        numIframes: 0
      }
    });

    expect(request[0]).to.have.property('method').and.to.equal('POST');
    const requestContent = JSON.parse(request[0].data);

    expect(requestContent).to.have.property('demand').and.to.equal('video');
    expect(requestContent.videoData).to.have.property('format').and.to.equal('instream');
  })

  it('Verify build request to prebid video outstream', function() {
    const request = spec.buildRequests(DEFAULT_PARAMS_VIDEO_OUT, {
      gdprConsent: {
        consentString: 'BOZcQl_ObPFjWAeABAESCD-AAAAjx7_______9______9uz_Ov_v_f__33e8__9v_l_7_-___u_-33d4-_1vf99yfm1-7ftr3tp_87ues2_Xur__59__3z3_NohBgA',
        gdprApplies: true
      },
      refererInfo: {
        referer: 'https://domain.com',
        numIframes: 0
      }
    });

    expect(request[0]).to.have.property('method').and.to.equal('POST');
    const requestContent = JSON.parse(request[0].data);

    expect(requestContent).to.have.property('demand').and.to.equal('video');
    expect(requestContent.videoData).to.have.property('format').and.to.equal('outstream');
  })

  it('Verify build request to prebid video inestream', function() {
    const request = spec.buildRequests(DEFAULT_PARAMS_VIDEO_IN, {
      gdprConsent: {
        consentString: 'BOZcQl_ObPFjWAeABAESCD-AAAAjx7_______9______9uz_Ov_v_f__33e8__9v_l_7_-___u_-33d4-_1vf99yfm1-7ftr3tp_87ues2_Xur__59__3z3_NohBgA',
        gdprApplies: true
      },
      refererInfo: {
        referer: 'https://domain.com',
        numIframes: 0
      }
    });

    expect(request[0]).to.have.property('method').and.to.equal('POST');
    const requestContent = JSON.parse(request[0].data);

    expect(requestContent).to.have.property('demand').and.to.equal('video');
    expect(requestContent.videoData).to.have.property('format').and.to.equal('instream');
    // expect(requestContent.videoData.playerSize[0][0]).to.equal('640');
    // expect(requestContent.videoData.playerSize[0][0]).to.equal('480');
  })

  it('Verify build request to prebid video outstream', function() {
    const request = spec.buildRequests(DEFAULT_PARAMS_VIDEO_OUT, {
      gdprConsent: {
        consentString: 'BOZcQl_ObPFjWAeABAESCD-AAAAjx7_______9______9uz_Ov_v_f__33e8__9v_l_7_-___u_-33d4-_1vf99yfm1-7ftr3tp_87ues2_Xur__59__3z3_NohBgA',
        gdprApplies: true
      },
      refererInfo: {
        referer: 'https://domain.com',
        numIframes: 0
      }
    });

    expect(request[0]).to.have.property('method').and.to.equal('POST');
    const requestContent = JSON.parse(request[0].data);

    expect(requestContent.videoData).to.have.property('format').and.to.equal('outstream');
  })

  describe('gdpr test', function () {
    it('Verify build request with GDPR', function () {
      config.setConfig({
        'currency': {
          'adServerCurrency': 'USD'
        },
        consentManagement: {
          cmpApi: 'iab',
          timeout: 8000,
          allowAuctionWithoutConsent: true
        }
      });

      const request = spec.buildRequests(DEFAULT_PARAMS_WO_OPTIONAL, {
        gdprConsent: {
          consentString: 'BOZcQl_ObPFjWAeABAESCD-AAAAjx7_______9______9uz_Ov_v_f__33e8__9v_l_7_-___u_-33d4-_1vf99yfm1-7ftr3tp_87ues2_Xur__59__3z3_NohBgA',
          gdprApplies: true
        },
        refererInfo: {
          referer: 'https://domain.com',
          numIframes: 0
        }
      });
      const requestContent = JSON.parse(request[0].data);
      expect(requestContent).to.have.property('gdpr_consent').and.to.equal('BOZcQl_ObPFjWAeABAESCD-AAAAjx7_______9______9uz_Ov_v_f__33e8__9v_l_7_-___u_-33d4-_1vf99yfm1-7ftr3tp_87ues2_Xur__59__3z3_NohBgA');
    });

    it('Verify adding ifa when supplyType equal to app', function () {
      const request = spec.buildRequests(DEFAULT_PARAMS_APP, {
        gdprConsent: {
          consentString: 'BOZcQl_ObPFjWAeABAESCD-AAAAjx7_______9______9uz_Ov_v_f__33e8__9v_l_7_-___u_-33d4-_1vf99yfm1-7ftr3tp_87ues2_Xur__59__3z3_NohBgA',
          gdprApplies: true
        },
        refererInfo: {
          referer: 'https://domain.com',
          numIframes: 0
        }
      });
    });

    it('Verify build request with GDPR without gdprApplies', function () {
      config.setConfig({
        'currency': {
          'adServerCurrency': 'EUR'
        },
        consentManagement: {
          cmp: 'iab',
          consentRequired: true,
          timeout: 8000,
          allowAuctionWithoutConsent: true
        }
      });
      const request = spec.buildRequests(DEFAULT_PARAMS_WO_OPTIONAL, {
        gdprConsent: {
          consentString: 'BOZcQl_ObPFjWAeABAESCD-AAAAjx7_______9______9uz_Ov_v_f__33e8__9v_l_7_-___u_-33d4-_1vf99yfm1-7ftr3tp_87ues2_Xur__59__3z3_NohBgA'
        },
        refererInfo: {
          referer: 'https://domain.com',
          numIframes: 0
        }
      });
      const requestContent = JSON.parse(request[0].data);
      expect(requestContent).to.have.property('gdpr_consent').and.to.equal('BOZcQl_ObPFjWAeABAESCD-AAAAjx7_______9______9uz_Ov_v_f__33e8__9v_l_7_-___u_-33d4-_1vf99yfm1-7ftr3tp_87ues2_Xur__59__3z3_NohBgA');
    });
  });

  describe('UID test', function () {
<<<<<<< HEAD
    owpbjs.setConfig({
=======
    config.setConfig({
>>>>>>> e5ade754
      consentManagement: {
        cmpApi: 'iab',
        timeout: 5000,
        allowAuctionWithoutConsent: true
      },
      userSync: {
        userIds: [{
          name: 'id5Id',
          params: {
            partner: 173, // change to the Partner Number you received from ID5
            pd: 'MT1iNTBjY...' // optional, see table below for a link to how to generate this
          },
          storage: {
            type: 'html5', // "html5" is the required storage type
            name: 'id5id', // "id5id" is the required storage name
            expires: 90, // storage lasts for 90 days
            refreshInSeconds: 8 * 3600 // refresh ID every 8 hours to ensure it's fresh
          }
        }],
        auctionDelay: 50 // 50ms maximum auction delay, applies to all userId modules
      }
    });
    it('Verify build id5', function () {
      var request;
      DEFAULT_PARAMS_WO_OPTIONAL[0].userId = {};
      DEFAULT_PARAMS_WO_OPTIONAL[0].userId.id5id = { uid: 1 };
      request = spec.buildRequests(DEFAULT_PARAMS_WO_OPTIONAL, DEFAULT_PARAMS_GDPR);
      var requestContent = JSON.parse(request[0].data);

      expect(requestContent.user.eids).to.equal(undefined);

      DEFAULT_PARAMS_WO_OPTIONAL[0].userId.id5id = { uid: [] };
      request = spec.buildRequests(DEFAULT_PARAMS_WO_OPTIONAL, DEFAULT_PARAMS_GDPR);
      requestContent = JSON.parse(request[0].data);
      expect(requestContent.user.eids).to.equal(undefined);

      DEFAULT_PARAMS_WO_OPTIONAL[0].userId.id5id = { uid: null };
      request = spec.buildRequests(DEFAULT_PARAMS_WO_OPTIONAL, DEFAULT_PARAMS_GDPR);
      requestContent = JSON.parse(request[0].data);
      expect(requestContent.user.eids).to.equal(undefined);

      DEFAULT_PARAMS_WO_OPTIONAL[0].userId.id5id = { uid: {} };
      request = spec.buildRequests(DEFAULT_PARAMS_WO_OPTIONAL, DEFAULT_PARAMS_GDPR);
      requestContent = JSON.parse(request[0].data);
      expect(requestContent.user.eids).to.equal(undefined);

      DEFAULT_PARAMS_WO_OPTIONAL[0].userId.id5id = null;
      request = spec.buildRequests(DEFAULT_PARAMS_WO_OPTIONAL, DEFAULT_PARAMS_GDPR);
      requestContent = JSON.parse(request[0].data);
      expect(requestContent.user.eids).to.equal(undefined);

      DEFAULT_PARAMS_WO_OPTIONAL[0].userId.id5id = {};
      request = spec.buildRequests(DEFAULT_PARAMS_WO_OPTIONAL, DEFAULT_PARAMS_GDPR);
      requestContent = JSON.parse(request[0].data);
      expect(requestContent.user.eids).to.equal(undefined);
    });

    it('Verify build pubCommonId', function () {
      DEFAULT_PARAMS_WO_OPTIONAL[0].userId = {};
      DEFAULT_PARAMS_WO_OPTIONAL[0].userId.pubcid = 'pub_common_user_id';

      var request = spec.buildRequests(DEFAULT_PARAMS_WO_OPTIONAL, DEFAULT_PARAMS_GDPR);
      var requestContent = JSON.parse(request[0].data);

      expect(requestContent.user).to.deep.equal([{
        'userId': 'pub_common_user_id',
        'source': 'pubcommon'
      }]);

      var request;
      DEFAULT_PARAMS_WO_OPTIONAL[0].userId = {};
      DEFAULT_PARAMS_WO_OPTIONAL[0].userId.pubcid = 1;
      request = spec.buildRequests(DEFAULT_PARAMS_WO_OPTIONAL, DEFAULT_PARAMS_GDPR);
      var requestContent = JSON.parse(request[0].data);
      expect(requestContent.user.eids).to.equal(undefined);

      DEFAULT_PARAMS_WO_OPTIONAL[0].userId.pubcid = [];
      request = spec.buildRequests(DEFAULT_PARAMS_WO_OPTIONAL, DEFAULT_PARAMS_GDPR);
      requestContent = JSON.parse(request[0].data);
      expect(requestContent.user.eids).to.equal(undefined);

      DEFAULT_PARAMS_WO_OPTIONAL[0].userId.pubcid = null;
      request = spec.buildRequests(DEFAULT_PARAMS_WO_OPTIONAL, DEFAULT_PARAMS_GDPR);
      requestContent = JSON.parse(request[0].data);
      expect(requestContent.user.eids).to.equal(undefined);

      DEFAULT_PARAMS_WO_OPTIONAL[0].userId.pubcid = {};
      request = spec.buildRequests(DEFAULT_PARAMS_WO_OPTIONAL, DEFAULT_PARAMS_GDPR);
      requestContent = JSON.parse(request[0].data);
      expect(requestContent.user.eids).to.equal(undefined);
    });

    it('Verify build criteoId', function () {
      DEFAULT_PARAMS_WO_OPTIONAL[0].userId = {};
      DEFAULT_PARAMS_WO_OPTIONAL[0].userId.criteoId = 'criteo-user-id';

      var request = spec.buildRequests(DEFAULT_PARAMS_WO_OPTIONAL, DEFAULT_PARAMS_GDPR);
      var requestContent = JSON.parse(request[0].data);

      expect(requestContent.user).to.deep.equal([{
        'userId': 'criteo-user-id',
        'source': 'criteo.com'
      }]);

      var request;
      DEFAULT_PARAMS_WO_OPTIONAL[0].userId = {};
      DEFAULT_PARAMS_WO_OPTIONAL[0].userId.criteoId = 1;
      request = spec.buildRequests(DEFAULT_PARAMS_WO_OPTIONAL, DEFAULT_PARAMS_GDPR);
      var requestContent = JSON.parse(request[0].data);
      expect(requestContent.user.eids).to.equal(undefined);

      DEFAULT_PARAMS_WO_OPTIONAL[0].userId.criteoId = [];
      request = spec.buildRequests(DEFAULT_PARAMS_WO_OPTIONAL, DEFAULT_PARAMS_GDPR);
      requestContent = JSON.parse(request[0].data);
      expect(requestContent.user.eids).to.equal(undefined);

      DEFAULT_PARAMS_WO_OPTIONAL[0].userId.criteoId = null;
      request = spec.buildRequests(DEFAULT_PARAMS_WO_OPTIONAL, DEFAULT_PARAMS_GDPR);
      requestContent = JSON.parse(request[0].data);
      expect(requestContent.user.eids).to.equal(undefined);

      DEFAULT_PARAMS_WO_OPTIONAL[0].userId.criteoId = {};
      request = spec.buildRequests(DEFAULT_PARAMS_WO_OPTIONAL, DEFAULT_PARAMS_GDPR);
      requestContent = JSON.parse(request[0].data);
      expect(requestContent.user.eids).to.equal(undefined);
    });

    it('Verify build identityLink', function () {
      DEFAULT_PARAMS_WO_OPTIONAL[0].userId = {};
      DEFAULT_PARAMS_WO_OPTIONAL[0].userId.idl_env = 'identity-link-user-id';

      var request = spec.buildRequests(DEFAULT_PARAMS_WO_OPTIONAL, DEFAULT_PARAMS_GDPR);
      var requestContent = JSON.parse(request[0].data);

      expect(requestContent.user).to.deep.equal([{
        'userId': 'identity-link-user-id',
        'source': 'liveramp.com'
      }]);

      var request;
      DEFAULT_PARAMS_WO_OPTIONAL[0].userId = {};
      DEFAULT_PARAMS_WO_OPTIONAL[0].userId.idl_env = 1;
      request = spec.buildRequests(DEFAULT_PARAMS_WO_OPTIONAL, DEFAULT_PARAMS_GDPR);
      var requestContent = JSON.parse(request[0].data);
      expect(requestContent.user.eids).to.equal(undefined);

      DEFAULT_PARAMS_WO_OPTIONAL[0].userId.criteoId = [];
      request = spec.buildRequests(DEFAULT_PARAMS_WO_OPTIONAL, DEFAULT_PARAMS_GDPR);
      requestContent = JSON.parse(request[0].data);
      expect(requestContent.user.eids).to.equal(undefined);

      DEFAULT_PARAMS_WO_OPTIONAL[0].userId.idl_env = null;
      request = spec.buildRequests(DEFAULT_PARAMS_WO_OPTIONAL, DEFAULT_PARAMS_GDPR);
      requestContent = JSON.parse(request[0].data);
      expect(requestContent.user.eids).to.equal(undefined);

      DEFAULT_PARAMS_WO_OPTIONAL[0].userId.idl_env = {};
      request = spec.buildRequests(DEFAULT_PARAMS_WO_OPTIONAL, DEFAULT_PARAMS_GDPR);
      requestContent = JSON.parse(request[0].data);
      expect(requestContent.user.eids).to.equal(undefined);
    });
    it('Verify build liveIntentId', function () {
      DEFAULT_PARAMS_WO_OPTIONAL[0].userId = {};
      DEFAULT_PARAMS_WO_OPTIONAL[0].userId.idl_env = 'identity-link-user-id';

      var request = spec.buildRequests(DEFAULT_PARAMS_WO_OPTIONAL, DEFAULT_PARAMS_GDPR);
      var requestContent = JSON.parse(request[0].data)

      expect(requestContent.user).to.deep.equal([{
        'userId': 'identity-link-user-id',
        'source': 'liveramp.com'
      }]);

      var request;
      DEFAULT_PARAMS_WO_OPTIONAL[0].userId = {};
      DEFAULT_PARAMS_WO_OPTIONAL[0].userId.idl_env = 1;
      request = spec.buildRequests(DEFAULT_PARAMS_WO_OPTIONAL, DEFAULT_PARAMS_GDPR);
      var requestContent = JSON.parse(request[0].data);
      expect(requestContent.user.eids).to.equal(undefined);

      DEFAULT_PARAMS_WO_OPTIONAL[0].userId.criteoId = [];
      request = spec.buildRequests(DEFAULT_PARAMS_WO_OPTIONAL, DEFAULT_PARAMS_GDPR);
      requestContent = JSON.parse(request[0].data);
      expect(requestContent.user.eids).to.equal(undefined);

      DEFAULT_PARAMS_WO_OPTIONAL[0].userId.idl_env = null;
      request = spec.buildRequests(DEFAULT_PARAMS_WO_OPTIONAL, DEFAULT_PARAMS_GDPR);
      requestContent = JSON.parse(request[0].data);
      expect(requestContent.user.eids).to.equal(undefined);

      DEFAULT_PARAMS_WO_OPTIONAL[0].userId.idl_env = {};
      request = spec.buildRequests(DEFAULT_PARAMS_WO_OPTIONAL, DEFAULT_PARAMS_GDPR);
      requestContent = JSON.parse(request[0].data);
      expect(requestContent.user.eids).to.equal(undefined);
    });
    it('Verify build TradeDesk', function () {
      DEFAULT_PARAMS_WO_OPTIONAL[0].userId = {};
      DEFAULT_PARAMS_WO_OPTIONAL[0].userId.tdid = 'tdid-user-id';

      var request = spec.buildRequests(DEFAULT_PARAMS_WO_OPTIONAL, DEFAULT_PARAMS_GDPR);
      var requestContent = JSON.parse(request[0].data)

      expect(requestContent.user).to.deep.equal([{
        'userId': 'tdid-user-id',
        'source': 'adserver.org'
      }]);

      request;
      DEFAULT_PARAMS_WO_OPTIONAL[0].userId = {};
      DEFAULT_PARAMS_WO_OPTIONAL[0].userId.idl_env = 1;
      request = spec.buildRequests(DEFAULT_PARAMS_WO_OPTIONAL, DEFAULT_PARAMS_GDPR);
      requestContent = JSON.parse(request[0].data);
      expect(requestContent.user.eids).to.equal(undefined);

      DEFAULT_PARAMS_WO_OPTIONAL[0].userId.criteoId = [];
      request = spec.buildRequests(DEFAULT_PARAMS_WO_OPTIONAL, DEFAULT_PARAMS_GDPR);
      requestContent = JSON.parse(request[0].data);
      expect(requestContent.user.eids).to.equal(undefined);

      DEFAULT_PARAMS_WO_OPTIONAL[0].userId.idl_env = null;
      request = spec.buildRequests(DEFAULT_PARAMS_WO_OPTIONAL, DEFAULT_PARAMS_GDPR);
      requestContent = JSON.parse(request[0].data);
      expect(requestContent.user.eids).to.equal(undefined);

      DEFAULT_PARAMS_WO_OPTIONAL[0].userId.idl_env = {};
      request = spec.buildRequests(DEFAULT_PARAMS_WO_OPTIONAL, DEFAULT_PARAMS_GDPR);
      requestContent = JSON.parse(request[0].data);
      expect(requestContent.user.eids).to.equal(undefined);
    });
  });

  it('Verify interprete response', function () {
    const request = spec.buildRequests(DEFAULT_PARAMS_NEW_SIZES, {
      gdprConsent: {
        consentString: 'BOZcQl_ObPFjWAeABAESCD-AAAAjx7_______9______9uz_Ov_v_f__33e8__9v_l_7_-___u_-33d4-_1vf99yfm1-7ftr3tp_87ues2_Xur__59__3z3_NohBgA',
        gdprApplies: true
      },
      refererInfo: {
        referer: 'https://domain.com',
        numIframes: 0
      }
    });

    const bids = spec.interpretResponse(BID_RESPONSE, request[0]);
    expect(bids).to.have.lengthOf(1);
    const bid = bids[0];
    expect(bid.cpm).to.equal(1.50);
    expect(bid.ad).to.equal('<!-- script -->');
    expect(bid.mediaType).to.equal('js');
    expect(bid.width).to.equal(300);
    expect(bid.height).to.equal(250);
    expect(bid.creativeId).to.equal('189198063');
    expect(bid.netRevenue).to.equal(true);
    expect(bid.currency).to.equal('USD');
    expect(bid.ttl).to.equal(300);
    expect(bid.dealId).to.equal('dealId');
  });

  it('no banner media response inestream', function () {
    const request = spec.buildRequests(DEFAULT_PARAMS_VIDEO_IN, {
<<<<<<< HEAD
=======
      gdprConsent: {
        consentString: 'BOZcQl_ObPFjWAeABAESCD-AAAAjx7_______9______9uz_Ov_v_f__33e8__9v_l_7_-___u_-33d4-_1vf99yfm1-7ftr3tp_87ues2_Xur__59__3z3_NohBgA',
        gdprApplies: true
      },
      refererInfo: {
        referer: 'https://domain.com',
        numIframes: 0
      }
    });

    const bids = spec.interpretResponse(BID_RESPONSE_VIDEO, request[0]);
    expect(bids).to.have.lengthOf(1);
    const bid = bids[0];
    expect(bid.cpm).to.equal(1.50);
    expect(bid.mediaType).to.equal('video');
    expect(bid.vastXml).to.equal('<VAST></VAST>');
    expect(bid.cpm).to.equal(1.50);
    expect(bid.width).to.equal(1);
    expect(bid.height).to.equal(1);
    expect(bid.creativeId).to.equal('189198063');
    expect(bid.netRevenue).to.equal(true);
    expect(bid.currency).to.equal('USD');
    expect(bid.ttl).to.equal(300);
    expect(bid.dealId).to.equal('dealId');
  });

  it('no banner media response outstream', function () {
    const request = spec.buildRequests(DEFAULT_PARAMS_VIDEO_OUT, {
      gdprConsent: {
        consentString: 'BOZcQl_ObPFjWAeABAESCD-AAAAjx7_______9______9uz_Ov_v_f__33e8__9v_l_7_-___u_-33d4-_1vf99yfm1-7ftr3tp_87ues2_Xur__59__3z3_NohBgA',
        gdprApplies: true
      },
      refererInfo: {
        referer: 'https://domain.com',
        numIframes: 0
      }
    });

    const bids = spec.interpretResponse(BID_RESPONSE_VIDEO, request[0]);
    expect(bids).to.have.lengthOf(1);
    const bid = bids[0];
    expect(bid.cpm).to.equal(1.50);
    expect(bid.mediaType).to.equal('video');
    expect(bid.vastXml).to.equal('<VAST></VAST>');
    expect(bid.renderer.url).to.equal('https://cdn3.richaudience.com/prebidVideo/player.js');
    expect(bid.cpm).to.equal(1.50);
    expect(bid.width).to.equal(1);
    expect(bid.height).to.equal(1);
    expect(bid.creativeId).to.equal('189198063');
    expect(bid.netRevenue).to.equal(true);
    expect(bid.currency).to.equal('USD');
    expect(bid.ttl).to.equal(300);
    expect(bid.dealId).to.equal('dealId');
  });

  it('banner media and response VAST', function () {
    const request = spec.buildRequests(DEFAULT_PARAMS_BANNER_OUTSTREAM, {
>>>>>>> e5ade754
      gdprConsent: {
        consentString: 'BOZcQl_ObPFjWAeABAESCD-AAAAjx7_______9______9uz_Ov_v_f__33e8__9v_l_7_-___u_-33d4-_1vf99yfm1-7ftr3tp_87ues2_Xur__59__3z3_NohBgA',
        gdprApplies: true
      },
      refererInfo: {
        referer: 'https://domain.com',
        numIframes: 0
      }
    });

    const bids = spec.interpretResponse(BID_RESPONSE_VIDEO, request[0]);
    const bid = bids[0];
    expect(bid.mediaType).to.equal('video');
    expect(bid.vastXml).to.equal('<VAST></VAST>');
    expect(bid.renderer.url).to.equal('https://cdn3.richaudience.com/prebidVideo/player.js');
  });

  it('no banner media response outstream', function () {
    const request = spec.buildRequests(DEFAULT_PARAMS_VIDEO_OUT, {
      gdprConsent: {
        consentString: 'BOZcQl_ObPFjWAeABAESCD-AAAAjx7_______9______9uz_Ov_v_f__33e8__9v_l_7_-___u_-33d4-_1vf99yfm1-7ftr3tp_87ues2_Xur__59__3z3_NohBgA',
        gdprApplies: true
      },
      refererInfo: {
        referer: 'https://domain.com',
        numIframes: 0
      }
    });

    const bids = spec.interpretResponse(BID_RESPONSE_VIDEO, request[0]);
    const bid = bids[0];
    expect(bid.mediaType).to.equal('video');
    expect(bid.vastXml).to.equal('<VAST></VAST>');
    expect(bid.renderer.url).to.equal('https://cdn3.richaudience.com/prebidVideo/player.js');
  });

  it('Verifies bidder_code', function () {
    expect(spec.code).to.equal('richaudience');
  });

  it('Verifies bidder aliases', function () {
    expect(spec.aliases).to.have.lengthOf(1);
    expect(spec.aliases[0]).to.equal('ra');
  });

  it('Verifies bidder gvlid', function () {
    expect(spec.gvlid).to.equal(108);
  });

  it('Verifies bidder supportedMediaTypes', function () {
    expect(spec.supportedMediaTypes).to.have.lengthOf(2);
    expect(spec.supportedMediaTypes[0]).to.equal('banner');
    expect(spec.supportedMediaTypes[1]).to.equal('video');
  });

  it('Verifies if bid request is valid', function () {
    expect(spec.isBidRequestValid(DEFAULT_PARAMS_NEW_SIZES[0])).to.equal(true);
    expect(spec.isBidRequestValid(DEFAULT_PARAMS_WO_OPTIONAL[0])).to.equal(true);
    expect(spec.isBidRequestValid({})).to.equal(false);
    expect(spec.isBidRequestValid({
      params: {}
    })).to.equal(false);
    expect(spec.isBidRequestValid({
      params: {
        pid: 'ADb1f40rmi'
      }
    })).to.equal(false);
    expect(spec.isBidRequestValid({
      params: {
        supplyType: 'site'
      }
    })).to.equal(false);
    expect(spec.isBidRequestValid({
      params: {
        supplyType: 'app'
      }
    })).to.equal(false);
    expect(spec.isBidRequestValid({
      params: {
        pid: 'ADb1f40rmi',
        supplyType: 'site'
      }
    })).to.equal(true);
    expect(spec.isBidRequestValid({
      params: {
        pid: ['1gCB5ZC4XL', '1a40xk8qSV'],
        supplyType: 'site'
      }
    })).to.equal(true);
    expect(spec.isBidRequestValid({
      params: {
        pid: 'ADb1f40rmi',
        supplyType: 'site'
      }
    })).to.equal(true);
    expect(spec.isBidRequestValid({
      params: {
        pid: 'ADb1f40rmi',
        supplyType: 'app',
        ifa: 'AAAAAAAAA-BBBB-CCCC-1111-222222220000',
      }
    })).to.equal(true);
    expect(spec.isBidRequestValid({
      params: {
        pid: 'ADb1f40rmi',
        supplyType: 'site',
        bidfloor: 0.50,
      }
    })).to.equal(true);
    expect(spec.isBidRequestValid({
      params: {
        pid: 'ADb1f40rmi',
        supplyType: 'site',
        bidfloor: 0.50,
      }
    })).to.equal(true);
    expect(spec.isBidRequestValid({
      params: {
        pid: ['1gCB5ZC4XL', '1a40xk8qSV'],
        bidfloor: 0.50,
      }
    })).to.equal(false);
    expect(spec.isBidRequestValid({
      params: {
        pid: ['1gCB5ZC4XL', '1a40xk8qSV'],
        supplyType: 'site',
        bidfloor: 0.50,
      }
    })).to.equal(true);
    expect(spec.isBidRequestValid({
      params: {
        supplyType: 'site',
        bidfloor: 0.50,
        ifa: 'AAAAAAAAA-BBBB-CCCC-1111-222222220000',
      }
    })).to.equal(false);
    expect(spec.isBidRequestValid({
      params: {
        pid: ['1gCB5ZC4XL', '1a40xk8qSV'],
        supplyType: 'site',
        bidfloor: 0.50,
        ifa: 'AAAAAAAAA-BBBB-CCCC-1111-222222220000',
      }
    })).to.equal(true);
  });

  it('Verifies user syncs iframe', function () {
    var syncs = spec.getUserSyncs({
      iframeEnabled: true
    }, [BID_RESPONSE], {
      consentString: 'BOZcQl_ObPFjWAeABAESCD-AAAAjx7_______9______9uz_Ov_v_f__33e8__9v_l_7_-___u_-33d4-_1vf99yfm1-7ftr3tp_87ues2_Xur__59__3z3_NohBgA',
      gdprApplies: true
    });

    expect(syncs).to.have.lengthOf(1);
    expect(syncs[0].type).to.equal('iframe');
    syncs = spec.getUserSyncs({
      iframeEnabled: false
    }, [BID_RESPONSE], {
      consentString: 'BOZcQl_ObPFjWAeABAESCD-AAAAjx7_______9______9uz_Ov_v_f__33e8__9v_l_7_-___u_-33d4-_1vf99yfm1-7ftr3tp_87ues2_Xur__59__3z3_NohBgA',
      gdprApplies: true
    });
    expect(syncs).to.have.lengthOf(0);

    syncs = spec.getUserSyncs({
      iframeEnabled: true
    }, [], {consentString: '', gdprApplies: false});
    expect(syncs).to.have.lengthOf(1);

    syncs = spec.getUserSyncs({
      iframeEnabled: false
    }, [], {consentString: '', gdprApplies: true});
    expect(syncs).to.have.lengthOf(0);

<<<<<<< HEAD
    owpbjs.setConfig({
=======
    config.setConfig({
>>>>>>> e5ade754
      consentManagement: {
        cmpApi: 'iab',
        timeout: 5000,
        allowAuctionWithoutConsent: true,
        pixelEnabled: true
      }
    });
  });

  it('Verifies user syncs image', function () {
    var syncs = spec.getUserSyncs({
      iframeEnabled: false,
      pixelEnabled: true
    }, [BID_RESPONSE], {
      consentString: 'BOZcQl_ObPFjWAeABAESCD-AAAAjx7_______9______9uz_Ov_v_f__33e8__9v_l_7_-___u_-33d4-_1vf99yfm1-7ftr3tp_87ues2_Xur__59__3z3_NohBgA',
      referer: 'http://domain.com',
      gdprApplies: true
    })
    expect(syncs).to.have.lengthOf(1);
    expect(syncs[0].type).to.equal('image');

    syncs = spec.getUserSyncs({
      iframeEnabled: false,
      pixelEnabled: true
    }, [BID_RESPONSE], {
      consentString: '',
      referer: 'http://domain.com',
      gdprApplies: true
    })
    expect(syncs).to.have.lengthOf(1);
    expect(syncs[0].type).to.equal('image');

    syncs = spec.getUserSyncs({
      iframeEnabled: false,
      pixelEnabled: true
    }, [], {
      consentString: null,
      referer: 'http://domain.com',
      gdprApplies: true
    })
    expect(syncs).to.have.lengthOf(1);
    expect(syncs[0].type).to.equal('image');
  });
});<|MERGE_RESOLUTION|>--- conflicted
+++ resolved
@@ -4,10 +4,6 @@
   spec
 } from 'modules/richaudienceBidAdapter.js';
 import {config} from 'src/config.js';
-<<<<<<< HEAD
-import * as utils from 'src/utils.js';
-=======
->>>>>>> e5ade754
 
 describe('Richaudience adapter tests', function () {
   var DEFAULT_PARAMS_NEW_SIZES = [{
@@ -19,8 +15,6 @@
           [300, 250], [300, 600], [728, 90], [970, 250]]
       }
     },
-<<<<<<< HEAD
-=======
     bidder: 'richaudience',
     params: {
       bidfloor: 0.5,
@@ -45,31 +39,6 @@
         mimes: ['video/mp4']
       }
     },
->>>>>>> e5ade754
-    bidder: 'richaudience',
-    params: {
-      bidfloor: 0.5,
-      pid: 'ADb1f40rmi',
-      supplyType: 'site'
-    },
-    auctionId: '0cb3144c-d084-4686-b0d6-f5dbe917c563',
-    bidRequestsCount: 1,
-    bidderRequestId: '1858b7382993ca',
-    transactionId: '29df2112-348b-4961-8863-1b33684d95e6',
-    user: {}
-  }];
-
-<<<<<<< HEAD
-  var DEFAULT_PARAMS_VIDEO_IN = [{
-    adUnitCode: 'test-div',
-    bidId: '2c7c8e9c900244',
-    mediaTypes: {
-      video: {
-        context: 'instream',
-        playerSize: [640, 480],
-        mimes: ['video/mp4']
-      }
-    },
     bidder: 'richaudience',
     params: {
       bidfloor: 0.5,
@@ -91,15 +60,6 @@
         context: 'outstream',
         playerSize: [640, 480],
         mimes: ['video/mp4']
-=======
-  var DEFAULT_PARAMS_VIDEO_OUT = [{
-    adUnitCode: 'test-div',
-    bidId: '2c7c8e9c900244',
-    mediaTypes: {
-      video: {
-        context: 'outstream',
-        playerSize: [640, 480],
-        mimes: ['video/mp4']
       }
     },
     bidder: 'richaudience',
@@ -121,7 +81,6 @@
     mediaTypes: {
       banner: {
         sizes: [[300, 250], [600, 300]]
->>>>>>> e5ade754
       }
     },
     bidder: 'richaudience',
@@ -451,11 +410,7 @@
   });
 
   describe('UID test', function () {
-<<<<<<< HEAD
-    owpbjs.setConfig({
-=======
     config.setConfig({
->>>>>>> e5ade754
       consentManagement: {
         cmpApi: 'iab',
         timeout: 5000,
@@ -716,8 +671,6 @@
 
   it('no banner media response inestream', function () {
     const request = spec.buildRequests(DEFAULT_PARAMS_VIDEO_IN, {
-<<<<<<< HEAD
-=======
       gdprConsent: {
         consentString: 'BOZcQl_ObPFjWAeABAESCD-AAAAjx7_______9______9uz_Ov_v_f__33e8__9v_l_7_-___u_-33d4-_1vf99yfm1-7ftr3tp_87ues2_Xur__59__3z3_NohBgA',
         gdprApplies: true
@@ -775,7 +728,6 @@
 
   it('banner media and response VAST', function () {
     const request = spec.buildRequests(DEFAULT_PARAMS_BANNER_OUTSTREAM, {
->>>>>>> e5ade754
       gdprConsent: {
         consentString: 'BOZcQl_ObPFjWAeABAESCD-AAAAjx7_______9______9uz_Ov_v_f__33e8__9v_l_7_-___u_-33d4-_1vf99yfm1-7ftr3tp_87ues2_Xur__59__3z3_NohBgA',
         gdprApplies: true
@@ -950,11 +902,7 @@
     }, [], {consentString: '', gdprApplies: true});
     expect(syncs).to.have.lengthOf(0);
 
-<<<<<<< HEAD
-    owpbjs.setConfig({
-=======
     config.setConfig({
->>>>>>> e5ade754
       consentManagement: {
         cmpApi: 'iab',
         timeout: 5000,
