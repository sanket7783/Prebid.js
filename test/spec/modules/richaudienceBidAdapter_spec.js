--- conflicted
+++ resolved
@@ -351,11 +351,7 @@
   });
 
   describe('UID test', function () {
-<<<<<<< HEAD
-    owpbjs.setConfig({
-=======
     config.setConfig({
->>>>>>> eea7c792
       consentManagement: {
         cmpApi: 'iab',
         timeout: 5000,
@@ -381,25 +377,13 @@
     it('Verify build id5', function () {
       var request;
       DEFAULT_PARAMS_WO_OPTIONAL[0].userId = {};
-<<<<<<< HEAD
-      DEFAULT_PARAMS_WO_OPTIONAL[0].userId.id5id = { uid: 'id5-user-id' };
-
-      var request = spec.buildRequests(DEFAULT_PARAMS_WO_OPTIONAL, DEFAULT_PARAMS_GDPR);
-=======
       DEFAULT_PARAMS_WO_OPTIONAL[0].userId.id5id = { uid: 1 };
       request = spec.buildRequests(DEFAULT_PARAMS_WO_OPTIONAL, DEFAULT_PARAMS_GDPR);
->>>>>>> eea7c792
       var requestContent = JSON.parse(request[0].data);
 
       expect(requestContent.user.eids).to.equal(undefined);
 
-<<<<<<< HEAD
-      var request;
-      DEFAULT_PARAMS_WO_OPTIONAL[0].userId = {};
-      DEFAULT_PARAMS_WO_OPTIONAL[0].userId.id5id = { uid: 1 };
-=======
       DEFAULT_PARAMS_WO_OPTIONAL[0].userId.id5id = { uid: [] };
->>>>>>> eea7c792
       request = spec.buildRequests(DEFAULT_PARAMS_WO_OPTIONAL, DEFAULT_PARAMS_GDPR);
       requestContent = JSON.parse(request[0].data);
       expect(requestContent.user.eids).to.equal(undefined);
@@ -409,19 +393,6 @@
       requestContent = JSON.parse(request[0].data);
       expect(requestContent.user.eids).to.equal(undefined);
 
-<<<<<<< HEAD
-      DEFAULT_PARAMS_WO_OPTIONAL[0].userId.id5id = { uid: [] };
-      request = spec.buildRequests(DEFAULT_PARAMS_WO_OPTIONAL, DEFAULT_PARAMS_GDPR);
-      requestContent = JSON.parse(request[0].data);
-      expect(requestContent.user.eids).to.equal(undefined);
-
-      DEFAULT_PARAMS_WO_OPTIONAL[0].userId.id5id = { uid: null };
-      request = spec.buildRequests(DEFAULT_PARAMS_WO_OPTIONAL, DEFAULT_PARAMS_GDPR);
-      requestContent = JSON.parse(request[0].data);
-      expect(requestContent.user.eids).to.equal(undefined);
-
-=======
->>>>>>> eea7c792
       DEFAULT_PARAMS_WO_OPTIONAL[0].userId.id5id = { uid: {} };
       request = spec.buildRequests(DEFAULT_PARAMS_WO_OPTIONAL, DEFAULT_PARAMS_GDPR);
       requestContent = JSON.parse(request[0].data);
@@ -776,11 +747,7 @@
     }, [], {consentString: '', gdprApplies: true});
     expect(syncs).to.have.lengthOf(0);
 
-<<<<<<< HEAD
-    owpbjs.setConfig({
-=======
     config.setConfig({
->>>>>>> eea7c792
       consentManagement: {
         cmpApi: 'iab',
         timeout: 5000,
