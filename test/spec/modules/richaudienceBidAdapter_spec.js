// import or require modules necessary for the test, e.g.:
import {expect} from 'chai'; // may prefer 'assert' in place of 'expect'
import {
  spec
} from 'modules/richaudienceBidAdapter.js';
import {config} from 'src/config.js';

describe('Richaudience adapter tests', function () {
  var DEFAULT_PARAMS_NEW_SIZES = [{
    adUnitCode: 'test-div',
    bidId: '2c7c8e9c900244',
    mediaTypes: {
      banner: {
        sizes: [
          [300, 250], [300, 600], [728, 90], [970, 250]]
      }
    },
    bidder: 'richaudience',
    params: {
      bidfloor: 0.5,
      pid: 'ADb1f40rmi',
      supplyType: 'site',
<<<<<<< HEAD
      keywords: 'coche=mercedes;coche=audi'
=======
      keywords: 'key1=value1;key2=value2'
>>>>>>> e3313698
    },
    auctionId: '0cb3144c-d084-4686-b0d6-f5dbe917c563',
    bidRequestsCount: 1,
    bidderRequestId: '1858b7382993ca',
    transactionId: '29df2112-348b-4961-8863-1b33684d95e6',
    user: {}
  }];

  var DEFAULT_PARAMS_VIDEO_IN = [{
    adUnitCode: 'test-div',
    bidId: '2c7c8e9c900244',
    mediaTypes: {
      video: {
        context: 'instream',
        playerSize: [640, 480],
        mimes: ['video/mp4']
      }
    },
    bidder: 'richaudience',
    params: {
      bidfloor: 0.5,
      pid: 'ADb1f40rmi',
      supplyType: 'site'
    },
    auctionId: '0cb3144c-d084-4686-b0d6-f5dbe917c563',
    bidRequestsCount: 1,
    bidderRequestId: '1858b7382993ca',
    transactionId: '29df2112-348b-4961-8863-1b33684d95e6',
    user: {}
  }];

  var DEFAULT_PARAMS_VIDEO_OUT = [{
    adUnitCode: 'test-div',
    bidId: '2c7c8e9c900244',
    mediaTypes: {
      video: {
        context: 'outstream',
        playerSize: [640, 480],
        mimes: ['video/mp4']
      }
    },
    bidder: 'richaudience',
    params: {
      bidfloor: 0.5,
      pid: 'ADb1f40rmi',
      supplyType: 'site'
    },
    auctionId: '0cb3144c-d084-4686-b0d6-f5dbe917c563',
    bidRequestsCount: 1,
    bidderRequestId: '1858b7382993ca',
    transactionId: '29df2112-348b-4961-8863-1b33684d95e6',
    user: {}
  }];

  var DEFAULT_PARAMS_BANNER_OUTSTREAM = [{
    adUnitCode: 'test-div',
    bidId: '2c7c8e9c900244',
    mediaTypes: {
      banner: {
        sizes: [[300, 250], [600, 300]]
      }
    },
    bidder: 'richaudience',
    params: {
      bidfloor: 0.5,
      pid: 'ADb1f40rmi',
      supplyType: 'site'
    },
    auctionId: '0cb3144c-d084-4686-b0d6-f5dbe917c563',
    bidRequestsCount: 1,
    bidderRequestId: '1858b7382993ca',
    transactionId: '29df2112-348b-4961-8863-1b33684d95e6',
    user: {}
  }];

  var DEFAULT_PARAMS_APP = [{
    adUnitCode: 'test-div',
    bidId: '2c7c8e9c900244',
    sizes: [
      [300, 250],
      [300, 600],
      [728, 90],
      [970, 250]
    ],
    bidder: 'richaudience',
    params: {
      bidfloor: 0.5,
      ifa: 'AAAAAAAAA-BBBB-CCCC-1111-222222220000',
      pid: 'ADb1f40rmi',
      supplyType: 'app',
    },
    auctionId: '0cb3144c-d084-4686-b0d6-f5dbe917c563',
    bidRequestsCount: 1,
    bidderRequestId: '1858b7382993ca',
    transactionId: '29df2112-348b-4961-8863-1b33684d95e6'
  }];

  var DEFAULT_PARAMS_WO_OPTIONAL = [{
    adUnitCode: 'test-div',
    bidId: '2c7c8e9c900244',
    sizes: [
      [300, 250],
      [300, 600],
      [728, 90],
      [970, 250]
    ],
    bidder: 'richaudience',
    params: {
      pid: 'ADb1f40rmi',
      supplyType: 'site',
    },
    auctionId: '851adee7-d843-48f9-a7e9-9ff00573fcbf',
    bidRequestsCount: 1,
    bidderRequestId: '1858b7382993ca',
    transactionId: '29df2112-348b-4961-8863-1b33684d95e6'
  }];

  var BID_RESPONSE = {
    body: {
      cpm: 1.50,
      adm: '<!-- script -->',
      media_type: 'js',
      width: 300,
      height: 250,
      creative_id: '189198063',
      netRevenue: true,
      currency: 'USD',
      ttl: 300,
      dealId: 'dealId'

    }
  };

  var BID_RESPONSE_VIDEO = {
    body: {
      cpm: 1.50,
      media_type: 'video',
      width: 1,
      height: 1,
      creative_id: '189198063',
      netRevenue: true,
      currency: 'USD',
      ttl: 300,
      vastXML: '<VAST></VAST>',
      dealId: 'dealId'
    }
  };

  var DEFAULT_PARAMS_GDPR = {
    gdprConsent: {
      consentString: 'BOZcQl_ObPFjWAeABAESCD-AAAAjx7_______9______9uz_Ov_v_f__33e8__9v_l_7_-___u_-33d4-_1vf99yfm1-7ftr3tp_87ues2_Xur__59__3z3_NohBgA',
      gdprApplies: true
    },
    refererInfo: {
      referer: 'http://domain.com',
      numIframes: 0
    }
  }

  it('Referer undefined', function() {
    config.setConfig({
      'currency': {'adServerCurrency': 'USD'}
    })

    const request = spec.buildRequests(DEFAULT_PARAMS_NEW_SIZES, {
      gdprConsent: {
        consentString: 'BOZcQl_ObPFjWAeABAESCD-AAAAjx7_______9______9uz_Ov_v_f__33e8__9v_l_7_-___u_-33d4-_1vf99yfm1-7ftr3tp_87ues2_Xur__59__3z3_NohBgA',
        gdprApplies: true
      },
      refererInfo: {}
    })
    const requestContent = JSON.parse(request[0].data);
    expect(requestContent).to.have.property('referer').and.to.equal(null);
    expect(requestContent).to.have.property('referer').and.to.equal(null);
  })

  it('Verify build request to prebid 3.0 display test', function() {
    const request = spec.buildRequests(DEFAULT_PARAMS_NEW_SIZES, {
      gdprConsent: {
        consentString: 'BOZcQl_ObPFjWAeABAESCD-AAAAjx7_______9______9uz_Ov_v_f__33e8__9v_l_7_-___u_-33d4-_1vf99yfm1-7ftr3tp_87ues2_Xur__59__3z3_NohBgA',
        gdprApplies: true
      },
      refererInfo: {
        referer: 'https://domain.com',
        numIframes: 0
      }
    });

    expect(request[0]).to.have.property('method').and.to.equal('POST');
    const requestContent = JSON.parse(request[0].data);
    expect(requestContent).to.have.property('bidfloor').and.to.equal(0.5);
    expect(requestContent).to.have.property('pid').and.to.equal('ADb1f40rmi');
    expect(requestContent).to.have.property('supplyType').and.to.equal('site');
    expect(requestContent).to.have.property('auctionId').and.to.equal('0cb3144c-d084-4686-b0d6-f5dbe917c563');
    expect(requestContent).to.have.property('bidId').and.to.equal('2c7c8e9c900244');
    expect(requestContent).to.have.property('BidRequestsCount').and.to.equal(1);
    expect(requestContent).to.have.property('bidder').and.to.equal('richaudience');
    expect(requestContent).to.have.property('bidderRequestId').and.to.equal('1858b7382993ca');
    expect(requestContent).to.have.property('tagId').and.to.equal('test-div');
    expect(requestContent).to.have.property('referer').and.to.equal('https%3A%2F%2Fdomain.com');
    expect(requestContent).to.have.property('sizes');
    expect(requestContent.sizes[0]).to.have.property('w').and.to.equal(300);
    expect(requestContent.sizes[0]).to.have.property('h').and.to.equal(250);
    expect(requestContent.sizes[1]).to.have.property('w').and.to.equal(300);
    expect(requestContent.sizes[1]).to.have.property('h').and.to.equal(600);
    expect(requestContent.sizes[2]).to.have.property('w').and.to.equal(728);
    expect(requestContent.sizes[2]).to.have.property('h').and.to.equal(90);
    expect(requestContent.sizes[3]).to.have.property('w').and.to.equal(970);
    expect(requestContent.sizes[3]).to.have.property('h').and.to.equal(250);
    expect(requestContent).to.have.property('transactionId').and.to.equal('29df2112-348b-4961-8863-1b33684d95e6');
    expect(requestContent).to.have.property('timeout').and.to.equal(3000);
    expect(requestContent).to.have.property('numIframes').and.to.equal(0);
    expect(typeof requestContent.scr_rsl === 'string')
    expect(typeof requestContent.cpuc === 'number')
<<<<<<< HEAD
    expect(requestContent).to.have.property('kws').and.to.equal('coche=mercedes;coche=audi');
=======
    expect(requestContent).to.have.property('kws').and.to.equal('key1=value1;key2=value2');
>>>>>>> e3313698
  })

  it('Verify build request to prebid video inestream', function() {
    const request = spec.buildRequests(DEFAULT_PARAMS_VIDEO_IN, {
      gdprConsent: {
        consentString: 'BOZcQl_ObPFjWAeABAESCD-AAAAjx7_______9______9uz_Ov_v_f__33e8__9v_l_7_-___u_-33d4-_1vf99yfm1-7ftr3tp_87ues2_Xur__59__3z3_NohBgA',
        gdprApplies: true
      },
      refererInfo: {
        referer: 'https://domain.com',
        numIframes: 0
      }
    });

    expect(request[0]).to.have.property('method').and.to.equal('POST');
    const requestContent = JSON.parse(request[0].data);

    expect(requestContent).to.have.property('demand').and.to.equal('video');
    expect(requestContent.videoData).to.have.property('format').and.to.equal('instream');
  })

  it('Verify build request to prebid video outstream', function() {
    const request = spec.buildRequests(DEFAULT_PARAMS_VIDEO_OUT, {
      gdprConsent: {
        consentString: 'BOZcQl_ObPFjWAeABAESCD-AAAAjx7_______9______9uz_Ov_v_f__33e8__9v_l_7_-___u_-33d4-_1vf99yfm1-7ftr3tp_87ues2_Xur__59__3z3_NohBgA',
        gdprApplies: true
      },
      refererInfo: {
        referer: 'https://domain.com',
        numIframes: 0
      }
    });

    expect(request[0]).to.have.property('method').and.to.equal('POST');
    const requestContent = JSON.parse(request[0].data);

    expect(requestContent).to.have.property('demand').and.to.equal('video');
    expect(requestContent.videoData).to.have.property('format').and.to.equal('outstream');
  })

  describe('gdpr test', function () {
    it('Verify build request with GDPR', function () {
      config.setConfig({
        'currency': {
          'adServerCurrency': 'USD'
        },
        consentManagement: {
          cmpApi: 'iab',
          timeout: 8000,
          allowAuctionWithoutConsent: true
        }
      });

      const request = spec.buildRequests(DEFAULT_PARAMS_WO_OPTIONAL, {
        gdprConsent: {
          consentString: 'BOZcQl_ObPFjWAeABAESCD-AAAAjx7_______9______9uz_Ov_v_f__33e8__9v_l_7_-___u_-33d4-_1vf99yfm1-7ftr3tp_87ues2_Xur__59__3z3_NohBgA',
          gdprApplies: true
        },
        refererInfo: {
          referer: 'https://domain.com',
          numIframes: 0
        }
      });
      const requestContent = JSON.parse(request[0].data);
      expect(requestContent).to.have.property('gdpr_consent').and.to.equal('BOZcQl_ObPFjWAeABAESCD-AAAAjx7_______9______9uz_Ov_v_f__33e8__9v_l_7_-___u_-33d4-_1vf99yfm1-7ftr3tp_87ues2_Xur__59__3z3_NohBgA');
    });

    it('Verify adding ifa when supplyType equal to app', function () {
      const request = spec.buildRequests(DEFAULT_PARAMS_APP, {
        gdprConsent: {
          consentString: 'BOZcQl_ObPFjWAeABAESCD-AAAAjx7_______9______9uz_Ov_v_f__33e8__9v_l_7_-___u_-33d4-_1vf99yfm1-7ftr3tp_87ues2_Xur__59__3z3_NohBgA',
          gdprApplies: true
        },
        refererInfo: {
          referer: 'https://domain.com',
          numIframes: 0
        }
      });
    });

    it('Verify build request with GDPR without gdprApplies', function () {
      config.setConfig({
        'currency': {
          'adServerCurrency': 'EUR'
        },
        consentManagement: {
          cmp: 'iab',
          consentRequired: true,
          timeout: 8000,
          allowAuctionWithoutConsent: true
        }
      });
      const request = spec.buildRequests(DEFAULT_PARAMS_WO_OPTIONAL, {
        gdprConsent: {
          consentString: 'BOZcQl_ObPFjWAeABAESCD-AAAAjx7_______9______9uz_Ov_v_f__33e8__9v_l_7_-___u_-33d4-_1vf99yfm1-7ftr3tp_87ues2_Xur__59__3z3_NohBgA'
        },
        refererInfo: {
          referer: 'https://domain.com',
          numIframes: 0
        }
      });
      const requestContent = JSON.parse(request[0].data);
      expect(requestContent).to.have.property('gdpr_consent').and.to.equal('BOZcQl_ObPFjWAeABAESCD-AAAAjx7_______9______9uz_Ov_v_f__33e8__9v_l_7_-___u_-33d4-_1vf99yfm1-7ftr3tp_87ues2_Xur__59__3z3_NohBgA');
    });
  });

  describe('UID test', function () {
    config.setConfig({
      consentManagement: {
        cmpApi: 'iab',
        timeout: 5000,
        allowAuctionWithoutConsent: true
      },
      userSync: {
        userIds: [{
          name: 'id5Id',
          params: {
            partner: 173, // change to the Partner Number you received from ID5
            pd: 'MT1iNTBjY...' // optional, see table below for a link to how to generate this
          },
          storage: {
            type: 'html5', // "html5" is the required storage type
            name: 'id5id', // "id5id" is the required storage name
            expires: 90, // storage lasts for 90 days
            refreshInSeconds: 8 * 3600 // refresh ID every 8 hours to ensure it's fresh
          }
        }],
        auctionDelay: 50 // 50ms maximum auction delay, applies to all userId modules
      }
    });
    it('Verify build id5', function () {
      var request;
      DEFAULT_PARAMS_WO_OPTIONAL[0].userId = {};
      DEFAULT_PARAMS_WO_OPTIONAL[0].userId.id5id = { uid: 1 };
      request = spec.buildRequests(DEFAULT_PARAMS_WO_OPTIONAL, DEFAULT_PARAMS_GDPR);
      var requestContent = JSON.parse(request[0].data);

      expect(requestContent.user.eids).to.equal(undefined);

      DEFAULT_PARAMS_WO_OPTIONAL[0].userId.id5id = { uid: [] };
      request = spec.buildRequests(DEFAULT_PARAMS_WO_OPTIONAL, DEFAULT_PARAMS_GDPR);
      requestContent = JSON.parse(request[0].data);
      expect(requestContent.user.eids).to.equal(undefined);

      DEFAULT_PARAMS_WO_OPTIONAL[0].userId.id5id = { uid: null };
      request = spec.buildRequests(DEFAULT_PARAMS_WO_OPTIONAL, DEFAULT_PARAMS_GDPR);
      requestContent = JSON.parse(request[0].data);
      expect(requestContent.user.eids).to.equal(undefined);

      DEFAULT_PARAMS_WO_OPTIONAL[0].userId.id5id = { uid: {} };
      request = spec.buildRequests(DEFAULT_PARAMS_WO_OPTIONAL, DEFAULT_PARAMS_GDPR);
      requestContent = JSON.parse(request[0].data);
      expect(requestContent.user.eids).to.equal(undefined);

      DEFAULT_PARAMS_WO_OPTIONAL[0].userId.id5id = null;
      request = spec.buildRequests(DEFAULT_PARAMS_WO_OPTIONAL, DEFAULT_PARAMS_GDPR);
      requestContent = JSON.parse(request[0].data);
      expect(requestContent.user.eids).to.equal(undefined);

      DEFAULT_PARAMS_WO_OPTIONAL[0].userId.id5id = {};
      request = spec.buildRequests(DEFAULT_PARAMS_WO_OPTIONAL, DEFAULT_PARAMS_GDPR);
      requestContent = JSON.parse(request[0].data);
      expect(requestContent.user.eids).to.equal(undefined);
    });

    it('Verify build pubCommonId', function () {
      DEFAULT_PARAMS_WO_OPTIONAL[0].userId = {};
      DEFAULT_PARAMS_WO_OPTIONAL[0].userId.pubcid = 'pub_common_user_id';

      var request = spec.buildRequests(DEFAULT_PARAMS_WO_OPTIONAL, DEFAULT_PARAMS_GDPR);
      var requestContent = JSON.parse(request[0].data);

      expect(requestContent.user).to.deep.equal([{
        'userId': 'pub_common_user_id',
        'source': 'pubcommon'
      }]);

      var request;
      DEFAULT_PARAMS_WO_OPTIONAL[0].userId = {};
      DEFAULT_PARAMS_WO_OPTIONAL[0].userId.pubcid = 1;
      request = spec.buildRequests(DEFAULT_PARAMS_WO_OPTIONAL, DEFAULT_PARAMS_GDPR);
      var requestContent = JSON.parse(request[0].data);
      expect(requestContent.user.eids).to.equal(undefined);

      DEFAULT_PARAMS_WO_OPTIONAL[0].userId.pubcid = [];
      request = spec.buildRequests(DEFAULT_PARAMS_WO_OPTIONAL, DEFAULT_PARAMS_GDPR);
      requestContent = JSON.parse(request[0].data);
      expect(requestContent.user.eids).to.equal(undefined);

      DEFAULT_PARAMS_WO_OPTIONAL[0].userId.pubcid = null;
      request = spec.buildRequests(DEFAULT_PARAMS_WO_OPTIONAL, DEFAULT_PARAMS_GDPR);
      requestContent = JSON.parse(request[0].data);
      expect(requestContent.user.eids).to.equal(undefined);

      DEFAULT_PARAMS_WO_OPTIONAL[0].userId.pubcid = {};
      request = spec.buildRequests(DEFAULT_PARAMS_WO_OPTIONAL, DEFAULT_PARAMS_GDPR);
      requestContent = JSON.parse(request[0].data);
      expect(requestContent.user.eids).to.equal(undefined);
    });

    it('Verify build criteoId', function () {
      DEFAULT_PARAMS_WO_OPTIONAL[0].userId = {};
      DEFAULT_PARAMS_WO_OPTIONAL[0].userId.criteoId = 'criteo-user-id';

      var request = spec.buildRequests(DEFAULT_PARAMS_WO_OPTIONAL, DEFAULT_PARAMS_GDPR);
      var requestContent = JSON.parse(request[0].data);

      expect(requestContent.user).to.deep.equal([{
        'userId': 'criteo-user-id',
        'source': 'criteo.com'
      }]);

      var request;
      DEFAULT_PARAMS_WO_OPTIONAL[0].userId = {};
      DEFAULT_PARAMS_WO_OPTIONAL[0].userId.criteoId = 1;
      request = spec.buildRequests(DEFAULT_PARAMS_WO_OPTIONAL, DEFAULT_PARAMS_GDPR);
      var requestContent = JSON.parse(request[0].data);
      expect(requestContent.user.eids).to.equal(undefined);

      DEFAULT_PARAMS_WO_OPTIONAL[0].userId.criteoId = [];
      request = spec.buildRequests(DEFAULT_PARAMS_WO_OPTIONAL, DEFAULT_PARAMS_GDPR);
      requestContent = JSON.parse(request[0].data);
      expect(requestContent.user.eids).to.equal(undefined);

      DEFAULT_PARAMS_WO_OPTIONAL[0].userId.criteoId = null;
      request = spec.buildRequests(DEFAULT_PARAMS_WO_OPTIONAL, DEFAULT_PARAMS_GDPR);
      requestContent = JSON.parse(request[0].data);
      expect(requestContent.user.eids).to.equal(undefined);

      DEFAULT_PARAMS_WO_OPTIONAL[0].userId.criteoId = {};
      request = spec.buildRequests(DEFAULT_PARAMS_WO_OPTIONAL, DEFAULT_PARAMS_GDPR);
      requestContent = JSON.parse(request[0].data);
      expect(requestContent.user.eids).to.equal(undefined);
    });

    it('Verify build identityLink', function () {
      DEFAULT_PARAMS_WO_OPTIONAL[0].userId = {};
      DEFAULT_PARAMS_WO_OPTIONAL[0].userId.idl_env = 'identity-link-user-id';

      var request = spec.buildRequests(DEFAULT_PARAMS_WO_OPTIONAL, DEFAULT_PARAMS_GDPR);
      var requestContent = JSON.parse(request[0].data);

      expect(requestContent.user).to.deep.equal([{
        'userId': 'identity-link-user-id',
        'source': 'liveramp.com'
      }]);

      var request;
      DEFAULT_PARAMS_WO_OPTIONAL[0].userId = {};
      DEFAULT_PARAMS_WO_OPTIONAL[0].userId.idl_env = 1;
      request = spec.buildRequests(DEFAULT_PARAMS_WO_OPTIONAL, DEFAULT_PARAMS_GDPR);
      var requestContent = JSON.parse(request[0].data);
      expect(requestContent.user.eids).to.equal(undefined);

      DEFAULT_PARAMS_WO_OPTIONAL[0].userId.criteoId = [];
      request = spec.buildRequests(DEFAULT_PARAMS_WO_OPTIONAL, DEFAULT_PARAMS_GDPR);
      requestContent = JSON.parse(request[0].data);
      expect(requestContent.user.eids).to.equal(undefined);

      DEFAULT_PARAMS_WO_OPTIONAL[0].userId.idl_env = null;
      request = spec.buildRequests(DEFAULT_PARAMS_WO_OPTIONAL, DEFAULT_PARAMS_GDPR);
      requestContent = JSON.parse(request[0].data);
      expect(requestContent.user.eids).to.equal(undefined);

      DEFAULT_PARAMS_WO_OPTIONAL[0].userId.idl_env = {};
      request = spec.buildRequests(DEFAULT_PARAMS_WO_OPTIONAL, DEFAULT_PARAMS_GDPR);
      requestContent = JSON.parse(request[0].data);
      expect(requestContent.user.eids).to.equal(undefined);
    });
    it('Verify build liveIntentId', function () {
      DEFAULT_PARAMS_WO_OPTIONAL[0].userId = {};
      DEFAULT_PARAMS_WO_OPTIONAL[0].userId.idl_env = 'identity-link-user-id';

      var request = spec.buildRequests(DEFAULT_PARAMS_WO_OPTIONAL, DEFAULT_PARAMS_GDPR);
      var requestContent = JSON.parse(request[0].data)

      expect(requestContent.user).to.deep.equal([{
        'userId': 'identity-link-user-id',
        'source': 'liveramp.com'
      }]);

      var request;
      DEFAULT_PARAMS_WO_OPTIONAL[0].userId = {};
      DEFAULT_PARAMS_WO_OPTIONAL[0].userId.idl_env = 1;
      request = spec.buildRequests(DEFAULT_PARAMS_WO_OPTIONAL, DEFAULT_PARAMS_GDPR);
      var requestContent = JSON.parse(request[0].data);
      expect(requestContent.user.eids).to.equal(undefined);

      DEFAULT_PARAMS_WO_OPTIONAL[0].userId.criteoId = [];
      request = spec.buildRequests(DEFAULT_PARAMS_WO_OPTIONAL, DEFAULT_PARAMS_GDPR);
      requestContent = JSON.parse(request[0].data);
      expect(requestContent.user.eids).to.equal(undefined);

      DEFAULT_PARAMS_WO_OPTIONAL[0].userId.idl_env = null;
      request = spec.buildRequests(DEFAULT_PARAMS_WO_OPTIONAL, DEFAULT_PARAMS_GDPR);
      requestContent = JSON.parse(request[0].data);
      expect(requestContent.user.eids).to.equal(undefined);

      DEFAULT_PARAMS_WO_OPTIONAL[0].userId.idl_env = {};
      request = spec.buildRequests(DEFAULT_PARAMS_WO_OPTIONAL, DEFAULT_PARAMS_GDPR);
      requestContent = JSON.parse(request[0].data);
      expect(requestContent.user.eids).to.equal(undefined);
    });
    it('Verify build TradeDesk', function () {
      DEFAULT_PARAMS_WO_OPTIONAL[0].userId = {};
      DEFAULT_PARAMS_WO_OPTIONAL[0].userId.tdid = 'tdid-user-id';

      var request = spec.buildRequests(DEFAULT_PARAMS_WO_OPTIONAL, DEFAULT_PARAMS_GDPR);
      var requestContent = JSON.parse(request[0].data)

      expect(requestContent.user).to.deep.equal([{
        'userId': 'tdid-user-id',
        'source': 'adserver.org'
      }]);

      request;
      DEFAULT_PARAMS_WO_OPTIONAL[0].userId = {};
      DEFAULT_PARAMS_WO_OPTIONAL[0].userId.idl_env = 1;
      request = spec.buildRequests(DEFAULT_PARAMS_WO_OPTIONAL, DEFAULT_PARAMS_GDPR);
      requestContent = JSON.parse(request[0].data);
      expect(requestContent.user.eids).to.equal(undefined);

      DEFAULT_PARAMS_WO_OPTIONAL[0].userId.criteoId = [];
      request = spec.buildRequests(DEFAULT_PARAMS_WO_OPTIONAL, DEFAULT_PARAMS_GDPR);
      requestContent = JSON.parse(request[0].data);
      expect(requestContent.user.eids).to.equal(undefined);

      DEFAULT_PARAMS_WO_OPTIONAL[0].userId.idl_env = null;
      request = spec.buildRequests(DEFAULT_PARAMS_WO_OPTIONAL, DEFAULT_PARAMS_GDPR);
      requestContent = JSON.parse(request[0].data);
      expect(requestContent.user.eids).to.equal(undefined);

      DEFAULT_PARAMS_WO_OPTIONAL[0].userId.idl_env = {};
      request = spec.buildRequests(DEFAULT_PARAMS_WO_OPTIONAL, DEFAULT_PARAMS_GDPR);
      requestContent = JSON.parse(request[0].data);
      expect(requestContent.user.eids).to.equal(undefined);
    });
  });

  it('Verify interprete response', function () {
    const request = spec.buildRequests(DEFAULT_PARAMS_NEW_SIZES, {
      gdprConsent: {
        consentString: 'BOZcQl_ObPFjWAeABAESCD-AAAAjx7_______9______9uz_Ov_v_f__33e8__9v_l_7_-___u_-33d4-_1vf99yfm1-7ftr3tp_87ues2_Xur__59__3z3_NohBgA',
        gdprApplies: true
      },
      refererInfo: {
        referer: 'https://domain.com',
        numIframes: 0
      }
    });

    const bids = spec.interpretResponse(BID_RESPONSE, request[0]);
    expect(bids).to.have.lengthOf(1);
    const bid = bids[0];
    expect(bid.cpm).to.equal(1.50);
    expect(bid.ad).to.equal('<!-- script -->');
    expect(bid.mediaType).to.equal('js');
    expect(bid.width).to.equal(300);
    expect(bid.height).to.equal(250);
    expect(bid.creativeId).to.equal('189198063');
    expect(bid.netRevenue).to.equal(true);
    expect(bid.currency).to.equal('USD');
    expect(bid.ttl).to.equal(300);
    expect(bid.dealId).to.equal('dealId');
  });

  it('no banner media response inestream', function () {
    const request = spec.buildRequests(DEFAULT_PARAMS_VIDEO_IN, {
      gdprConsent: {
        consentString: 'BOZcQl_ObPFjWAeABAESCD-AAAAjx7_______9______9uz_Ov_v_f__33e8__9v_l_7_-___u_-33d4-_1vf99yfm1-7ftr3tp_87ues2_Xur__59__3z3_NohBgA',
        gdprApplies: true
      },
      refererInfo: {
        referer: 'https://domain.com',
        numIframes: 0
      }
    });

    const bids = spec.interpretResponse(BID_RESPONSE_VIDEO, request[0]);
    expect(bids).to.have.lengthOf(1);
    const bid = bids[0];
    expect(bid.cpm).to.equal(1.50);
    expect(bid.mediaType).to.equal('video');
    expect(bid.vastXml).to.equal('<VAST></VAST>');
    expect(bid.cpm).to.equal(1.50);
    expect(bid.width).to.equal(1);
    expect(bid.height).to.equal(1);
    expect(bid.creativeId).to.equal('189198063');
    expect(bid.netRevenue).to.equal(true);
    expect(bid.currency).to.equal('USD');
    expect(bid.ttl).to.equal(300);
    expect(bid.dealId).to.equal('dealId');
  });

  it('no banner media response outstream', function () {
    const request = spec.buildRequests(DEFAULT_PARAMS_VIDEO_OUT, {
      gdprConsent: {
        consentString: 'BOZcQl_ObPFjWAeABAESCD-AAAAjx7_______9______9uz_Ov_v_f__33e8__9v_l_7_-___u_-33d4-_1vf99yfm1-7ftr3tp_87ues2_Xur__59__3z3_NohBgA',
        gdprApplies: true
      },
      refererInfo: {
        referer: 'https://domain.com',
        numIframes: 0
      }
    });

    const bids = spec.interpretResponse(BID_RESPONSE_VIDEO, request[0]);
    expect(bids).to.have.lengthOf(1);
    const bid = bids[0];
    expect(bid.cpm).to.equal(1.50);
    expect(bid.mediaType).to.equal('video');
    expect(bid.vastXml).to.equal('<VAST></VAST>');
    expect(bid.renderer.url).to.equal('https://cdn3.richaudience.com/prebidVideo/player.js');
    expect(bid.cpm).to.equal(1.50);
    expect(bid.width).to.equal(1);
    expect(bid.height).to.equal(1);
    expect(bid.creativeId).to.equal('189198063');
    expect(bid.netRevenue).to.equal(true);
    expect(bid.currency).to.equal('USD');
    expect(bid.ttl).to.equal(300);
    expect(bid.dealId).to.equal('dealId');
  });

  it('banner media and response VAST', function () {
    const request = spec.buildRequests(DEFAULT_PARAMS_BANNER_OUTSTREAM, {
      gdprConsent: {
        consentString: 'BOZcQl_ObPFjWAeABAESCD-AAAAjx7_______9______9uz_Ov_v_f__33e8__9v_l_7_-___u_-33d4-_1vf99yfm1-7ftr3tp_87ues2_Xur__59__3z3_NohBgA',
        gdprApplies: true
      },
      refererInfo: {
        referer: 'https://domain.com',
        numIframes: 0
      }
    });

    const bids = spec.interpretResponse(BID_RESPONSE_VIDEO, request[0]);
    const bid = bids[0];
    expect(bid.mediaType).to.equal('video');
    expect(bid.vastXml).to.equal('<VAST></VAST>');
    expect(bid.renderer.url).to.equal('https://cdn3.richaudience.com/prebidVideo/player.js');
  });

  it('Verifies bidder_code', function () {
    expect(spec.code).to.equal('richaudience');
  });

  it('Verifies bidder aliases', function () {
    expect(spec.aliases).to.have.lengthOf(1);
    expect(spec.aliases[0]).to.equal('ra');
  });

  it('Verifies bidder gvlid', function () {
    expect(spec.gvlid).to.equal(108);
  });

  it('Verifies bidder supportedMediaTypes', function () {
    expect(spec.supportedMediaTypes).to.have.lengthOf(2);
    expect(spec.supportedMediaTypes[0]).to.equal('banner');
    expect(spec.supportedMediaTypes[1]).to.equal('video');
  });

  it('Verifies if bid request is valid', function () {
    expect(spec.isBidRequestValid(DEFAULT_PARAMS_NEW_SIZES[0])).to.equal(true);
    expect(spec.isBidRequestValid(DEFAULT_PARAMS_WO_OPTIONAL[0])).to.equal(true);
    expect(spec.isBidRequestValid({})).to.equal(false);
    expect(spec.isBidRequestValid({
      params: {}
    })).to.equal(false);
    expect(spec.isBidRequestValid({
      params: {
        pid: 'ADb1f40rmi'
      }
    })).to.equal(false);
    expect(spec.isBidRequestValid({
      params: {
        supplyType: 'site'
      }
    })).to.equal(false);
    expect(spec.isBidRequestValid({
      params: {
        supplyType: 'app'
      }
    })).to.equal(false);
    expect(spec.isBidRequestValid({
      params: {
        pid: 'ADb1f40rmi',
        supplyType: 'site'
      }
    })).to.equal(true);
    expect(spec.isBidRequestValid({
      params: {
        pid: ['1gCB5ZC4XL', '1a40xk8qSV'],
        supplyType: 'site'
      }
    })).to.equal(true);
    expect(spec.isBidRequestValid({
      params: {
        pid: 'ADb1f40rmi',
        supplyType: 'site'
      }
    })).to.equal(true);
    expect(spec.isBidRequestValid({
      params: {
        pid: 'ADb1f40rmi',
        supplyType: 'app',
        ifa: 'AAAAAAAAA-BBBB-CCCC-1111-222222220000',
      }
    })).to.equal(true);
    expect(spec.isBidRequestValid({
      params: {
        pid: 'ADb1f40rmi',
        supplyType: 'site',
        bidfloor: 0.50,
      }
    })).to.equal(true);
    expect(spec.isBidRequestValid({
      params: {
        pid: 'ADb1f40rmi',
        supplyType: 'site',
        bidfloor: 0.50,
      }
    })).to.equal(true);
    expect(spec.isBidRequestValid({
      params: {
        pid: ['1gCB5ZC4XL', '1a40xk8qSV'],
        bidfloor: 0.50,
      }
    })).to.equal(false);
    expect(spec.isBidRequestValid({
      params: {
        pid: ['1gCB5ZC4XL', '1a40xk8qSV'],
        supplyType: 'site',
        bidfloor: 0.50,
      }
    })).to.equal(true);
    expect(spec.isBidRequestValid({
      params: {
        supplyType: 'site',
        bidfloor: 0.50,
        ifa: 'AAAAAAAAA-BBBB-CCCC-1111-222222220000',
      }
    })).to.equal(false);
    expect(spec.isBidRequestValid({
      params: {
        pid: ['1gCB5ZC4XL', '1a40xk8qSV'],
        supplyType: 'site',
        bidfloor: 0.50,
        ifa: 'AAAAAAAAA-BBBB-CCCC-1111-222222220000',
      }
    })).to.equal(true);
  });

  it('Verifies user syncs iframe', function () {
    var syncs = spec.getUserSyncs({
      iframeEnabled: true
    }, [BID_RESPONSE], {
      consentString: 'BOZcQl_ObPFjWAeABAESCD-AAAAjx7_______9______9uz_Ov_v_f__33e8__9v_l_7_-___u_-33d4-_1vf99yfm1-7ftr3tp_87ues2_Xur__59__3z3_NohBgA',
      gdprApplies: true
    });

    expect(syncs).to.have.lengthOf(1);
    expect(syncs[0].type).to.equal('iframe');
    syncs = spec.getUserSyncs({
      iframeEnabled: false
    }, [BID_RESPONSE], {
      consentString: 'BOZcQl_ObPFjWAeABAESCD-AAAAjx7_______9______9uz_Ov_v_f__33e8__9v_l_7_-___u_-33d4-_1vf99yfm1-7ftr3tp_87ues2_Xur__59__3z3_NohBgA',
      gdprApplies: true
    });
    expect(syncs).to.have.lengthOf(0);

    syncs = spec.getUserSyncs({
      iframeEnabled: true
    }, [], {consentString: '', gdprApplies: false});
    expect(syncs).to.have.lengthOf(1);

    syncs = spec.getUserSyncs({
      iframeEnabled: false
    }, [], {consentString: '', gdprApplies: true});
    expect(syncs).to.have.lengthOf(0);

    config.setConfig({
      consentManagement: {
        cmpApi: 'iab',
        timeout: 5000,
        allowAuctionWithoutConsent: true,
        pixelEnabled: true
      }
    });
  });

  it('Verifies user syncs image', function () {
    var syncs = spec.getUserSyncs({
      iframeEnabled: false,
      pixelEnabled: true
    }, [BID_RESPONSE], {
      consentString: 'BOZcQl_ObPFjWAeABAESCD-AAAAjx7_______9______9uz_Ov_v_f__33e8__9v_l_7_-___u_-33d4-_1vf99yfm1-7ftr3tp_87ues2_Xur__59__3z3_NohBgA',
      referer: 'http://domain.com',
      gdprApplies: true
    })
    expect(syncs).to.have.lengthOf(1);
    expect(syncs[0].type).to.equal('image');

    syncs = spec.getUserSyncs({
      iframeEnabled: false,
      pixelEnabled: true
    }, [BID_RESPONSE], {
      consentString: '',
      referer: 'http://domain.com',
      gdprApplies: true
    })
    expect(syncs).to.have.lengthOf(1);
    expect(syncs[0].type).to.equal('image');

    syncs = spec.getUserSyncs({
      iframeEnabled: false,
      pixelEnabled: true
    }, [], {
      consentString: null,
      referer: 'http://domain.com',
      gdprApplies: true
    })
    expect(syncs).to.have.lengthOf(1);
    expect(syncs[0].type).to.equal('image');
  });
});<|MERGE_RESOLUTION|>--- conflicted
+++ resolved
@@ -20,11 +20,7 @@
       bidfloor: 0.5,
       pid: 'ADb1f40rmi',
       supplyType: 'site',
-<<<<<<< HEAD
-      keywords: 'coche=mercedes;coche=audi'
-=======
       keywords: 'key1=value1;key2=value2'
->>>>>>> e3313698
     },
     auctionId: '0cb3144c-d084-4686-b0d6-f5dbe917c563',
     bidRequestsCount: 1,
@@ -239,11 +235,7 @@
     expect(requestContent).to.have.property('numIframes').and.to.equal(0);
     expect(typeof requestContent.scr_rsl === 'string')
     expect(typeof requestContent.cpuc === 'number')
-<<<<<<< HEAD
-    expect(requestContent).to.have.property('kws').and.to.equal('coche=mercedes;coche=audi');
-=======
     expect(requestContent).to.have.property('kws').and.to.equal('key1=value1;key2=value2');
->>>>>>> e3313698
   })
 
   it('Verify build request to prebid video inestream', function() {
