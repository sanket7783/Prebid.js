import rubiconAnalyticsAdapter, {
  SEND_TIMEOUT,
  parseBidResponse,
  getHostNameFromReferer,
  storage,
  rubiConf,
} from 'modules/rubiconAnalyticsAdapter.js';
import CONSTANTS from 'src/constants.json';
import { config } from 'src/config.js';
import { server } from 'test/mocks/xhr.js';
import * as mockGpt from '../integration/faker/googletag.js';
import {
  setConfig,
  addBidResponseHook,
} from 'modules/currency.js';
let Ajv = require('ajv');
let schema = require('./rubiconAnalyticsSchema.json');
let ajv = new Ajv({
  allErrors: true
});

let validator = ajv.compile(schema);

function validate(message) {
  validator(message);
  expect(validator.errors).to.deep.equal(null);
}

// using es6 "import * as events from 'src/events.js'" causes the events.getEvents stub not to work...
let events = require('src/events.js');
let utils = require('src/utils.js');

const {
  EVENTS: {
    AUCTION_INIT,
    AUCTION_END,
    BID_REQUESTED,
    BID_RESPONSE,
    BIDDER_DONE,
    BID_WON,
    BID_TIMEOUT,
    SET_TARGETING
  }
} = CONSTANTS;

const BID = {
  'bidder': 'rubicon',
  'width': 640,
  'height': 480,
  'mediaType': 'video',
  'statusMessage': 'Bid available',
  'bidId': '2ecff0db240757',
  'adId': 'fake_ad_id',
  'source': 'client',
  'requestId': '2ecff0db240757',
  'currency': 'USD',
  'creativeId': '3571560',
  'cpm': 1.22752,
  'ttl': 300,
  'netRevenue': false,
  'ad': '<html></html>',
  'rubiconTargeting': {
    'rpfl_elemid': '/19968336/header-bid-tag-0',
    'rpfl_14062': '2_tier0100'
  },
  'auctionId': '25c6d7f5-699a-4bfc-87c9-996f915341fa',
  'responseTimestamp': 1519149629415,
  'requestTimestamp': 1519149628471,
  'adUnitCode': '/19968336/header-bid-tag-0',
  'timeToRespond': 944,
  'pbLg': '1.00',
  'pbMg': '1.20',
  'pbHg': '1.22',
  'pbAg': '1.20',
  'pbDg': '1.22',
  'pbCg': '',
  'size': '640x480',
  'adserverTargeting': {
    'hb_bidder': 'rubicon',
    'hb_adid': '2ecff0db240757',
    'hb_pb': 1.20,
    'hb_size': '640x480',
    'hb_source': 'client'
  },
  getStatusCode() {
    return 1;
  }
};

const BID2 = Object.assign({}, BID, {
  adUnitCode: '/19968336/header-bid-tag1',
  bidId: '3bd4ebb1c900e2',
  adId: 'fake_ad_id',
  requestId: '3bd4ebb1c900e2',
  width: 728,
  height: 90,
  mediaType: 'banner',
  cpm: 1.52,
  source: 'server',
  seatBidId: 'aaaa-bbbb-cccc-dddd',
  rubiconTargeting: {
    'rpfl_elemid': '/19968336/header-bid-tag1',
    'rpfl_14062': '2_tier0100'
  },
  adserverTargeting: {
    'hb_bidder': 'rubicon',
    'hb_adid': '3bd4ebb1c900e2',
    'hb_pb': '1.500',
    'hb_size': '728x90',
    'hb_source': 'server'
  }
});

const BID3 = Object.assign({}, BID, {
  adUnitCode: '/19968336/siderail-tag1',
  bidId: '5fg6hyy4r879f0',
  adId: 'fake_ad_id',
  requestId: '5fg6hyy4r879f0',
  width: 300,
  height: 250,
  mediaType: 'banner',
  cpm: 2.01,
  source: 'server',
  seatBidId: 'aaaa-bbbb-cccc-dddd',
  rubiconTargeting: {
    'rpfl_elemid': '/19968336/siderail-tag1',
    'rpfl_14062': '15_tier0200'
  },
  adserverTargeting: {
    'hb_bidder': 'rubicon',
    'hb_adid': '5fg6hyy4r879f0',
    'hb_pb': '2.00',
    'hb_size': '300x250',
    'hb_source': 'server'
  }
});

const floorMinRequest = {
  'bidder': 'rubicon',
  'params': {
    'accountId': '14062',
    'siteId': '70608',
    'zoneId': '335918',
    'userId': '12346',
    'keywords': ['a', 'b', 'c'],
    'inventory': {'rating': '4-star', 'prodtype': 'tech'},
    'visitor': {'ucat': 'new', 'lastsearch': 'iphone'},
    'position': 'atf'
  },
  'mediaTypes': {
    'banner': {
      'sizes': [[300, 250]]
    }
  },
  'adUnitCode': '/19968336/siderail-tag1',
  'transactionId': 'c435626g-9e3f-401a-bee1-d56aec29a1d4',
  'sizes': [[300, 250]],
  'bidId': '5fg6hyy4r879f0',
  'bidderRequestId': '1be65d7958826a',
  'auctionId': '25c6d7f5-699a-4bfc-87c9-996f915341fa'
};

const MOCK = {
  SET_TARGETING: {
    [BID.adUnitCode]: BID.adserverTargeting,
    [BID2.adUnitCode]: BID2.adserverTargeting,
    [BID3.adUnitCode]: BID3.adserverTargeting
  },
  AUCTION_INIT: {
    'auctionId': '25c6d7f5-699a-4bfc-87c9-996f915341fa',
    'timestamp': 1519767010567,
    'auctionStatus': 'inProgress',
    'adUnits': [ {
      'code': '/19968336/header-bid-tag1',
      'sizes': [[640, 480]],
      'bids': [ {
        'bidder': 'rubicon',
        'params': {
          'accountId': 1001, 'siteId': 113932, 'zoneId': 535512
        }
      } ],
      'transactionId': 'ca4af27a-6d02-4f90-949d-d5541fa12014'
    }
    ],
    'adUnitCodes': ['/19968336/header-bid-tag1'],
    'bidderRequests': [ {
      'bidderCode': 'rubicon',
      'auctionId': '25c6d7f5-699a-4bfc-87c9-996f915341fa',
      'bidderRequestId': '1be65d7958826a',
      'bids': [ {
        'bidder': 'rubicon',
        'params': {
          'accountId': 1001, 'siteId': 113932, 'zoneId': 535512
        },
        'mediaTypes': {
          'banner': {
            'sizes': [[640, 480]]
          }
        },
        'adUnitCode': '/19968336/header-bid-tag1',
        'transactionId': 'ca4af27a-6d02-4f90-949d-d5541fa12014',
        'sizes': [[640, 480]],
        'bidId': '2ecff0db240757',
        'bidderRequestId': '1be65d7958826a',
        'auctionId': '25c6d7f5-699a-4bfc-87c9-996f915341fa',
        'src': 'client',
        'bidRequestsCount': 1
      }
      ],
      'timeout': 3000,
      'refererInfo': {
        'referer': 'http://www.test.com/page.html', 'reachedTop': true, 'numIframes': 0, 'stack': ['http://www.test.com/page.html']
      }
    }
    ],
    'bidsReceived': [],
    'winningBids': [],
    'timeout': 3000,
    'config': {
      'accountId': 1001, 'endpoint': '//localhost:9999/event'
    }
  },
  BID_REQUESTED: {
    'bidder': 'rubicon',
    'auctionId': '25c6d7f5-699a-4bfc-87c9-996f915341fa',
    'bidderRequestId': '1be65d7958826a',
    'bids': [
      {
        'bidder': 'rubicon',
        'params': {
          'accountId': '1001',
          'siteId': '70608',
          'zoneId': '335918',
          'userId': '12346',
          'keywords': ['a', 'b', 'c'],
          'inventory': 'test',
          'visitor': {'ucat': 'new', 'lastsearch': 'iphone'},
          'position': 'btf',
          'video': {
            'language': 'en',
            'playerHeight': 480,
            'playerWidth': 640,
            'size_id': 203,
            'skip': 1,
            'skipdelay': 15,
            'aeParams': {
              'p_aso.video.ext.skip': '1',
              'p_aso.video.ext.skipdelay': '15'
            }
          }
        },
        'mediaType': 'video',
        'adUnitCode': '/19968336/header-bid-tag-0',
        'transactionId': 'ca4af27a-6d02-4f90-949d-d5541fa12014',
        'sizes': [[640, 480]],
        'bidId': '2ecff0db240757',
        'bidderRequestId': '1be65d7958826a',
        'auctionId': '25c6d7f5-699a-4bfc-87c9-996f915341fa',
        'src': 'client'
      },
      {
        'bidder': 'rubicon',
        'params': {
          'accountId': '14062',
          'siteId': '70608',
          'zoneId': '335918',
          'userId': '12346',
          'keywords': ['a', 'b', 'c'],
          'inventory': {'rating': '4-star', 'prodtype': 'tech'},
          'visitor': {'ucat': 'new', 'lastsearch': 'iphone'},
          'position': 'atf'
        },
        'mediaTypes': {
          'banner': {
            'sizes': [[1000, 300], [970, 250], [728, 90]]
          }
        },
        'adUnitCode': '/19968336/header-bid-tag1',
        'transactionId': 'c116413c-9e3f-401a-bee1-d56aec29a1d4',
        'sizes': [[1000, 300], [970, 250], [728, 90]],
        'bidId': '3bd4ebb1c900e2',
        'bidderRequestId': '1be65d7958826a',
        'auctionId': '25c6d7f5-699a-4bfc-87c9-996f915341fa',
        'src': 's2s'
      }
    ],
    'auctionStart': 1519149536560,
    'timeout': 5000,
    'start': 1519149562216,
    'refererInfo': {
      'referer': 'http://www.test.com/page.html', 'reachedTop': true, 'numIframes': 0, 'stack': ['http://www.test.com/page.html']
    }
  },
  BID_RESPONSE: [
    BID,
    BID2,
    BID3
  ],
  AUCTION_END: {
    'auctionId': '25c6d7f5-699a-4bfc-87c9-996f915341fa'
  },
  BID_WON: [
    Object.assign({}, BID, {
      'status': 'rendered'
    }),
    Object.assign({}, BID2, {
      'status': 'rendered'
    }),
    Object.assign({}, BID3, {
      'status': 'rendered'
    })
  ],
  BIDDER_DONE: {
    'bidderCode': 'rubicon',
    'serverResponseTimeMs': 42,
    'bids': [
      BID,
      Object.assign({}, BID2, {
        'serverResponseTimeMs': 42,
      }),
      Object.assign({}, BID3, {
        'serverResponseTimeMs': 55,
      })
    ]
  },
  BID_TIMEOUT: [
    {
      'bidId': '2ecff0db240757',
      'bidder': 'rubicon',
      'adUnitCode': '/19968336/header-bid-tag-0',
      'auctionId': '25c6d7f5-699a-4bfc-87c9-996f915341fa'
    }
  ]
};

const STUBBED_UUID = '12345678-1234-1234-1234-123456789abc';

const ANALYTICS_MESSAGE = {
  'channel': 'web',
  'eventTimeMillis': 1519767013781,
  'integration': 'pbjs',
  'version': '$prebid.version$',
  'referrerUri': 'http://www.test.com/page.html',
  'session': {
    'expires': 1519788613781,
    'id': STUBBED_UUID,
    'start': 1519767013781
  },
  'referrerHostname': 'www.test.com',
  'auctions': [
    {
      'clientTimeoutMillis': 3000,
      'serverTimeoutMillis': 1000,
      'accountId': 1001,
      'samplingFactor': 1,
      'adUnits': [
        {
          'adUnitCode': '/19968336/header-bid-tag-0',
          'transactionId': 'ca4af27a-6d02-4f90-949d-d5541fa12014',
          'videoAdFormat': 'outstream',
          'mediaTypes': [
            'video'
          ],
          'dimensions': [
            {
              'width': 640,
              'height': 480
            }
          ],
          'status': 'success',
          'accountId': 1001,
          'siteId': 70608,
          'zoneId': 335918,
          'adserverTargeting': {
            'hb_bidder': 'rubicon',
            'hb_adid': '2ecff0db240757',
            'hb_pb': '1.200',
            'hb_size': '640x480',
            'hb_source': 'client'
          },
          'bids': [
            {
              'bidder': 'rubicon',
              'bidId': '2ecff0db240757',
              'status': 'success',
              'source': 'client',
              'clientLatencyMillis': 3214,
              'params': {
                'accountId': '1001',
                'siteId': '70608',
                'zoneId': '335918'
              },
              'bidResponse': {
                'bidPriceUSD': 1.22752,
                'dimensions': {
                  'width': 640,
                  'height': 480
                },
                'mediaType': 'video'
              }
            }
          ]
        },
        {
          'adUnitCode': '/19968336/header-bid-tag1',
          'transactionId': 'c116413c-9e3f-401a-bee1-d56aec29a1d4',
          'mediaTypes': [
            'banner'
          ],
          'dimensions': [
            {
              'width': 1000,
              'height': 300
            },
            {
              'width': 970,
              'height': 250
            },
            {
              'width': 728,
              'height': 90
            }
          ],
          'status': 'success',
          'adserverTargeting': {
            'hb_bidder': 'rubicon',
            'hb_adid': '3bd4ebb1c900e2',
            'hb_pb': '1.500',
            'hb_size': '728x90',
            'hb_source': 'server'
          },
          'bids': [
            {
              'bidder': 'rubicon',
              'bidId': 'aaaa-bbbb-cccc-dddd',
              'status': 'success',
              'source': 'server',
              'clientLatencyMillis': 3214,
              'serverLatencyMillis': 42,
              'params': {
                'accountId': '14062',
                'siteId': '70608',
                'zoneId': '335918'
              },
              'bidResponse': {
                'bidPriceUSD': 1.52,
                'dimensions': {
                  'width': 728,
                  'height': 90
                },
                'mediaType': 'banner'
              }
            }
          ]
        }
      ]
    }
  ],
  'bidsWon': [
    {
      'bidder': 'rubicon',
      'transactionId': 'ca4af27a-6d02-4f90-949d-d5541fa12014',
      'adUnitCode': '/19968336/header-bid-tag-0',
      'bidId': '2ecff0db240757',
      'status': 'success',
      'source': 'client',
      'clientLatencyMillis': 3214,
      'samplingFactor': 1,
      'accountId': 1001,
      'siteId': 70608,
      'zoneId': 335918,
      'params': {
        'accountId': '1001',
        'siteId': '70608',
        'zoneId': '335918'
      },
      'videoAdFormat': 'outstream',
      'mediaTypes': [
        'video'
      ],
      'adserverTargeting': {
        'hb_bidder': 'rubicon',
        'hb_adid': '2ecff0db240757',
        'hb_pb': '1.200',
        'hb_size': '640x480',
        'hb_source': 'client'
      },
      'bidResponse': {
        'bidPriceUSD': 1.22752,
        'dimensions': {
          'width': 640,
          'height': 480
        },
        'mediaType': 'video'
      },
      'bidwonStatus': 'success'
    },
    {
      'bidder': 'rubicon',
      'transactionId': 'c116413c-9e3f-401a-bee1-d56aec29a1d4',
      'adUnitCode': '/19968336/header-bid-tag1',
      'bidId': 'aaaa-bbbb-cccc-dddd',
      'status': 'success',
      'source': 'server',
      'clientLatencyMillis': 3214,
      'serverLatencyMillis': 42,
      'samplingFactor': 1,
      'accountId': 1001,
      'params': {
        'accountId': '14062',
        'siteId': '70608',
        'zoneId': '335918'
      },
      'mediaTypes': [
        'banner'
      ],
      'adserverTargeting': {
        'hb_bidder': 'rubicon',
        'hb_adid': '3bd4ebb1c900e2',
        'hb_pb': '1.500',
        'hb_size': '728x90',
        'hb_source': 'server'
      },
      'bidResponse': {
        'bidPriceUSD': 1.52,
        'dimensions': {
          'width': 728,
          'height': 90
        },
        'mediaType': 'banner'
      },
      'bidwonStatus': 'success'
    }
  ],
  'wrapper': {
    'name': '10000_fakewrapper_test'
  }
};

function performStandardAuction(gptEvents) {
  events.emit(AUCTION_INIT, MOCK.AUCTION_INIT);
  events.emit(BID_REQUESTED, MOCK.BID_REQUESTED);
  events.emit(BID_RESPONSE, MOCK.BID_RESPONSE[0]);
  events.emit(BID_RESPONSE, MOCK.BID_RESPONSE[1]);
  events.emit(BIDDER_DONE, MOCK.BIDDER_DONE);
  events.emit(AUCTION_END, MOCK.AUCTION_END);

  if (gptEvents && gptEvents.length) {
    gptEvents.forEach(gptEvent => mockGpt.emitEvent(gptEvent.eventName, gptEvent.params));
  }

  events.emit(SET_TARGETING, MOCK.SET_TARGETING);
  events.emit(BID_WON, MOCK.BID_WON[0]);
  events.emit(BID_WON, MOCK.BID_WON[1]);
}

describe('rubicon analytics adapter', function () {
  let sandbox;
  let clock;
  let getDataFromLocalStorageStub, setDataInLocalStorageStub, localStorageIsEnabledStub;
  beforeEach(function () {
    getDataFromLocalStorageStub = sinon.stub(storage, 'getDataFromLocalStorage');
    setDataInLocalStorageStub = sinon.stub(storage, 'setDataInLocalStorage');
    localStorageIsEnabledStub = sinon.stub(storage, 'localStorageIsEnabled');
    mockGpt.disable();
    sandbox = sinon.sandbox.create();

    localStorageIsEnabledStub.returns(true);

    sandbox.stub(events, 'getEvents').returns([]);

    sandbox.stub(utils, 'generateUUID').returns(STUBBED_UUID);

    clock = sandbox.useFakeTimers(1519767013781);

    rubiconAnalyticsAdapter.referrerHostname = '';

    config.setConfig({
      s2sConfig: {
        timeout: 1000,
        accountId: 10000,
      },
      rubicon: {
        wrapperName: '10000_fakewrapper_test'
      }
    })
  });

  afterEach(function () {
    sandbox.restore();
    config.resetConfig();
    mockGpt.enable();
    getDataFromLocalStorageStub.restore();
    setDataInLocalStorageStub.restore();
    localStorageIsEnabledStub.restore();
  });

  it('should require accountId', function () {
    sandbox.stub(utils, 'logError');

    rubiconAnalyticsAdapter.enableAnalytics({
      options: {
        endpoint: '//localhost:9999/event'
      }
    });

    expect(utils.logError.called).to.equal(true);
  });

  it('should require endpoint', function () {
    sandbox.stub(utils, 'logError');

    rubiconAnalyticsAdapter.enableAnalytics({
      options: {
        accountId: 1001
      }
    });

    expect(utils.logError.called).to.equal(true);
  });

  describe('config subscribe', function() {
    it('should update the pvid if user asks', function () {
      expect(utils.generateUUID.called).to.equal(false);
      config.setConfig({rubicon: {updatePageView: true}});
      expect(utils.generateUUID.called).to.equal(true);
    });
    it('should merge in and preserve older set configs', function () {
      config.setConfig({
        rubicon: {
          wrapperName: '1001_general',
          int_type: 'dmpbjs',
          fpkvs: {
            source: 'fb'
          }
        }
      });
      expect(rubiConf).to.deep.equal({
        pvid: '12345678',
        wrapperName: '1001_general',
        int_type: 'dmpbjs',
        fpkvs: {
          source: 'fb'
        },
        updatePageView: true
      });

      // update it with stuff
      config.setConfig({
        rubicon: {
          fpkvs: {
            link: 'email'
          }
        }
      });
      expect(rubiConf).to.deep.equal({
        pvid: '12345678',
        wrapperName: '1001_general',
        int_type: 'dmpbjs',
        fpkvs: {
          source: 'fb',
          link: 'email'
        },
        updatePageView: true
      });

      // overwriting specific edge keys should update them
      config.setConfig({
        rubicon: {
          fpkvs: {
            link: 'iMessage',
            source: 'twitter'
          }
        }
      });
      expect(rubiConf).to.deep.equal({
        pvid: '12345678',
        wrapperName: '1001_general',
        int_type: 'dmpbjs',
        fpkvs: {
          link: 'iMessage',
          source: 'twitter'
        },
        updatePageView: true
      });
    });
  });

  describe('sampling', function () {
    beforeEach(function () {
      sandbox.stub(Math, 'random').returns(0.08);
      sandbox.stub(utils, 'logError');
    });

    afterEach(function () {
      rubiconAnalyticsAdapter.disableAnalytics();
    });

    describe('with options.samplingFactor', function () {
      it('should sample', function () {
        rubiconAnalyticsAdapter.enableAnalytics({
          options: {
            endpoint: '//localhost:9999/event',
            accountId: 1001,
            samplingFactor: 10
          }
        });

        performStandardAuction();

        expect(server.requests.length).to.equal(1);
      });

      it('should unsample', function () {
        rubiconAnalyticsAdapter.enableAnalytics({
          options: {
            endpoint: '//localhost:9999/event',
            accountId: 1001,
            samplingFactor: 20
          }
        });

        performStandardAuction();

        expect(server.requests.length).to.equal(0);
      });

      it('should throw errors for invalid samplingFactor', function () {
        rubiconAnalyticsAdapter.enableAnalytics({
          options: {
            endpoint: '//localhost:9999/event',
            accountId: 1001,
            samplingFactor: 30
          }
        });

        performStandardAuction();

        expect(server.requests.length).to.equal(0);
        expect(utils.logError.called).to.equal(true);
      });
    });
    describe('with options.sampling', function () {
      it('should sample', function () {
        rubiconAnalyticsAdapter.enableAnalytics({
          options: {
            endpoint: '//localhost:9999/event',
            accountId: 1001,
            sampling: 0.1
          }
        });

        performStandardAuction();

        expect(server.requests.length).to.equal(1);
      });

      it('should unsample', function () {
        rubiconAnalyticsAdapter.enableAnalytics({
          options: {
            endpoint: '//localhost:9999/event',
            accountId: 1001,
            sampling: 0.05
          }
        });

        performStandardAuction();

        expect(server.requests.length).to.equal(0);
      });

      it('should throw errors for invalid samplingFactor', function () {
        rubiconAnalyticsAdapter.enableAnalytics({
          options: {
            endpoint: '//localhost:9999/event',
            accountId: 1001,
            sampling: 1 / 30
          }
        });

        performStandardAuction();

        expect(server.requests.length).to.equal(0);
        expect(utils.logError.called).to.equal(true);
      });
    });
  });

  describe('when handling events', function () {
    beforeEach(function () {
      rubiconAnalyticsAdapter.enableAnalytics({
        options: {
          endpoint: '//localhost:9999/event',
          accountId: 1001
        }
      });
    });

    afterEach(function () {
      rubiconAnalyticsAdapter.disableAnalytics();
    });

    it('should build a batched message from prebid events', function () {
      performStandardAuction();

      expect(server.requests.length).to.equal(1);
      let request = server.requests[0];

      expect(request.url).to.equal('//localhost:9999/event');

      let message = JSON.parse(request.requestBody);
      validate(message);

      expect(message).to.deep.equal(ANALYTICS_MESSAGE);
    });

    it('should handle bidResponse dimensions correctly', function () {
      events.emit(AUCTION_INIT, MOCK.AUCTION_INIT);
      events.emit(BID_REQUESTED, MOCK.BID_REQUESTED);

      // mock bid response with playerWidth and playerHeight (NO width and height)
      let bidResponse1 = utils.deepClone(MOCK.BID_RESPONSE[0]);
      delete bidResponse1.width;
      delete bidResponse1.height;
      bidResponse1.playerWidth = 640;
      bidResponse1.playerHeight = 480;

      // mock bid response with no width height or playerwidth playerheight
      let bidResponse2 = utils.deepClone(MOCK.BID_RESPONSE[1]);
      delete bidResponse2.width;
      delete bidResponse2.height;
      delete bidResponse2.playerWidth;
      delete bidResponse2.playerHeight;

      events.emit(BID_RESPONSE, bidResponse1);
      events.emit(BID_RESPONSE, bidResponse2);
      events.emit(BIDDER_DONE, MOCK.BIDDER_DONE);
      events.emit(AUCTION_END, MOCK.AUCTION_END);
      events.emit(SET_TARGETING, MOCK.SET_TARGETING);
      events.emit(BID_WON, MOCK.BID_WON[0]);
      events.emit(BID_WON, MOCK.BID_WON[1]);

      let message = JSON.parse(server.requests[0].requestBody);
      validate(message);
      expect(message.auctions[0].adUnits[0].bids[0].bidResponse.dimensions).to.deep.equal({
        width: 640,
        height: 480
      });
      expect(message.auctions[0].adUnits[1].bids[0].bidResponse.dimensions).to.equal(undefined);
    });

    function performFloorAuction(provider) {
      let auctionInit = utils.deepClone(MOCK.AUCTION_INIT);
      auctionInit.bidderRequests[0].bids[0].floorData = {
        skipped: false,
        modelVersion: 'someModelName',
        modelWeight: 10,
        modelTimestamp: 1606772895,
        location: 'setConfig',
        skipRate: 15,
        fetchStatus: 'error',
        floorProvider: provider
      };
      let flooredResponse = {
        ...BID,
        floorData: {
          floorValue: 4,
          floorRule: '12345/sports|video',
          floorCurrency: 'USD',
          cpmAfterAdjustments: 2.1,
          enforcements: {
            enforceJS: true,
            enforcePBS: false,
            floorDeals: false,
            bidAdjustment: true
          },
          matchedFields: {
            gptSlot: '12345/sports',
            mediaType: 'video'
          }
        },
        status: 'bidRejected',
        cpm: 0,
        getStatusCode() {
          return 2;
        }
      };

      let notFlooredResponse = {
        ...BID2,
        floorData: {
          floorValue: 1,
          floorRule: '12345/news|banner',
          floorCurrency: 'USD',
          cpmAfterAdjustments: 1.55,
          enforcements: {
            enforceJS: true,
            enforcePBS: false,
            floorDeals: false,
            bidAdjustment: true
          },
          matchedFields: {
            gptSlot: '12345/news',
            mediaType: 'banner'
          }
        }
      };

      let floorMinResponse = {
        ...BID3,
        floorData: {
          floorValue: 1.5,
          floorRuleValue: 1,
          floorRule: '12345/entertainment|banner',
          floorCurrency: 'USD',
          cpmAfterAdjustments: 2.00,
          enforcements: {
            enforceJS: true,
            enforcePBS: false,
            floorDeals: false,
            bidAdjustment: true
          },
          matchedFields: {
            gptSlot: '12345/entertainment',
            mediaType: 'banner'
          }
        }
      };

      let bidRequest = utils.deepClone(MOCK.BID_REQUESTED);
      bidRequest.bids.push(floorMinRequest)

      // spoof the auction with just our duplicates
      events.emit(AUCTION_INIT, auctionInit);
      events.emit(BID_REQUESTED, bidRequest);
      events.emit(BID_RESPONSE, flooredResponse);
      events.emit(BID_RESPONSE, notFlooredResponse);
      events.emit(BID_RESPONSE, floorMinResponse);
      events.emit(AUCTION_END, MOCK.AUCTION_END);
      events.emit(SET_TARGETING, MOCK.SET_TARGETING);
      events.emit(BID_WON, MOCK.BID_WON[1]);
      events.emit(BID_WON, MOCK.BID_WON[2]);
      clock.tick(SEND_TIMEOUT + 1000);

      expect(server.requests.length).to.equal(1);

      let message = JSON.parse(server.requests[0].requestBody);
      validate(message);
      return message;
    }

    it('should capture price floor information correctly', function () {
      let message = performFloorAuction('rubicon');

      // verify our floor stuff is passed
      // top level floor info
      expect(message.auctions[0].floors).to.deep.equal({
        location: 'setConfig',
        modelName: 'someModelName',
        modelWeight: 10,
        modelTimestamp: 1606772895,
        skipped: false,
        enforcement: true,
        dealsEnforced: false,
        skipRate: 15,
        fetchStatus: 'error',
        provider: 'rubicon'
      });
      // first adUnit's adSlot
      expect(message.auctions[0].adUnits[0].gam.adSlot).to.equal('12345/sports');
      // since no other bids, we set adUnit status to no-bid
      expect(message.auctions[0].adUnits[0].status).to.equal('no-bid');
      // first adUnits bid is rejected
      expect(message.auctions[0].adUnits[0].bids[0].status).to.equal('rejected-ipf');
      expect(message.auctions[0].adUnits[0].bids[0].bidResponse.floorValue).to.equal(4);
      // if bid rejected should take cpmAfterAdjustments val
      expect(message.auctions[0].adUnits[0].bids[0].bidResponse.bidPriceUSD).to.equal(2.1);

      // second adUnit's adSlot
      expect(message.auctions[0].adUnits[1].gam.adSlot).to.equal('12345/news');
      // top level adUnit status is success
      expect(message.auctions[0].adUnits[1].status).to.equal('success');
      // second adUnits bid is success
      expect(message.auctions[0].adUnits[1].bids[0].status).to.equal('success');
      expect(message.auctions[0].adUnits[1].bids[0].bidResponse.floorValue).to.equal(1);
      expect(message.auctions[0].adUnits[1].bids[0].bidResponse.bidPriceUSD).to.equal(1.52);

      // second adUnit's adSlot
      expect(message.auctions[0].adUnits[2].gam.adSlot).to.equal('12345/entertainment');
      // top level adUnit status is success
      expect(message.auctions[0].adUnits[2].status).to.equal('success');
      // second adUnits bid is success
      expect(message.auctions[0].adUnits[2].bids[0].status).to.equal('success');
      expect(message.auctions[0].adUnits[2].bids[0].bidResponse.floorValue).to.equal(1.5);
      expect(message.auctions[0].adUnits[2].bids[0].bidResponse.floorRuleValue).to.equal(1);
      expect(message.auctions[0].adUnits[2].bids[0].bidResponse.bidPriceUSD).to.equal(2.01);
    });

    it('should still send floor info if provider is not rubicon', function () {
      let message = performFloorAuction('randomProvider');

      // verify our floor stuff is passed
      // top level floor info
      expect(message.auctions[0].floors).to.deep.equal({
        location: 'setConfig',
        modelName: 'someModelName',
        modelWeight: 10,
        modelTimestamp: 1606772895,
        skipped: false,
        enforcement: true,
        dealsEnforced: false,
        skipRate: 15,
        fetchStatus: 'error',
        provider: 'randomProvider'
      });
      // first adUnit's adSlot
      expect(message.auctions[0].adUnits[0].gam.adSlot).to.equal('12345/sports');
      // since no other bids, we set adUnit status to no-bid
      expect(message.auctions[0].adUnits[0].status).to.equal('no-bid');
      // first adUnits bid is rejected
      expect(message.auctions[0].adUnits[0].bids[0].status).to.equal('rejected-ipf');
      expect(message.auctions[0].adUnits[0].bids[0].bidResponse.floorValue).to.equal(4);
      // if bid rejected should take cpmAfterAdjustments val
      expect(message.auctions[0].adUnits[0].bids[0].bidResponse.bidPriceUSD).to.equal(2.1);

      // second adUnit's adSlot
      expect(message.auctions[0].adUnits[1].gam.adSlot).to.equal('12345/news');
      // top level adUnit status is success
      expect(message.auctions[0].adUnits[1].status).to.equal('success');
      // second adUnits bid is success
      expect(message.auctions[0].adUnits[1].bids[0].status).to.equal('success');
      expect(message.auctions[0].adUnits[1].bids[0].bidResponse.floorValue).to.equal(1);
      expect(message.auctions[0].adUnits[1].bids[0].bidResponse.bidPriceUSD).to.equal(1.52);

      // second adUnit's adSlot
      expect(message.auctions[0].adUnits[2].gam.adSlot).to.equal('12345/entertainment');
      // top level adUnit status is success
      expect(message.auctions[0].adUnits[2].status).to.equal('success');
      // second adUnits bid is success
      expect(message.auctions[0].adUnits[2].bids[0].status).to.equal('success');
      expect(message.auctions[0].adUnits[2].bids[0].bidResponse.floorValue).to.equal(1.5);
      expect(message.auctions[0].adUnits[2].bids[0].bidResponse.floorRuleValue).to.equal(1);
      expect(message.auctions[0].adUnits[2].bids[0].bidResponse.bidPriceUSD).to.equal(2.01);
    });

    describe('with session handling', function () {
      const expectedPvid = STUBBED_UUID.slice(0, 8);
      beforeEach(function () {
        config.setConfig({rubicon: {updatePageView: true}});
      });

      it('should not log any session data if local storage is not enabled', function () {
        localStorageIsEnabledStub.returns(false);

        let expectedMessage = utils.deepClone(ANALYTICS_MESSAGE);
        delete expectedMessage.session;
        delete expectedMessage.fpkvs;

        performStandardAuction();

        expect(server.requests.length).to.equal(1);
        let request = server.requests[0];

        expect(request.url).to.equal('//localhost:9999/event');

        let message = JSON.parse(request.requestBody);
        validate(message);

        expect(message).to.deep.equal(expectedMessage);
      });

      it('should should pass along custom rubicon kv and pvid when defined', function () {
        config.setConfig({rubicon: {
          fpkvs: {
            source: 'fb',
            link: 'email'
          }
        }});
        performStandardAuction();
        expect(server.requests.length).to.equal(1);
        let request = server.requests[0];
        let message = JSON.parse(request.requestBody);
        validate(message);

        let expectedMessage = utils.deepClone(ANALYTICS_MESSAGE);
        expectedMessage.session.pvid = STUBBED_UUID.slice(0, 8);
        expectedMessage.fpkvs = [
          {key: 'source', value: 'fb'},
          {key: 'link', value: 'email'}
        ]
        expect(message).to.deep.equal(expectedMessage);
      });

      it('should convert kvs to strings before sending', function () {
        config.setConfig({rubicon: {
          fpkvs: {
            number: 24,
            boolean: false,
            string: 'hello',
            array: ['one', 2, 'three'],
            object: {one: 'two'}
          }
        }});
        performStandardAuction();
        expect(server.requests.length).to.equal(1);
        let request = server.requests[0];
        let message = JSON.parse(request.requestBody);
        validate(message);

        let expectedMessage = utils.deepClone(ANALYTICS_MESSAGE);
        expectedMessage.session.pvid = STUBBED_UUID.slice(0, 8);
        expectedMessage.fpkvs = [
          {key: 'number', value: '24'},
          {key: 'boolean', value: 'false'},
          {key: 'string', value: 'hello'},
          {key: 'array', value: 'one,2,three'},
          {key: 'object', value: '[object Object]'}
        ]
        expect(message).to.deep.equal(expectedMessage);
      });

      it('should use the query utm param rubicon kv value and pass updated kv and pvid when defined', function () {
        sandbox.stub(utils, 'getWindowLocation').returns({'search': '?utm_source=other', 'pbjs_debug': 'true'});

        config.setConfig({rubicon: {
          fpkvs: {
            source: 'fb',
            link: 'email'
          }
        }});
        performStandardAuction();
        expect(server.requests.length).to.equal(1);
        let request = server.requests[0];
        let message = JSON.parse(request.requestBody);
        validate(message);

        let expectedMessage = utils.deepClone(ANALYTICS_MESSAGE);
        expectedMessage.session.pvid = STUBBED_UUID.slice(0, 8);
        expectedMessage.fpkvs = [
          {key: 'source', value: 'other'},
          {key: 'link', value: 'email'}
        ]

        message.fpkvs.sort((left, right) => left.key < right.key);
        expectedMessage.fpkvs.sort((left, right) => left.key < right.key);

        expect(message).to.deep.equal(expectedMessage);
      });

      it('should pick up existing localStorage and use its values', function () {
        // set some localStorage
        let inputlocalStorage = {
          id: '987654',
          start: 1519766113781, // 15 mins before "now"
          expires: 1519787713781, // six hours later
          lastSeen: 1519766113781,
          fpkvs: { source: 'tw' }
        };
        getDataFromLocalStorageStub.withArgs('rpaSession').returns(btoa(JSON.stringify(inputlocalStorage)));

        config.setConfig({rubicon: {
          fpkvs: {
            link: 'email' // should merge this with what is in the localStorage!
          }
        }});
        performStandardAuction();
        expect(server.requests.length).to.equal(1);
        let request = server.requests[0];
        let message = JSON.parse(request.requestBody);
        validate(message);

        let expectedMessage = utils.deepClone(ANALYTICS_MESSAGE);
        expectedMessage.session = {
          id: '987654',
          start: 1519766113781,
          expires: 1519787713781,
          pvid: expectedPvid
        }
        expectedMessage.fpkvs = [
          {key: 'source', value: 'tw'},
          {key: 'link', value: 'email'}
        ]
        expect(message).to.deep.equal(expectedMessage);

        let calledWith;
        try {
          calledWith = JSON.parse(atob(setDataInLocalStorageStub.getCall(0).args[1]));
        } catch (e) {
          calledWith = {};
        }

        expect(calledWith).to.deep.equal({
          id: '987654', // should have stayed same
          start: 1519766113781, // should have stayed same
          expires: 1519787713781, // should have stayed same
          lastSeen: 1519767013781, // lastSeen updated to our "now"
          fpkvs: { source: 'tw', link: 'email' }, // link merged in
          pvid: expectedPvid // new pvid stored
<<<<<<< HEAD
=======
        });
      });

      it('should overwrite matching localstorge value and use its remaining values', function () {
        sandbox.stub(utils, 'getWindowLocation').returns({'search': '?utm_source=fb&utm_click=dog'});

        // set some localStorage
        let inputlocalStorage = {
          id: '987654',
          start: 1519766113781, // 15 mins before "now"
          expires: 1519787713781, // six hours later
          lastSeen: 1519766113781,
          fpkvs: { source: 'tw', link: 'email' }
        };
        getDataFromLocalStorageStub.withArgs('rpaSession').returns(btoa(JSON.stringify(inputlocalStorage)));

        config.setConfig({rubicon: {
          fpkvs: {
            link: 'email' // should merge this with what is in the localStorage!
          }
        }});
        performStandardAuction();
        expect(server.requests.length).to.equal(1);
        let request = server.requests[0];
        let message = JSON.parse(request.requestBody);
        validate(message);

        let expectedMessage = utils.deepClone(ANALYTICS_MESSAGE);
        expectedMessage.session = {
          id: '987654',
          start: 1519766113781,
          expires: 1519787713781,
          pvid: expectedPvid
        }
        expectedMessage.fpkvs = [
          {key: 'source', value: 'fb'},
          {key: 'link', value: 'email'},
          {key: 'click', value: 'dog'}
        ]

        message.fpkvs.sort((left, right) => left.key < right.key);
        expectedMessage.fpkvs.sort((left, right) => left.key < right.key);

        expect(message).to.deep.equal(expectedMessage);

        let calledWith;
        try {
          calledWith = JSON.parse(atob(setDataInLocalStorageStub.getCall(0).args[1]));
        } catch (e) {
          calledWith = {};
        }

        expect(calledWith).to.deep.equal({
          id: '987654', // should have stayed same
          start: 1519766113781, // should have stayed same
          expires: 1519787713781, // should have stayed same
          lastSeen: 1519767013781, // lastSeen updated to our "now"
          fpkvs: { source: 'fb', link: 'email', click: 'dog' }, // link merged in
          pvid: expectedPvid // new pvid stored
>>>>>>> eea7c792
        });
      });

      it('should throw out session if lastSeen > 30 mins ago and create new one', function () {
        // set some localStorage
        let inputlocalStorage = {
          id: '987654',
          start: 1519764313781, // 45 mins before "now"
          expires: 1519785913781, // six hours later
          lastSeen: 1519764313781, // 45 mins before "now"
          fpkvs: { source: 'tw' }
        };
        getDataFromLocalStorageStub.withArgs('rpaSession').returns(btoa(JSON.stringify(inputlocalStorage)));

        config.setConfig({rubicon: {
          fpkvs: {
            link: 'email' // should merge this with what is in the localStorage!
          }
        }});

        performStandardAuction();
        expect(server.requests.length).to.equal(1);
        let request = server.requests[0];
        let message = JSON.parse(request.requestBody);
        validate(message);

        let expectedMessage = utils.deepClone(ANALYTICS_MESSAGE);
        // session should match what is already in ANALYTICS_MESSAGE, just need to add pvid
        expectedMessage.session.pvid = expectedPvid;

        // the saved fpkvs should have been thrown out since session expired
        expectedMessage.fpkvs = [
          {key: 'link', value: 'email'}
        ]
        expect(message).to.deep.equal(expectedMessage);

        let calledWith;
        try {
          calledWith = JSON.parse(atob(setDataInLocalStorageStub.getCall(0).args[1]));
        } catch (e) {
          calledWith = {};
        }

        expect(calledWith).to.deep.equal({
          id: STUBBED_UUID, // should have stayed same
          start: 1519767013781, // should have stayed same
          expires: 1519788613781, // should have stayed same
          lastSeen: 1519767013781, // lastSeen updated to our "now"
          fpkvs: { link: 'email' }, // link merged in
          pvid: expectedPvid // new pvid stored
        });
      });

      it('should throw out session if past expires time and create new one', function () {
        // set some localStorage
        let inputlocalStorage = {
          id: '987654',
          start: 1519745353781, // 6 hours before "expires"
          expires: 1519766953781, // little more than six hours ago
          lastSeen: 1519767008781, // 5 seconds ago
          fpkvs: { source: 'tw' }
        };
        getDataFromLocalStorageStub.withArgs('rpaSession').returns(btoa(JSON.stringify(inputlocalStorage)));

        config.setConfig({rubicon: {
          fpkvs: {
            link: 'email' // should merge this with what is in the localStorage!
          }
        }});

        performStandardAuction();
        expect(server.requests.length).to.equal(1);
        let request = server.requests[0];
        let message = JSON.parse(request.requestBody);
        validate(message);

        let expectedMessage = utils.deepClone(ANALYTICS_MESSAGE);
        // session should match what is already in ANALYTICS_MESSAGE, just need to add pvid
        expectedMessage.session.pvid = expectedPvid;

        // the saved fpkvs should have been thrown out since session expired
        expectedMessage.fpkvs = [
          {key: 'link', value: 'email'}
        ]
        expect(message).to.deep.equal(expectedMessage);

        let calledWith;
        try {
          calledWith = JSON.parse(atob(setDataInLocalStorageStub.getCall(0).args[1]));
        } catch (e) {
          calledWith = {};
        }

        expect(calledWith).to.deep.equal({
          id: STUBBED_UUID, // should have stayed same
          start: 1519767013781, // should have stayed same
          expires: 1519788613781, // should have stayed same
          lastSeen: 1519767013781, // lastSeen updated to our "now"
          fpkvs: { link: 'email' }, // link merged in
          pvid: expectedPvid // new pvid stored
        });
      });
    });
    describe('with googletag enabled', function () {
      let gptSlot0, gptSlot1;
      let gptSlotRenderEnded0, gptSlotRenderEnded1;
      beforeEach(function () {
        mockGpt.enable();
        gptSlot0 = mockGpt.makeSlot({code: '/19968336/header-bid-tag-0'});
        gptSlotRenderEnded0 = {
          eventName: 'slotRenderEnded',
          params: {
            slot: gptSlot0,
            isEmpty: false,
            advertiserId: 1111,
            creativeId: 2222,
            lineItemId: 3333
          }
        };

        gptSlot1 = mockGpt.makeSlot({code: '/19968336/header-bid-tag1'});
        gptSlotRenderEnded1 = {
          eventName: 'slotRenderEnded',
          params: {
            slot: gptSlot1,
            isEmpty: false,
            advertiserId: 4444,
            creativeId: 5555,
            lineItemId: 6666
          }
        };
      });

      afterEach(function () {
        mockGpt.disable();
      });

      it('should add necessary gam information if gpt is enabled and slotRender event emmited', function () {
        performStandardAuction([gptSlotRenderEnded0, gptSlotRenderEnded1]);
        expect(server.requests.length).to.equal(1);
        let request = server.requests[0];
        let message = JSON.parse(request.requestBody);
        validate(message);

        let expectedMessage = utils.deepClone(ANALYTICS_MESSAGE);
        expectedMessage.auctions[0].adUnits[0].gam = {
          advertiserId: 1111,
          creativeId: 2222,
          lineItemId: 3333,
          adSlot: '/19968336/header-bid-tag-0'
        };
        expectedMessage.auctions[0].adUnits[1].gam = {
          advertiserId: 4444,
          creativeId: 5555,
          lineItemId: 6666,
          adSlot: '/19968336/header-bid-tag1'
        };
        expect(message).to.deep.equal(expectedMessage);
      });

      it('should handle empty gam renders', function () {
        performStandardAuction([gptSlotRenderEnded0, {
          eventName: 'slotRenderEnded',
          params: {
            slot: gptSlot1,
            isEmpty: true
          }
        }]);
        expect(server.requests.length).to.equal(1);
        let request = server.requests[0];
        let message = JSON.parse(request.requestBody);
        validate(message);

        let expectedMessage = utils.deepClone(ANALYTICS_MESSAGE);
        expectedMessage.auctions[0].adUnits[0].gam = {
          advertiserId: 1111,
          creativeId: 2222,
          lineItemId: 3333,
          adSlot: '/19968336/header-bid-tag-0'
        };
        expectedMessage.auctions[0].adUnits[1].gam = {
          isSlotEmpty: true,
          adSlot: '/19968336/header-bid-tag1'
        };
        expect(message).to.deep.equal(expectedMessage);
      });

      it('should still add gam ids if falsy', function () {
        performStandardAuction([gptSlotRenderEnded0, {
          eventName: 'slotRenderEnded',
          params: {
            slot: gptSlot1,
            isEmpty: false,
            advertiserId: 0,
            creativeId: 0,
            lineItemId: 0
          }
        }]);
        expect(server.requests.length).to.equal(1);
        let request = server.requests[0];
        let message = JSON.parse(request.requestBody);
        validate(message);

        let expectedMessage = utils.deepClone(ANALYTICS_MESSAGE);
        expectedMessage.auctions[0].adUnits[0].gam = {
          advertiserId: 1111,
          creativeId: 2222,
          lineItemId: 3333,
          adSlot: '/19968336/header-bid-tag-0'
        };
        expectedMessage.auctions[0].adUnits[1].gam = {
          advertiserId: 0,
          creativeId: 0,
          lineItemId: 0,
          adSlot: '/19968336/header-bid-tag1'
        };
        expect(message).to.deep.equal(expectedMessage);
      });

      it('should correctly set adUnit for associated slots', function () {
        performStandardAuction([gptSlotRenderEnded0, gptSlotRenderEnded1]);
        expect(server.requests.length).to.equal(1);
        let request = server.requests[0];
        let message = JSON.parse(request.requestBody);
        validate(message);

        let expectedMessage = utils.deepClone(ANALYTICS_MESSAGE);
        expectedMessage.auctions[0].adUnits[0].gam = {
          advertiserId: 1111,
          creativeId: 2222,
          lineItemId: 3333,
          adSlot: '/19968336/header-bid-tag-0'
        };
        expectedMessage.auctions[0].adUnits[1].gam = {
          advertiserId: 4444,
          creativeId: 5555,
          lineItemId: 6666,
          adSlot: '/19968336/header-bid-tag1'
        };
        expect(message).to.deep.equal(expectedMessage);
      });

      it('should send request when waitForGamSlots is present but no bidWons are sent', function () {
        config.setConfig({
          rubicon: {
            waitForGamSlots: true
          }
        });
        events.emit(AUCTION_INIT, MOCK.AUCTION_INIT);
        events.emit(BID_REQUESTED, MOCK.BID_REQUESTED);
        events.emit(BID_RESPONSE, MOCK.BID_RESPONSE[0]);
        events.emit(BID_RESPONSE, MOCK.BID_RESPONSE[1]);
        events.emit(BIDDER_DONE, MOCK.BIDDER_DONE);
        events.emit(AUCTION_END, MOCK.AUCTION_END);
        events.emit(SET_TARGETING, MOCK.SET_TARGETING);

        // should not send if just slotRenderEnded is emmitted for both
        mockGpt.emitEvent(gptSlotRenderEnded0.eventName, gptSlotRenderEnded0.params);
        mockGpt.emitEvent(gptSlotRenderEnded1.eventName, gptSlotRenderEnded1.params);

        expect(server.requests.length).to.equal(1);
        let request = server.requests[0];
        let message = JSON.parse(request.requestBody);
        validate(message);

        let expectedMessage = utils.deepClone(ANALYTICS_MESSAGE);
        delete expectedMessage.bidsWon; // should not be any of these
        expectedMessage.auctions[0].adUnits[0].gam = {
          advertiserId: 1111,
          creativeId: 2222,
          lineItemId: 3333,
          adSlot: '/19968336/header-bid-tag-0'
        };
        expectedMessage.auctions[0].adUnits[1].gam = {
          advertiserId: 4444,
          creativeId: 5555,
          lineItemId: 6666,
          adSlot: '/19968336/header-bid-tag1'
        };
        expect(message).to.deep.equal(expectedMessage);
      });
    });

    it('should correctly overwrite bidId if seatBidId is on the bidResponse', function () {
      // Only want one bid request in our mock auction
      let bidRequested = utils.deepClone(MOCK.BID_REQUESTED);
      bidRequested.bids.shift();
      let auctionInit = utils.deepClone(MOCK.AUCTION_INIT);
      auctionInit.adUnits.shift();

      // clone the mock bidResponse and duplicate
      let seatBidResponse = utils.deepClone(BID2);
      seatBidResponse.seatBidId = 'abc-123-do-re-me';

      const setTargeting = {
        [seatBidResponse.adUnitCode]: seatBidResponse.adserverTargeting
      };

      const bidWon = Object.assign({}, seatBidResponse, {
        'status': 'rendered'
      });

      // spoof the auction with just our duplicates
      events.emit(AUCTION_INIT, auctionInit);
      events.emit(BID_REQUESTED, bidRequested);
      events.emit(BID_RESPONSE, seatBidResponse);
      events.emit(AUCTION_END, MOCK.AUCTION_END);
      events.emit(SET_TARGETING, setTargeting);
      events.emit(BID_WON, bidWon);

      let message = JSON.parse(server.requests[0].requestBody);

      validate(message);
      expect(message.auctions[0].adUnits[0].bids[0].bidId).to.equal('abc-123-do-re-me');
      expect(message.bidsWon[0].bidId).to.equal('abc-123-do-re-me');
    });

    it('should pick the highest cpm bid if more than one bid per bidRequestId', function () {
      // Only want one bid request in our mock auction
      let bidRequested = utils.deepClone(MOCK.BID_REQUESTED);
      bidRequested.bids.shift();
      let auctionInit = utils.deepClone(MOCK.AUCTION_INIT);
      auctionInit.adUnits.shift();

      // clone the mock bidResponse and duplicate
      let duplicateResponse1 = utils.deepClone(BID2);
      duplicateResponse1.cpm = 1.0;
      duplicateResponse1.adserverTargeting.hb_pb = '1.0';
      duplicateResponse1.adserverTargeting.hb_adid = '1111';
      let duplicateResponse2 = utils.deepClone(BID2);
      duplicateResponse2.cpm = 5.5;
      duplicateResponse2.adserverTargeting.hb_pb = '5.5';
      duplicateResponse2.adserverTargeting.hb_adid = '5555';
      let duplicateResponse3 = utils.deepClone(BID2);
      duplicateResponse3.cpm = 0.1;
      duplicateResponse3.adserverTargeting.hb_pb = '0.1';
      duplicateResponse3.adserverTargeting.hb_adid = '3333';

      const setTargeting = {
        [duplicateResponse2.adUnitCode]: duplicateResponse2.adserverTargeting
      };

      const bidWon = Object.assign({}, duplicateResponse2, {
        'status': 'rendered'
      });

      // spoof the auction with just our duplicates
      events.emit(AUCTION_INIT, auctionInit);
      events.emit(BID_REQUESTED, bidRequested);
      events.emit(BID_RESPONSE, duplicateResponse1);
      events.emit(BID_RESPONSE, duplicateResponse2);
      events.emit(BID_RESPONSE, duplicateResponse3);
      events.emit(AUCTION_END, MOCK.AUCTION_END);
      events.emit(SET_TARGETING, setTargeting);
      events.emit(BID_WON, bidWon);

      let message = JSON.parse(server.requests[0].requestBody);
      validate(message);
      expect(message.auctions[0].adUnits[0].bids[0].bidResponse.bidPriceUSD).to.equal(5.5);
      expect(message.auctions[0].adUnits[0].adserverTargeting.hb_pb).to.equal('5.5');
      expect(message.auctions[0].adUnits[0].adserverTargeting.hb_adid).to.equal('5555');
      expect(message.bidsWon.length).to.equal(1);
      expect(message.bidsWon[0].bidResponse.bidPriceUSD).to.equal(5.5);
      expect(message.bidsWon[0].adserverTargeting.hb_pb).to.equal('5.5');
      expect(message.bidsWon[0].adserverTargeting.hb_adid).to.equal('5555');
    });

    it('should send batched message without BID_WON if necessary and further BID_WON events individually', function () {
      events.emit(AUCTION_INIT, MOCK.AUCTION_INIT);
      events.emit(BID_REQUESTED, MOCK.BID_REQUESTED);
      events.emit(BID_RESPONSE, MOCK.BID_RESPONSE[0]);
      events.emit(BID_RESPONSE, MOCK.BID_RESPONSE[1]);
      events.emit(BIDDER_DONE, MOCK.BIDDER_DONE);
      events.emit(AUCTION_END, MOCK.AUCTION_END);
      events.emit(SET_TARGETING, MOCK.SET_TARGETING);
      events.emit(BID_WON, MOCK.BID_WON[0]);

      clock.tick(SEND_TIMEOUT + 1000);

      events.emit(BID_WON, MOCK.BID_WON[1]);

      expect(server.requests.length).to.equal(2);

      let message = JSON.parse(server.requests[0].requestBody);
      validate(message);
      expect(message.bidsWon.length).to.equal(1);
      expect(message.auctions).to.deep.equal(ANALYTICS_MESSAGE.auctions);
      expect(message.bidsWon[0]).to.deep.equal(ANALYTICS_MESSAGE.bidsWon[0]);

      message = JSON.parse(server.requests[1].requestBody);
      validate(message);
      expect(message.bidsWon.length).to.equal(1);
      expect(message).to.not.have.property('auctions');
      expect(message.bidsWon[0]).to.deep.equal(ANALYTICS_MESSAGE.bidsWon[1]);
    });

    it('should properly mark bids as timed out', function () {
      events.emit(AUCTION_INIT, MOCK.AUCTION_INIT);
      events.emit(BID_REQUESTED, MOCK.BID_REQUESTED);
      events.emit(BID_TIMEOUT, MOCK.BID_TIMEOUT);
      events.emit(AUCTION_END, MOCK.AUCTION_END);

      clock.tick(SEND_TIMEOUT + 1000);

      expect(server.requests.length).to.equal(1);

      let message = JSON.parse(server.requests[0].requestBody);
      validate(message);
      let timedOutBid = message.auctions[0].adUnits[0].bids[0];
      expect(timedOutBid.status).to.equal('error');
      expect(timedOutBid.error.code).to.equal('timeout-error');
      expect(timedOutBid).to.not.have.property('bidResponse');
    });

    it('should pass aupName as pattern', function () {
      let bidRequest = utils.deepClone(MOCK.BID_REQUESTED);
      bidRequest.bids[0].fpd = {
        context: {
          aupName: '1234/mycoolsite/*&gpt_leaderboard&deviceType=mobile'
        }
      };
      bidRequest.bids[1].fpd = {
        context: {
          aupName: '1234/mycoolsite/*&gpt_skyscraper&deviceType=mobile'
        }
      };
      events.emit(AUCTION_INIT, MOCK.AUCTION_INIT);
      events.emit(BID_REQUESTED, bidRequest);
      events.emit(BID_RESPONSE, MOCK.BID_RESPONSE[0]);
      events.emit(BIDDER_DONE, MOCK.BIDDER_DONE);
      events.emit(AUCTION_END, MOCK.AUCTION_END);
      events.emit(SET_TARGETING, MOCK.SET_TARGETING);

      clock.tick(SEND_TIMEOUT + 1000);

      expect(server.requests.length).to.equal(1);

      let message = JSON.parse(server.requests[0].requestBody);
      validate(message);
      expect(message.auctions[0].adUnits[0].pattern).to.equal('1234/mycoolsite/*&gpt_leaderboard&deviceType=mobile');
      expect(message.auctions[0].adUnits[1].pattern).to.equal('1234/mycoolsite/*&gpt_skyscraper&deviceType=mobile');
    });

    it('should successfully convert bid price to USD in parseBidResponse', function () {
      // Set the rates
      setConfig({
        adServerCurrency: 'JPY',
        rates: {
          USD: {
            JPY: 100
          }
        }
      });

      // set our bid response to JPY
      const bidCopy = utils.deepClone(BID2);
      bidCopy.currency = 'JPY';
      bidCopy.cpm = 100;

      // Now add the bidResponse hook which hooks on the currenct conversion function onto the bid response
      let innerBid;
      addBidResponseHook(function(adCodeId, bid) {
        innerBid = bid;
      }, 'elementId', bidCopy);

      // Use the rubi analytics parseBidResponse Function to get the resulting cpm from the bid response!
      const bidResponseObj = parseBidResponse(innerBid);
      expect(bidResponseObj).to.have.property('bidPriceUSD');
      expect(bidResponseObj.bidPriceUSD).to.equal(1.0);
    });
  });

  describe('config with integration type', () => {
    it('should use the integration type provided in the config instead of the default', () => {
      config.setConfig({rubicon: {
        int_type: 'testType'
      }})

      rubiconAnalyticsAdapter.enableAnalytics({
        options: {
          endpoint: '//localhost:9999/event',
          accountId: 1001
        }
      });

      performStandardAuction();

      expect(server.requests.length).to.equal(1);
      const request = server.requests[0];
      const message = JSON.parse(request.requestBody);
      expect(message.integration).to.equal('testType');

      rubiconAnalyticsAdapter.disableAnalytics();
    });
  });

  describe('wrapper details passed in', () => {
    it('should correctly pass in the wrapper details if provided', () => {
      config.setConfig({rubicon: {
        wrapperName: '1001_wrapperName',
        rule_name: 'na-mobile'
      }});

      rubiconAnalyticsAdapter.enableAnalytics({
        options: {
          endpoint: '//localhost:9999/event',
          accountId: 1001
        }
      });

      performStandardAuction();

      expect(server.requests.length).to.equal(1);
      const request = server.requests[0];
      const message = JSON.parse(request.requestBody);
      expect(message.wrapper).to.deep.equal({
        name: '1001_wrapperName',
        rule: 'na-mobile'
      });

      rubiconAnalyticsAdapter.disableAnalytics();
    });
  });

  it('getHostNameFromReferer correctly grabs hostname from an input URL', function () {
    let inputUrl = 'https://www.prebid.org/some/path?pbjs_debug=true';
    expect(getHostNameFromReferer(inputUrl)).to.equal('www.prebid.org');
    inputUrl = 'https://www.prebid.com/some/path?pbjs_debug=true';
    expect(getHostNameFromReferer(inputUrl)).to.equal('www.prebid.com');
    inputUrl = 'https://prebid.org/some/path?pbjs_debug=true';
    expect(getHostNameFromReferer(inputUrl)).to.equal('prebid.org');
    inputUrl = 'http://xn--p8j9a0d9c9a.xn--q9jyb4c/';
    expect(typeof getHostNameFromReferer(inputUrl)).to.equal('string');

    // not non-UTF char's in query / path which break if noDecodeWholeURL not set
    inputUrl = 'https://prebid.org/search_results/%95x%8Em%92%CA/?category=000';
    expect(getHostNameFromReferer(inputUrl)).to.equal('prebid.org');
  });
});<|MERGE_RESOLUTION|>--- conflicted
+++ resolved
@@ -1196,8 +1196,6 @@
           lastSeen: 1519767013781, // lastSeen updated to our "now"
           fpkvs: { source: 'tw', link: 'email' }, // link merged in
           pvid: expectedPvid // new pvid stored
-<<<<<<< HEAD
-=======
         });
       });
 
@@ -1257,7 +1255,6 @@
           lastSeen: 1519767013781, // lastSeen updated to our "now"
           fpkvs: { source: 'fb', link: 'email', click: 'dog' }, // link merged in
           pvid: expectedPvid // new pvid stored
->>>>>>> eea7c792
         });
       });
 
