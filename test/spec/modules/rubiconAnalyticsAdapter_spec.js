--- conflicted
+++ resolved
@@ -945,18 +945,12 @@
       auctionInit.bidderRequests[0].bids[0].floorData = {
         skipped: false,
         modelVersion: 'someModelName',
-<<<<<<< HEAD
-        location: 'setConfig',
-        skipRate: 15,
-        fetchStatus: 'error'
-=======
         modelWeight: 10,
         modelTimestamp: 1606772895,
         location: 'setConfig',
         skipRate: 15,
         fetchStatus: 'error',
         floorProvider: provider
->>>>>>> e5ade754
       };
       let flooredResponse = {
         ...BID,
@@ -1107,12 +1101,8 @@
         enforcement: true,
         dealsEnforced: false,
         skipRate: 15,
-<<<<<<< HEAD
-        fetchStatus: 'error'
-=======
         fetchStatus: 'error',
         provider: 'randomProvider'
->>>>>>> e5ade754
       });
       // first adUnit's adSlot
       expect(message.auctions[0].adUnits[0].gam.adSlot).to.equal('12345/sports');
