--- conflicted
+++ resolved
@@ -135,8 +135,6 @@
   }
 });
 
-<<<<<<< HEAD
-=======
 const BID4 = Object.assign({}, BID, {
   adUnitCode: '/19968336/header-bid-tag1',
   bidId: '3bd4ebb1c900e2',
@@ -162,7 +160,6 @@
   }
 });
 
->>>>>>> 23efd639
 const floorMinRequest = {
   'bidder': 'rubicon',
   'params': {
@@ -664,10 +661,7 @@
         }
       });
       expect(rubiConf).to.deep.equal({
-<<<<<<< HEAD
-=======
         analyticsEventDelay: 0,
->>>>>>> 23efd639
         pvid: '12345678',
         wrapperName: '1001_general',
         int_type: 'dmpbjs',
@@ -686,10 +680,7 @@
         }
       });
       expect(rubiConf).to.deep.equal({
-<<<<<<< HEAD
-=======
         analyticsEventDelay: 0,
->>>>>>> 23efd639
         pvid: '12345678',
         wrapperName: '1001_general',
         int_type: 'dmpbjs',
@@ -710,10 +701,7 @@
         }
       });
       expect(rubiConf).to.deep.equal({
-<<<<<<< HEAD
-=======
         analyticsEventDelay: 0,
->>>>>>> 23efd639
         pvid: '12345678',
         wrapperName: '1001_general',
         int_type: 'dmpbjs',
@@ -1577,8 +1565,6 @@
         expect(message).to.deep.equal(expectedMessage);
       });
 
-<<<<<<< HEAD
-=======
       it('should pick backup Ids if no sourceAgnostic available first', function () {
         performStandardAuction([gptSlotRenderEnded0, {
           eventName: 'slotRenderEnded',
@@ -1611,7 +1597,6 @@
         expect(message).to.deep.equal(expectedMessage);
       });
 
->>>>>>> 23efd639
       it('should correctly set adUnit for associated slots', function () {
         performStandardAuction([gptSlotRenderEnded0, gptSlotRenderEnded1]);
         expect(server.requests.length).to.equal(1);
@@ -1638,11 +1623,7 @@
       it('should send request when waitForGamSlots is present but no bidWons are sent', function () {
         config.setConfig({
           rubicon: {
-<<<<<<< HEAD
-            waitForGamSlots: true
-=======
             waitForGamSlots: true,
->>>>>>> 23efd639
           }
         });
         events.emit(AUCTION_INIT, MOCK.AUCTION_INIT);
@@ -1653,11 +1634,7 @@
         events.emit(AUCTION_END, MOCK.AUCTION_END);
         events.emit(SET_TARGETING, MOCK.SET_TARGETING);
 
-<<<<<<< HEAD
-        // should not send if just slotRenderEnded is emmitted for both
-=======
         // should send if just slotRenderEnded is emmitted for both
->>>>>>> 23efd639
         mockGpt.emitEvent(gptSlotRenderEnded0.eventName, gptSlotRenderEnded0.params);
         mockGpt.emitEvent(gptSlotRenderEnded1.eventName, gptSlotRenderEnded1.params);
 
@@ -1682,8 +1659,6 @@
         };
         expect(message).to.deep.equal(expectedMessage);
       });
-<<<<<<< HEAD
-=======
 
       it('should delay the event call depending on analyticsEventDelay config', function () {
         config.setConfig({
@@ -1729,7 +1704,6 @@
         expect(expectedGam0).to.deep.equal(message.auctions[0].adUnits[0].gam);
         expect(expectedGam1).to.deep.equal(message.auctions[0].adUnits[1].gam);
       });
->>>>>>> 23efd639
     });
 
     it('should correctly overwrite bidId if seatBidId is on the bidResponse', function () {
@@ -1925,8 +1899,6 @@
       expect(message.auctions[0].adUnits[1].pattern).to.equal('1234/mycoolsite/*&gpt_skyscraper&deviceType=mobile');
     });
 
-<<<<<<< HEAD
-=======
     it('should pass bidderDetail for multibid auctions', function () {
       let bidResponse = utils.deepClone(MOCK.BID_RESPONSE[1]);
       bidResponse.targetingBidder = 'rubi2';
@@ -1953,7 +1925,6 @@
       expect(message.auctions[0].adUnits[1].bids[1].bidderDetail).to.equal('rubi2');
     });
 
->>>>>>> 23efd639
     it('should successfully convert bid price to USD in parseBidResponse', function () {
       // Set the rates
       setConfig({
@@ -2010,12 +1981,8 @@
   describe('wrapper details passed in', () => {
     it('should correctly pass in the wrapper details if provided', () => {
       config.setConfig({rubicon: {
-<<<<<<< HEAD
-        wrapperName: '1001_wrapperName',
-=======
         wrapperName: '1001_wrapperName_exp.4',
         wrapperFamily: '1001_wrapperName',
->>>>>>> 23efd639
         rule_name: 'na-mobile'
       }});
 
@@ -2032,12 +1999,8 @@
       const request = server.requests[0];
       const message = JSON.parse(request.requestBody);
       expect(message.wrapper).to.deep.equal({
-<<<<<<< HEAD
-        name: '1001_wrapperName',
-=======
         name: '1001_wrapperName_exp.4',
         family: '1001_wrapperName',
->>>>>>> 23efd639
         rule: 'na-mobile'
       });
 
