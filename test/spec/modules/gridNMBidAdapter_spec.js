--- conflicted
+++ resolved
@@ -247,48 +247,6 @@
           impObj.bidfloor = bidRequests[i].params.floorcpm;
         }
 
-<<<<<<< HEAD
-    it('should attach valid params from mediaTypes', function () {
-      const mediaTypes = {
-        video: {
-          skipafter: 10,
-          minduration: 10,
-          maxduration: 100,
-          protocols: [1, 3, 4],
-          playerSize: [300, 250]
-        }
-      };
-      const bidRequest = Object.assign({ mediaTypes }, bidRequests[0]);
-      const req = spec.buildRequests([bidRequest], bidderRequest)[0];
-      const expectedVideo = {
-        'skipafter': 10,
-        'mind': 10,
-        'maxd': 100,
-        'mimes': ['video/mp4', 'video/x-ms-wmv'],
-        'protocols': [1, 2, 3, 4, 5, 6],
-        'size': '300x250'
-      };
-      const expectedParams = Object.assign({}, bidRequest.params);
-      expectedParams.video = Object.assign(expectedParams.video, expectedVideo);
-
-      expect(req.url).to.be.an('string');
-      const payload = parseRequestUrl(req.url);
-      expect(payload).to.have.property('u', referrer);
-      expect(payload).to.have.property('r', '22edbae2733bf6');
-      expect(payload).to.have.property('wrapperType', 'Prebid_js');
-      expect(payload).to.have.property('wrapperVersion', '$prebid.version$');
-      expect(payload).to.have.property('sizes', '300x250,300x600');
-      expect(req.data).to.deep.equal(expectedParams);
-    });
-
-    it('if gdprConsent is present payload must have gdpr params', function () {
-      const [request] = spec.buildRequests([bidRequests[0]], {gdprConsent: {consentString: 'AAA', gdprApplies: true}, refererInfo: bidderRequest.refererInfo});
-      expect(request.url).to.be.an('string');
-      const payload = parseRequestUrl(request.url);
-      expect(payload).to.have.property('u', referrer);
-      expect(payload).to.have.property('gdpr_consent', 'AAA');
-      expect(payload).to.have.property('gdpr_applies', '1');
-=======
         expect(req.data).to.deep.equal({
           'id': bidderRequest.bidderRequestId,
           'site': {
@@ -305,7 +263,6 @@
           'imp': [impObj]
         });
       });
->>>>>>> 2d82104b
     });
 
     it('should attach valid params from mediaTypes', function () {
@@ -384,10 +341,7 @@
     const responses = [
       {'bid': [{'price': 1.15, 'adm': '<VAST version=\"3.0\">\n<Ad id=\"21341234\"><\/Ad>\n<\/VAST>', 'content_type': 'video', 'h': 250, 'w': 300, 'dealid': 11}], 'seat': '2'},
       {'bid': [{'price': 0.5, 'adm': '<VAST version=\"3.0\">\n<Ad id=\"21341235\"><\/Ad>\n<\/VAST>', 'content_type': 'video', 'h': 600, 'w': 300, adomain: ['my_domain.ru']}], 'seat': '2'},
-<<<<<<< HEAD
-=======
       {'bid': [{'price': 2.00, 'nurl': 'https://some_test_vast_url.com', 'content_type': 'video', 'adomain': ['example.com'], 'w': 300, 'h': 600}], 'seat': '2'},
->>>>>>> 2d82104b
       {'bid': [{'price': 0, 'h': 250, 'w': 300}], 'seat': '2'},
       {'bid': [{'price': 0, 'adm': '<VAST version=\"3.0\">\n<Ad id=\"21341237\"><\/Ad>\n<\/VAST>', 'h': 250, 'w': 300}], 'seat': '2'},
       undefined,
