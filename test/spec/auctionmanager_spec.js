--- conflicted
+++ resolved
@@ -809,8 +809,6 @@
         assert.equal(addedBid.renderer.url, renderer.url);
       });
 
-<<<<<<< HEAD
-=======
       it('installs bidder-defined renderer when onlyBackup is true in mediaTypes.video options ', function () {
         const renderer = {
           url: 'videoRenderer.js',
@@ -843,7 +841,6 @@
         assert.strictEqual(addedBid.renderer.url, myBid.renderer.url);
       });
 
->>>>>>> eea7c792
       it('bid for a regular unit and a video unit', function() {
         let renderer = {
           url: 'renderer.js',
