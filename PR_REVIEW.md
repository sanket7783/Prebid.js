## Summary
We take PR review seriously. Please read https://medium.com/@mrjoelkemp/giving-better-code-reviews-16109e0fdd36#.xa8lc4i23 to understand how a PR review should be conducted. Be rational and strict in your review, make sure you understand exactly what the submitter's intent is. Anyone in the community can review a PR, but a Prebid Org member is also required. A Prebid Org member should take ownership of a PR and do the initial review.

If the PR is for a standard bid adapter or a standard analytics adapter, just the one review from a core member is sufficient. The reviewer will check against [required conventions](http://prebid.org/dev-docs/bidder-adaptor.html#required-adapter-conventions) and may merge the PR after approving and confirming that the documentation PR against prebid.org is open and linked to the issue.

For modules and core platform updates, the initial reviewer should request an additional team member to review as a sanity check. Merge should only happen when the PR has 2 `LGTM` from the core team and a documentation PR if required.

### Running Tests and Verifying Integrations

General gulp commands include separate commands for serving the codebase on a built in webserver, creating code coverage reports and allowing serving integration examples. The `review-start` gulp command combinese those into one command.

- Run `gulp review-start`, adding the host parameter `gulp review-start --host=0.0.0.0` will bind to all IPs on the machine
    - A page will open which provides a hub for common reviewer tools.
    - If you need to manually acceess the tools:
        - Navigate to build/coverage/lcov-report/index.html to view coverage
        - Navigate to integrationExamples/gpt/hellow_world.html for basic integration testing
        - The hello_world.html and other exampls can be edited and used as needed to verify functionality

### General PR review Process
- All required global and bidder-adapter rules defined in the [Module Rules](https://docs.prebid.org/dev-docs/module-rules.html) must be followed. Please review these rules often - we depend on reviewers to enforce them.
- Checkout the branch (these instructions are available on the github PR page as well).
- Verify PR is a single change type. Example, refactor OR bugfix. If more than 1 type, ask submitter to break out requests.
- Verify code under review has at least 80% unit test coverage. If legacy code doesn't have enough unit test coverage, require that additional unit tests to be included in the PR.
- Verify tests are green in Travis-ci + local build by running `gulp serve` | `gulp test`
- Verify no code quality violations are present from linting (should be reported in terminal)
- Make sure the code is not setting cookies or localstorage directly -- it must use the `StorageManager`.
- Review for obvious errors or bad coding practice / use best judgement here.
- If the change is a new feature / change to core prebid.js - review the change with a Tech Lead on the project and make sure they agree with the nature of change.
- If the change results in needing updates to docs (such as public API change, module interface etc), add a label for "needs docs" and inform the submitter they must submit a docs PR to update the appropriate area of Prebid.org **before the PR can merge**. Help them with finding where the docs are located on prebid.org if needed. 
<<<<<<< HEAD
  - Below are some examples of bidder specific updates that should require docs update (in their dev-docs/bidders/bidder.md file):
    - If they support the GDPR consentManagement module and TCF1, add `gdpr_supported: true`
    - If they support the GDPR consentManagement module and TCF2, add `tcf2_supported: true`
    - If they support the US Privacy consentManagementUsp module, add `usp_supported: true`
    - If they support one or more userId modules, add `userId: (list of supported vendors)`
    - If they support video and/or native mediaTypes add `media_types: video, native`. Note that display is added by default. If you don't support display, add "no-display" as the first entry, e.g. `media_types: no-display, native`
    - If they support COPPA, add `coppa_supported: true`
    - If they support SChain, add `schain_supported: true`
    - If their bidder doesn't work well with safeframed creatives, add `safeframes_ok: false`. This will alert publishers to not use safeframed creatives when creating the ad server entries for their bidder.
    - If they're a member of Prebid.org, add `prebid_member: true`
- If all above is good, add a `LGTM` comment and request 1 additional core member to review.
- Once there is 2 `LGTM` on the PR, merge to master
- Ask the submitter to add a PR for documentation if applicable.
- Add a line into the [draft release](https://github.com/prebid/Prebid.js/releases) notes for this submission. If no draft release is available, create one using [this template]( https://gist.github.com/mkendall07/c3af6f4691bed8a46738b3675cb5a479)
- Add the PR to the appropriate project board (I.E. 1.23.0 Release) for the week, [see](https://github.com/prebid/Prebid.js/projects)

### New Adapter or updates to adapter process
- Follow steps above for general review process. In addition, please verify the following:
=======
- If all above is good, add a `LGTM` comment and, if the change is in PBS-core or is an important module like the prebidServerBidAdapter, request 1 additional core member to review.
- Once there are 2 `LGTM` on the PR, merge to master
- The [draft release](https://github.com/prebid/Prebid.js/releases) notes are managed by [release drafter](https://github.com/release-drafter/release-drafter). To get the PR added to the release notes do the steps below. A github action will use that information to build the release notes.
    - Adjust the PR Title to be appropriate for release notes
    - Add a label for `feature`, `maintenance`, `fix`, `bugfix` or `bug` to categorize the PR
    - Add a semver label of `major`, `minor` or `patch` to indicate the scope of change    

### Reviewing a New or Updated Bid Adapter
Documentation they're supposed to be following is https://docs.prebid.org/dev-docs/bidder-adaptor.html

Follow steps above for general review process. In addition, please verify the following:
>>>>>>> e5ade754
- Verify that bidder has submitted valid bid params and that bids are being received.
- Verify that bidder is not manipulating the prebid.js auction in any way or doing things that go against the principles of the project. If unsure check with the Tech Lead.
- Verify that code re-use is being done properly and that changes introduced by a bidder don't impact other bidders.
- If the adapter being submitted is an alias type, check with the bidder contact that is being aliased to make sure it's allowed.
- All bidder parameter conventions must be followed:
    - Video params must be read from AdUnit.mediaTypes.video when available; however bidder config can override the ad unit. 
    - First party data must be read from [`fpd.context` and `fpd.user`](https://docs.prebid.org/dev-docs/publisher-api-reference.html#setConfig-fpd).
    - Adapters that accept a floor parameter must also support the [floors module](https://docs.prebid.org/dev-docs/modules/floors.html) -- look for a call to the `getFloor()` function.
    - Adapters cannot accept an schain parameter. Rather, they must look for the schain parameter at bidRequest.schain.
    - The bidRequest page referrer must checked in addition to any bidder-specific parameter.
    - If they're getting the COPPA flag, it must come from config.getConfig('coppa');
- Below are some examples of bidder specific updates that should require docs update (in their dev-docs/bidders/BIDDER.md file):
    - If they support the GDPR consentManagement module and TCF1, add `gdpr_supported: true`
    - If they support the GDPR consentManagement module and TCF2, add `tcf2_supported: true`
    - If they support the US Privacy consentManagementUsp module, add `usp_supported: true`
    - If they support one or more userId modules, add `userId: (list of supported vendors)`
    - If they support video and/or native mediaTypes add `media_types: video, native`. Note that display is added by default. If you don't support display, add "no-display" as the first entry, e.g. `media_types: no-display, native`
    - If they support COPPA, add `coppa_supported: true`
    - If they support SChain, add `schain_supported: true`
    - If their bidder doesn't work well with safeframed creatives, add `safeframes_ok: false`. This will alert publishers to not use safeframed creatives when creating the ad server entries for their bidder.
    - If they're setting a deal ID in some scenarios, add `bidder_supports_deals: true`
    - If they have an IAB Global Vendor List ID, add `gvl_id: ID`. There's no default.
- After a new adapter is approved, let the submitter know they may open a PR in the [headerbid-expert repository](https://github.com/prebid/headerbid-expert) to have their adapter recognized by the [Headerbid Expert extension](https://chrome.google.com/webstore/detail/headerbid-expert/cgfkddgbnfplidghapbbnngaogeldmop). The PR should be to the [bidder patterns file](https://github.com/prebid/headerbid-expert/blob/master/bidderPatterns.js), adding an entry with their adapter's name and the url the adapter uses to send and receive bid responses.

### Reviewing a New or Updated Analytics Adapter
Documentation they're supposed to be following is https://docs.prebid.org/dev-docs/integrate-with-the-prebid-analytics-api.html

No additional steps above the general review process and making sure it conforms to the [Module Rules](https://docs.prebid.org/dev-docs/module-rules.html).

Make sure there's a docs pull request

### Reviewing a New or Updated User ID Sub-Module
Documentation they're supposed to be following is https://docs.prebid.org/dev-docs/modules/userId.html#id-providers

Follow steps above for general review process. In addition:
- Try running the new user ID module with a basic config and confirm it hits the endpoint and stores the results.
- the filename should be camel case ending with `IdSystem` (e.g. `myCompanyIdSystem.js`)
- the `const MODULE_NAME` value should be camel case ending with `Id` (e.g. `myCompanyId` )
- the response of the `decode` method should be an object with the key being ideally camel case similar to the module name and ending in `id` or `Id`, but in some cases this value is a shortened name and sometimes with the `id` part being all lowercase, provided there are no other uppercase letters. if there's no id or it's an invalid object, the response should be `undefined`. example "valid" values (although this is more style than a requirement)
   - `mcid`
   - `mcId`
   - `myCompanyId`
- make sure they've added references of their new module everywhere required:
  - modules/.submodules.json
  - modules/userId/eids.js
  - modules/userId/eids.md
  - modules/userId/userId.md
- tests can go either within the userId_spec.js file or in their own _spec file if they wish
- GVLID is recommended in the *IdSystem file if they operate in EU
- make sure example configurations align to the actual code (some modules use the userId storage settings and allow pub configuration, while others handle reading/writing cookies on their own, so should not include the storage params in examples)
- the 3 available methods (getId, extendId, decode) should be used as they were intended
  - decode (required method) should not be making requests to retrieve a new ID, it should just be decoding a response
  - extendId (optional method) should not be making requests to retrieve a new ID, it should just be adding additional data to the id object
  - getId (required method) should be the only method that gets a new ID (from ajax calls or a cookie/local storage). this ensures that decode and extend do not unnecessarily delay the auction in places where it is not expected.
- in the eids.js file, the source should be the actual domain of the provider, not a made up domain.
- in the eids.js file, the key in the array should be the same value as the key in the decode function
- make sure all supported config params align in the submodule js file and the docs / examples
- make sure there's a docs pull request

### Reviewing a New or Updated Real-Time-Data Sub-Module
Documentation they're supposed to be following is https://docs.prebid.org/dev-docs/add-rtd-submodule.html

Follow steps above for general review process. In addition:
- The RTD Provider must include a `providerRtdProvider.md` file. This file must have example parameters and document a sense of what to expect: what should change in the bidrequest, or what targeting data should be added?
- Try running the new sub-module and confirm the provided test parameters.
- Confirm that the module
  - is not loading external code. If it is, escalate to the #prebid-js Slack channel. 
  - is reading `config` from the function signature rather than calling `getConfig`.
  - is sending data to the bid request only as either First Party Data or in bidRequest.rtd.RTDPROVIDERCODE.
  - is making HTTPS requests as early as possible, but not more often than needed.
  - doesn't force bid adapters to load additional code.
- Consider whether the kind of data the module is obtaining could have privacy implications. If so, make sure they're utilizing the `consent` data passed to them.
- Make sure there's a docs pull request

## Ticket Coordinator

Each week, Prebid Org assigns one person to keep an eye on incoming issues and PRs. Every Monday morning a reminder is
sent to the prebid-js slack channel with a link to the spreadsheet. If you're on rotation, please check that list each
Monday to see if you're on-duty.

When on-duty:
- Review issues and PRs at least once per weekday for new items. Encourage a 48 "SLA" on PRs/issues assigned. Aim for touchpoint once every 48/hours. 
- For PRs: assign PRs to individuals on the **PR review list**. Try to be equitable -- not all PRs are created equally. Use the "Assigned" field and add the "Needs Review" label.
- For Issues: try to address questions and troubleshooting requests on your own, assigning them to others as needed. Please add labels as appropriate (I.E. bug, question, backlog etc).
- Issues that are questions or troubleshooting requests may be closed if the originator doesn't respond within a week to requests for confirmation or details.
- Issues that are bug reports should be left open and assigned to someone in PR rotation to confirm or deny the bug status.
- It's polite to check with others before assigning them extra-large tasks.
- If possible, check in on older PRs and Issues and see if they can be unstuck.
- Perform the weekly Prebid.js release per instructions at https://github.com/prebid/Prebid.js/blob/master/RELEASE_SCHEDULE.md . This generally takes place on Tues or Weds.<|MERGE_RESOLUTION|>--- conflicted
+++ resolved
@@ -27,26 +27,6 @@
 - Review for obvious errors or bad coding practice / use best judgement here.
 - If the change is a new feature / change to core prebid.js - review the change with a Tech Lead on the project and make sure they agree with the nature of change.
 - If the change results in needing updates to docs (such as public API change, module interface etc), add a label for "needs docs" and inform the submitter they must submit a docs PR to update the appropriate area of Prebid.org **before the PR can merge**. Help them with finding where the docs are located on prebid.org if needed. 
-<<<<<<< HEAD
-  - Below are some examples of bidder specific updates that should require docs update (in their dev-docs/bidders/bidder.md file):
-    - If they support the GDPR consentManagement module and TCF1, add `gdpr_supported: true`
-    - If they support the GDPR consentManagement module and TCF2, add `tcf2_supported: true`
-    - If they support the US Privacy consentManagementUsp module, add `usp_supported: true`
-    - If they support one or more userId modules, add `userId: (list of supported vendors)`
-    - If they support video and/or native mediaTypes add `media_types: video, native`. Note that display is added by default. If you don't support display, add "no-display" as the first entry, e.g. `media_types: no-display, native`
-    - If they support COPPA, add `coppa_supported: true`
-    - If they support SChain, add `schain_supported: true`
-    - If their bidder doesn't work well with safeframed creatives, add `safeframes_ok: false`. This will alert publishers to not use safeframed creatives when creating the ad server entries for their bidder.
-    - If they're a member of Prebid.org, add `prebid_member: true`
-- If all above is good, add a `LGTM` comment and request 1 additional core member to review.
-- Once there is 2 `LGTM` on the PR, merge to master
-- Ask the submitter to add a PR for documentation if applicable.
-- Add a line into the [draft release](https://github.com/prebid/Prebid.js/releases) notes for this submission. If no draft release is available, create one using [this template]( https://gist.github.com/mkendall07/c3af6f4691bed8a46738b3675cb5a479)
-- Add the PR to the appropriate project board (I.E. 1.23.0 Release) for the week, [see](https://github.com/prebid/Prebid.js/projects)
-
-### New Adapter or updates to adapter process
-- Follow steps above for general review process. In addition, please verify the following:
-=======
 - If all above is good, add a `LGTM` comment and, if the change is in PBS-core or is an important module like the prebidServerBidAdapter, request 1 additional core member to review.
 - Once there are 2 `LGTM` on the PR, merge to master
 - The [draft release](https://github.com/prebid/Prebid.js/releases) notes are managed by [release drafter](https://github.com/release-drafter/release-drafter). To get the PR added to the release notes do the steps below. A github action will use that information to build the release notes.
@@ -58,7 +38,6 @@
 Documentation they're supposed to be following is https://docs.prebid.org/dev-docs/bidder-adaptor.html
 
 Follow steps above for general review process. In addition, please verify the following:
->>>>>>> e5ade754
 - Verify that bidder has submitted valid bid params and that bids are being received.
 - Verify that bidder is not manipulating the prebid.js auction in any way or doing things that go against the principles of the project. If unsure check with the Tech Lead.
 - Verify that code re-use is being done properly and that changes introduced by a bidder don't impact other bidders.
