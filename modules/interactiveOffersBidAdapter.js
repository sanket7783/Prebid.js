import { logWarn, isNumber } from '../src/utils.js';
import {registerBidder} from '../src/adapters/bidderFactory.js';
import {BANNER} from '../src/mediaTypes.js';
import {config} from '../src/config.js';

const BIDDER_CODE = 'interactiveOffers';
const ENDPOINT = 'https://prebid.ioadx.com/bidRequest/?partnerId=';

const DEFAULT = {
  'OpenRTBBidRequest': {},
  'OpenRTBBidRequestSite': {},
  'OpenRTBBidRequestSitePublisher': {},
  'OpenRTBBidRequestSiteContent': {
    language: navigator.language,
  },
  'OpenRTBBidRequestSource': {},
  'OpenRTBBidRequestDevice': {
    ua: navigator.userAgent,
    language: navigator.language
  },
  'OpenRTBBidRequestUser': {},
  'OpenRTBBidRequestImp': {},
  'OpenRTBBidRequestImpBanner': {},
  'PrebidBid': {
    currency: 'USD',
    ttl: 60,
    netRevenue: false
  }
};

export const spec = {
  code: BIDDER_CODE,
  supportedMediaTypes: [BANNER],

  isBidRequestValid: function(bid) {
    let ret = true;
    if (bid && bid.params) {
      if (!bid.params.partnerId) {
        logWarn('partnerId must be a valid ID');
        ret = false;
      }
      if (bid.params.tmax && !isNumber(bid.params.tmax)) {
        logWarn('tmax must be a valid numeric ID');
        ret = false;
      }
    } else {
      logWarn('invalid request');
      ret = false;
    }
    return ret;
  },
  buildRequests: function(validBidRequests, bidderRequest) {
    let aux = parseRequestPrebidjsToOpenRTB(bidderRequest);
    let payload = aux.payload;
    return {
      method: 'POST',
      url: ENDPOINT + aux.partnerId,
      data: JSON.stringify(payload),
      bidderRequest: bidderRequest
    };
  },

  interpretResponse: function(response, request) {
    let bidResponses = [];
    if (response.body) {
      if (!response.body.length) {
        response.body = [response.body];
      }
      bidResponses = parseResponseOpenRTBToPrebidjs(response.body);
    }
    return bidResponses;
  }
};

function parseRequestPrebidjsToOpenRTB(prebidRequest) {
  let ret = {
    payload: {},
    partnerId: null
  };
  let pageURL = window.location.href;
  let domain = window.location.hostname;
  let secure = (window.location.protocol == 'https:' ? 1 : 0);
  let openRTBRequest = JSON.parse(JSON.stringify(DEFAULT['OpenRTBBidRequest']));
  openRTBRequest.id = prebidRequest.auctionId;
  openRTBRequest.ext = {
    auctionstart: Date.now()
  };

  openRTBRequest.site = JSON.parse(JSON.stringify(DEFAULT['OpenRTBBidRequestSite']));
  openRTBRequest.site.id = domain;
  openRTBRequest.site.name = domain;
  openRTBRequest.site.domain = domain;
  openRTBRequest.site.page = pageURL;
  openRTBRequest.site.ref = prebidRequest.refererInfo.referer;

  openRTBRequest.site.publisher = JSON.parse(JSON.stringify(DEFAULT['OpenRTBBidRequestSitePublisher']));
  openRTBRequest.site.publisher.id = 0;
  openRTBRequest.site.publisher.name = config.getConfig('publisherDomain');
  openRTBRequest.site.publisher.domain = domain;
  openRTBRequest.site.publisher.domain = domain;

  openRTBRequest.site.content = JSON.parse(JSON.stringify(DEFAULT['OpenRTBBidRequestSiteContent']));

  openRTBRequest.source = JSON.parse(JSON.stringify(DEFAULT['OpenRTBBidRequestSource']));
  openRTBRequest.source.fd = 0;
  openRTBRequest.source.tid = prebidRequest.auctionId;
  openRTBRequest.source.pchain = '';

  openRTBRequest.device = JSON.parse(JSON.stringify(DEFAULT['OpenRTBBidRequestDevice']));

  openRTBRequest.user = JSON.parse(JSON.stringify(DEFAULT['OpenRTBBidRequestUser']));

  openRTBRequest.imp = [];
  prebidRequest.bids.forEach(function(bid, impId) {
    impId++;
    if (!ret.partnerId) {
      ret.partnerId = bid.params.partnerId;
    }
    let imp = JSON.parse(JSON.stringify(DEFAULT['OpenRTBBidRequestImp']));
    imp.id = impId;
    imp.secure = secure;
    imp.tagid = bid.bidId;

    openRTBRequest.site.publisher.id = openRTBRequest.site.publisher.id || 0;
    openRTBRequest.tmax = openRTBRequest.tmax || bid.params.tmax || 0;

    Object.keys(bid.mediaTypes).forEach(function(mediaType) {
      if (mediaType == 'banner') {
        imp.banner = JSON.parse(JSON.stringify(DEFAULT['OpenRTBBidRequestImpBanner']));
        imp.banner.w = 0;
        imp.banner.h = 0;
        imp.banner.format = [];
        bid.mediaTypes[mediaType].sizes.forEach(function(adSize) {
          if (!imp.banner.w) {
            imp.banner.w = adSize[0];
            imp.banner.h = adSize[1];
          }
          imp.banner.format.push({w: adSize[0], h: adSize[1]});
        });
      }
    });
    openRTBRequest.imp.push(imp);
  });
  ret.payload = openRTBRequest;
  return ret;
}
function parseResponseOpenRTBToPrebidjs(openRTBResponse) {
  let prebidResponse = [];
  openRTBResponse.forEach(function(response) {
<<<<<<< HEAD
    response.seatbid.forEach(function(seatbid) {
      seatbid.bid.forEach(function(bid) {
        let prebid = JSON.parse(JSON.stringify(DEFAULT['PrebidBid']));
        prebid.requestId = bid.ext.tagid;
        prebid.ad = bid.adm;
        prebid.creativeId = bid.crid;
        prebid.cpm = bid.price;
        prebid.width = bid.w;
        prebid.height = bid.h;
        prebid.mediaType = 'banner';
        prebid.meta = {
          advertiserDomains: bid.adomain,
          advertiserId: bid.adid,
          mediaType: 'banner',
          primaryCatId: bid.cat[0] || '',
          secondaryCatIds: bid.cat
        }
        prebidResponse.push(prebid);
=======
    if (response.seatbid && response.seatbid.forEach) {
      response.seatbid.forEach(function(seatbid) {
        if (seatbid.bid && seatbid.bid.forEach) {
          seatbid.bid.forEach(function(bid) {
            let prebid = JSON.parse(JSON.stringify(DEFAULT['PrebidBid']));
            prebid.requestId = bid.ext.tagid;
            prebid.ad = bid.adm;
            prebid.creativeId = bid.crid;
            prebid.cpm = bid.price;
            prebid.width = bid.w;
            prebid.height = bid.h;
            prebid.mediaType = 'banner';
            prebid.meta = {
              advertiserDomains: bid.adomain,
              advertiserId: bid.adid,
              mediaType: 'banner',
              primaryCatId: bid.cat[0] || '',
              secondaryCatIds: bid.cat
            }
            prebidResponse.push(prebid);
          });
        }
>>>>>>> 2d82104b
      });
    }
  });
  return prebidResponse;
}

registerBidder(spec);<|MERGE_RESOLUTION|>--- conflicted
+++ resolved
@@ -147,26 +147,6 @@
 function parseResponseOpenRTBToPrebidjs(openRTBResponse) {
   let prebidResponse = [];
   openRTBResponse.forEach(function(response) {
-<<<<<<< HEAD
-    response.seatbid.forEach(function(seatbid) {
-      seatbid.bid.forEach(function(bid) {
-        let prebid = JSON.parse(JSON.stringify(DEFAULT['PrebidBid']));
-        prebid.requestId = bid.ext.tagid;
-        prebid.ad = bid.adm;
-        prebid.creativeId = bid.crid;
-        prebid.cpm = bid.price;
-        prebid.width = bid.w;
-        prebid.height = bid.h;
-        prebid.mediaType = 'banner';
-        prebid.meta = {
-          advertiserDomains: bid.adomain,
-          advertiserId: bid.adid,
-          mediaType: 'banner',
-          primaryCatId: bid.cat[0] || '',
-          secondaryCatIds: bid.cat
-        }
-        prebidResponse.push(prebid);
-=======
     if (response.seatbid && response.seatbid.forEach) {
       response.seatbid.forEach(function(seatbid) {
         if (seatbid.bid && seatbid.bid.forEach) {
@@ -189,7 +169,6 @@
             prebidResponse.push(prebid);
           });
         }
->>>>>>> 2d82104b
       });
     }
   });
