--- conflicted
+++ resolved
@@ -105,17 +105,12 @@
 
       placement.adTypes.push(5, 9, 163, 2163, 3006);
 
-<<<<<<< HEAD
-      if (restrictions.length) {
-        placement.properties = placement.properties || {};
-=======
       placement.properties = placement.properties || {};
 
       placement.properties.screenWidth = screen.width;
       placement.properties.screenHeight = screen.height;
 
       if (restrictions.length) {
->>>>>>> e5ade754
         placement.properties.restrictions = restrictions;
       }
 
@@ -194,11 +189,7 @@
 
         const id = 'ism_tag_' + Math.floor((Math.random() * 10e16));
         window[id] = {
-<<<<<<< HEAD
-          plr_AdSlot: e.source.frameElement,
-=======
           plr_AdSlot: e.source && e.source.frameElement,
->>>>>>> e5ade754
           bidId: e.data.bidId,
           bidPrice: bidsMap[e.data.bidId].price,
           serverResponse
