'use strict';

import { registerBidder } from '../src/adapters/bidderFactory.js';
import { config } from '../src/config.js';
import { BANNER, VIDEO } from '../src/mediaTypes.js';
import { Renderer } from '../src/Renderer.js';
import * as utils from '../src/utils.js';
import includes from 'core-js-pure/features/array/includes.js';

const OUTSTREAM_RENDERER_URL = 'https://s2.adform.net/banners/scripts/video/outstream/render.js';

const BIDDER_CODE = 'adform';
const GVLID = 50;
export const spec = {
  code: BIDDER_CODE,
<<<<<<< HEAD
  aliases: ['adform2'],
=======
  aliases: ['adform2', 'adform3'],
>>>>>>> e5ade754
  gvlid: GVLID,
  supportedMediaTypes: [ BANNER, VIDEO ],
  isBidRequestValid: function (bid) {
    return !!(bid.params.mid);
  },
  buildRequests: function (validBidRequests, bidderRequest) {
    var i, l, j, k, bid, _key, _value, reqParams, netRevenue, gdprObject;
    const currency = config.getConfig('currency.adServerCurrency');
    const eids = getEncodedEIDs(utils.deepAccess(validBidRequests, '0.userIdAsEids'));

    var request = [];
    var globalParams = [ [ 'adxDomain', 'adx.adform.net' ], [ 'fd', 1 ], [ 'url', null ], [ 'tid', null ], [ 'eids', eids ] ];
    const targetingParams = { mkv: [], mkw: [], msw: [] };

    var bids = JSON.parse(JSON.stringify(validBidRequests));
    var bidder = (bids[0] && bids[0].bidder) || BIDDER_CODE;

    // set common targeting options as query params
    if (bids.length > 1) {
      for (let key in targetingParams) {
        if (targetingParams.hasOwnProperty(key)) {
          const collection = bids.map(bid => ((bid.params[key] && bid.params[key].split(',')) || []));
          targetingParams[key] = collection.reduce(intersects);
          if (targetingParams[key].length) {
            bids.forEach((bid, index) => {
              bid.params[key] = collection[index].filter(item => !includes(targetingParams[key], item));
            });
          }
        }
      }
    }

    for (i = 0, l = bids.length; i < l; i++) {
      bid = bids[i];
      if ((bid.params.priceType === 'net') || (bid.params.pt === 'net')) {
        netRevenue = 'net';
      }

      for (j = 0, k = globalParams.length; j < k; j++) {
        _key = globalParams[j][0];
        _value = bid[_key] || bid.params[_key];
        if (_value) {
          bid[_key] = bid.params[_key] = null;
          globalParams[j][1] = _value;
        }
      }
      reqParams = bid.params;
      reqParams.transactionId = bid.transactionId;
      reqParams.rcur = reqParams.rcur || currency;
      request.push(formRequestUrl(reqParams));
    }

    request.unshift('https://' + globalParams[0][1] + '/adx/?rp=4');
    netRevenue = netRevenue || 'gross';
    request.push('pt=' + netRevenue);
    request.push('stid=' + validBidRequests[0].auctionId);

    const gdprApplies = utils.deepAccess(bidderRequest, 'gdprConsent.gdprApplies');
    const consentString = utils.deepAccess(bidderRequest, 'gdprConsent.consentString');
    if (gdprApplies !== undefined) {
      gdprObject = {
        gdpr: gdprApplies,
        gdpr_consent: consentString
      };
      request.push('gdpr=' + (gdprApplies & 1));
      request.push('gdpr_consent=' + consentString);
    }

    if (bidderRequest && bidderRequest.uspConsent) {
      request.push('us_privacy=' + bidderRequest.uspConsent);
    }

<<<<<<< HEAD
    if (eids) {
      request.push('eids=' + eids);
=======
    for (let key in targetingParams) {
      if (targetingParams.hasOwnProperty(key)) {
        globalParams.push([ key, targetingParams[key].join(',') ]);
      }
>>>>>>> e5ade754
    }

    for (i = 1, l = globalParams.length; i < l; i++) {
      _key = globalParams[i][0];
      _value = globalParams[i][1];
      if (_value) {
        request.push(_key + '=' + encodeURIComponent(_value));
      }
    }

    return {
      method: 'GET',
      url: request.join('&'),
      bids: validBidRequests,
      netRevenue: netRevenue,
      bidder,
      gdpr: gdprObject
    };

    function formRequestUrl(reqData) {
      var key;
      var url = [];

      for (key in reqData) {
        if (reqData.hasOwnProperty(key) && reqData[key]) { url.push(key, '=', reqData[key], '&'); }
      }

      return encodeURIComponent(btoa(url.join('').slice(0, -1)));
    }

    function getEncodedEIDs(eids) {
      if (utils.isArray(eids) && eids.length > 0) {
        const parsed = parseEIDs(eids);
<<<<<<< HEAD
        return encodeURIComponent(btoa(JSON.stringify(parsed)));
=======
        return btoa(JSON.stringify(parsed));
>>>>>>> e5ade754
      }
    }

    function parseEIDs(eids) {
      return eids.reduce((result, eid) => {
        const source = eid.source;
        result[source] = result[source] || {};

        eid.uids.forEach(value => {
          const id = value.id + '';
          result[source][id] = result[source][id] || [];
          result[source][id].push(value.atype);
        });

        return result;
      }, {});
    }
<<<<<<< HEAD
=======

    function intersects(col1, col2) {
      return col1.filter(item => includes(col2, item));
    }
>>>>>>> e5ade754
  },
  interpretResponse: function (serverResponse, bidRequest) {
    const VALID_RESPONSES = {
      banner: 1,
      vast_content: 1,
      vast_url: 1
    };
    var bidObject, response, bid, type;
    var bidRespones = [];
    var bids = bidRequest.bids;
    var responses = serverResponse.body;
    for (var i = 0; i < responses.length; i++) {
      response = responses[i];
      type = response.response === 'banner' ? BANNER : VIDEO;
      bid = bids[i];
      if (VALID_RESPONSES[response.response] && (verifySize(response, utils.getAdUnitSizes(bid)) || type === VIDEO)) {
        bidObject = {
          requestId: bid.bidId,
          cpm: response.win_bid,
          width: response.width,
          height: response.height,
          creativeId: bid.bidId,
          dealId: response.deal_id,
          currency: response.win_cur,
          netRevenue: bidRequest.netRevenue !== 'gross',
          ttl: 360,
          ad: response.banner,
          bidderCode: bidRequest.bidder,
          transactionId: bid.transactionId,
          vastUrl: response.vast_url,
          vastXml: response.vast_content,
          mediaType: type
        };

        if (!bid.renderer && type === VIDEO && utils.deepAccess(bid, 'mediaTypes.video.context') === 'outstream') {
          bidObject.renderer = Renderer.install({id: bid.bidId, url: OUTSTREAM_RENDERER_URL});
          bidObject.renderer.setRender(renderer);
        }

        if (bidRequest.gdpr) {
          bidObject.gdpr = bidRequest.gdpr.gdpr;
          bidObject.gdpr_consent = bidRequest.gdpr.gdpr_consent;
        }
        bidRespones.push(bidObject);
      }
    }
    return bidRespones;

    function renderer(bid) {
      bid.renderer.push(() => {
        window.Adform.renderOutstream(bid);
      });
    }

    function verifySize(adItem, validSizes) {
      for (var j = 0, k = validSizes.length; j < k; j++) {
        if (adItem.width == validSizes[j][0] &&
            adItem.height == validSizes[j][1]) {
          return true;
        }
      }
      return false;
    }
  }
};
registerBidder(spec);<|MERGE_RESOLUTION|>--- conflicted
+++ resolved
@@ -13,11 +13,7 @@
 const GVLID = 50;
 export const spec = {
   code: BIDDER_CODE,
-<<<<<<< HEAD
-  aliases: ['adform2'],
-=======
   aliases: ['adform2', 'adform3'],
->>>>>>> e5ade754
   gvlid: GVLID,
   supportedMediaTypes: [ BANNER, VIDEO ],
   isBidRequestValid: function (bid) {
@@ -90,15 +86,10 @@
       request.push('us_privacy=' + bidderRequest.uspConsent);
     }
 
-<<<<<<< HEAD
-    if (eids) {
-      request.push('eids=' + eids);
-=======
     for (let key in targetingParams) {
       if (targetingParams.hasOwnProperty(key)) {
         globalParams.push([ key, targetingParams[key].join(',') ]);
       }
->>>>>>> e5ade754
     }
 
     for (i = 1, l = globalParams.length; i < l; i++) {
@@ -132,11 +123,7 @@
     function getEncodedEIDs(eids) {
       if (utils.isArray(eids) && eids.length > 0) {
         const parsed = parseEIDs(eids);
-<<<<<<< HEAD
-        return encodeURIComponent(btoa(JSON.stringify(parsed)));
-=======
         return btoa(JSON.stringify(parsed));
->>>>>>> e5ade754
       }
     }
 
@@ -154,13 +141,10 @@
         return result;
       }, {});
     }
-<<<<<<< HEAD
-=======
 
     function intersects(col1, col2) {
       return col1.filter(item => includes(col2, item));
     }
->>>>>>> e5ade754
   },
   interpretResponse: function (serverResponse, bidRequest) {
     const VALID_RESPONSES = {
