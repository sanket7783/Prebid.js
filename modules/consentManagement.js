--- conflicted
+++ resolved
@@ -404,12 +404,9 @@
       consentString: (cmpConsentObject) ? cmpConsentObject.tcString : undefined,
       vendorData: (cmpConsentObject) || undefined,
       gdprApplies: cmpConsentObject && typeof cmpConsentObject.gdprApplies === 'boolean' ? cmpConsentObject.gdprApplies : gdprScope
-<<<<<<< HEAD
-=======
     };
     if (cmpConsentObject && cmpConsentObject.addtlConsent && utils.isStr(cmpConsentObject.addtlConsent)) {
       consentData.addtlConsent = cmpConsentObject.addtlConsent;
->>>>>>> e5ade754
     };
   }
   consentData.apiVersion = cmpVersion;
