--- conflicted
+++ resolved
@@ -7,11 +7,7 @@
 
 # Description
 Module that connects to :tappx demand sources.
-<<<<<<< HEAD
-Suppots Banner and Instream Video.
-=======
 Suppots Banner and Video (instream and outstream).
->>>>>>> 2d82104b
 Please use ```tappx``` as the bidder code.
 Ads sizes available: [300,250], [320,50], [320,480], [480,320], [728,90], [768,1024], [1024,768]
 
@@ -59,11 +55,7 @@
             },
             mediaTypes: {
                 video: {
-<<<<<<< HEAD
-                    context: "instream",
-=======
                     context: %CONTEXT%,             // Could be "instream" or "outstream"
->>>>>>> 2d82104b
                     mimes : [ "video/mp4", "application/javascript" ],
                     playerSize: [320, 250]
                 }
@@ -75,23 +67,6 @@
                     tappxkey: "pub-1234-desktop-1234",
                     endpoint: "VZ12TESTCTV",
                     bidfloor: 0.005,
-<<<<<<< HEAD
-                    test: true,
-                    video: {
-                        skippable: true,                      // optional
-                        minduration: 5,                       // optional
-                        maxduration: 30,                      // optional
-                        startdelay: 5,                        // optional
-                        playbackmethod: [1,3],                // optional
-                        api: [ 1, 2 ],                        // optional
-                        protocols: [ 2, 3 ],                  // optional
-                        battr: [ 13, 14 ],                    // optional
-                        linearity: 1,                         // optional
-                        placement: 2,                         // optional
-                        minbitrate: 10,                       // optional
-                        maxbitrate: 10                        // optional
-                    }
-=======
                     mktag: "123456",                // Optional: tappx mktag
                     test: true,                     // Optional: for testing purposes
                     domainUrl: "www.example.com",   // Optional: add domain site
@@ -112,7 +87,6 @@
                     ext: {                          // Optional: extra params
                                 foo: "bar"
                             }
->>>>>>> 2d82104b
                 }
             }]
         }
