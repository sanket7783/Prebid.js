--- conflicted
+++ resolved
@@ -137,8 +137,6 @@
 }
 
 /**
-<<<<<<< HEAD
-=======
  * Builds and returns the shared Id URL with attached consent data if applicable
  * @param {Object} consentData
  * @return {string}
@@ -150,7 +148,6 @@
 }
 
 /**
->>>>>>> 23efd639
  * Wraps pixelCallback in order to call sharedid sync
  * @param {string} pubcid Pubcommon id value
  * @param {function|undefined} pixelCallback fires a pixel to first party server
@@ -158,20 +155,12 @@
  * @return {function(...[*]=)}
  */
 
-<<<<<<< HEAD
-function getIdCallback(pubcid, pixelCallback, config) {
-=======
 function getIdCallback(pubcid, pixelCallback, config, consentData) {
->>>>>>> 23efd639
   return function (callback) {
     if (typeof pixelCallback === 'function') {
       pixelCallback();
     }
-<<<<<<< HEAD
-    ajax(SHAREDID_URL, handleResponse(pubcid, callback, config), undefined, {method: 'GET', withCredentials: true});
-=======
     ajax(sharedIdUrl(consentData), handleResponse(pubcid, callback, config), undefined, {method: 'GET', withCredentials: true});
->>>>>>> 23efd639
   }
 }
 
@@ -249,11 +238,7 @@
     }
 
     const pixelCallback = this.makeCallback(pixelUrl, newId);
-<<<<<<< HEAD
-    const combinedCallback = enableSharedId ? getIdCallback(newId, pixelCallback, config) : pixelCallback;
-=======
     const combinedCallback = enableSharedId ? getIdCallback(newId, pixelCallback, config, consentData) : pixelCallback;
->>>>>>> 23efd639
 
     return {id: newId, callback: combinedCallback};
   },
@@ -273,18 +258,11 @@
    *
    * @function
    * @param {SubmoduleParams} [config]
-<<<<<<< HEAD
-   * @param {Object} storedId existing id
-   * @returns {IdResponse|undefined}
-   */
-  extendId: function(config = {}, storedId) {
-=======
    * @param {ConsentData|undefined} consentData
    * @param {Object} storedId existing id
    * @returns {IdResponse|undefined}
    */
   extendId: function(config = {}, consentData, storedId) {
->>>>>>> 23efd639
     const {params: {extend = false, pixelUrl, enableSharedId = SHAREDID_DEFAULT_STATE} = {}} = config;
 
     if (extend) {
