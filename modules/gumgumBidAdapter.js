--- conflicted
+++ resolved
@@ -199,11 +199,7 @@
  * @param {Object} bid
  * @returns {Number} floor
  */
-<<<<<<< HEAD
-function _getFloor (mediaTypes, staticBidFloor, bid) {
-=======
 function _getFloor(mediaTypes, staticBidFloor, bid) {
->>>>>>> 2d82104b
   const curMediaType = Object.keys(mediaTypes)[0] || 'banner';
   const bidFloor = { floor: 0, currency: 'USD' };
 
@@ -298,10 +294,6 @@
     let data = {};
     let gpid = '';
 
-<<<<<<< HEAD
-    // ADJS-1024
-    if (utils.deepAccess(ortb2Imp, 'ext.data.adserver.name')) {
-=======
     const date = new Date();
     const lt = date && date.getTime();
     const to = date && date.getTimezoneOffset();
@@ -317,7 +309,6 @@
     if (deepAccess(ortb2Imp, 'ext.data.pbadslot')) {
       gpid = deepAccess(ortb2Imp, 'ext.data.pbadslot')
     } else if (deepAccess(ortb2Imp, 'ext.data.adserver.name')) {
->>>>>>> 2d82104b
       gpid = ortb2Imp.ext.data.adserver.adslot
     }
 
@@ -393,12 +384,7 @@
       sizes,
       url: BID_ENDPOINT,
       method: 'GET',
-<<<<<<< HEAD
-      gpid: gpid,
-      data: Object.assign(data, _getBrowserParams(topWindowUrl), _getDigiTrustQueryParams(userId), _getTradeDeskIDParam(userId))
-=======
       data: Object.assign(data, _getBrowserParams(topWindowUrl), _getDigiTrustQueryParams(userId), { gpid })
->>>>>>> 2d82104b
     })
   });
   return bids;
@@ -486,13 +472,9 @@
       markup,
       cur,
       width: responseWidth,
-<<<<<<< HEAD
-      height: responseHeight
-=======
       height: responseHeight,
       maxw,
       maxh
->>>>>>> 2d82104b
     },
     cw: wrapper,
     pag: {
@@ -503,22 +485,11 @@
       adomain: advertiserDomains,
       mediaType: type
     }
-<<<<<<< HEAD
-  } = Object.assign(defaultResponse, serverResponseBody)
-  let data = bidRequest.data || {}
-  let product = data.pi
-  let mediaType = (product === 6 || product === 7) ? VIDEO : BANNER
-  let isTestUnit = (product === 3 && data.si === 9)
-  // use response sizes if available
-  let sizes = responseWidth && responseHeight ? [`${responseWidth}x${responseHeight}`] : utils.parseSizesInput(bidRequest.sizes)
-  let [width, height] = sizes[0].split('x')
-=======
   } = Object.assign(defaultResponse, serverResponseBody);
   let data = bidRequest.data || {};
   let product = data.pi;
   let mediaType = (product === 6 || product === 7) ? VIDEO : BANNER;
   let isTestUnit = (product === 3 && data.si === 9);
->>>>>>> 2d82104b
   let metaData = {
     advertiserDomains: advertiserDomains || [],
     mediaType: type || mediaType
