--- conflicted
+++ resolved
@@ -1,16 +1,5 @@
 import { registerBidder } from '../src/adapters/bidderFactory.js';
 import { BANNER } from '../src/mediaTypes.js';
-<<<<<<< HEAD
-import * as utils from '../src/utils.js';
-import { config } from '../src/config.js';
-
-const BIDDER_CODE = 'adnuntius';
-const ENDPOINT_URL = 'https://delivery.adnuntius.com/i?tzo=';
-const GVLID = 855;
-
-const checkSegment = function (segment) {
-  if (utils.isStr(segment)) return segment;
-=======
 import { isStr, deepAccess } from '../src/utils.js';
 import { config } from '../src/config.js';
 import { getStorageManager } from '../src/storageManager.js';
@@ -21,16 +10,11 @@
 
 const checkSegment = function (segment) {
   if (isStr(segment)) return segment;
->>>>>>> 2d82104b
   if (segment.id) return segment.id
 }
 
 const getSegmentsFromOrtb = function (ortb2) {
-<<<<<<< HEAD
-  const userData = utils.deepAccess(ortb2, 'user.data');
-=======
   const userData = deepAccess(ortb2, 'user.data');
->>>>>>> 2d82104b
   let segments = [];
   if (userData) {
     userData.forEach(userdat => {
@@ -41,8 +25,6 @@
   }
   return segments
 }
-<<<<<<< HEAD
-=======
 
 const handleMeta = function () {
   const storage = getStorageManager(GVLID, 'adnuntius')
@@ -58,7 +40,6 @@
   const usi = (meta !== null) ? meta.usi : false;
   return usi
 }
->>>>>>> 2d82104b
 
 export const spec = {
   code: BIDDER_CODE,
@@ -72,15 +53,6 @@
     const networks = {};
     const bidRequests = {};
     const requests = [];
-<<<<<<< HEAD
-    const ortb2 = config.getConfig('ortb2');
-    const segments = getSegmentsFromOrtb(ortb2);
-    const tzo = new Date().getTimezoneOffset();
-    const gdprApplies = utils.deepAccess(bidderRequest, 'gdprConsent.gdprApplies');
-    const consentString = utils.deepAccess(bidderRequest, 'gdprConsent.consentString');
-    const reqConsent = (gdprApplies !== undefined) ? '&consentString=' + consentString : '';
-    const reqSegments = (segments.length > 0) ? '&segments=' + segments.join(',') : '';
-=======
     const request = [];
     const ortb2 = config.getConfig('ortb2');
     const adnMeta = handleMeta()
@@ -95,7 +67,6 @@
     if (gdprApplies !== undefined) request.push('consentString=' + consentString);
     if (segments.length > 0) request.push('segments=' + segments.join(','));
     if (usi) request.push('userId=' + usi);
->>>>>>> 2d82104b
 
     for (var i = 0; i < validBidRequests.length; i++) {
       const bid = validBidRequests[i]
@@ -107,11 +78,8 @@
 
       networks[network] = networks[network] || {};
       networks[network].adUnits = networks[network].adUnits || [];
-<<<<<<< HEAD
-=======
       if (bidderRequest && bidderRequest.refererInfo) networks[network].context = bidderRequest.refererInfo.referer;
       if (adnMeta) networks[network].metaData = adnMeta;
->>>>>>> 2d82104b
       networks[network].adUnits.push({ ...targeting, auId: bid.params.auId, targetId: bid.bidId });
     }
 
@@ -120,11 +88,7 @@
       const network = networkKeys[j];
       requests.push({
         method: 'POST',
-<<<<<<< HEAD
-        url: ENDPOINT_URL + tzo + '&format=json' + reqSegments + reqConsent,
-=======
         url: ENDPOINT_URL + '?' + request.join('&'),
->>>>>>> 2d82104b
         data: JSON.stringify(networks[network]),
         bid: bidRequests[network]
       });
@@ -137,26 +101,13 @@
     const adUnits = serverResponse.body.adUnits;
     const bidResponsesById = adUnits.reduce((response, adUnit) => {
       if (adUnit.matchedAdCount >= 1) {
-<<<<<<< HEAD
-        const bid = adUnit.ads[0];
-        const effectiveCpm = (bid.cpc && bid.cpm) ? bid.bid.amount + bid.cpm.amount : (bid.cpc) ? bid.bid.amount : (bid.cpm) ? bid.cpm.amount : 0;
-=======
         const ad = adUnit.ads[0];
         const effectiveCpm = (ad.bid) ? ad.bid.amount * 1000 : 0;
->>>>>>> 2d82104b
         return {
           ...response,
           [adUnit.targetId]: {
             requestId: adUnit.targetId,
             cpm: effectiveCpm,
-<<<<<<< HEAD
-            width: Number(bid.creativeWidth),
-            height: Number(bid.creativeHeight),
-            creativeId: bid.creativeId,
-            currency: (bid.bid) ? bid.bid.currency : 'EUR',
-            meta: {
-              advertiserDomains: (bid.destinationUrls.destination) ? [bid.destinationUrls.destination.split('/')[2]] : []
-=======
             width: Number(ad.creativeWidth),
             height: Number(ad.creativeHeight),
             creativeId: ad.creativeId,
@@ -164,7 +115,6 @@
             dealId: ad.dealId || '',
             meta: {
               advertiserDomains: (ad.destinationUrls.destination) ? [ad.destinationUrls.destination.split('/')[2]] : []
->>>>>>> 2d82104b
 
             },
             netRevenue: false,
