# Overview

```
Module Name: Rich Audience Bidder Adapter
Module Type: Bidder Adapter
Maintainer: cert@richaudience.com
```

# Description

Connects to Rich Audience Marketplace for bids. This adapter supports Display and Video.

The Rich Audience adapter requires setup and approval from the Rich Audience team.
Please reach out to your account manager for more information.

# Test Parameters

## Web - DISPLAY
```
    var adUnits = [
                {
                    code: 'test-div1',
                    sizes: [[300, 250],[300, 600]],
                    bids: [{
                        bidder: 'richaudience',
                        params: {
                            "pid":"ADb1f40rmi",
                            "supplyType":"site",
                            "bidfloor":0.70,
                        }
                    }]
                },
                {
                    code: 'test-div2',
                    sizes: [[728, 90],[970, 250]],
                    bids: [{
                        bidder: 'richaudience',
                        params: {
                            "pid":"ADb1f40rmo",
                            "supplyType":"site",
                            "bidfloor":0.40,
<<<<<<< HEAD
                            "keywords": "bici=scott;coche=audi;coche=mercedes;"
=======
                            "keywords": "key1=value1;key2=value2;key3=value3;"
>>>>>>> 23efd639
                        }
                    }]
                }
            ];
```

## Web - VIDEO
```
            var adUnits = [{
              code: 'video1',
              mediaTypes: {
                video: {
                    context: 'outstream',
                    playerSize: [640, 480]
                }
              },

              bids: [{
                bidder: 'richaudience',
                params: {
                  pid: 'OjUW9KhuQV',
                  supplyType: 'site',
                  player: {
                     init: "open",
                     end: "close",
                     skin: "light"
                 }
                }
              }]

            }];
```

## In-app
```
    var adUnits = [
                    {
                        code: 'test-div1',
                        mediaTypes: {
                            banner: {
                                sizes: [[300, 250], [300, 600]]
                            }
                         },
                        bids: [{
                            bidder: 'richaudience',
                            params: {
                                "pid":"ADb1f40rmi",
                                "supplyType":"app",
                                "ifa":"AAAAAAAAA-BBBB-CCCC-1111-222222220000",
                                "bidfloor":0.70,
                            }
                        }]
                    },
                    {
                        code: 'test-div2',
                        sizes: [[728, 90],[970, 250]],
                        },
                        bids: [{
                            bidder: 'richaudience',
                            params: {
                                "pid":"ADb1f40rmo",
                                "supplyType":"app",
                                "ifa":"AAAAAAAAA-BBBB-CCCC-1111-222222220000",
                                "bidfloor":0.40,
                            }
                        }]
                    }
                ];
```

# Configuration
Add the following code to enable user syncing. By default, Prebid.js version 0.34.0+ turns off user syncing through iframes.
Rich Audience strongly recommends enabling user syncing through iframes. Be sure to call `pbjs.setConfig()` only once.

```javascript
pbjs.setConfig({
   userSync: {
     filterSettings: {
         iframe: {
             bidders: '*',
             filter: 'include'
          },
          image: {
             bidders: '*',
             filter: 'include'
          }
     },
     syncsPerBidder: 3,
     syncDelay: 6000,
  }
});
```<|MERGE_RESOLUTION|>--- conflicted
+++ resolved
@@ -39,11 +39,7 @@
                             "pid":"ADb1f40rmo",
                             "supplyType":"site",
                             "bidfloor":0.40,
-<<<<<<< HEAD
-                            "keywords": "bici=scott;coche=audi;coche=mercedes;"
-=======
                             "keywords": "key1=value1;key2=value2;key3=value3;"
->>>>>>> 23efd639
                         }
                     }]
                 }
