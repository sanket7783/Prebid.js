The purpose of this Real Time Data Provider is to allow publishers to target against their JW Player media without 
having to integrate with the Player Bidding product. This prebid module makes JW Player's video ad targeting information accessible 
to Bid Adapters.

#Usage for Publishers:

Compile the JW Player RTD Provider into your Prebid build:

`gulp build --modules=jwplayerRtdProvider`

Publishers must register JW Player as a real time data provider by setting up a Prebid Config conformant to the 
following structure:

```javascript
const jwplayerDataProvider = {
  name: "jwplayer"
};

pbjs.setConfig({
    ...,
    realTimeData: {
      dataProviders: [
          jwplayerDataProvider
      ]
    }
});
```
<<<<<<< HEAD
Lastly, include the content's media ID and/or the player's ID in the matching AdUnit's `fpd.context.data`:
=======
Lastly, include the content's media ID and/or the player's ID in the matching AdUnit's `ortb2Imp.ext.data`:
>>>>>>> 23efd639

```javascript
const adUnit = {
  code: '/19968336/prebid_native_example_1',
  ...
<<<<<<< HEAD
  fpd: {
    context: {
=======
  ortb2Imp: {
    ext: {
>>>>>>> 23efd639
      data: {
        jwTargeting: {
          // Note: the following Ids are placeholders and should be replaced with your Ids.
          playerID: 'abcd',
          mediaID: '1234'
        }
      }
    }
  }
};

pbjs.que.push(function() {
    pbjs.addAdUnits([adUnit]);
    pbjs.requestBids({
        ...
    });
});
``` 

<<<<<<< HEAD
**Note**: You may also include `jwTargeting` information in the prebid config's `fpd.context.data`. Information provided in the adUnit will always supersede, and information in the config will be used as a fallback.
=======
**Note**: You may also include `jwTargeting` information in the prebid config's `ortb2.site.ext.data`. Information provided in the adUnit will always supersede, and information in the config will be used as a fallback.
>>>>>>> 23efd639
 
##Prefetching
In order to prefetch targeting information for certain media, include the media IDs in the `jwplayerDataProvider` var and set `waitForIt` to `true`:

```javascript
const jwplayerDataProvider = {
  name: "jwplayer",
  waitForIt: true,
  params: {
    mediaIDs: ['abc', 'def', 'ghi', 'jkl']
  }
};
```

You must also set a value to `auctionDelay` in the config's `realTimeData` object 

```javascript
realTimeData = {
  auctionDelay: 100,
  ...
};
```

#Usage for Bid Adapters:

Implement the `buildRequests` function. When it is called, the `bidRequests` param will be an array of bids.
Each bid for which targeting information was found will conform to the following object structure:

```javascript
{
    adUnitCode: 'xyz',
    bidId: 'abc',
    ...,
    rtd: {
        jwplayer: {
            targeting: {
                segments: ['123', '456'],
                content: {
                    id: 'jw_abc123'
                }
            }
        }   
    }
}
```

where:
- `segments` is an array of jwpseg targeting segments, of type string.
- `content` is an object containing metadata for the media. It may contain the following information: 
  - `id` is a unique identifier for the specific media asset.
  
**Example:**

To view an example:
 
- in your cli run:

`gulp serve --modules=jwplayerRtdProvider`

- in your browser, navigate to:

`http://localhost:9999/integrationExamples/gpt/jwplayerRtdProvider_example.html`

<<<<<<< HEAD
**Note:** the mediaIds in the example are placeholder values; replace them with your existing IDs.
=======
**Note:** the mediaIds in the example are placeholder values; replace them with your existing IDs.

#Maintainer info

Maintained by JW Player. For any questions, comments or feedback please contact Karim Mourra, karim@jwplayer.com
>>>>>>> 23efd639
<|MERGE_RESOLUTION|>--- conflicted
+++ resolved
@@ -25,23 +25,14 @@
     }
 });
 ```
-<<<<<<< HEAD
-Lastly, include the content's media ID and/or the player's ID in the matching AdUnit's `fpd.context.data`:
-=======
 Lastly, include the content's media ID and/or the player's ID in the matching AdUnit's `ortb2Imp.ext.data`:
->>>>>>> 23efd639
 
 ```javascript
 const adUnit = {
   code: '/19968336/prebid_native_example_1',
   ...
-<<<<<<< HEAD
-  fpd: {
-    context: {
-=======
   ortb2Imp: {
     ext: {
->>>>>>> 23efd639
       data: {
         jwTargeting: {
           // Note: the following Ids are placeholders and should be replaced with your Ids.
@@ -61,11 +52,7 @@
 });
 ``` 
 
-<<<<<<< HEAD
-**Note**: You may also include `jwTargeting` information in the prebid config's `fpd.context.data`. Information provided in the adUnit will always supersede, and information in the config will be used as a fallback.
-=======
 **Note**: You may also include `jwTargeting` information in the prebid config's `ortb2.site.ext.data`. Information provided in the adUnit will always supersede, and information in the config will be used as a fallback.
->>>>>>> 23efd639
  
 ##Prefetching
 In order to prefetch targeting information for certain media, include the media IDs in the `jwplayerDataProvider` var and set `waitForIt` to `true`:
@@ -129,12 +116,8 @@
 
 `http://localhost:9999/integrationExamples/gpt/jwplayerRtdProvider_example.html`
 
-<<<<<<< HEAD
-**Note:** the mediaIds in the example are placeholder values; replace them with your existing IDs.
-=======
 **Note:** the mediaIds in the example are placeholder values; replace them with your existing IDs.
 
 #Maintainer info
 
-Maintained by JW Player. For any questions, comments or feedback please contact Karim Mourra, karim@jwplayer.com
->>>>>>> 23efd639
+Maintained by JW Player. For any questions, comments or feedback please contact Karim Mourra, karim@jwplayer.com