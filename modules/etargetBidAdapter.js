--- conflicted
+++ resolved
@@ -1,8 +1,4 @@
-<<<<<<< HEAD
-import * as utils from '../src/utils.js';
-=======
 import { deepSetValue, isFn, isPlainObject } from '../src/utils.js';
->>>>>>> 2d82104b
 import {config} from '../src/config.js';
 import {registerBidder} from '../src/adapters/bidderFactory.js';
 import { BANNER, VIDEO } from '../src/mediaTypes.js';
@@ -149,14 +145,8 @@
           bidObject.gdpr = bidRequest.gdpr.gdpr;
           bidObject.gdpr_consent = bidRequest.gdpr.gdpr_consent;
         }
-<<<<<<< HEAD
-
-        if (bid.adomain) {
-          utils.deepSetValue(bidObject, 'meta.advertiserDomains', Array.isArray(bid.adomain) ? bid.adomain : [bid.adomain]);
-=======
         if (bid.adomain) {
           deepSetValue(bidObject, 'meta.advertiserDomains', Array.isArray(bid.adomain) ? bid.adomain : [bid.adomain]);
->>>>>>> 2d82104b
         }
         bidRespones.push(bidObject);
       }
