--- conflicted
+++ resolved
@@ -6,11 +6,7 @@
 
 const BIDDER_CODE = 'relaido';
 const BIDDER_DOMAIN = 'api.relaido.jp';
-<<<<<<< HEAD
-const ADAPTER_VERSION = '1.0.1';
-=======
 const ADAPTER_VERSION = '1.0.2';
->>>>>>> e5ade754
 const DEFAULT_TTL = 300;
 const UUID_KEY = 'relaido_uuid';
 
