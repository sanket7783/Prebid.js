import { registerBidder } from '../src/adapters/bidderFactory.js';
import { BANNER, VIDEO } from '../src/mediaTypes.js';

const BIDDER_CODE = 'gjirafa';
const ENDPOINT_URL = 'https://central.gjirafa.com/bid';
const DIMENSION_SEPARATOR = 'x';
const SIZE_SEPARATOR = ';';

export const spec = {
  code: BIDDER_CODE,
  supportedMediaTypes: [BANNER, VIDEO],
  /**
   * Determines whether or not the given bid request is valid.
   *
   * @param {BidRequest} bid The bid params to validate.
   * @return boolean True if this is a valid bid, and false otherwise.
   */
  isBidRequestValid: function (bid) {
    return !!(bid.params.propertyId && bid.params.placementId);
  },
  /**
   * Make a server request from the list of BidRequests.
   *
   * @param {validBidRequests[]} - an array of bids
   * @return ServerRequest Info describing the request to the server.
   */
  buildRequests: function (validBidRequests, bidderRequest) {
    let propertyId = '';
    let pageViewGuid = '';
    let storageId = '';
    let bidderRequestId = '';
    let url = '';
    let contents = [];
<<<<<<< HEAD
=======
    let data = {};
>>>>>>> eea7c792

    let placements = validBidRequests.map(bidRequest => {
      if (!propertyId) { propertyId = bidRequest.params.propertyId; }
      if (!pageViewGuid && bidRequest.params) { pageViewGuid = bidRequest.params.pageViewGuid || ''; }
      if (!storageId && bidRequest.params) { storageId = bidRequest.params.storageId || ''; }
      if (!bidderRequestId) { bidderRequestId = bidRequest.bidderRequestId; }
      if (!url && bidderRequest) { url = bidderRequest.refererInfo.referer; }
<<<<<<< HEAD
      if (!contents.length && bidRequest.params.contents && bidRequest.params.contents.length) { contents = bidRequest.params.contents }
=======
      if (!contents.length && bidRequest.params.contents && bidRequest.params.contents.length) { contents = bidRequest.params.contents; }
      if (Object.keys(data).length === 0 && bidRequest.params.data && Object.keys(bidRequest.params.data).length !== 0) { data = bidRequest.params.data; }
>>>>>>> eea7c792

      let adUnitId = bidRequest.adUnitCode;
      let placementId = bidRequest.params.placementId;
      let sizes = generateSizeParam(bidRequest.sizes);

      return {
        sizes: sizes,
        adUnitId: adUnitId,
        placementId: placementId,
        bidid: bidRequest.bidId,
<<<<<<< HEAD
=======
        count: bidRequest.params.count,
        skipTime: bidRequest.params.skipTime
>>>>>>> eea7c792
      };
    });

    let body = {
      propertyId: propertyId,
      pageViewGuid: pageViewGuid,
      storageId: storageId,
      url: url,
      requestid: bidderRequestId,
      placements: placements,
<<<<<<< HEAD
      contents: contents
=======
      contents: contents,
      data: data
>>>>>>> eea7c792
    }

    return [{
      method: 'POST',
      url: ENDPOINT_URL,
      data: body
    }];
  },
  /**
   * Unpack the response from the server into a list of bids.
   *
   * @param {ServerResponse} serverResponse A successful response from the server.
   * @return {Bid[]} An array of bids which were nested inside the server.
   */
  interpretResponse: function (serverResponse) {
    const responses = serverResponse.body;
    const bidResponses = [];
    for (var i = 0; i < responses.length; i++) {
      const bidResponse = {
        requestId: responses[i].BidId,
        cpm: responses[i].CPM,
        width: responses[i].Width,
        height: responses[i].Height,
        creativeId: responses[i].CreativeId,
        currency: responses[i].Currency,
        netRevenue: responses[i].NetRevenue,
        ttl: responses[i].TTL,
        referrer: responses[i].Referrer,
        ad: responses[i].Ad,
        vastUrl: responses[i].VastUrl,
        mediaType: responses[i].MediaType
      };
      bidResponses.push(bidResponse);
    }
    return bidResponses;
  }
}

/**
* Generate size param for bid request using sizes array
*
* @param {Array} sizes Possible sizes for the ad unit.
* @return {string} Processed sizes param to be used for the bid request.
*/
function generateSizeParam(sizes) {
  return sizes.map(size => size.join(DIMENSION_SEPARATOR)).join(SIZE_SEPARATOR);
}

registerBidder(spec);<|MERGE_RESOLUTION|>--- conflicted
+++ resolved
@@ -31,10 +31,7 @@
     let bidderRequestId = '';
     let url = '';
     let contents = [];
-<<<<<<< HEAD
-=======
     let data = {};
->>>>>>> eea7c792
 
     let placements = validBidRequests.map(bidRequest => {
       if (!propertyId) { propertyId = bidRequest.params.propertyId; }
@@ -42,12 +39,8 @@
       if (!storageId && bidRequest.params) { storageId = bidRequest.params.storageId || ''; }
       if (!bidderRequestId) { bidderRequestId = bidRequest.bidderRequestId; }
       if (!url && bidderRequest) { url = bidderRequest.refererInfo.referer; }
-<<<<<<< HEAD
-      if (!contents.length && bidRequest.params.contents && bidRequest.params.contents.length) { contents = bidRequest.params.contents }
-=======
       if (!contents.length && bidRequest.params.contents && bidRequest.params.contents.length) { contents = bidRequest.params.contents; }
       if (Object.keys(data).length === 0 && bidRequest.params.data && Object.keys(bidRequest.params.data).length !== 0) { data = bidRequest.params.data; }
->>>>>>> eea7c792
 
       let adUnitId = bidRequest.adUnitCode;
       let placementId = bidRequest.params.placementId;
@@ -58,11 +51,8 @@
         adUnitId: adUnitId,
         placementId: placementId,
         bidid: bidRequest.bidId,
-<<<<<<< HEAD
-=======
         count: bidRequest.params.count,
         skipTime: bidRequest.params.skipTime
->>>>>>> eea7c792
       };
     });
 
@@ -73,12 +63,8 @@
       url: url,
       requestid: bidderRequestId,
       placements: placements,
-<<<<<<< HEAD
-      contents: contents
-=======
       contents: contents,
       data: data
->>>>>>> eea7c792
     }
 
     return [{
