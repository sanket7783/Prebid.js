/**
 * This module adds browsi provider to the eal time data module
 * The {@link module:modules/realTimeData} module is required
 * The module will fetch predictions from browsi server
 * The module will place browsi bootstrap script on page
 * @module modules/browsiProvider
 * @requires module:modules/realTimeData
 */

/**
 * @typedef {Object} ModuleParams
 * @property {string} siteKey
 * @property {string} pubKey
 * @property {string} url
 * @property {?string} keyName
 */

<<<<<<< HEAD
import { deepClone, logError, isGptPubadsDefined } from '../src/utils.js';
=======
import { deepClone, logError, isGptPubadsDefined, isNumber, isFn, deepSetValue } from '../src/utils.js';
>>>>>>> a0a72f7a
import {submodule} from '../src/hook.js';
import {ajaxBuilder} from '../src/ajax.js';
import {loadExternalScript} from '../src/adloader.js';
import {getStorageManager} from '../src/storageManager.js';
import find from 'core-js-pure/features/array/find.js';
import {getGlobal} from '../src/prebidGlobal.js';
import includes from 'core-js-pure/features/array/includes.js';

const storage = getStorageManager();

/** @type {ModuleParams} */
let _moduleParams = {};
/** @type {null|Object} */
let _browsiData = null;
/** @type {string} */
const DEF_KEYNAME = 'browsiViewability';
/** @type {null | function} */
let _dataReadyCallback = null;
/** @type {null|Object} */
let _ic = {};

/**
 * add browsi script to page
 * @param {Object} data
 */
export function addBrowsiTag(data) {
  let script = loadExternalScript(data.u, 'browsi');
  script.async = true;
  script.setAttribute('data-sitekey', _moduleParams.siteKey);
  script.setAttribute('data-pubkey', _moduleParams.pubKey);
  script.setAttribute('prebidbpt', 'true');
  script.setAttribute('id', 'browsi-tag');
  script.setAttribute('src', data.u);
  script.prebidData = deepClone(data);
  if (_moduleParams.keyName) {
    script.prebidData.kn = _moduleParams.keyName;
  }
  return script;
}

/**
 * collect required data from page
 * send data to browsi server to get predictions
 */
export function collectData() {
  const win = window.top;
  const doc = win.document;
  let browsiData = null;
  try {
    browsiData = storage.getDataFromLocalStorage('__brtd');
  } catch (e) {
    logError('unable to parse __brtd');
  }

  let predictorData = {
    ...{
      sk: _moduleParams.siteKey,
      sw: (win.screen && win.screen.width) || -1,
      sh: (win.screen && win.screen.height) || -1,
      url: `${doc.location.protocol}//${doc.location.host}${doc.location.pathname}`,
    },
    ...(browsiData ? {us: browsiData} : {us: '{}'}),
    ...(document.referrer ? {r: document.referrer} : {}),
    ...(document.title ? {at: document.title} : {})
  };
  getPredictionsFromServer(`//${_moduleParams.url}/prebid?${toUrlParams(predictorData)}`);
}

/**
 * wait for data from server
 * call callback when data is ready
 * @param {function} callback
 */
function waitForData(callback) {
  if (_browsiData) {
    _dataReadyCallback = null;
    callback(_browsiData);
  } else {
    _dataReadyCallback = callback;
  }
}

export function setData(data) {
  _browsiData = data;
  if (isFn(_dataReadyCallback)) {
    _dataReadyCallback(_browsiData);
    _dataReadyCallback = null;
  }
}

function getRTD(auc) {
  try {
    const _bp = (_browsiData && _browsiData.p) || {};
    return auc.reduce((rp, uc) => {
      _ic[uc] = _ic[uc] || 0;
      const _c = _ic[uc];
      if (!uc) {
        return rp
      }
      const adSlot = getSlotByCode(uc);
      const identifier = adSlot ? getMacroId(_browsiData['pmd'], adSlot) : uc;
      const _pd = _bp[identifier];
      rp[uc] = getKVObject(-1);
      if (!_pd) {
        return rp
      }
      if (_pd.ps) {
        if (!isIdMatchingAdUnit(adSlot, _pd.w)) {
          return rp;
        }
        rp[uc] = getKVObject(getCurrentData(_pd.ps, _c));
      }
      return rp;
    }, {});
  } catch (e) {
    return {};
  }
}

/**
 * get prediction
 * return -1 if prediction not found
 * @param {object} predictionObject
 * @param {number} _c
 * @return {number}
 */
export function getCurrentData(predictionObject, _c) {
  if (!predictionObject || !isNumber(_c)) {
    return -1;
  }
  if (isNumber(predictionObject[_c])) {
    return predictionObject[_c];
  }
  if (Object.keys(predictionObject).length > 1) {
    while (_c > 0) {
      _c--;
      if (isNumber(predictionObject[_c])) {
        return predictionObject[_c];
      }
    }
  }
  return -1;
}

/**
 * get all slots on page
 * @return {Object[]} slot GoogleTag slots
 */
function getAllSlots() {
  return isGptPubadsDefined() && window.googletag.pubads().getSlots();
}
/**
 * get prediction and return valid object for key value set
 * @param {number} p
 * @param {string?} keyName
 * @return {Object} key:value
 */
function getKVObject(p) {
  const prValue = p < 0 ? 'NA' : (Math.floor(p * 10) / 10).toFixed(2);
  let prObject = {};
  prObject[getKey()] = prValue.toString();
  return prObject;
}

function getKey() {
  return ((_moduleParams['keyName'] || (_browsiData && _browsiData['kn']) || DEF_KEYNAME).toString())
}
/**
 * check if placement id matches one of given ad units
 * @param {Object} slot google slot
 * @param {string[]} whitelist ad units
 * @return {boolean}
 */
export function isIdMatchingAdUnit(slot, whitelist) {
  if (!whitelist || !whitelist.length || !slot) {
    return true;
  }
  const slotAdUnits = slot.getAdUnitPath();
  return whitelist.indexOf(slotAdUnits) !== -1;
}

/**
 * get GPT slot by placement id
 * @param {string} code placement id
 * @return {?Object}
 */
function getSlotByCode(code) {
  const slots = getAllSlots();
  if (!slots || !slots.length) {
    return null;
  }
  return find(slots, s => s.getSlotElementId() === code || s.getAdUnitPath() === code) || null;
}

/**
 * generate id according to macro script
 * @param {Object} macro replacement macro
 * @param {Object} slot google slot
 * @return {?Object}
 */
export function getMacroId(macro, slot) {
  if (macro) {
    try {
      const macroResult = evaluate(macro, slot.getSlotElementId(), slot.getAdUnitPath(), (match, p1) => {
        return (p1 && slot.getTargeting(p1).join('_')) || 'NA';
      });
      return macroResult;
    } catch (e) {
      logError(`failed to evaluate: ${macro}`);
    }
  }
  return slot.getSlotElementId();
}

function evaluate(macro, divId, adUnit, replacer) {
  let macroResult = macro.p
    .replace(/['"]+/g, '')
    .replace(/<DIV_ID>/g, divId);

  if (adUnit) {
    macroResult = macroResult.replace(/<AD_UNIT>/g, adUnit);
  }
  if (replacer) {
    macroResult = macroResult.replace(/<KEY_(\w+)>/g, replacer);
  }
  if (macro.s) {
    macroResult = macroResult.substring(macro.s.s, macro.s.e);
  }
  return macroResult;
}
/**
 * XMLHttpRequest to get data form browsi server
 * @param {string} url server url with query params
 */
function getPredictionsFromServer(url) {
  let ajax = ajaxBuilder();

  ajax(url,
    {
      success: function (response, req) {
        if (req.status === 200) {
          try {
            const data = JSON.parse(response);
            if (data && data.p && data.kn) {
              setData({p: data.p, kn: data.kn, pmd: data.pmd});
            } else {
              setData({});
            }
            addBrowsiTag(data);
          } catch (err) {
            logError('unable to parse data');
            setData({})
          }
        } else if (req.status === 204) {
          // unrecognized site key
          setData({});
        }
      },
      error: function () {
        setData({});
        logError('unable to get prediction data');
      }
    }
  );
}

/**
 * serialize object and return query params string
 * @param {Object} data
 * @return {string}
 */
function toUrlParams(data) {
  return Object.keys(data)
    .map(key => key + '=' + encodeURIComponent(data[key]))
    .join('&');
}

function setBidRequestsData(bidObj, callback) {
  let adUnitCodes = bidObj.adUnitCodes;
  let adUnits = bidObj.adUnits || getGlobal().adUnits || [];
  if (adUnitCodes) {
    adUnits = adUnits.filter(au => includes(adUnitCodes, au.code));
  } else {
    adUnitCodes = adUnits.map(au => au.code);
  }
  waitForData(() => {
    const data = getRTD(adUnitCodes);
    if (data) {
      adUnits.forEach(adUnit => {
        const adUnitCode = adUnit.code;
        if (data[adUnitCode]) {
          deepSetValue(adUnit, 'ortb2Imp.ext.data.browsi', {[getKey()]: data[adUnitCode][getKey()]});
        }
      });
    }
    callback();
  })
}

/** @type {RtdSubmodule} */
export const browsiSubmodule = {
  /**
   * used to link submodule with realTimeData
   * @type {string}
   */
  name: 'browsi',
  /**
   * get data and send back to realTimeData module
   * @function
   * @param {string[]} adUnitsCodes
   */
  getTargetingData: getTargetingData,
  init: init,
  getBidRequestData: setBidRequestsData
};

function getTargetingData(uc) {
  const targetingData = getRTD(uc);
  uc.forEach(auc => {
    if (isNumber(_ic[auc])) {
      _ic[auc] = _ic[auc] + 1;
    }
  });
  return targetingData;
}

function init(moduleConfig) {
  _moduleParams = moduleConfig.params;
  if (_moduleParams && _moduleParams.siteKey && _moduleParams.pubKey && _moduleParams.url) {
    collectData();
  } else {
    logError('missing params for Browsi provider');
  }
  return true;
}

function registerSubModule() {
  submodule('realTimeData', browsiSubmodule);
}
registerSubModule();<|MERGE_RESOLUTION|>--- conflicted
+++ resolved
@@ -15,11 +15,7 @@
  * @property {?string} keyName
  */
 
-<<<<<<< HEAD
-import { deepClone, logError, isGptPubadsDefined } from '../src/utils.js';
-=======
 import { deepClone, logError, isGptPubadsDefined, isNumber, isFn, deepSetValue } from '../src/utils.js';
->>>>>>> a0a72f7a
 import {submodule} from '../src/hook.js';
 import {ajaxBuilder} from '../src/ajax.js';
 import {loadExternalScript} from '../src/adloader.js';
