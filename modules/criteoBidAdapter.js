import {loadExternalScript} from '../src/adloader.js';
import {registerBidder} from '../src/adapters/bidderFactory.js';
import {config} from '../src/config.js';
import {BANNER, NATIVE, VIDEO} from '../src/mediaTypes.js';
import * as utils from '../src/utils.js';
import find from 'core-js-pure/features/array/find.js';
import { verify } from 'criteo-direct-rsa-validate/build/verify.js';
import { getStorageManager } from '../src/storageManager.js';

const GVLID = 91;
<<<<<<< HEAD
export const ADAPTER_VERSION = 32;
=======
export const ADAPTER_VERSION = 33;
>>>>>>> e5ade754
const BIDDER_CODE = 'criteo';
const CDB_ENDPOINT = 'https://bidder.criteo.com/cdb';
const PROFILE_ID_INLINE = 207;
export const PROFILE_ID_PUBLISHERTAG = 185;
const storage = getStorageManager(GVLID);
const LOG_PREFIX = 'Criteo: ';

// Unminified source code can be found in: https://github.com/Prebid-org/prebid-js-external-js-criteo/blob/master/dist/prod.js
const PUBLISHER_TAG_URL = 'https://static.criteo.net/js/ld/publishertag.prebid.js';

const FAST_BID_PUBKEY_E = 65537;
const FAST_BID_PUBKEY_N = 'ztQYwCE5BU7T9CDM5he6rKoabstXRmkzx54zFPZkWbK530dwtLBDeaWBMxHBUT55CYyboR/EZ4efghPi3CoNGfGWezpjko9P6p2EwGArtHEeS4slhu/SpSIFMjG6fdrpRoNuIAMhq1Z+Pr/+HOd1pThFKeGFr2/NhtAg+TXAzaU=';

/** @type {BidderSpec} */
export const spec = {
  code: BIDDER_CODE,
  gvlid: GVLID,
  supportedMediaTypes: [ BANNER, VIDEO, NATIVE ],

  /** f
   * @param {object} bid
   * @return {boolean}
   */
  isBidRequestValid: (bid) => {
    // either one of zoneId or networkId should be set
    if (!(bid && bid.params && (bid.params.zoneId || bid.params.networkId))) {
      return false;
    }

    // video media types requires some mandatory params
    if (hasVideoMediaType(bid)) {
      if (!hasValidVideoMediaType(bid)) {
        return false;
      }
    }

    return true;
  },

  /**
   * @param {BidRequest[]} bidRequests
   * @param {*} bidderRequest
   * @return {ServerRequest}
   */
  buildRequests: (bidRequests, bidderRequest) => {
    let url;
    let data;
    let fpd = config.getLegacyFpd(config.getConfig('ortb2')) || {};

    Object.assign(bidderRequest, {
      publisherExt: fpd.context,
      userExt: fpd.user,
      ceh: config.getConfig('criteo.ceh')
    });

    // If publisher tag not already loaded try to get it from fast bid
    if (!publisherTagAvailable()) {
      window.Criteo = window.Criteo || {};
      window.Criteo.usePrebidEvents = false;

      tryGetCriteoFastBid();

      // Reload the PublisherTag after the timeout to ensure FastBid is up-to-date and tracking done properly
      setTimeout(() => {
        loadExternalScript(PUBLISHER_TAG_URL, BIDDER_CODE);
      }, bidderRequest.timeout);
    }

    if (publisherTagAvailable()) {
      // eslint-disable-next-line no-undef
      const adapter = new Criteo.PubTag.Adapters.Prebid(PROFILE_ID_PUBLISHERTAG, ADAPTER_VERSION, bidRequests, bidderRequest, '$prebid.version$');
      url = adapter.buildCdbUrl();
      data = adapter.buildCdbRequest();
    } else {
      const context = buildContext(bidRequests, bidderRequest);
      url = buildCdbUrl(context);
      data = buildCdbRequest(context, bidRequests, bidderRequest);
    }

    if (data) {
      return { method: 'POST', url, data, bidRequests };
    }
  },

  /**
   * @param {*} response
   * @param {ServerRequest} request
   * @return {Bid[]}
   */
  interpretResponse: (response, request) => {
    const body = response.body || response;

    if (publisherTagAvailable()) {
      // eslint-disable-next-line no-undef
      const adapter = Criteo.PubTag.Adapters.Prebid.GetAdapter(request);
      if (adapter) {
        return adapter.interpretResponse(body, request);
      }
    }

    const bids = [];

    if (body && body.slots && utils.isArray(body.slots)) {
      body.slots.forEach(slot => {
        const bidRequest = find(request.bidRequests, b => b.adUnitCode === slot.impid && (!b.params.zoneId || parseInt(b.params.zoneId) === slot.zoneid));
        const bidId = bidRequest.bidId;
        const bid = {
          requestId: bidId,
          adId: slot.bidId || utils.getUniqueIdentifierStr(),
          cpm: slot.cpm,
          currency: slot.currency,
          netRevenue: true,
          ttl: slot.ttl || 60,
          creativeId: bidId,
          width: slot.width,
          height: slot.height,
          dealId: slot.dealCode,
        };
        if (slot.native) {
          if (bidRequest.params.nativeCallback) {
            bid.ad = createNativeAd(bidId, slot.native, bidRequest.params.nativeCallback);
          } else {
            bid.native = createPrebidNativeAd(slot.native);
            bid.mediaType = NATIVE;
          }
        } else if (slot.video) {
          bid.vastUrl = slot.displayurl;
          bid.mediaType = VIDEO;
        } else {
          bid.ad = slot.creative;
        }
        bids.push(bid);
      });
    }

    return bids;
  },

  /**
   * @param {TimedOutBid} timeoutData
   */
  onTimeout: (timeoutData) => {
    if (publisherTagAvailable() && Array.isArray(timeoutData)) {
      var auctionsIds = [];
      timeoutData.forEach((bid) => {
        if (auctionsIds.indexOf(bid.auctionId) === -1) {
          auctionsIds.push(bid.auctionId);
          // eslint-disable-next-line no-undef
          const adapter = Criteo.PubTag.Adapters.Prebid.GetAdapter(bid.auctionId);
          adapter.handleBidTimeout();
        }
      });
    }
  },

  /**
   * @param {Bid} bid
   */
  onBidWon: (bid) => {
    if (publisherTagAvailable() && bid) {
      // eslint-disable-next-line no-undef
      const adapter = Criteo.PubTag.Adapters.Prebid.GetAdapter(bid.auctionId);
      adapter.handleBidWon(bid);
    }
  },

  /**
   * @param {Bid} bid
   */
  onSetTargeting: (bid) => {
    if (publisherTagAvailable()) {
      // eslint-disable-next-line no-undef
      const adapter = Criteo.PubTag.Adapters.Prebid.GetAdapter(bid.auctionId);
      adapter.handleSetTargeting(bid);
    }
  },
};

/**
 * @return {boolean}
 */
function publisherTagAvailable() {
  // eslint-disable-next-line no-undef
  return typeof Criteo !== 'undefined' && Criteo.PubTag && Criteo.PubTag.Adapters && Criteo.PubTag.Adapters.Prebid;
}

/**
 * @param {BidRequest[]} bidRequests
 * @param bidderRequest
 */
function buildContext(bidRequests, bidderRequest) {
  let referrer = '';
  if (bidderRequest && bidderRequest.refererInfo) {
    referrer = bidderRequest.refererInfo.referer;
  }
  const queryString = utils.parseUrl(referrer).search;

  const context = {
    url: referrer,
    debug: queryString['pbt_debug'] === '1',
    noLog: queryString['pbt_nolog'] === '1',
    amp: false,
  };

  bidRequests.forEach(bidRequest => {
    if (bidRequest.params.integrationMode === 'amp') {
      context.amp = true;
    }
  });

  return context;
}

/**
 * @param {CriteoContext} context
 * @return {string}
 */
function buildCdbUrl(context) {
  let url = CDB_ENDPOINT;
  url += '?profileId=' + PROFILE_ID_INLINE;
  url += '&av=' + String(ADAPTER_VERSION);
  url += '&wv=' + encodeURIComponent('$prebid.version$');
  url += '&cb=' + String(Math.floor(Math.random() * 99999999999));

  if (context.amp) {
    url += '&im=1';
  }
  if (context.debug) {
    url += '&debug=1';
  }
  if (context.noLog) {
    url += '&nolog=1';
  }

  return url;
}

function checkNativeSendId(bidRequest) {
  return !(bidRequest.nativeParams &&
    (
      (bidRequest.nativeParams.image && ((bidRequest.nativeParams.image.sendId !== true || bidRequest.nativeParams.image.sendTargetingKeys === true))) ||
        (bidRequest.nativeParams.icon && ((bidRequest.nativeParams.icon.sendId !== true || bidRequest.nativeParams.icon.sendTargetingKeys === true))) ||
        (bidRequest.nativeParams.clickUrl && ((bidRequest.nativeParams.clickUrl.sendId !== true || bidRequest.nativeParams.clickUrl.sendTargetingKeys === true))) ||
        (bidRequest.nativeParams.displayUrl && ((bidRequest.nativeParams.displayUrl.sendId !== true || bidRequest.nativeParams.displayUrl.sendTargetingKeys === true))) ||
        (bidRequest.nativeParams.privacyLink && ((bidRequest.nativeParams.privacyLink.sendId !== true || bidRequest.nativeParams.privacyLink.sendTargetingKeys === true))) ||
        (bidRequest.nativeParams.privacyIcon && ((bidRequest.nativeParams.privacyIcon.sendId !== true || bidRequest.nativeParams.privacyIcon.sendTargetingKeys === true)))
    ));
}

/**
 * @param {CriteoContext} context
 * @param {BidRequest[]} bidRequests
 * @param bidderRequest
 * @return {*}
 */
function buildCdbRequest(context, bidRequests, bidderRequest) {
  let networkId;
  const request = {
    publisher: {
      url: context.url,
      ext: bidderRequest.publisherExt
    },
    slots: bidRequests.map(bidRequest => {
      networkId = bidRequest.params.networkId || networkId;
      const slot = {
        impid: bidRequest.adUnitCode,
        transactionid: bidRequest.transactionId,
        auctionId: bidRequest.auctionId,
      };
      if (bidRequest.params.zoneId) {
        slot.zoneid = bidRequest.params.zoneId;
      }
      if (utils.deepAccess(bidRequest, 'ortb2Imp.ext')) {
        slot.ext = bidRequest.ortb2Imp.ext;
      }
      if (bidRequest.params.ext) {
        slot.ext = Object.assign({}, slot.ext, bidRequest.params.ext);
      }
      if (bidRequest.params.publisherSubId) {
        slot.publishersubid = bidRequest.params.publisherSubId;
      }
      if (bidRequest.params.nativeCallback || utils.deepAccess(bidRequest, `mediaTypes.${NATIVE}`)) {
        slot.native = true;
        if (!checkNativeSendId(bidRequest)) {
          utils.logWarn(LOG_PREFIX + 'all native assets containing URL should be sent as placeholders with sendId(icon, image, clickUrl, displayUrl, privacyLink, privacyIcon)');
        }
        slot.sizes = parseSizes(retrieveBannerSizes(bidRequest), parseNativeSize);
      } else {
        slot.sizes = parseSizes(retrieveBannerSizes(bidRequest), parseSize);
      }
      if (hasVideoMediaType(bidRequest)) {
        const video = {
          playersizes: parseSizes(utils.deepAccess(bidRequest, 'mediaTypes.video.playerSize'), parseSize),
          mimes: bidRequest.mediaTypes.video.mimes,
          protocols: bidRequest.mediaTypes.video.protocols,
          maxduration: bidRequest.mediaTypes.video.maxduration,
          api: bidRequest.mediaTypes.video.api
        };

        video.skip = bidRequest.params.video.skip;
        video.placement = bidRequest.params.video.placement;
        video.minduration = bidRequest.params.video.minduration;
        video.playbackmethod = bidRequest.params.video.playbackmethod;
        video.startdelay = bidRequest.params.video.startdelay;

        slot.video = video;
      }
      return slot;
    }),
  };
  if (networkId) {
    request.publisher.networkid = networkId;
  }
  request.user = {
    ext: bidderRequest.userExt
  };
  if (bidderRequest && bidderRequest.ceh) {
    request.user.ceh = bidderRequest.ceh;
  }
  if (bidderRequest && bidderRequest.gdprConsent) {
    request.gdprConsent = {};
    if (typeof bidderRequest.gdprConsent.gdprApplies !== 'undefined') {
      request.gdprConsent.gdprApplies = !!(bidderRequest.gdprConsent.gdprApplies);
    }
    request.gdprConsent.version = bidderRequest.gdprConsent.apiVersion;
    if (typeof bidderRequest.gdprConsent.consentString !== 'undefined') {
      request.gdprConsent.consentData = bidderRequest.gdprConsent.consentString;
    }
  }
  if (bidderRequest && bidderRequest.uspConsent) {
    request.user.uspIab = bidderRequest.uspConsent;
  }
  return request;
}

function retrieveBannerSizes(bidRequest) {
  return utils.deepAccess(bidRequest, 'mediaTypes.banner.sizes') || bidRequest.sizes;
}

function parseSizes(sizes, parser) {
  if (Array.isArray(sizes[0])) { // is there several sizes ? (ie. [[728,90],[200,300]])
    return sizes.map(size => parser(size));
  }
  return [parser(sizes)]; // or a single one ? (ie. [728,90])
}

function parseSize(size) {
  return size[0] + 'x' + size[1];
}

function parseNativeSize(size) {
  if (size[0] === undefined && size[1] === undefined) {
    return '2x2';
  }
  return size[0] + 'x' + size[1];
}

function hasVideoMediaType(bidRequest) {
  if (utils.deepAccess(bidRequest, 'params.video') === undefined) {
    return false;
  }
  return utils.deepAccess(bidRequest, 'mediaTypes.video') !== undefined;
}

function hasValidVideoMediaType(bidRequest) {
  let isValid = true;

  var requiredMediaTypesParams = ['mimes', 'playerSize', 'maxduration', 'protocols', 'api'];

  requiredMediaTypesParams.forEach(function(param) {
    if (utils.deepAccess(bidRequest, 'mediaTypes.video.' + param) === undefined) {
      isValid = false;
      utils.logError('Criteo Bid Adapter: mediaTypes.video.' + param + ' is required');
    }
  });

  var requiredParams = ['skip', 'placement', 'playbackmethod'];

  requiredParams.forEach(function(param) {
    if (utils.deepAccess(bidRequest, 'params.video.' + param) === undefined) {
      isValid = false;
      utils.logError('Criteo Bid Adapter: params.video.' + param + ' is required');
    }
  });

  if (isValid) {
    // We do not support long form for now, also we have to check that context & placement are consistent
    if (bidRequest.mediaTypes.video.context == 'instream' && bidRequest.params.video.placement === 1) {
      return true;
    } else if (bidRequest.mediaTypes.video.context == 'outstream' && bidRequest.params.video.placement !== 1) {
      return true;
    }
  }

  return false;
}

/**
 * Create prebid compatible native ad with native payload
 * @param {*} payload
 * @returns prebid native ad assets
 */
function createPrebidNativeAd(payload) {
  return {
    sendTargetingKeys: false, // no key is added to KV by default
    title: payload.products[0].title,
    body: payload.products[0].description,
    sponsoredBy: payload.advertiser.description,
    icon: payload.advertiser.logo,
    image: payload.products[0].image,
    clickUrl: payload.products[0].click_url,
    privacyLink: payload.privacy.optout_click_url,
    privacyIcon: payload.privacy.optout_image_url,
    cta: payload.products[0].call_to_action,
    price: payload.products[0].price,
    impressionTrackers: payload.impression_pixels.map(pix => pix.url)
  };
}

/**
 * @param {string} id
 * @param {*} payload
 * @param {*} callback
 * @return {string}
 */
function createNativeAd(id, payload, callback) {
  // Store the callback and payload in a global object to be later accessed from the creative
  var slotsName = 'criteo_prebid_native_slots';
  window[slotsName] = window[slotsName] || {};
  window[slotsName][id] = { callback, payload };

  // The creative is in an iframe so we have to get the callback and payload
  // from the parent window (doesn't work with safeframes)
  return `
<script type="text/javascript">
for (var i = 0; i < 10; ++i) {
 var slots = window.parent.${slotsName};
  if(!slots){continue;}
  var responseSlot = slots["${id}"];
  responseSlot.callback(responseSlot.payload);
  break;
}
</script>`;
}

export function tryGetCriteoFastBid() {
  try {
    const fastBidStorageKey = 'criteo_fast_bid';
    const hashPrefix = '// Hash: ';
    const fastBidFromStorage = storage.getDataFromLocalStorage(fastBidStorageKey);

    if (fastBidFromStorage !== null) {
      // The value stored must contain the file's encrypted hash as first line
      const firstLineEndPosition = fastBidFromStorage.indexOf('\n');
      const firstLine = fastBidFromStorage.substr(0, firstLineEndPosition).trim();

      if (firstLine.substr(0, hashPrefix.length) !== hashPrefix) {
        utils.logWarn('No hash found in FastBid');
        storage.removeDataFromLocalStorage(fastBidStorageKey);
      } else {
        // Remove the hash part from the locally stored value
        const publisherTagHash = firstLine.substr(hashPrefix.length);
        const publisherTag = fastBidFromStorage.substr(firstLineEndPosition + 1);

        if (verify(publisherTag, publisherTagHash, FAST_BID_PUBKEY_N, FAST_BID_PUBKEY_E)) {
          utils.logInfo('Using Criteo FastBid');
          eval(publisherTag); // eslint-disable-line no-eval
        } else {
          utils.logWarn('Invalid Criteo FastBid found');
          storage.removeDataFromLocalStorage(fastBidStorageKey);
        }
      }
    }
  } catch (e) {
    // Unable to get fast bid
  }
}

registerBidder(spec);<|MERGE_RESOLUTION|>--- conflicted
+++ resolved
@@ -8,11 +8,7 @@
 import { getStorageManager } from '../src/storageManager.js';
 
 const GVLID = 91;
-<<<<<<< HEAD
-export const ADAPTER_VERSION = 32;
-=======
 export const ADAPTER_VERSION = 33;
->>>>>>> e5ade754
 const BIDDER_CODE = 'criteo';
 const CDB_ENDPOINT = 'https://bidder.criteo.com/cdb';
 const PROFILE_ID_INLINE = 207;
