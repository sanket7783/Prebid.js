--- conflicted
+++ resolved
@@ -10,12 +10,8 @@
 } from '../src/utils.js';
 import includes from 'core-js/library/fn/array/includes.js';
 import find from 'core-js/library/fn/array/find.js';
-<<<<<<< HEAD
 import { getStorageManager } from '../src/storageManager.js';
-
 export const storage = getStorageManager();
-=======
->>>>>>> 3e2eb02d
 
 const BIDDER_CODE = 'widespace';
 const WS_ADAPTER_VERSION = '2.0.1';
@@ -182,22 +178,13 @@
 
 function storeData(data, name, stringify = true) {
   const value = stringify ? JSON.stringify(data) : data;
-<<<<<<< HEAD
   if (storage.hasLocalStorage()) {
     storage.setDataInLocalStorage(name, value);
-=======
-  if (LOCAL_STORAGE_AVAILABLE) {
-    setDataInLocalStorage(name, value);
->>>>>>> 3e2eb02d
     return true;
   } else if (storage.cookiesAreEnabled()) {
     const theDate = new Date();
     const expDate = new Date(theDate.setMonth(theDate.getMonth() + 12)).toGMTString();
-<<<<<<< HEAD
     storage.setCookie(name, value, expDate);
-=======
-    setCookie(name, value, expDate);
->>>>>>> 3e2eb02d
     return true;
   }
 }
@@ -207,15 +194,9 @@
   if (storage.hasLocalStorage()) {
     Object.keys(localStorage).filter((key) => {
       if (key.indexOf(name) > -1) {
-<<<<<<< HEAD
         data.push(storage.getDataFromLocalStorage(key));
         if (remove) {
           storage.removeDataFromLocalStorage(key);
-=======
-        data.push(getDataFromLocalStorage(key));
-        if (remove) {
-          removeDataFromLocalStorage(key);
->>>>>>> 3e2eb02d
         }
       }
     });
@@ -227,11 +208,7 @@
       if (value[0].indexOf(name) > -1) {
         data.push(value[1]);
         if (remove) {
-<<<<<<< HEAD
           storage.setCookie(value[0], '', 'Thu, 01 Jan 1970 00:00:01 GMT');
-=======
-          setCookie(value[0], '', 'Thu, 01 Jan 1970 00:00:01 GMT');
->>>>>>> 3e2eb02d
         }
       }
     });
