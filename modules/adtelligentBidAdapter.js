import { deepAccess, isArray, chunk, _map, flatten, convertTypes, parseSizesInput } from '../src/utils.js';
import { registerBidder } from '../src/adapters/bidderFactory.js';
import { ADPOD, BANNER, VIDEO } from '../src/mediaTypes.js';
import { config } from '../src/config.js';
import { Renderer } from '../src/Renderer.js';
import find from 'core-js-pure/features/array/find.js';

const subdomainSuffixes = ['', 1, 2];
const AUCTION_PATH = '/v2/auction/';
const PROTOCOL = 'https://';
const HOST_GETTERS = {
  default: (function () {
    let num = 0;
    return function () {
      return 'ghb' + subdomainSuffixes[num++ % subdomainSuffixes.length] + '.adtelligent.com';
    }
  }()),
  navelix: () => 'ghb.hb.navelix.com',
  appaloosa: () => 'ghb.hb.appaloosa.media',
  onefiftytwomedia: () => 'ghb.ads.152media.com',
  mediafuse: () => 'ghb.hbmp.mediafuse.com',
  bidsxchange: () => 'ghb.hbd.bidsxchange.com',
<<<<<<< HEAD
=======
  streamkey: () => 'ghb.hb.streamkey.net',
>>>>>>> 2d82104b
}
const getUri = function (bidderCode) {
  let bidderWithoutSuffix = bidderCode.split('_')[0];
  let getter = HOST_GETTERS[bidderWithoutSuffix] || HOST_GETTERS['default'];
  return PROTOCOL + getter() + AUCTION_PATH
}
const OUTSTREAM_SRC = 'https://player.adtelligent.com/outstream-unit/2.01/outstream.min.js';
const BIDDER_CODE = 'adtelligent';
const OUTSTREAM = 'outstream';
const DISPLAY = 'display';
const syncsCache = {};

export const spec = {
  code: BIDDER_CODE,
  gvlid: 410,
<<<<<<< HEAD
  aliases: ['onefiftytwomedia', 'selectmedia', 'appaloosa', 'bidsxchange',
=======
  aliases: ['onefiftytwomedia', 'selectmedia', 'appaloosa', 'bidsxchange', 'streamkey',
>>>>>>> 2d82104b
    { code: 'navelix', gvlid: 380 },
    {
      code: 'mediafuse',
      skipPbsAliasing: true
    }
  ],
  supportedMediaTypes: [VIDEO, BANNER],
  isBidRequestValid: function (bid) {
    return !!deepAccess(bid, 'params.aid');
  },
  getUserSyncs: function (syncOptions, serverResponses) {
    const syncs = [];

    function addSyncs(bid) {
      const uris = bid.cookieURLs;
      const types = bid.cookieURLSTypes || [];

      if (Array.isArray(uris)) {
        uris.forEach((uri, i) => {
          const type = types[i] || 'image';

          if ((!syncOptions.pixelEnabled && type === 'image') ||
            (!syncOptions.iframeEnabled && type === 'iframe') ||
            syncsCache[uri]) {
            return;
          }

          syncsCache[uri] = true;
          syncs.push({
            type: type,
            url: uri
          })
        })
      }
    }

    if (syncOptions.pixelEnabled || syncOptions.iframeEnabled) {
      isArray(serverResponses) && serverResponses.forEach((response) => {
        if (response.body) {
          if (isArray(response.body)) {
            response.body.forEach(b => {
              addSyncs(b);
            })
          } else {
            addSyncs(response.body)
          }
        }
      })
    }
    return syncs;
  },
  /**
   * Make a server request from the list of BidRequests
   * @param bidRequests
   * @param adapterRequest
   */
  buildRequests: function (bidRequests, adapterRequest) {
    const adapterSettings = config.getConfig(adapterRequest.bidderCode)
    const chunkSize = deepAccess(adapterSettings, 'chunkSize', 10);
    const { tag, bids } = bidToTag(bidRequests, adapterRequest);
    const bidChunks = chunk(bids, chunkSize);
    return _map(bidChunks, (bids) => {
      return {
        data: Object.assign({}, tag, { BidRequests: bids }),
        adapterRequest,
        method: 'POST',
        url: getUri(adapterRequest.bidderCode)
      };
    })
  },

  /**
   * Unpack the response from the server into a list of bids
   * @param serverResponse
   * @param bidderRequest
   * @return {Bid[]} An array of bids which were nested inside the server
   */
  interpretResponse: function (serverResponse, { adapterRequest }) {
    serverResponse = serverResponse.body;
    let bids = [];

    if (!isArray(serverResponse)) {
      return parseRTBResponse(serverResponse, adapterRequest);
    }

    serverResponse.forEach(serverBidResponse => {
      bids = flatten(bids, parseRTBResponse(serverBidResponse, adapterRequest));
    });

    return bids;
  },

  transformBidParams(params) {
    return convertTypes({
      'aid': 'number',
    }, params);
  }
};

function parseRTBResponse(serverResponse, adapterRequest) {
  const isEmptyResponse = !serverResponse || !isArray(serverResponse.bids);
  const bids = [];

  if (isEmptyResponse) {
    return bids;
  }

  serverResponse.bids.forEach(serverBid => {
    const request = find(adapterRequest.bids, (bidRequest) => {
      return bidRequest.bidId === serverBid.requestId;
    });

    if (serverBid.cpm !== 0 && request !== undefined) {
      const bid = createBid(serverBid, request);

      bids.push(bid);
    }
  });

  return bids;
}

function bidToTag(bidRequests, adapterRequest) {
  // start publisher env
  const tag = {
    Domain: deepAccess(adapterRequest, 'refererInfo.referer')
  };
  if (config.getConfig('coppa') === true) {
    tag.Coppa = 1;
  }
  if (deepAccess(adapterRequest, 'gdprConsent.gdprApplies')) {
    tag.GDPR = 1;
    tag.GDPRConsent = deepAccess(adapterRequest, 'gdprConsent.consentString');
  }
  if (deepAccess(adapterRequest, 'uspConsent')) {
    tag.USP = deepAccess(adapterRequest, 'uspConsent');
  }
  if (deepAccess(bidRequests[0], 'schain')) {
    tag.Schain = deepAccess(bidRequests[0], 'schain');
  }
  if (deepAccess(bidRequests[0], 'userId')) {
    tag.UserIds = deepAccess(bidRequests[0], 'userId');
  }
  if (deepAccess(bidRequests[0], 'userIdAsEids')) {
    tag.UserEids = deepAccess(bidRequests[0], 'userIdAsEids');
  }
  if (window.adtDmp && window.adtDmp.ready) {
    tag.DMPId = window.adtDmp.getUID();
  }

  // end publisher env
  const bids = []

  for (let i = 0, length = bidRequests.length; i < length; i++) {
    const bid = prepareBidRequests(bidRequests[i]);
    bids.push(bid);
  }

  return { tag, bids };
}

/**
 * Parse mediaType
 * @param bidReq {object}
 * @returns {object}
 */
function prepareBidRequests(bidReq) {
  const mediaType = deepAccess(bidReq, 'mediaTypes.video') ? VIDEO : DISPLAY;
  const sizes = mediaType === VIDEO ? deepAccess(bidReq, 'mediaTypes.video.playerSize') : deepAccess(bidReq, 'mediaTypes.banner.sizes');
  const bidReqParams = {
    'CallbackId': bidReq.bidId,
    'Aid': bidReq.params.aid,
    'AdType': mediaType,
    'Sizes': parseSizesInput(sizes).join(',')
  };

  bidReqParams.PlacementId = bidReq.adUnitCode;
  if (bidReq.params.iframe) {
    bidReqParams.AdmType = 'iframe';
  }
  if (bidReq.params.vpb_placement_id) {
    bidReqParams.PlacementId = bidReq.params.vpb_placement_id;
  }
  if (mediaType === VIDEO) {
    const context = deepAccess(bidReq, 'mediaTypes.video.context');
    if (context === ADPOD) {
      bidReqParams.Adpod = deepAccess(bidReq, 'mediaTypes.video');
    }
  }
  return bidReqParams;
}

/**
 * Prepare all parameters for request
 * @param bidderRequest {object}
 * @returns {object}
 */
function getMediaType(bidderRequest) {
  return deepAccess(bidderRequest, 'mediaTypes.video') ? VIDEO : BANNER;
}

/**
 * Configure new bid by response
 * @param bidResponse {object}
 * @param bidRequest {Object}
 * @returns {object}
 */
function createBid(bidResponse, bidRequest) {
  const mediaType = getMediaType(bidRequest)
  const context = deepAccess(bidRequest, 'mediaTypes.video.context');
  const bid = {
    requestId: bidResponse.requestId,
    creativeId: bidResponse.cmpId,
    height: bidResponse.height,
    currency: bidResponse.cur,
    width: bidResponse.width,
    cpm: bidResponse.cpm,
    netRevenue: true,
    mediaType,
    ttl: 300,
    meta: {
      advertiserDomains: bidResponse.adomain || []
    }
  };

  if (mediaType === BANNER) {
    return Object.assign(bid, {
      ad: bidResponse.ad,
      adUrl: bidResponse.adUrl,
    });
  }
  if (context === ADPOD) {
    Object.assign(bid, {
      meta: {
        primaryCatId: bidResponse.primaryCatId,
      },
      video: {
        context: ADPOD,
        durationSeconds: bidResponse.durationSeconds
      }
    });
  }

  Object.assign(bid, {
    vastUrl: bidResponse.vastUrl
  });

  if (context === OUTSTREAM) {
    Object.assign(bid, {
      adResponse: bidResponse,
      renderer: newRenderer(bidResponse.requestId, bidRequest.params)
    });
  }

  return bid;
}

/**
 * Create Adtelligent renderer
 * @param requestId
 * @returns {*}
 */
function newRenderer(requestId, bidderParams) {
  const renderer = Renderer.install({
    id: requestId,
    url: OUTSTREAM_SRC,
    config: bidderParams.outstream || {},
    loaded: false
  });

  renderer.setRender(outstreamRender);

  return renderer;
}

/**
 * Initialise Adtelligent outstream
 * @param bid
 */
function outstreamRender(bid) {
  bid.renderer.push(() => {
    const opts = Object.assign({}, bid.renderer.getConfig(), {
      width: bid.width,
      height: bid.height,
      vastUrl: bid.vastUrl,
      elId: bid.adUnitCode
    });
    window.VOutstreamAPI.initOutstreams([opts]);
  });
}

registerBidder(spec);<|MERGE_RESOLUTION|>--- conflicted
+++ resolved
@@ -20,10 +20,7 @@
   onefiftytwomedia: () => 'ghb.ads.152media.com',
   mediafuse: () => 'ghb.hbmp.mediafuse.com',
   bidsxchange: () => 'ghb.hbd.bidsxchange.com',
-<<<<<<< HEAD
-=======
   streamkey: () => 'ghb.hb.streamkey.net',
->>>>>>> 2d82104b
 }
 const getUri = function (bidderCode) {
   let bidderWithoutSuffix = bidderCode.split('_')[0];
@@ -39,11 +36,7 @@
 export const spec = {
   code: BIDDER_CODE,
   gvlid: 410,
-<<<<<<< HEAD
-  aliases: ['onefiftytwomedia', 'selectmedia', 'appaloosa', 'bidsxchange',
-=======
   aliases: ['onefiftytwomedia', 'selectmedia', 'appaloosa', 'bidsxchange', 'streamkey',
->>>>>>> 2d82104b
     { code: 'navelix', gvlid: 380 },
     {
       code: 'mediafuse',
