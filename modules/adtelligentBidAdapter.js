--- conflicted
+++ resolved
@@ -6,14 +6,6 @@
 import find from 'core-js-pure/features/array/find.js';
 
 const subdomainSuffixes = ['', 1, 2];
-<<<<<<< HEAD
-const getUri = (function () {
-  let num = 0;
-  return function () {
-    return 'https://ghb' + subdomainSuffixes[num++ % subdomainSuffixes.length] + '.adtelligent.com/v2/auction/'
-  }
-}())
-=======
 const AUCTION_PATH = '/v2/auction/';
 const PROTOCOL = 'https://';
 const HOST_GETTERS = {
@@ -33,7 +25,6 @@
   let getter = HOST_GETTERS[bidderWithoutSuffix] || HOST_GETTERS['default'];
   return PROTOCOL + getter() + AUCTION_PATH
 }
->>>>>>> e5ade754
 const OUTSTREAM_SRC = 'https://player.adtelligent.com/outstream-unit/2.01/outstream.min.js';
 const BIDDER_CODE = 'adtelligent';
 const OUTSTREAM = 'outstream';
@@ -110,11 +101,7 @@
         data: Object.assign({}, tag, { BidRequests: bids }),
         adapterRequest,
         method: 'POST',
-<<<<<<< HEAD
-        url: getUri()
-=======
         url: getUri(adapterRequest.bidderCode)
->>>>>>> e5ade754
       };
     })
   },
@@ -181,17 +168,10 @@
   if (utils.deepAccess(adapterRequest, 'gdprConsent.gdprApplies')) {
     tag.GDPR = 1;
     tag.GDPRConsent = utils.deepAccess(adapterRequest, 'gdprConsent.consentString');
-<<<<<<< HEAD
   }
   if (utils.deepAccess(adapterRequest, 'uspConsent')) {
     tag.USP = utils.deepAccess(adapterRequest, 'uspConsent');
   }
-=======
-  }
-  if (utils.deepAccess(adapterRequest, 'uspConsent')) {
-    tag.USP = utils.deepAccess(adapterRequest, 'uspConsent');
-  }
->>>>>>> e5ade754
   if (utils.deepAccess(bidRequests[0], 'schain')) {
     tag.Schain = utils.deepAccess(bidRequests[0], 'schain');
   }
@@ -223,14 +203,11 @@
     'AdType': mediaType,
     'Sizes': utils.parseSizesInput(sizes).join(',')
   };
-<<<<<<< HEAD
-=======
 
   bidReqParams.PlacementId = bidReq.adUnitCode;
   if (bidReq.params.vpb_placement_id) {
     bidReqParams.PlacementId = bidReq.params.vpb_placement_id;
   }
->>>>>>> e5ade754
   if (mediaType === VIDEO) {
     const context = utils.deepAccess(bidReq, 'mediaTypes.video.context');
     if (context === ADPOD) {
