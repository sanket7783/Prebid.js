--- conflicted
+++ resolved
@@ -12,17 +12,6 @@
   default: (function () {
     let num = 0;
     return function () {
-<<<<<<< HEAD
-      return 'ghb' + subdomainSuffixes[num++ % subdomainSuffixes.length] + '.adtelligent.com'
-    }
-  }()),
-  appaloosa: function () {
-    return 'hb.appaloosa.media'
-  }
-}
-const getUri = function (bidderCode) {
-  let getter = HOST_GETTERS[bidderCode] || HOST_GETTERS['default'];
-=======
       return 'ghb' + subdomainSuffixes[num++ % subdomainSuffixes.length] + '.adtelligent.com';
     }
   }()),
@@ -40,7 +29,6 @@
 const getUri = function (bidderCode) {
   let bidderWithoutSuffix = bidderCode.split('_')[0];
   let getter = HOST_GETTERS[bidderWithoutSuffix] || HOST_GETTERS['default'];
->>>>>>> eea7c792
   return PROTOCOL + getter() + AUCTION_PATH
 }
 const OUTSTREAM_SRC = 'https://player.adtelligent.com/outstream-unit/2.01/outstream.min.js';
@@ -52,16 +40,12 @@
 export const spec = {
   code: BIDDER_CODE,
   gvlid: 410,
-<<<<<<< HEAD
-  aliases: ['onefiftytwomedia', 'selectmedia', 'appaloosa'],
-=======
   aliases: ['onefiftytwomedia', 'selectmedia', 'appaloosa',
     {
       code: 'mediafuse',
       skipPbsAliasing: true
     }
   ],
->>>>>>> eea7c792
   supportedMediaTypes: [VIDEO, BANNER],
   isBidRequestValid: function (bid) {
     return !!utils.deepAccess(bid, 'params.aid');
