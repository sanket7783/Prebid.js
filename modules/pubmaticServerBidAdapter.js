<<<<<<< HEAD
import * as utils from '../src/utils';
import * as ajax from '../src/ajax';
import {userSync} from '../src/userSync';
import { config } from '../src/config';
import { registerBidder } from '../src/adapters/bidderFactory';
import { BANNER, VIDEO } from '../src/mediaTypes';
=======
import * as utils from '../src/utils.js';
import * as ajax from '../src/ajax.js';
import {userSync} from '../src/userSync.js';
import { config } from '../src/config.js';
import { registerBidder } from '../src/adapters/bidderFactory.js';
>>>>>>> 4ca81ef0
const constants = require('../src/constants.json');
const LOG_WARN_PREFIX = 'PubMatic: ';

const BIDDER_CODE = 'pubmaticServer';
const ENDPOINT = 'https://ow.pubmatic.com/openrtb/2.5/';
const COOKIE_SYNC = 'https://ow.pubmatic.com/cookie_sync/?sec=1'; // Set sec=1 to identify secure flag changes at server side
const CURRENCY = 'USD';
const AUCTION_TYPE = 1; // PubMaticServer just picking highest bidding bid from the partners configured
const UNDEFINED = undefined;
const IFRAME = 'iframe';
const IMAGE = 'image';
const REDIRECT = 'redirect';
const DEFAULT_VERSION_ID = '0';
<<<<<<< HEAD
const DATA_TYPES = {
  'NUMBER': 'number',
  'STRING': 'string',
  'BOOLEAN': 'boolean',
  'ARRAY': 'array',
  'OBJECT': 'object'
};
const VIDEO_CUSTOM_PARAMS = {
  'mimes': DATA_TYPES.ARRAY,
  'minduration': DATA_TYPES.NUMBER,
  'maxduration': DATA_TYPES.NUMBER,
  'startdelay': DATA_TYPES.NUMBER,
  'playbackmethod': DATA_TYPES.ARRAY,
  'api': DATA_TYPES.ARRAY,
  'protocols': DATA_TYPES.ARRAY,
  'w': DATA_TYPES.NUMBER,
  'h': DATA_TYPES.NUMBER,
  'battr': DATA_TYPES.ARRAY,
  'linearity': DATA_TYPES.NUMBER,
  'placement': DATA_TYPES.NUMBER,
  'minbitrate': DATA_TYPES.NUMBER,
  'maxbitrate': DATA_TYPES.NUMBER
}
=======
const PUBMATIC_DIGITRUST_KEY = 'nFIn8aLzbd';
>>>>>>> 4ca81ef0

const CUSTOM_PARAMS = {
  'kadpageurl': '', // Custom page url
  'gender': '', // User gender
  'yob': '', // User year of birth
  'lat': '', // User location - Latitude
  'lon': '', // User Location - Longitude
  'wiid': '', // OpenWrap Wrapper Impression ID
  'profId': '', // OpenWrap Legacy: Profile ID
  'verId': '', // OpenWrap Legacy: version ID
  'divId': '' // OpenWrap new
};

function logNonStringParam(paramName, paramValue) {
  utils.logWarn('PubMaticServer: Ignoring param : ' + paramName + ' with value : ' + paramValue + ', expects string-value, found ' + typeof paramValue);
}

function _parseSlotParam(paramName, paramValue) {
  if (!utils.isStr(paramValue)) {
    paramValue && logNonStringParam(paramName, paramValue);
    return UNDEFINED;
  }

  paramValue = paramValue.trim();

  switch (paramName) {
    case 'pmzoneid':
      return paramValue.split(',').slice(0, 50).map(id => id.trim()).join();
    case 'kadfloor':
      return parseFloat(paramValue) || UNDEFINED;
    case 'lat':
      return parseFloat(paramValue) || UNDEFINED;
    case 'lon':
      return parseFloat(paramValue) || UNDEFINED;
    case 'yob':
      return parseInt(paramValue) || UNDEFINED;
    case 'gender':
    default:
      return paramValue;
  }
}

function _initConf(refererInfo) {
  var conf = {};
  conf.pageURL = (refererInfo && refererInfo.referer) ? refererInfo.referer : window.location.href;
  conf.refURL = window.document.referrer;
  return conf;
}

function _getDomainFromURL(url) {
  let anchor = document.createElement('a');
  anchor.href = url;
  return anchor.hostname;
}

function _handleCustomParams(params, conf) {
  // istanbul ignore else
  if (!conf.kadpageurl) {
    conf.kadpageurl = conf.pageURL;
  }

  var key, value, entry;
  for (key in CUSTOM_PARAMS) {
    // istanbul ignore else
    if (CUSTOM_PARAMS.hasOwnProperty(key)) {
      value = params[key];
      // istanbul ignore else
      if (value) {
        entry = CUSTOM_PARAMS[key];
        if (utils.isA(entry, 'Object')) {
          // will be used in future when we want to process a custom param before using
          // 'keyname': {f: function() {}}
          value = entry.f(value, conf);
        }

        if (utils.isStr(value)) {
          conf[key] = value;
        } else {
          logNonStringParam(key, CUSTOM_PARAMS[key]);
        }
      }
    }
  }
  return conf;
}

function _createOrtbTemplate(conf) {
  return {
    id: '' + new Date().getTime(),
    at: AUCTION_TYPE,
    cur: [CURRENCY],
    imp: [],
    site: {
      page: conf.pageURL,
      ref: conf.refURL,
      publisher: {}
    },
    device: {
      ua: navigator.userAgent,
      js: 1,
      dnt: (navigator.doNotTrack == 'yes' || navigator.doNotTrack == '1' || navigator.msDoNotTrack == '1') ? 1 : 0,
      h: screen.height,
      w: screen.width,
      language: navigator.language
    },
    user: {},
    ext: {}
  };
}

function _createImpressionObject(bid, conf) {
  var mediaTypes = '';

  var impObj = {
    id: bid.bidId,
    tagid: bid.params.adUnitId,
    bidfloor: _parseSlotParam('kadfloor', bid.params.kadfloor),
    secure: 1,
    ext: {
      wrapper: {
        div: bid.params.divId
      },
      bidder: {
        pubmatic: {
          pmZoneId: _parseSlotParam('pmzoneid', bid.params.pmzoneid)
        }
      }
    }
  };
  if (bid.hasOwnProperty('mediaTypes')) {
    for (mediaTypes in bid.mediaTypes) {
      switch (mediaTypes) {
        case BANNER:
          var bannerObj = {
            pos: 0,
            topframe: utils.inIframe() ? 0 : 1,
            format: (function() {
              let arr = [];
              for (let i = 0, l = bid.sizes.length; i < l; i++) {
                arr.push({
                  w: bid.sizes[i][0],
                  h: bid.sizes[i][1]
                });
              }
              return arr.length > 0 ? arr : UNDEFINED;
            })()
          }
          impObj.banner = bannerObj;
          break;
        case VIDEO:
          var videoObj = _createVideoRequest(bid);
          if (videoObj !== UNDEFINED) {
            impObj.video = videoObj;
          }
          break;
      }
    }
  } else {
    bannerObj = {
      pos: 0,
      topframe: utils.inIframe() ? 0 : 1,
      format: (function() {
        let arr = [];
        for (let i = 0, l = bid.sizes.length; i < l; i++) {
          arr.push({
            w: bid.sizes[i][0],
            h: bid.sizes[i][1]
          });
        }
        return arr.length > 0 ? arr : UNDEFINED;
      })()
    }
    impObj.banner = bannerObj;
  }
  return impObj;
}

function mandatoryParamCheck(paramName, paramValue) {
  if (!utils.isStr(paramValue)) {
    utils.logWarn(BIDDER_CODE + ': ' + paramName + ' is mandatory and it should be a string, , found ' + typeof paramValue);
    return false;
  }
  return true;
}

function cookieSyncCallBack(response, XMLReqObj) {
  response = JSON.parse(response);
  // var userSyncConfig = config.getConfig('userSync.filterSettings');
  let syncOptions = {
    iframeEnabled: true,
    pixelEnabled: true
  }
  let serverResponse;
  // By default we should sync all bidders irrespective of iframe of image type
  // as OpenWrap doesn't have any feature to disable iframe of image based syncups
  // TODO : In future if we require to have it condition uncomment below code
  // and add condition to check partner if it needs to be synced.
  // if (userSyncConfig) {
  //   syncOptions = {
  //     iframeEnabled: config.getConfig('userSync.filterSettings.iframe') ? config.getConfig('userSync.filterSettings.iframe.filter') == 'include' : false,
  //     pixelEnabled: config.getConfig('userSync.filterSettings.image') ? (config.getConfig('userSync.filterSettings.image.filter') == 'include') : true,
  //   };
  // }
  // Todo: Can fire multiple usersync calls if multiple responses for same adsize found
  if (response.hasOwnProperty('bidder_status')) {
    serverResponse = response.bidder_status;
  }
  serverResponse.forEach(bidder => {
    if (bidder.usersync && bidder.usersync.url) {
      if (bidder.usersync.type === IFRAME) {
        if (syncOptions.iframeEnabled) {
          userSync.registerSync(IFRAME, bidder.bidder, bidder.usersync.url);
        } else {
          utils.logWarn(bidder.bidder + ': Please enable iframe based user sync.');
        }
      } else if (bidder.usersync.type === IMAGE || bidder.usersync.type === REDIRECT) {
        if (syncOptions.pixelEnabled) {
          userSync.registerSync(IMAGE, bidder.bidder, bidder.usersync.url);
        } else {
          utils.logWarn(bidder.bidder + ': Please enable pixel based user sync.');
        }
      } else {
        utils.logWarn(bidder.bidder + ': Please provide valid user sync type.');
      }
      window.$$PREBID_GLOBAL$$.triggerUserSyncs();
    }
  });
}

function logAllErrors(errors) {
  utils._each(errors, function (item, key) {
    utils.logWarn(key + ':' + item.join(','));
  });
}

function _getDataFromImpArray (impData, id, key) {
  for (var index in impData) {
    if (impData[index].ext.wrapper.div === id) {
      switch (key) {
        case 'requestId':
          return impData[index].id;
        case 'width':
          return impData[index].banner.format[0].w;
        case 'height':
          return impData[index].banner.format[0].h;
      }
    }
  }
}

function _createDummyBids (impData, bidResponses, errorCode, parsedReferrer) {
  let bidMap = window.PWT.bidMap;
  for (var id in bidMap) {
    for (var adapterID in bidMap[id].adapters) {
      if (adapterID !== 'prebid') {
        bidResponses.push({
          requestId: _getDataFromImpArray(impData, id, 'requestId'),
          bidderCode: BIDDER_CODE,
          originalBidder: adapterID,
          pubmaticServerErrorCode: errorCode,
          width: _getDataFromImpArray(impData, id, 'width'),
          height: _getDataFromImpArray(impData, id, 'height'),
          creativeId: 0,
          dealId: '',
          currency: CURRENCY,
          netRevenue: true,
          ttl: 300,
          referrer: parsedReferrer,
          ad: '',
          cpm: 0,
          serverSideResponseTime: (errorCode === 3) ? 0 : -1
        });
      }
    }
  }
}

<<<<<<< HEAD
function _checkParamDataType(key, value, datatype) {
  var errMsg = 'Ignoring param key: ' + key + ', expects ' + datatype + ', found ' + typeof value;
  var functionToExecute;
  switch (datatype) {
    case DATA_TYPES.BOOLEAN:
      functionToExecute = utils.isBoolean;
      break;
    case DATA_TYPES.NUMBER:
      functionToExecute = utils.isNumber;
      break;
    case DATA_TYPES.STRING:
      functionToExecute = utils.isStr;
      break;
    case DATA_TYPES.ARRAY:
      functionToExecute = utils.isArray;
      break;
  }
  if (functionToExecute(value)) {
    return value;
  }
  utils.logWarn(LOG_WARN_PREFIX + errMsg);
  return UNDEFINED;
}

function _createVideoRequest(bid) {
  var videoData = bid.params.video;
  var videoObj;

  if (videoData !== UNDEFINED) {
    videoObj = {};
    for (var key in VIDEO_CUSTOM_PARAMS) {
      if (videoData.hasOwnProperty(key)) {
        videoObj[key] = _checkParamDataType(key, videoData[key], VIDEO_CUSTOM_PARAMS[key]);
      }
    }
    // read playersize and assign to h and w.
    if (utils.isArray(bid.mediaTypes.video.playerSize[0])) {
      videoObj.w = parseInt(bid.mediaTypes.video.playerSize[0][0], 10);
      videoObj.h = parseInt(bid.mediaTypes.video.playerSize[0][1], 10);
    } else if (utils.isNumber(bid.mediaTypes.video.playerSize[0])) {
      videoObj.w = parseInt(bid.mediaTypes.video.playerSize[0], 10);
      videoObj.h = parseInt(bid.mediaTypes.video.playerSize[1], 10);
    }
    if (bid.params.video.hasOwnProperty('skippable')) {
      videoObj.ext = {
        'video_skippable': bid.params.video.skippable ? 1 : 0
      };
    }
  } else {
    videoObj = UNDEFINED;
    utils.logWarn(LOG_WARN_PREFIX + 'Error: Video config params missing for adunit: ' + bid.params.adUnit + ' with mediaType set as video. Ignoring video impression in the adunit.');
  }
  return videoObj;
=======
function _getDigiTrustObject(key) {
  function getDigiTrustId() {
    let digiTrustUser = window.DigiTrust && (config.getConfig('digiTrustId') || window.DigiTrust.getUser({member: key}));
    return (digiTrustUser && digiTrustUser.success && digiTrustUser.identity) || null;
  }
  let digiTrustId = getDigiTrustId();
  // Verify there is an ID and this user has not opted out
  if (!digiTrustId || (digiTrustId.privacy && digiTrustId.privacy.optout)) {
    return null;
  }
  return digiTrustId;
}

function _handleDigitrustId(eids) {
  let digiTrustId = _getDigiTrustObject(PUBMATIC_DIGITRUST_KEY);
  if (digiTrustId !== null) {
    eids.push({
      'source': 'digitru.st',
      'uids': [{
        'id': digiTrustId.id || '',
        'atype': 1,
        'ext': {
          'keyv': parseInt(digiTrustId.keyv) || 0
        }
      }]
    });
  }
}

function _handleTTDId(eids, validBidRequests) {
  let ttdId = null;
  let adsrvrOrgId = config.getConfig('adsrvrOrgId');
  if (utils.isStr(utils.deepAccess(validBidRequests, '0.userId.tdid'))) {
    ttdId = validBidRequests[0].userId.tdid;
  } else if (adsrvrOrgId && utils.isStr(adsrvrOrgId.TDID)) {
    ttdId = adsrvrOrgId.TDID;
  }

  if (ttdId !== null) {
    eids.push({
      'source': 'adserver.org',
      'uids': [{
        'id': ttdId,
        'atype': 1,
        'ext': {
          'rtiPartner': 'TDID'
        }
      }]
    });
  }
}

/**
 * Produces external userid object in ortb 3.0 model.
 */
function _addExternalUserId(eids, value, source, atype) {
  if (utils.isStr(value)) {
    eids.push({
      source,
      uids: [{
        id: value,
        atype
      }]
    });
  }
}

function _handleEids(payload, validBidRequests) {
  let eids = [];
  _handleDigitrustId(eids);
  _handleTTDId(eids, validBidRequests);
  const bidRequest = validBidRequests[0];
  if (bidRequest && bidRequest.userId) {
    _addExternalUserId(eids, utils.deepAccess(bidRequest, `userId.pubcid`), 'pubcid.org', 1);
    _addExternalUserId(eids, utils.deepAccess(bidRequest, `userId.digitrustid.data.id`), 'digitru.st', 1);
    _addExternalUserId(eids, utils.deepAccess(bidRequest, `userId.id5id`), 'id5-sync.com', 1);
    _addExternalUserId(eids, utils.deepAccess(bidRequest, `userId.criteoId`), 'criteo.com', 1);// replacing criteoRtus
    _addExternalUserId(eids, utils.deepAccess(bidRequest, `userId.idl_env`), 'liveramp.com', 1);
    _addExternalUserId(eids, utils.deepAccess(bidRequest, `userId.lipb.lipbid`), 'liveintent.com', 1);
    _addExternalUserId(eids, utils.deepAccess(bidRequest, `userId.parrableid`), 'parrable.com', 1);
    _addExternalUserId(eids, utils.deepAccess(bidRequest, `userId.britepoolid`), 'britepool.com', 1);
    _addExternalUserId(eids, utils.deepAccess(bidRequest, `userId.firstpartyid`), 'firstpartyid', 1);
  }
  if (eids.length > 0) {
    payload.user.ext = {};
    payload.user.ext.eids = eids;
  }
>>>>>>> 4ca81ef0
}

export const spec = {
  code: BIDDER_CODE,
  supportedMediaTypes: [BANNER, VIDEO],
  /**
  * Determines whether or not the given bid request is valid. Valid bid request must have placementId and hbid
  *
  * @param {BidRequest} bid The bid params to validate.
  * @return boolean True if this is a valid bid, and false otherwise.
  */
  isBidRequestValid: bid => {
    if (bid && bid.params) {
      return mandatoryParamCheck('publisherId', bid.params.publisherId) &&
        mandatoryParamCheck('adUnitId', bid.params.adUnitId) &&
        mandatoryParamCheck('divId', bid.params.divId) &&
        mandatoryParamCheck('adUnitIndex', bid.params.adUnitIndex);
    }
    return false;
  },

  /**
  * Make a server request from the list of BidRequests.
  *
  * @param {validBidRequests[]} - an array of bids
  * @return ServerRequest Info describing the request to the server.
  */
  buildRequests: (validBidRequests, bidderRequest) => {
    var startTime = utils.timestamp();
    var refererInfo;
    if (bidderRequest && bidderRequest.refererInfo) {
      refererInfo = bidderRequest.refererInfo;
    }
    let conf = _initConf(refererInfo);
    let payload = _createOrtbTemplate(conf);
    window.PWT.owLatency = window.PWT.owLatency || {};

    if (utils.isEmpty(validBidRequests)) {
      utils.logWarn('No Valid Bid Request found for given adUnits');
      return;
    }

    validBidRequests.forEach(bid => {
      conf.pubId = conf.pubId || bid.params.publisherId;
      conf = _handleCustomParams(bid.params, conf);
      conf.transactionId = bid.transactionId;
      payload.imp.push(_createImpressionObject(bid, conf));
    });

    payload.site.publisher.id = conf.pubId.trim();

    payload.ext.wrapper = {
      profileid: parseInt(conf.profId) || UNDEFINED,
      versionid: parseInt(conf.verId) || parseInt(DEFAULT_VERSION_ID),
      sumry_disable: 0,
      ssauction: 0,
      wp: 'pbjs',
      wv: constants.REPO_AND_VERSION,
      // transactionId: conf.transactionId,
      wiid: conf.wiid || UNDEFINED
    };
    payload.source = {
      tid: conf.transactionId
    };
    payload.user = {
      gender: _parseSlotParam('gender', conf.gender),
      yob: _parseSlotParam('yob', conf.yob),
      geo: {
        lat: _parseSlotParam('lat', conf.lat),
        lon: _parseSlotParam('lon', conf.lon)
      }
    };

    // Attaching GDPR Consent Params
    if (bidderRequest && bidderRequest.gdprConsent) {
      payload.user.ext = {
        consent: bidderRequest.gdprConsent.consentString
      };

      payload.regs = {
        ext: {
          gdpr: (bidderRequest.gdprConsent.gdprApplies ? 1 : 0)
        }
      };
    }

    // CCPA
    if (bidderRequest && bidderRequest.uspConsent) {
      utils.deepSetValue(payload, 'regs.ext.us_privacy', bidderRequest.uspConsent);
    }

    payload.device.geo = payload.user.geo;
    payload.site.page = conf.kadpageurl || payload.site.page;
    payload.site.domain = _getDomainFromURL(payload.site.page);

    if (window.PWT.owLatency.hasOwnProperty(conf.wiid)) {
      window.PWT.owLatency[conf.wiid].startTime = startTime;
    } else {
      window.PWT.owLatency[conf.wiid] = {
        startTime: startTime
      }
    }
    _handleEids(payload, validBidRequests);
    return {
      method: 'POST',
      url: utils.getParameterByName('pwtvc') ? ENDPOINT + '?debug=1' : ENDPOINT,
      data: JSON.stringify(payload)
    };
  },

  /**
  * Unpack the response from the server into a list of bids.
  *
  * @param {*} response A successful response from the server.
  * @return {Bid[]} An array of bids which were nested inside the server.
  */
  interpretResponse: (response, request) => {
    var endTime = utils.timestamp();
    var wiid = JSON.parse(request.data).ext.wrapper.wiid;
    if (window.PWT.owLatency.hasOwnProperty(wiid)) {
      window.PWT.owLatency[wiid].endTime = endTime;
    } else {
      window.PWT.owLatency[wiid] = {
        endTime: endTime
      }
    }
    const bidResponses = [];
    try {
      if (response.body && response.body.seatbid) {
        // Log errors if any present
        const errors = (response.body.ext && response.body.ext.errors) || {};
        logAllErrors(errors);

        // Supporting multiple bid responses for same adSize
        const partnerResponseTimeObj = (response.body.ext && response.body.ext.responsetimemillis) || {};

        const miObj = (response.body.ext && response.body.ext.matchedimpression) || {};
        let requestData = JSON.parse(request.data);
        let parsedReferrer = requestData.site && requestData.site.ref ? requestData.site.ref : '';
        response.body.seatbid.forEach(function (seatbidder) {
          seatbidder.bid && seatbidder.bid.forEach(function (bid) {
            if (/* bid.id !== null && */bid.ext.summary) {
              bid.ext.summary.forEach(function (summary, index) {
                var firstSummary = index === 0;
                let newBid = {};
                if (summary.errorCode === 6 || summary.errorCode === 3 || summary.errorCode === 11 || summary.errorCode === 12) {
                  // special handling for error code 6,11,12. Create all dummy bids from request data.
                  // 11: All Partners Throttled, 12 Some Partner Throttled.
                  bidResponses.length === 0 && _createDummyBids(requestData.imp, bidResponses, summary.errorCode, parsedReferrer);
                } else {
                  switch (summary.errorCode) {
                    case undefined:
                      newBid = {
                        requestId: bid.impid,
                        bidderCode: BIDDER_CODE,
                        originalBidder: summary.bidder,
                        pubmaticServerErrorCode: undefined,
                        width: summary.width,
                        height: summary.height,
                        creativeId: firstSummary ? (bid.crid || bid.id) : bid.id,
                        dealId: firstSummary ? (bid.dealid || UNDEFINED) : UNDEFINED,
                        currency: CURRENCY,
                        netRevenue: true,
                        ttl: 300,
                        referrer: parsedReferrer,
                        ad: firstSummary ? bid.adm : '',
                        cpm: (parseFloat(summary.bid) || 0).toFixed(2),
                        serverSideResponseTime: partnerResponseTimeObj[summary.bidder] || 0,
                        mi: miObj.hasOwnProperty(summary.bidder) ? miObj[summary.bidder] : UNDEFINED,
                        regexPattern: summary.regex || undefined
                      }
                      if (bid.ext.crtype) {
                        switch (bid.ext.crtype) {
                          case 'video':
                            newBid.vastXml = bid.adm;
                        }
                        newBid.mediaType = bid.ext.crtype;
                      }
                      break;
                    default:
                      requestData.imp.forEach(function(impObj) {
                        if (impObj.id === bid.impid) {
                          newBid = {
                            requestId: impObj.id,
                            bidderCode: BIDDER_CODE,
                            originalBidder: summary.bidder,
                            pubmaticServerErrorCode: summary.errorCode,
                            width: impObj.banner.format[0].w,
                            height: impObj.banner.format[0].h,
                            creativeId: 0,
                            dealId: '',
                            currency: CURRENCY,
                            netRevenue: true,
                            ttl: 300,
                            referrer: parsedReferrer,
                            ad: '',
                            cpm: 0,
                            serverSideResponseTime: (summary.errorCode === 1 || summary.errorCode === 2 || summary.errorCode === 6) ? -1
                              : summary.errorCode === 5 ? 0 : partnerResponseTimeObj[summary.bidder] || 0,
                            /* errorCodes meaning:
                                1 = GADS_UNMAPPED_SLOT_ERROR
                                2 = GADS_MISSING_CONF_ERROR
                                3 = TIMEOUT_ERROR
                                4 = NO_BID_PREBID_ERROR
                                5 = PARTNER_TIMEDOUT_ERROR
                                6 = INVALID_CONFIGURATION_ERROR
                                7 = NO_GDPR_CONSENT_ERROR
                                500 = API_RESPONSE_ERROR
                                - setting serverSideResponseTime as 0, in cases where partnerResponseTimeObj[summary.bidder] is not available.
                                - setting serverSideResponseTime as -1, in cases where errorCode is 1,2 or 6. In these cases we do not log this bid in logger
                                - explicitly setting serverSideResponseTime = 0, where errorCode is 5, i.e. PARTNER_TIMEDOUT_ERROR
                            */
                            mi: miObj.hasOwnProperty(summary.bidder) ? miObj[summary.bidder] : undefined,
                            regexPattern: summary.regex || undefined

                          }
                        }
                      });
                      break;
                  }
                  bidResponses.push(newBid);
                }
              });
            }
          });
        });
      }
    } catch (error) {
      utils.logError(error);
    }
    return bidResponses;
  },

  /**
  * Register User Sync.
  */
  getUserSyncs: (syncOptions, serverResponses, gdprConsent, uspConsent) => {
    let urls = [];
    var bidders = config.getConfig('userSync.enabledBidders');
    var UUID = utils.getUniqueIdentifierStr();
    var data = {
      uuid: UUID,
      bidders: bidders
    };

    if (gdprConsent) {
      data['gdpr'] = gdprConsent.gdprApplies ? 1 : 0;
      data['gdpr_consent'] = encodeURIComponent(gdprConsent.consentString || '');
    }
    // CCPA
    if (uspConsent) {
      data['us_privacy'] = encodeURIComponent(uspConsent);
    }

    ajax.ajax(COOKIE_SYNC, cookieSyncCallBack, JSON.stringify(data), {
      withCredentials: true
    });
    return urls;
  }
};

registerBidder(spec);<|MERGE_RESOLUTION|>--- conflicted
+++ resolved
@@ -1,17 +1,9 @@
-<<<<<<< HEAD
-import * as utils from '../src/utils';
-import * as ajax from '../src/ajax';
-import {userSync} from '../src/userSync';
-import { config } from '../src/config';
-import { registerBidder } from '../src/adapters/bidderFactory';
-import { BANNER, VIDEO } from '../src/mediaTypes';
-=======
 import * as utils from '../src/utils.js';
 import * as ajax from '../src/ajax.js';
 import {userSync} from '../src/userSync.js';
 import { config } from '../src/config.js';
+import {BANNER, VIDEO} from '../src/mediaTypes.js';
 import { registerBidder } from '../src/adapters/bidderFactory.js';
->>>>>>> 4ca81ef0
 const constants = require('../src/constants.json');
 const LOG_WARN_PREFIX = 'PubMatic: ';
 
@@ -25,7 +17,6 @@
 const IMAGE = 'image';
 const REDIRECT = 'redirect';
 const DEFAULT_VERSION_ID = '0';
-<<<<<<< HEAD
 const DATA_TYPES = {
   'NUMBER': 'number',
   'STRING': 'string',
@@ -49,9 +40,7 @@
   'minbitrate': DATA_TYPES.NUMBER,
   'maxbitrate': DATA_TYPES.NUMBER
 }
-=======
 const PUBMATIC_DIGITRUST_KEY = 'nFIn8aLzbd';
->>>>>>> 4ca81ef0
 
 const CUSTOM_PARAMS = {
   'kadpageurl': '', // Custom page url
@@ -329,7 +318,6 @@
   }
 }
 
-<<<<<<< HEAD
 function _checkParamDataType(key, value, datatype) {
   var errMsg = 'Ignoring param key: ' + key + ', expects ' + datatype + ', found ' + typeof value;
   var functionToExecute;
@@ -383,7 +371,8 @@
     utils.logWarn(LOG_WARN_PREFIX + 'Error: Video config params missing for adunit: ' + bid.params.adUnit + ' with mediaType set as video. Ignoring video impression in the adunit.');
   }
   return videoObj;
-=======
+}
+
 function _getDigiTrustObject(key) {
   function getDigiTrustId() {
     let digiTrustUser = window.DigiTrust && (config.getConfig('digiTrustId') || window.DigiTrust.getUser({member: key}));
@@ -471,7 +460,6 @@
     payload.user.ext = {};
     payload.user.ext.eids = eids;
   }
->>>>>>> 4ca81ef0
 }
 
 export const spec = {
