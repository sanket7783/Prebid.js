<<<<<<< HEAD
import * as utils from '../src/utils.js';
import * as ajax from '../src/ajax.js';
import {userSync} from '../src/userSync.js';
import { config } from '../src/config.js';
import { registerBidder } from '../src/adapters/bidderFactory.js';
=======
import * as utils from '../src/utils';
import * as ajax from '../src/ajax';
import {userSync} from '../src/userSync';
import { config } from '../src/config';
import { registerBidder } from '../src/adapters/bidderFactory';
import { BANNER, VIDEO } from '../src/mediaTypes';
>>>>>>> d204ad31
const constants = require('../src/constants.json');
const LOG_WARN_PREFIX = 'PubMatic: ';

const BIDDER_CODE = 'pubmaticServer';
const ENDPOINT = 'https://ow.pubmatic.com/openrtb/2.5/';
const COOKIE_SYNC = 'https://ow.pubmatic.com/cookie_sync/?sec=1'; // Set sec=1 to identify secure flag changes at server side
const CURRENCY = 'USD';
const AUCTION_TYPE = 1; // PubMaticServer just picking highest bidding bid from the partners configured
const UNDEFINED = undefined;
const IFRAME = 'iframe';
const IMAGE = 'image';
const REDIRECT = 'redirect';
const DEFAULT_VERSION_ID = '0';
<<<<<<< HEAD
const PUBMATIC_DIGITRUST_KEY = 'nFIn8aLzbd';
=======
const DATA_TYPES = {
  'NUMBER': 'number',
  'STRING': 'string',
  'BOOLEAN': 'boolean',
  'ARRAY': 'array',
  'OBJECT': 'object'
};
const VIDEO_CUSTOM_PARAMS = {
  'mimes': DATA_TYPES.ARRAY,
  'minduration': DATA_TYPES.NUMBER,
  'maxduration': DATA_TYPES.NUMBER,
  'startdelay': DATA_TYPES.NUMBER,
  'playbackmethod': DATA_TYPES.ARRAY,
  'api': DATA_TYPES.ARRAY,
  'protocols': DATA_TYPES.ARRAY,
  'w': DATA_TYPES.NUMBER,
  'h': DATA_TYPES.NUMBER,
  'battr': DATA_TYPES.ARRAY,
  'linearity': DATA_TYPES.NUMBER,
  'placement': DATA_TYPES.NUMBER,
  'minbitrate': DATA_TYPES.NUMBER,
  'maxbitrate': DATA_TYPES.NUMBER
}
>>>>>>> d204ad31

const CUSTOM_PARAMS = {
  'kadpageurl': '', // Custom page url
  'gender': '', // User gender
  'yob': '', // User year of birth
  'lat': '', // User location - Latitude
  'lon': '', // User Location - Longitude
  'wiid': '', // OpenWrap Wrapper Impression ID
  'profId': '', // OpenWrap Legacy: Profile ID
  'verId': '', // OpenWrap Legacy: version ID
  'divId': '' // OpenWrap new
};

function logNonStringParam(paramName, paramValue) {
  utils.logWarn('PubMaticServer: Ignoring param : ' + paramName + ' with value : ' + paramValue + ', expects string-value, found ' + typeof paramValue);
}

function _parseSlotParam(paramName, paramValue) {
  if (!utils.isStr(paramValue)) {
    paramValue && logNonStringParam(paramName, paramValue);
    return UNDEFINED;
  }

  paramValue = paramValue.trim();

  switch (paramName) {
    case 'pmzoneid':
      return paramValue.split(',').slice(0, 50).map(id => id.trim()).join();
    case 'kadfloor':
      return parseFloat(paramValue) || UNDEFINED;
    case 'lat':
      return parseFloat(paramValue) || UNDEFINED;
    case 'lon':
      return parseFloat(paramValue) || UNDEFINED;
    case 'yob':
      return parseInt(paramValue) || UNDEFINED;
    case 'gender':
    default:
      return paramValue;
  }
}

function _initConf(refererInfo) {
  var conf = {};
  conf.pageURL = (refererInfo && refererInfo.referer) ? refererInfo.referer : window.location.href;
  conf.refURL = window.document.referrer;
  return conf;
}

function _getDomainFromURL(url) {
  let anchor = document.createElement('a');
  anchor.href = url;
  return anchor.hostname;
}

function _handleCustomParams(params, conf) {
  // istanbul ignore else
  if (!conf.kadpageurl) {
    conf.kadpageurl = conf.pageURL;
  }

  var key, value, entry;
  for (key in CUSTOM_PARAMS) {
    // istanbul ignore else
    if (CUSTOM_PARAMS.hasOwnProperty(key)) {
      value = params[key];
      // istanbul ignore else
      if (value) {
        entry = CUSTOM_PARAMS[key];
        if (utils.isA(entry, 'Object')) {
          // will be used in future when we want to process a custom param before using
          // 'keyname': {f: function() {}}
          value = entry.f(value, conf);
        }

        if (utils.isStr(value)) {
          conf[key] = value;
        } else {
          logNonStringParam(key, CUSTOM_PARAMS[key]);
        }
      }
    }
  }
  return conf;
}

function _createOrtbTemplate(conf) {
  return {
    id: '' + new Date().getTime(),
    at: AUCTION_TYPE,
    cur: [CURRENCY],
    imp: [],
    site: {
      page: conf.pageURL,
      ref: conf.refURL,
      publisher: {}
    },
    device: {
      ua: navigator.userAgent,
      js: 1,
      dnt: (navigator.doNotTrack == 'yes' || navigator.doNotTrack == '1' || navigator.msDoNotTrack == '1') ? 1 : 0,
      h: screen.height,
      w: screen.width,
      language: navigator.language
    },
    user: {},
    ext: {}
  };
}

function _createImpressionObject(bid, conf) {
  var mediaTypes = '';

  var impObj = {
    id: bid.bidId,
    tagid: bid.params.adUnitId,
    bidfloor: _parseSlotParam('kadfloor', bid.params.kadfloor),
    secure: 1,
    ext: {
      wrapper: {
        div: bid.params.divId
      },
      bidder: {
        pubmatic: {
          pmZoneId: _parseSlotParam('pmzoneid', bid.params.pmzoneid)
        }
      }
    }
  };
  if (bid.hasOwnProperty('mediaTypes')) {
    for (mediaTypes in bid.mediaTypes) {
      switch (mediaTypes) {
        case BANNER:
          var bannerObj = {
            pos: 0,
            topframe: utils.inIframe() ? 0 : 1,
            format: (function() {
              let arr = [];
              for (let i = 0, l = bid.sizes.length; i < l; i++) {
                arr.push({
                  w: bid.sizes[i][0],
                  h: bid.sizes[i][1]
                });
              }
              return arr.length > 0 ? arr : UNDEFINED;
            })()
          }
          impObj.banner = bannerObj;
          break;
        case VIDEO:
          var videoObj = _createVideoRequest(bid);
          if (videoObj !== UNDEFINED) {
            impObj.video = videoObj;
          }
          break;
      }
    }
  } else {
    bannerObj = {
      pos: 0,
      topframe: utils.inIframe() ? 0 : 1,
      format: (function() {
        let arr = [];
        for (let i = 0, l = bid.sizes.length; i < l; i++) {
          arr.push({
            w: bid.sizes[i][0],
            h: bid.sizes[i][1]
          });
        }
        return arr.length > 0 ? arr : UNDEFINED;
      })()
    }
    impObj.banner = bannerObj;
  }
  return impObj;
}

function mandatoryParamCheck(paramName, paramValue) {
  if (!utils.isStr(paramValue)) {
    utils.logWarn(BIDDER_CODE + ': ' + paramName + ' is mandatory and it should be a string, , found ' + typeof paramValue);
    return false;
  }
  return true;
}

function cookieSyncCallBack(response, XMLReqObj) {
  response = JSON.parse(response);
  // var userSyncConfig = config.getConfig('userSync.filterSettings');
  let syncOptions = {
    iframeEnabled: true,
    pixelEnabled: true
  }
  let serverResponse;
  // By default we should sync all bidders irrespective of iframe of image type
  // as OpenWrap doesn't have any feature to disable iframe of image based syncups
  // TODO : In future if we require to have it condition uncomment below code
  // and add condition to check partner if it needs to be synced.
  // if (userSyncConfig) {
  //   syncOptions = {
  //     iframeEnabled: config.getConfig('userSync.filterSettings.iframe') ? config.getConfig('userSync.filterSettings.iframe.filter') == 'include' : false,
  //     pixelEnabled: config.getConfig('userSync.filterSettings.image') ? (config.getConfig('userSync.filterSettings.image.filter') == 'include') : true,
  //   };
  // }
  // Todo: Can fire multiple usersync calls if multiple responses for same adsize found
  if (response.hasOwnProperty('bidder_status')) {
    serverResponse = response.bidder_status;
  }
  serverResponse.forEach(bidder => {
    if (bidder.usersync && bidder.usersync.url) {
      if (bidder.usersync.type === IFRAME) {
        if (syncOptions.iframeEnabled) {
          userSync.registerSync(IFRAME, bidder.bidder, bidder.usersync.url);
        } else {
          utils.logWarn(bidder.bidder + ': Please enable iframe based user sync.');
        }
      } else if (bidder.usersync.type === IMAGE || bidder.usersync.type === REDIRECT) {
        if (syncOptions.pixelEnabled) {
          userSync.registerSync(IMAGE, bidder.bidder, bidder.usersync.url);
        } else {
          utils.logWarn(bidder.bidder + ': Please enable pixel based user sync.');
        }
      } else {
        utils.logWarn(bidder.bidder + ': Please provide valid user sync type.');
      }
      window.$$PREBID_GLOBAL$$.triggerUserSyncs();
    }
  });
}

function logAllErrors(errors) {
  utils._each(errors, function (item, key) {
    utils.logWarn(key + ':' + item.join(','));
  });
}

function _getDataFromImpArray (impData, id, key) {
  for (var index in impData) {
    if (impData[index].ext.wrapper.div === id) {
      switch (key) {
        case 'requestId':
          return impData[index].id;
        case 'width':
          return impData[index].banner.format[0].w;
        case 'height':
          return impData[index].banner.format[0].h;
      }
    }
  }
}

function _createDummyBids (impData, bidResponses, errorCode, parsedReferrer) {
  let bidMap = window.PWT.bidMap;
  for (var id in bidMap) {
    for (var adapterID in bidMap[id].adapters) {
      if (adapterID !== 'prebid') {
        bidResponses.push({
          requestId: _getDataFromImpArray(impData, id, 'requestId'),
          bidderCode: BIDDER_CODE,
          originalBidder: adapterID,
          pubmaticServerErrorCode: errorCode,
          width: _getDataFromImpArray(impData, id, 'width'),
          height: _getDataFromImpArray(impData, id, 'height'),
          creativeId: 0,
          dealId: '',
          currency: CURRENCY,
          netRevenue: true,
          ttl: 300,
          referrer: parsedReferrer,
          ad: '',
          cpm: 0,
          serverSideResponseTime: (errorCode === 3) ? 0 : -1
        });
      }
    }
  }
}

<<<<<<< HEAD
function _getDigiTrustObject(key) {
  function getDigiTrustId() {
    let digiTrustUser = window.DigiTrust && (config.getConfig('digiTrustId') || window.DigiTrust.getUser({member: key}));
    return (digiTrustUser && digiTrustUser.success && digiTrustUser.identity) || null;
  }
  let digiTrustId = getDigiTrustId();
  // Verify there is an ID and this user has not opted out
  if (!digiTrustId || (digiTrustId.privacy && digiTrustId.privacy.optout)) {
    return null;
  }
  return digiTrustId;
}

function _handleDigitrustId(eids) {
  let digiTrustId = _getDigiTrustObject(PUBMATIC_DIGITRUST_KEY);
  if (digiTrustId !== null) {
    eids.push({
      'source': 'digitru.st',
      'uids': [{
        'id': digiTrustId.id || '',
        'atype': 1,
        'ext': {
          'keyv': parseInt(digiTrustId.keyv) || 0
        }
      }]
    });
  }
}

function _handleTTDId(eids, validBidRequests) {
  let ttdId = null;
  let adsrvrOrgId = config.getConfig('adsrvrOrgId');
  if (utils.isStr(utils.deepAccess(validBidRequests, '0.userId.tdid'))) {
    ttdId = validBidRequests[0].userId.tdid;
  } else if (adsrvrOrgId && utils.isStr(adsrvrOrgId.TDID)) {
    ttdId = adsrvrOrgId.TDID;
  }

  if (ttdId !== null) {
    eids.push({
      'source': 'adserver.org',
      'uids': [{
        'id': ttdId,
        'atype': 1,
        'ext': {
          'rtiPartner': 'TDID'
        }
      }]
    });
  }
}

/**
 * Produces external userid object in ortb 3.0 model.
 */
function _addExternalUserId(eids, value, source, atype) {
  if (utils.isStr(value)) {
    eids.push({
      source,
      uids: [{
        id: value,
        atype
      }]
    });
  }
}

function _handleEids(payload, validBidRequests) {
  let eids = [];
  _handleDigitrustId(eids);
  _handleTTDId(eids, validBidRequests);
  const bidRequest = validBidRequests[0];
  if (bidRequest && bidRequest.userId) {
    _addExternalUserId(eids, utils.deepAccess(bidRequest, `userId.pubcid`), 'pubcid.org', 1);
    _addExternalUserId(eids, utils.deepAccess(bidRequest, `userId.digitrustid.data.id`), 'digitru.st', 1);
    _addExternalUserId(eids, utils.deepAccess(bidRequest, `userId.id5id`), 'id5-sync.com', 1);
    _addExternalUserId(eids, utils.deepAccess(bidRequest, `userId.criteoId`), 'criteo.com', 1);// replacing criteoRtus
    _addExternalUserId(eids, utils.deepAccess(bidRequest, `userId.idl_env`), 'liveramp.com', 1);
    _addExternalUserId(eids, utils.deepAccess(bidRequest, `userId.lipb.lipbid`), 'liveintent.com', 1);
    _addExternalUserId(eids, utils.deepAccess(bidRequest, `userId.parrableid`), 'parrable.com', 1);
    _addExternalUserId(eids, utils.deepAccess(bidRequest, `userId.britepoolid`), 'britepool.com', 1);
    _addExternalUserId(eids, utils.deepAccess(bidRequest, `userId.firstpartyid`), 'firstpartyid', 1);
  }
  if (eids.length > 0) {
    payload.user.ext = {};
    payload.user.ext.eids = eids;
  }
=======
function _checkParamDataType(key, value, datatype) {
  var errMsg = 'Ignoring param key: ' + key + ', expects ' + datatype + ', found ' + typeof value;
  var functionToExecute;
  switch (datatype) {
    case DATA_TYPES.BOOLEAN:
      functionToExecute = utils.isBoolean;
      break;
    case DATA_TYPES.NUMBER:
      functionToExecute = utils.isNumber;
      break;
    case DATA_TYPES.STRING:
      functionToExecute = utils.isStr;
      break;
    case DATA_TYPES.ARRAY:
      functionToExecute = utils.isArray;
      break;
  }
  if (functionToExecute(value)) {
    return value;
  }
  utils.logWarn(LOG_WARN_PREFIX + errMsg);
  return UNDEFINED;
}

function _createVideoRequest(bid) {
  var videoData = bid.params.video;
  var videoObj;

  if (videoData !== UNDEFINED) {
    videoObj = {};
    for (var key in VIDEO_CUSTOM_PARAMS) {
      if (videoData.hasOwnProperty(key)) {
        videoObj[key] = _checkParamDataType(key, videoData[key], VIDEO_CUSTOM_PARAMS[key]);
      }
    }
    // read playersize and assign to h and w.
    if (utils.isArray(bid.mediaTypes.video.playerSize[0])) {
      videoObj.w = parseInt(bid.mediaTypes.video.playerSize[0][0], 10);
      videoObj.h = parseInt(bid.mediaTypes.video.playerSize[0][1], 10);
    } else if (utils.isNumber(bid.mediaTypes.video.playerSize[0])) {
      videoObj.w = parseInt(bid.mediaTypes.video.playerSize[0], 10);
      videoObj.h = parseInt(bid.mediaTypes.video.playerSize[1], 10);
    }
    if (bid.params.video.hasOwnProperty('skippable')) {
      videoObj.ext = {
        'video_skippable': bid.params.video.skippable ? 1 : 0
      };
    }
  } else {
    videoObj = UNDEFINED;
    utils.logWarn(LOG_WARN_PREFIX + 'Error: Video config params missing for adunit: ' + bid.params.adUnit + ' with mediaType set as video. Ignoring video impression in the adunit.');
  }
  return videoObj;
>>>>>>> d204ad31
}

export const spec = {
  code: BIDDER_CODE,
  supportedMediaTypes: [BANNER, VIDEO],
  /**
  * Determines whether or not the given bid request is valid. Valid bid request must have placementId and hbid
  *
  * @param {BidRequest} bid The bid params to validate.
  * @return boolean True if this is a valid bid, and false otherwise.
  */
  isBidRequestValid: bid => {
    if (bid && bid.params) {
      return mandatoryParamCheck('publisherId', bid.params.publisherId) &&
        mandatoryParamCheck('adUnitId', bid.params.adUnitId) &&
        mandatoryParamCheck('divId', bid.params.divId) &&
        mandatoryParamCheck('adUnitIndex', bid.params.adUnitIndex);
    }
    return false;
  },

  /**
  * Make a server request from the list of BidRequests.
  *
  * @param {validBidRequests[]} - an array of bids
  * @return ServerRequest Info describing the request to the server.
  */
  buildRequests: (validBidRequests, bidderRequest) => {
    var startTime = utils.timestamp();
    var refererInfo;
    if (bidderRequest && bidderRequest.refererInfo) {
      refererInfo = bidderRequest.refererInfo;
    }
    let conf = _initConf(refererInfo);
    let payload = _createOrtbTemplate(conf);
    window.PWT.owLatency = window.PWT.owLatency || {};

    if (utils.isEmpty(validBidRequests)) {
      utils.logWarn('No Valid Bid Request found for given adUnits');
      return;
    }

    validBidRequests.forEach(bid => {
      conf.pubId = conf.pubId || bid.params.publisherId;
      conf = _handleCustomParams(bid.params, conf);
      conf.transactionId = bid.transactionId;
      payload.imp.push(_createImpressionObject(bid, conf));
    });

    payload.site.publisher.id = conf.pubId.trim();

    payload.ext.wrapper = {
      profileid: parseInt(conf.profId) || UNDEFINED,
      versionid: parseInt(conf.verId) || parseInt(DEFAULT_VERSION_ID),
      sumry_disable: 0,
      ssauction: 0,
      wp: 'pbjs',
      wv: constants.REPO_AND_VERSION,
      // transactionId: conf.transactionId,
      wiid: conf.wiid || UNDEFINED
    };
    payload.source = {
      tid: conf.transactionId
    };
    payload.user = {
      gender: _parseSlotParam('gender', conf.gender),
      yob: _parseSlotParam('yob', conf.yob),
      geo: {
        lat: _parseSlotParam('lat', conf.lat),
        lon: _parseSlotParam('lon', conf.lon)
      }
    };

    // Attaching GDPR Consent Params
    if (bidderRequest && bidderRequest.gdprConsent) {
      payload.user.ext = {
        consent: bidderRequest.gdprConsent.consentString
      };

      payload.regs = {
        ext: {
          gdpr: (bidderRequest.gdprConsent.gdprApplies ? 1 : 0)
        }
      };
    }

    // CCPA
    if (bidderRequest && bidderRequest.uspConsent) {
      utils.deepSetValue(payload, 'regs.ext.us_privacy', bidderRequest.uspConsent);
    }

    payload.device.geo = payload.user.geo;
    payload.site.page = conf.kadpageurl || payload.site.page;
    payload.site.domain = _getDomainFromURL(payload.site.page);

    if (window.PWT.owLatency.hasOwnProperty(conf.wiid)) {
      window.PWT.owLatency[conf.wiid].startTime = startTime;
    } else {
      window.PWT.owLatency[conf.wiid] = {
        startTime: startTime
      }
    }
    _handleEids(payload, validBidRequests);
    return {
      method: 'POST',
      url: utils.getParameterByName('pwtvc') ? ENDPOINT + '?debug=1' : ENDPOINT,
      data: JSON.stringify(payload)
    };
  },

  /**
  * Unpack the response from the server into a list of bids.
  *
  * @param {*} response A successful response from the server.
  * @return {Bid[]} An array of bids which were nested inside the server.
  */
  interpretResponse: (response, request) => {
    var endTime = utils.timestamp();
    var wiid = JSON.parse(request.data).ext.wrapper.wiid;
    if (window.PWT.owLatency.hasOwnProperty(wiid)) {
      window.PWT.owLatency[wiid].endTime = endTime;
    } else {
      window.PWT.owLatency[wiid] = {
        endTime: endTime
      }
    }
    const bidResponses = [];
    try {
      if (response.body && response.body.seatbid) {
        // Log errors if any present
        const errors = (response.body.ext && response.body.ext.errors) || {};
        logAllErrors(errors);

        // Supporting multiple bid responses for same adSize
        const partnerResponseTimeObj = (response.body.ext && response.body.ext.responsetimemillis) || {};

        const miObj = (response.body.ext && response.body.ext.matchedimpression) || {};
        let requestData = JSON.parse(request.data);
        let parsedReferrer = requestData.site && requestData.site.ref ? requestData.site.ref : '';
        response.body.seatbid.forEach(function (seatbidder) {
          seatbidder.bid && seatbidder.bid.forEach(function (bid) {
            if (/* bid.id !== null && */bid.ext.summary) {
              bid.ext.summary.forEach(function (summary, index) {
                var firstSummary = index === 0;
                let newBid = {};
                if (summary.errorCode === 6 || summary.errorCode === 3 || summary.errorCode === 11 || summary.errorCode === 12) {
                  // special handling for error code 6,11,12. Create all dummy bids from request data.
                  // 11: All Partners Throttled, 12 Some Partner Throttled.
                  bidResponses.length === 0 && _createDummyBids(requestData.imp, bidResponses, summary.errorCode, parsedReferrer);
                } else {
                  switch (summary.errorCode) {
                    case undefined:
                      newBid = {
                        requestId: bid.impid,
                        bidderCode: BIDDER_CODE,
                        originalBidder: summary.bidder,
                        pubmaticServerErrorCode: undefined,
                        width: summary.width,
                        height: summary.height,
                        creativeId: firstSummary ? (bid.crid || bid.id) : bid.id,
                        dealId: firstSummary ? (bid.dealid || UNDEFINED) : UNDEFINED,
                        currency: CURRENCY,
                        netRevenue: true,
                        ttl: 300,
                        referrer: parsedReferrer,
                        ad: firstSummary ? bid.adm : '',
                        cpm: (parseFloat(summary.bid) || 0).toFixed(2),
                        serverSideResponseTime: partnerResponseTimeObj[summary.bidder] || 0,
                        mi: miObj.hasOwnProperty(summary.bidder) ? miObj[summary.bidder] : UNDEFINED,
                        regexPattern: summary.regex || undefined
                      }
                      if (bid.ext.crtype) {
                        switch (bid.ext.crtype) {
                          case 'video':
                            newBid.vastXml = bid.adm;
                        }
                        newBid.mediaType = bid.ext.crtype;
                      }
                      break;
                    default:
                      requestData.imp.forEach(function(impObj) {
                        if (impObj.id === bid.impid) {
                          newBid = {
                            requestId: impObj.id,
                            bidderCode: BIDDER_CODE,
                            originalBidder: summary.bidder,
                            pubmaticServerErrorCode: summary.errorCode,
                            width: impObj.banner.format[0].w,
                            height: impObj.banner.format[0].h,
                            creativeId: 0,
                            dealId: '',
                            currency: CURRENCY,
                            netRevenue: true,
                            ttl: 300,
                            referrer: parsedReferrer,
                            ad: '',
                            cpm: 0,
                            serverSideResponseTime: (summary.errorCode === 1 || summary.errorCode === 2 || summary.errorCode === 6) ? -1
                              : summary.errorCode === 5 ? 0 : partnerResponseTimeObj[summary.bidder] || 0,
                            /* errorCodes meaning:
                                1 = GADS_UNMAPPED_SLOT_ERROR
                                2 = GADS_MISSING_CONF_ERROR
                                3 = TIMEOUT_ERROR
                                4 = NO_BID_PREBID_ERROR
                                5 = PARTNER_TIMEDOUT_ERROR
                                6 = INVALID_CONFIGURATION_ERROR
                                7 = NO_GDPR_CONSENT_ERROR
                                500 = API_RESPONSE_ERROR
                                - setting serverSideResponseTime as 0, in cases where partnerResponseTimeObj[summary.bidder] is not available.
                                - setting serverSideResponseTime as -1, in cases where errorCode is 1,2 or 6. In these cases we do not log this bid in logger
                                - explicitly setting serverSideResponseTime = 0, where errorCode is 5, i.e. PARTNER_TIMEDOUT_ERROR
                            */
                            mi: miObj.hasOwnProperty(summary.bidder) ? miObj[summary.bidder] : undefined,
                            regexPattern: summary.regex || undefined

                          }
                        }
                      });
                      break;
                  }
                  bidResponses.push(newBid);
                }
              });
            }
          });
        });
      }
    } catch (error) {
      utils.logError(error);
    }
    return bidResponses;
  },

  /**
  * Register User Sync.
  */
  getUserSyncs: (syncOptions, serverResponses, gdprConsent, uspConsent) => {
    let urls = [];
    var bidders = config.getConfig('userSync.enabledBidders');
    var UUID = utils.getUniqueIdentifierStr();
    var data = {
      uuid: UUID,
      bidders: bidders
    };

    if (gdprConsent) {
      data['gdpr'] = gdprConsent.gdprApplies ? 1 : 0;
      data['gdpr_consent'] = encodeURIComponent(gdprConsent.consentString || '');
    }
    // CCPA
    if (uspConsent) {
      data['us_privacy'] = encodeURIComponent(uspConsent);
    }

    ajax.ajax(COOKIE_SYNC, cookieSyncCallBack, JSON.stringify(data), {
      withCredentials: true
    });
    return urls;
  }
};

registerBidder(spec);<|MERGE_RESOLUTION|>--- conflicted
+++ resolved
@@ -1,17 +1,9 @@
-<<<<<<< HEAD
 import * as utils from '../src/utils.js';
 import * as ajax from '../src/ajax.js';
 import {userSync} from '../src/userSync.js';
 import { config } from '../src/config.js';
 import { registerBidder } from '../src/adapters/bidderFactory.js';
-=======
-import * as utils from '../src/utils';
-import * as ajax from '../src/ajax';
-import {userSync} from '../src/userSync';
-import { config } from '../src/config';
-import { registerBidder } from '../src/adapters/bidderFactory';
-import { BANNER, VIDEO } from '../src/mediaTypes';
->>>>>>> d204ad31
+import { BANNER, VIDEO } from '../src/mediaTypes.js';
 const constants = require('../src/constants.json');
 const LOG_WARN_PREFIX = 'PubMatic: ';
 
@@ -25,9 +17,7 @@
 const IMAGE = 'image';
 const REDIRECT = 'redirect';
 const DEFAULT_VERSION_ID = '0';
-<<<<<<< HEAD
 const PUBMATIC_DIGITRUST_KEY = 'nFIn8aLzbd';
-=======
 const DATA_TYPES = {
   'NUMBER': 'number',
   'STRING': 'string',
@@ -51,7 +41,6 @@
   'minbitrate': DATA_TYPES.NUMBER,
   'maxbitrate': DATA_TYPES.NUMBER
 }
->>>>>>> d204ad31
 
 const CUSTOM_PARAMS = {
   'kadpageurl': '', // Custom page url
@@ -329,7 +318,6 @@
   }
 }
 
-<<<<<<< HEAD
 function _getDigiTrustObject(key) {
   function getDigiTrustId() {
     let digiTrustUser = window.DigiTrust && (config.getConfig('digiTrustId') || window.DigiTrust.getUser({member: key}));
@@ -417,7 +405,8 @@
     payload.user.ext = {};
     payload.user.ext.eids = eids;
   }
-=======
+}
+
 function _checkParamDataType(key, value, datatype) {
   var errMsg = 'Ignoring param key: ' + key + ', expects ' + datatype + ', found ' + typeof value;
   var functionToExecute;
@@ -471,7 +460,6 @@
     utils.logWarn(LOG_WARN_PREFIX + 'Error: Video config params missing for adunit: ' + bid.params.adUnit + ' with mediaType set as video. Ignoring video impression in the adunit.');
   }
   return videoObj;
->>>>>>> d204ad31
 }
 
 export const spec = {
