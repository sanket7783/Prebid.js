--- conflicted
+++ resolved
@@ -565,7 +565,7 @@
     _handleEids(payload, validBidRequests);
     return {
       method: 'POST',
-      url: utils.getParameterByName('pwtvc') ? ENDPOINT + '?debug=1' : ENDPOINT,
+      url: utils.getParameterByName('pwtvc') ? ENDPOINT + '?debug=2' : ENDPOINT,
       data: JSON.stringify(payload)
     };
   },
@@ -631,17 +631,15 @@
                         mi: miObj.hasOwnProperty(summary.bidder) ? miObj[summary.bidder] : UNDEFINED,
                         regexPattern: summary.regex || undefined
                       }
-<<<<<<< HEAD
                       if (bid.ext.crtype) {
                         switch (bid.ext.crtype) {
                           case 'video':
                             newBid.vastXml = bid.adm;
                         }
                         newBid.mediaType = bid.ext.crtype;
-=======
+                      }
                       if (bid.ext.prebid && bid.ext.prebid.targeting) {
                         newBid.adserverTargeting = bid.ext.prebid.targeting
->>>>>>> e0e3635d
                       }
                       break;
                     default:
