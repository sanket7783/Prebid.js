import * as utils from 'src/utils';
import * as ajax from 'src/ajax';
import {userSync} from 'src/userSync';
import { config } from 'src/config';
import { registerBidder } from 'src/adapters/bidderFactory';
// const constants = require('src/constants.json');

const BIDDER_CODE = 'pubmaticServer';
<<<<<<< HEAD
const ENDPOINT = '//ow.pubmatic.com/openrtb/2.5/';
=======
const ENDPOINT = '//ow.pubmatic.com/openrtb/2.4/';
const COOKIE_SYNC = '//ow.pubmatic.com/cookie_sync/';
>>>>>>> 40dd71d2
const CURRENCY = 'USD';
const AUCTION_TYPE = 1; // PubMaticServer just picking highest bidding bid from the partners configured
const UNDEFINED = undefined;
const IFRAME = 'iframe';
const IMAGE = 'image';
const REDIRECT = 'redirect';
const DEFAULT_VERSION_ID = '0';

const CUSTOM_PARAMS = {
  'kadpageurl': '', // Custom page url
  'gender': '', // User gender
  'yob': '', // User year of birth
  'lat': '', // User location - Latitude
  'lon': '', // User Location - Longitude
  'wiid': '', // OpenWrap Wrapper Impression ID
  'profId': '', // OpenWrap Legacy: Profile ID
  'verId': '', // OpenWrap Legacy: version ID
  'divId': '' // OpenWrap new
};

function logNonStringParam(paramName, paramValue) {
  utils.logWarn('PubMaticServer: Ignoring param : ' + paramName + ' with value : ' + paramValue + ', expects string-value, found ' + typeof paramValue);
}

function _parseSlotParam(paramName, paramValue) {
  if (!utils.isStr(paramValue)) {
    paramValue && logNonStringParam(paramName, paramValue);
    return UNDEFINED;
  }

  paramValue = paramValue.trim();

  switch (paramName) {
    case 'pmzoneid':
      return paramValue.split(',').slice(0, 50).map(id => id.trim()).join();
    case 'kadfloor':
      return parseFloat(paramValue) || UNDEFINED;
    case 'lat':
      return parseFloat(paramValue) || UNDEFINED;
    case 'lon':
      return parseFloat(paramValue) || UNDEFINED;
    case 'yob':
      return parseInt(paramValue) || UNDEFINED;
    case 'gender':
    default:
      return paramValue;
  }
}

function _initConf() {
  var conf = {};
  conf.pageURL = utils.getTopWindowUrl().trim();
  conf.refURL = utils.getTopWindowReferrer().trim();
  return conf;
}

function _handleCustomParams(params, conf) {
  // istanbul ignore else
  if (!conf.kadpageurl) {
    conf.kadpageurl = conf.pageURL;
  }

  var key, value, entry;
  for (key in CUSTOM_PARAMS) {
    // istanbul ignore else
    if (CUSTOM_PARAMS.hasOwnProperty(key)) {
      value = params[key];
      // istanbul ignore else
      if (value) {
        entry = CUSTOM_PARAMS[key];
        if (utils.isA(entry, 'Object')) {
          // will be used in future when we want to process a custom param before using
          // 'keyname': {f: function() {}}
          value = entry.f(value, conf);
        }

        if (utils.isStr(value)) {
          conf[key] = value;
        } else {
          logNonStringParam(key, CUSTOM_PARAMS[key]);
        }
      }
    }
  }
  return conf;
}

function _createOrtbTemplate(conf) {
  return {
    id: '' + new Date().getTime(),
    at: AUCTION_TYPE,
    cur: [CURRENCY],
    imp: [],
    site: {
      page: conf.pageURL,
      ref: conf.refURL,
      publisher: {}
    },
    device: {
      ua: navigator.userAgent,
      js: 1,
      dnt: (navigator.doNotTrack == 'yes' || navigator.doNotTrack == '1' || navigator.msDoNotTrack == '1') ? 1 : 0,
      h: screen.height,
      w: screen.width,
      language: navigator.language
    },
    user: {},
    ext: {}
  };
}

function _createImpressionObject(bid, conf) {
  return {
    id: bid.bidId,
    tagid: bid.params.adUnitId,
    bidfloor: _parseSlotParam('kadfloor', bid.params.kadfloor),
    secure: window.location.protocol === 'https:' ? 1 : 0,
    banner: {
      pos: 0,
      topframe: utils.inIframe() ? 0 : 1,
      format: (function() {
        let arr = [];
        for (let i = 0, l = bid.sizes.length; i < l; i++) {
          arr.push({
            w: bid.sizes[i][0],
            h: bid.sizes[i][1]
          });
        }
        return arr;
      })()
    },
    ext: {
      wrapper: {
        div: bid.params.divId
      },
      bidder: {
        pubmatic: {
          pmZoneId: _parseSlotParam('pmzoneid', bid.params.pmzoneid)
        }
      }
    }
  };
}

function mandatoryParamCheck(paramName, paramValue) {
  if (!utils.isStr(paramValue)) {
    utils.logWarn(BIDDER_CODE + ': ' + paramName + ' is mandatory and it should be a string, , found ' + typeof paramValue);
    return false;
  }
  return true;
}

function cookieSyncCallBack(gdprConsent) {
  return function (response, XMLReqObj) {
    response = JSON.parse(response);
    let serverResponse;
    let syncOptions = {
      iframeEnabled: config.getConfig('userSync.iframeEnabled'),
      pixelEnabled: config.getConfig('userSync.pixelEnabled')
    };
    // Todo: Can fire multiple usersync calls if multiple responses for same adsize found
    if (response.hasOwnProperty('bidder_status')) {
      serverResponse = response.bidder_status;
    }
    serverResponse.forEach(bidder => {
      if (bidder.usersync && bidder.usersync.url) {
      // Attaching GDPR Consent Params in UserSync urls
        if (gdprConsent) {
          bidder.usersync.url += '&gdpr=' + (gdprConsent.gdprApplies ? 1 : 0);
          bidder.usersync.url += '&gdpr_consent=' + encodeURIComponent(gdprConsent.consentString || '');
        }
        if (bidder.usersync.type === IFRAME) {
          if (syncOptions.iframeEnabled) {
            userSync.registerSync(IFRAME, bidder.bidder, bidder.usersync.url);
          } else {
            utils.logWarn(bidder.bidder + ': Please enable iframe based user sync.');
          }
        } else if (bidder.usersync.type === IMAGE || bidder.usersync.type === REDIRECT) {
          if (syncOptions.pixelEnabled) {
            userSync.registerSync(IMAGE, bidder.bidder, bidder.usersync.url);
          } else {
            utils.logWarn(bidder.bidder + ': Please enable pixel based user sync.');
          }
        } else {
          utils.logWarn(bidder.bidder + ': Please provide valid user sync type.');
        }
      }
    });
  }
}

export const spec = {
  code: BIDDER_CODE,

  /**
  * Determines whether or not the given bid request is valid. Valid bid request must have placementId and hbid
  *
  * @param {BidRequest} bid The bid params to validate.
  * @return boolean True if this is a valid bid, and false otherwise.
  */
  isBidRequestValid: bid => {
    if (bid && bid.params) {
      return mandatoryParamCheck('publisherId', bid.params.publisherId) &&
        mandatoryParamCheck('adUnitId', bid.params.adUnitId) &&
        mandatoryParamCheck('divId', bid.params.divId) &&
        mandatoryParamCheck('adUnitIndex', bid.params.adUnitIndex);
    }
    return false;
  },

  /**
  * Make a server request from the list of BidRequests.
  *
  * @param {validBidRequests[]} - an array of bids
  * @return ServerRequest Info describing the request to the server.
  */
  buildRequests: (validBidRequests, bidderRequest) => {
    let conf = _initConf();
    let payload = _createOrtbTemplate(conf);

    if (utils.isEmpty(validBidRequests)) {
      utils.logWarn('No Valid Bid Request found for given adUnits');
      return;
    }

    validBidRequests.forEach(bid => {
      conf.pubId = conf.pubId || bid.params.publisherId;
      conf = _handleCustomParams(bid.params, conf);
      conf.transactionId = bid.transactionId;
      payload.imp.push(_createImpressionObject(bid, conf));
    });

    payload.site.publisher.id = conf.pubId.trim();

    payload.ext.wrapper = {
      profileid: parseInt(conf.profId) || UNDEFINED,
      versionid: parseInt(conf.verId) || DEFAULT_VERSION_ID,
      sumry_disable: 0,
      ssauction: 0,
      // rs: 1,
      // pubId: conf.pubId,
      // wp: 'pbjs',
      // wv: constants.REPO_AND_VERSION,
      // transactionId: conf.transactionId,
      // wiid: conf.wiid || UNDEFINED
    };
    payload.user = {
      gender: _parseSlotParam('gender', conf.gender),
      yob: _parseSlotParam('yob', conf.yob),
      geo: {
        lat: _parseSlotParam('lat', conf.lat),
        lon: _parseSlotParam('lon', conf.lon)
      }
    };

    // Attaching GDPR Consent Params
    if (bidderRequest && bidderRequest.gdprConsent) {
      payload.user.ext = {
        consent: bidderRequest.gdprConsent.consentString
      };

      payload.regs = {
        ext: {
          gdpr: (bidderRequest.gdprConsent.gdprApplies ? 1 : 0)
        }
      };
    }

    payload.device.geo = payload.user.geo;
    payload.site.page = conf.kadpageurl || payload.site.page;
    payload.site.domain = utils.getTopWindowHostName();
    return {
      method: 'POST',
      url: ENDPOINT,
      data: JSON.stringify(payload)
    };
  },

  /**
  * Unpack the response from the server into a list of bids.
  *
  * @param {*} response A successful response from the server.
  * @return {Bid[]} An array of bids which were nested inside the server.
  */
  interpretResponse: (response, request) => {
    const bidResponses = [];
    try {
      if (response.body && response.body.seatbid) {
        // Supporting multiple bid responses for same adSize
        const referrer = utils.getTopWindowUrl();
        const partnerResponseTimeObj = (response.body.ext && response.body.ext.responsetimemillis) || {};
        response.body.seatbid.forEach(seatbidder => {
          seatbidder.bid &&
          seatbidder.bid.forEach(bid => {
            if (bid.id !== null && bid.ext.summary) {
              bid.ext.summary.forEach((summary, index) => {
                if (summary.bidder) {
                  const firstSummary = index === 0;
                  const newBid = {
                    requestId: bid.impid,
                    bidderCode: BIDDER_CODE,
                    originalBidder: summary.bidder,
                    pubmaticServerErrorCode: summary.errorCode,
                    cpm: (parseFloat(summary.bid) || 0).toFixed(2),
                    width: summary.width,
                    height: summary.height,
                    creativeId: firstSummary ? (bid.crid || bid.id) : bid.id,
                    dealId: firstSummary ? (bid.dealid || UNDEFINED) : UNDEFINED,
                    currency: CURRENCY,
                    netRevenue: true,
                    ttl: partnerResponseTimeObj[summary.bidder] || 300,
                    referrer: referrer,
                    ad: firstSummary ? bid.adm : ''
                  };
                  bidResponses.push(newBid);
                }
              });
            }
          });
        });
      }
    } catch (error) {
      utils.logError(error);
    }
    return bidResponses;
  },

  /**
  * Register User Sync.
  */
  getUserSyncs: (syncOptions, serverResponses, gdprConsent) => {
    let urls = [];
    var bidders = config.getConfig('userSync.enabledBidders');
    var UUID = utils.getUniqueIdentifierStr();
    var data = {
      uuid: UUID,
      bidders: bidders
    };
    ajax.ajax(COOKIE_SYNC, cookieSyncCallBack(gdprConsent), JSON.stringify(data), {
      withCredentials: true
    });
    return urls;
  }
};

registerBidder(spec);<|MERGE_RESOLUTION|>--- conflicted
+++ resolved
@@ -6,12 +6,8 @@
 // const constants = require('src/constants.json');
 
 const BIDDER_CODE = 'pubmaticServer';
-<<<<<<< HEAD
 const ENDPOINT = '//ow.pubmatic.com/openrtb/2.5/';
-=======
-const ENDPOINT = '//ow.pubmatic.com/openrtb/2.4/';
 const COOKIE_SYNC = '//ow.pubmatic.com/cookie_sync/';
->>>>>>> 40dd71d2
 const CURRENCY = 'USD';
 const AUCTION_TYPE = 1; // PubMaticServer just picking highest bidding bid from the partners configured
 const UNDEFINED = undefined;
