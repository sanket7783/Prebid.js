import * as utils from '../src/utils.js';
import * as ajax from '../src/ajax.js';
import {userSync} from '../src/userSync.js';
import { config } from '../src/config.js';
import { registerBidder } from '../src/adapters/bidderFactory.js';
import { BANNER, VIDEO } from '../src/mediaTypes.js';
const constants = require('../src/constants.json');
const LOG_WARN_PREFIX = 'PubMatic: ';

const BIDDER_CODE = 'pubmaticServer';
const ENDPOINT = 'https://ow.pubmatic.com/openrtb/2.5/';
const COOKIE_SYNC = 'https://ow.pubmatic.com/cookie_sync/?sec=1'; // Set sec=1 to identify secure flag changes at server side
const CURRENCY = 'USD';
const AUCTION_TYPE = 1; // PubMaticServer just picking highest bidding bid from the partners configured
const UNDEFINED = undefined;
const IFRAME = 'iframe';
const IMAGE = 'image';
const REDIRECT = 'redirect';
const DEFAULT_VERSION_ID = '0';
const PUBMATIC_DIGITRUST_KEY = 'nFIn8aLzbd';
const DATA_TYPES = {
  'NUMBER': 'number',
  'STRING': 'string',
  'BOOLEAN': 'boolean',
  'ARRAY': 'array',
  'OBJECT': 'object'
};
const VIDEO_CUSTOM_PARAMS = {
  'mimes': DATA_TYPES.ARRAY,
  'minduration': DATA_TYPES.NUMBER,
  'maxduration': DATA_TYPES.NUMBER,
  'startdelay': DATA_TYPES.NUMBER,
  'playbackmethod': DATA_TYPES.ARRAY,
  'api': DATA_TYPES.ARRAY,
  'protocols': DATA_TYPES.ARRAY,
  'w': DATA_TYPES.NUMBER,
  'h': DATA_TYPES.NUMBER,
  'battr': DATA_TYPES.ARRAY,
  'linearity': DATA_TYPES.NUMBER,
  'placement': DATA_TYPES.NUMBER,
  'minbitrate': DATA_TYPES.NUMBER,
  'maxbitrate': DATA_TYPES.NUMBER
}

const CUSTOM_PARAMS = {
  'kadpageurl': '', // Custom page url
  'gender': '', // User gender
  'yob': '', // User year of birth
  'lat': '', // User location - Latitude
  'lon': '', // User Location - Longitude
  'wiid': '', // OpenWrap Wrapper Impression ID
  'profId': '', // OpenWrap Legacy: Profile ID
  'verId': '', // OpenWrap Legacy: version ID
  'divId': '' // OpenWrap new
};

function logNonStringParam(paramName, paramValue) {
  utils.logWarn('PubMaticServer: Ignoring param : ' + paramName + ' with value : ' + paramValue + ', expects string-value, found ' + typeof paramValue);
}

function _parseSlotParam(paramName, paramValue) {
  if (!utils.isStr(paramValue)) {
    paramValue && logNonStringParam(paramName, paramValue);
    return UNDEFINED;
  }

  paramValue = paramValue.trim();

  switch (paramName) {
    case 'pmzoneid':
      return paramValue.split(',').slice(0, 50).map(id => id.trim()).join();
    case 'kadfloor':
      return parseFloat(paramValue) || UNDEFINED;
    case 'lat':
      return parseFloat(paramValue) || UNDEFINED;
    case 'lon':
      return parseFloat(paramValue) || UNDEFINED;
    case 'yob':
      return parseInt(paramValue) || UNDEFINED;
    case 'gender':
    default:
      return paramValue;
  }
}

function _initConf(refererInfo) {
  var conf = {};
  conf.pageURL = (refererInfo && refererInfo.referer) ? refererInfo.referer : window.location.href;
  conf.refURL = window.document.referrer;
  return conf;
}

function _getDomainFromURL(url) {
  let anchor = document.createElement('a');
  anchor.href = url;
  return anchor.hostname;
}

function _handleCustomParams(params, conf) {
  // istanbul ignore else
  if (!conf.kadpageurl) {
    conf.kadpageurl = conf.pageURL;
  }

  var key, value, entry;
  for (key in CUSTOM_PARAMS) {
    // istanbul ignore else
    if (CUSTOM_PARAMS.hasOwnProperty(key)) {
      value = params[key];
      // istanbul ignore else
      if (value) {
        entry = CUSTOM_PARAMS[key];
        if (utils.isA(entry, 'Object')) {
          // will be used in future when we want to process a custom param before using
          // 'keyname': {f: function() {}}
          value = entry.f(value, conf);
        }

        if (utils.isStr(value)) {
          conf[key] = value;
        } else {
          logNonStringParam(key, CUSTOM_PARAMS[key]);
        }
      }
    }
  }
  return conf;
}

function _createOrtbTemplate(conf) {
  return {
    id: '' + new Date().getTime(),
    at: AUCTION_TYPE,
    cur: [CURRENCY],
    imp: [],
    site: {
      page: conf.pageURL,
      ref: conf.refURL,
      publisher: {}
    },
    device: {
      ua: navigator.userAgent,
      js: 1,
      dnt: (navigator.doNotTrack == 'yes' || navigator.doNotTrack == '1' || navigator.msDoNotTrack == '1') ? 1 : 0,
      h: screen.height,
      w: screen.width,
      language: navigator.language
    },
    user: {},
    ext: {}
  };
}

function _createImpressionObject(bid, conf) {
  var mediaTypes = '';

  var impObj = {
    id: bid.bidId,
    tagid: bid.params.adUnitId,
    bidfloor: _parseSlotParam('kadfloor', bid.params.kadfloor),
    secure: 1,
    ext: {
      wrapper: {
        div: bid.params.divId
      },
      bidder: {
        pubmatic: {
          pmZoneId: _parseSlotParam('pmzoneid', bid.params.pmzoneid)
        }
      }
    }
  };
  if (bid.hasOwnProperty('mediaTypes')) {
    for (mediaTypes in bid.mediaTypes) {
      switch (mediaTypes) {
        case BANNER:
          var bannerObj = {
            pos: 0,
            topframe: utils.inIframe() ? 0 : 1,
            format: (function() {
              let arr = [];
              for (let i = 0, l = bid.sizes.length; i < l; i++) {
                arr.push({
                  w: bid.sizes[i][0],
                  h: bid.sizes[i][1]
                });
              }
              return arr.length > 0 ? arr : UNDEFINED;
            })()
          }
          impObj.banner = bannerObj;
          break;
        case VIDEO:
          var videoObj = _createVideoRequest(bid);
          if (videoObj !== UNDEFINED) {
            impObj.video = videoObj;
          }
          break;
      }
    }
  } else {
    bannerObj = {
      pos: 0,
      topframe: utils.inIframe() ? 0 : 1,
      format: (function() {
        let arr = [];
        for (let i = 0, l = bid.sizes.length; i < l; i++) {
          arr.push({
            w: bid.sizes[i][0],
            h: bid.sizes[i][1]
          });
        }
        return arr.length > 0 ? arr : UNDEFINED;
      })()
    }
    impObj.banner = bannerObj;
  }
  return impObj;
}

function mandatoryParamCheck(paramName, paramValue) {
  if (!utils.isStr(paramValue)) {
    utils.logWarn(BIDDER_CODE + ': ' + paramName + ' is mandatory and it should be a string, , found ' + typeof paramValue);
    return false;
  }
  return true;
}

function cookieSyncCallBack(response, XMLReqObj) {
  response = JSON.parse(response);
  // var userSyncConfig = config.getConfig('userSync.filterSettings');
  let syncOptions = {
    iframeEnabled: true,
    pixelEnabled: true
  }
  let serverResponse;
  // By default we should sync all bidders irrespective of iframe of image type
  // as OpenWrap doesn't have any feature to disable iframe of image based syncups
  // TODO : In future if we require to have it condition uncomment below code
  // and add condition to check partner if it needs to be synced.
  // if (userSyncConfig) {
  //   syncOptions = {
  //     iframeEnabled: config.getConfig('userSync.filterSettings.iframe') ? config.getConfig('userSync.filterSettings.iframe.filter') == 'include' : false,
  //     pixelEnabled: config.getConfig('userSync.filterSettings.image') ? (config.getConfig('userSync.filterSettings.image.filter') == 'include') : true,
  //   };
  // }
  // Todo: Can fire multiple usersync calls if multiple responses for same adsize found
  if (response.hasOwnProperty('bidder_status')) {
    serverResponse = response.bidder_status;
  }
  serverResponse.forEach(bidder => {
    if (bidder.usersync && bidder.usersync.url) {
      if (bidder.usersync.type === IFRAME) {
        if (syncOptions.iframeEnabled) {
          userSync.registerSync(IFRAME, bidder.bidder, bidder.usersync.url);
        } else {
          utils.logWarn(bidder.bidder + ': Please enable iframe based user sync.');
        }
      } else if (bidder.usersync.type === IMAGE || bidder.usersync.type === REDIRECT) {
        if (syncOptions.pixelEnabled) {
          userSync.registerSync(IMAGE, bidder.bidder, bidder.usersync.url);
        } else {
          utils.logWarn(bidder.bidder + ': Please enable pixel based user sync.');
        }
      } else {
        utils.logWarn(bidder.bidder + ': Please provide valid user sync type.');
      }
      window.$$PREBID_GLOBAL$$.triggerUserSyncs();
    }
  });
}

function logAllErrors(errors) {
  utils._each(errors, function (item, key) {
    utils.logWarn(key + ':' + item.join(','));
  });
}

function _getDataFromImpArray (impData, id, key) {
  for (var index in impData) {
    if (impData[index].ext.wrapper.div === id) {
      switch (key) {
        case 'requestId':
          return impData[index].id;
        case 'width':
          return impData[index].banner.format[0].w;
        case 'height':
          return impData[index].banner.format[0].h;
      }
    }
  }
}

function _createDummyBids (impData, bidResponses, errorCode, parsedReferrer) {
  let bidMap = window.PWT.bidMap;
  for (var id in bidMap) {
    for (var adapterID in bidMap[id].adapters) {
      if (adapterID !== 'prebid') {
        bidResponses.push({
          requestId: _getDataFromImpArray(impData, id, 'requestId'),
          bidderCode: BIDDER_CODE,
          originalBidder: adapterID,
          pubmaticServerErrorCode: errorCode,
          width: _getDataFromImpArray(impData, id, 'width'),
          height: _getDataFromImpArray(impData, id, 'height'),
          creativeId: 0,
          dealId: '',
          currency: CURRENCY,
          netRevenue: true,
          ttl: 300,
          referrer: parsedReferrer,
          ad: '',
          cpm: 0,
          serverSideResponseTime: (errorCode === 3) ? 0 : -1
        });
      }
    }
  }
}

function _getDigiTrustObject(key) {
  function getDigiTrustId() {
    let digiTrustUser = window.DigiTrust && (config.getConfig('digiTrustId') || window.DigiTrust.getUser({member: key}));
    return (digiTrustUser && digiTrustUser.success && digiTrustUser.identity) || null;
  }
  let digiTrustId = getDigiTrustId();
  // Verify there is an ID and this user has not opted out
  if (!digiTrustId || (digiTrustId.privacy && digiTrustId.privacy.optout)) {
    return null;
  }
  return digiTrustId;
}

function _handleDigitrustId(eids) {
  let digiTrustId = _getDigiTrustObject(PUBMATIC_DIGITRUST_KEY);
  if (digiTrustId !== null) {
    eids.push({
      'source': 'digitru.st',
      'uids': [{
        'id': digiTrustId.id || '',
        'atype': 1,
        'ext': {
          'keyv': parseInt(digiTrustId.keyv) || 0
        }
      }]
    });
  }
}

function _handleTTDId(eids, validBidRequests) {
  let ttdId = null;
  let adsrvrOrgId = config.getConfig('adsrvrOrgId');
  if (utils.isStr(utils.deepAccess(validBidRequests, '0.userId.tdid'))) {
    ttdId = validBidRequests[0].userId.tdid;
  } else if (adsrvrOrgId && utils.isStr(adsrvrOrgId.TDID)) {
    ttdId = adsrvrOrgId.TDID;
  }

  if (ttdId !== null) {
    eids.push({
      'source': 'adserver.org',
      'uids': [{
        'id': ttdId,
        'atype': 1,
        'ext': {
          'rtiPartner': 'TDID'
        }
      }]
    });
  }
}

/**
 * Produces external userid object in ortb 3.0 model.
 */
function _addExternalUserId(eids, value, source, atype) {
  if (utils.isStr(value)) {
    eids.push({
      source,
      uids: [{
        id: value,
        atype
      }]
    });
  }
}

function _handleEids(payload, validBidRequests) {
  let eids = [];
  _handleDigitrustId(eids);
  _handleTTDId(eids, validBidRequests);
  const bidRequest = validBidRequests[0];
  if (bidRequest && bidRequest.userId) {
    _addExternalUserId(eids, utils.deepAccess(bidRequest, `userId.pubcid`), 'pubcid.org', 1);
    _addExternalUserId(eids, utils.deepAccess(bidRequest, `userId.digitrustid.data.id`), 'digitru.st', 1);
    _addExternalUserId(eids, utils.deepAccess(bidRequest, `userId.id5id`), 'id5-sync.com', 1);
    _addExternalUserId(eids, utils.deepAccess(bidRequest, `userId.criteoId`), 'criteo.com', 1);// replacing criteoRtus
    _addExternalUserId(eids, utils.deepAccess(bidRequest, `userId.idl_env`), 'liveramp.com', 1);
    _addExternalUserId(eids, utils.deepAccess(bidRequest, `userId.lipb.lipbid`), 'liveintent.com', 1);
    _addExternalUserId(eids, utils.deepAccess(bidRequest, `userId.parrableid`), 'parrable.com', 1);
    _addExternalUserId(eids, utils.deepAccess(bidRequest, `userId.britepoolid`), 'britepool.com', 1);
    _addExternalUserId(eids, utils.deepAccess(bidRequest, `userId.firstpartyid`), 'firstpartyid', 1);
  }
  if (eids.length > 0) {
    payload.user.ext = {};
    payload.user.ext.eids = eids;
  }
}

function _checkParamDataType(key, value, datatype) {
  var errMsg = 'Ignoring param key: ' + key + ', expects ' + datatype + ', found ' + typeof value;
  var functionToExecute;
  switch (datatype) {
    case DATA_TYPES.BOOLEAN:
      functionToExecute = utils.isBoolean;
      break;
    case DATA_TYPES.NUMBER:
      functionToExecute = utils.isNumber;
      break;
    case DATA_TYPES.STRING:
      functionToExecute = utils.isStr;
      break;
    case DATA_TYPES.ARRAY:
      functionToExecute = utils.isArray;
      break;
  }
  if (functionToExecute(value)) {
    return value;
  }
  utils.logWarn(LOG_WARN_PREFIX + errMsg);
  return UNDEFINED;
}

function _createVideoRequest(bid) {
  var videoData = bid.params.video;
  var videoObj;

  if (videoData !== UNDEFINED) {
    videoObj = {};
    for (var key in VIDEO_CUSTOM_PARAMS) {
      if (videoData.hasOwnProperty(key)) {
        videoObj[key] = _checkParamDataType(key, videoData[key], VIDEO_CUSTOM_PARAMS[key]);
      }
    }
    // read playersize and assign to h and w.
    if (utils.isArray(bid.mediaTypes.video.playerSize[0])) {
      videoObj.w = parseInt(bid.mediaTypes.video.playerSize[0][0], 10);
      videoObj.h = parseInt(bid.mediaTypes.video.playerSize[0][1], 10);
    } else if (utils.isNumber(bid.mediaTypes.video.playerSize[0])) {
      videoObj.w = parseInt(bid.mediaTypes.video.playerSize[0], 10);
      videoObj.h = parseInt(bid.mediaTypes.video.playerSize[1], 10);
    }
    if (bid.params.video.hasOwnProperty('skippable')) {
      videoObj.ext = {
        'video_skippable': bid.params.video.skippable ? 1 : 0
      };
    }
  } else {
    videoObj = UNDEFINED;
    utils.logWarn(LOG_WARN_PREFIX + 'Error: Video config params missing for adunit: ' + bid.params.adUnit + ' with mediaType set as video. Ignoring video impression in the adunit.');
  }
  return videoObj;
}

export const spec = {
  code: BIDDER_CODE,
  supportedMediaTypes: [BANNER, VIDEO],
  /**
  * Determines whether or not the given bid request is valid. Valid bid request must have placementId and hbid
  *
  * @param {BidRequest} bid The bid params to validate.
  * @return boolean True if this is a valid bid, and false otherwise.
  */
  isBidRequestValid: bid => {
    if (bid && bid.params) {
      return mandatoryParamCheck('publisherId', bid.params.publisherId) &&
        mandatoryParamCheck('adUnitId', bid.params.adUnitId) &&
        mandatoryParamCheck('divId', bid.params.divId) &&
        mandatoryParamCheck('adUnitIndex', bid.params.adUnitIndex);
    }
    return false;
  },

  /**
  * Make a server request from the list of BidRequests.
  *
  * @param {validBidRequests[]} - an array of bids
  * @return ServerRequest Info describing the request to the server.
  */
  buildRequests: (validBidRequests, bidderRequest) => {
    var startTime = utils.timestamp();
    var refererInfo;
    if (bidderRequest && bidderRequest.refererInfo) {
      refererInfo = bidderRequest.refererInfo;
    }
    let conf = _initConf(refererInfo);
    let payload = _createOrtbTemplate(conf);
    window.PWT.owLatency = window.PWT.owLatency || {};

    if (utils.isEmpty(validBidRequests)) {
      utils.logWarn('No Valid Bid Request found for given adUnits');
      return;
    }

    validBidRequests.forEach(bid => {
      conf.pubId = conf.pubId || bid.params.publisherId;
      conf = _handleCustomParams(bid.params, conf);
      conf.transactionId = bid.transactionId;
      payload.imp.push(_createImpressionObject(bid, conf));
    });

    payload.site.publisher.id = conf.pubId.trim();

    payload.ext.wrapper = {
      profileid: parseInt(conf.profId) || UNDEFINED,
      versionid: parseInt(conf.verId) || parseInt(DEFAULT_VERSION_ID),
      sumry_disable: 0,
      ssauction: 0,
      wp: 'pbjs',
      wv: constants.REPO_AND_VERSION,
      // transactionId: conf.transactionId,
      wiid: conf.wiid || bidderRequest.auctionId
    };
    payload.source = {
      tid: conf.transactionId
    };
    payload.user = {
      gender: _parseSlotParam('gender', conf.gender),
      yob: _parseSlotParam('yob', conf.yob),
      geo: {
        lat: _parseSlotParam('lat', conf.lat),
        lon: _parseSlotParam('lon', conf.lon)
      }
    };

    // Attaching GDPR Consent Params
    if (bidderRequest && bidderRequest.gdprConsent) {
      payload.user.ext = {
        consent: bidderRequest.gdprConsent.consentString
      };

      payload.regs = {
        ext: {
          gdpr: (bidderRequest.gdprConsent.gdprApplies ? 1 : 0)
        }
      };
    }

    // CCPA
    if (bidderRequest && bidderRequest.uspConsent) {
      utils.deepSetValue(payload, 'regs.ext.us_privacy', bidderRequest.uspConsent);
    }

    payload.device.geo = payload.user.geo;
    payload.site.page = conf.kadpageurl || payload.site.page;
    payload.site.domain = _getDomainFromURL(payload.site.page);

    if (window.PWT.owLatency.hasOwnProperty(conf.wiid)) {
      window.PWT.owLatency[conf.wiid].startTime = startTime;
    } else {
      window.PWT.owLatency[conf.wiid] = {
        startTime: startTime
      }
    }
    _handleEids(payload, validBidRequests);
    return {
      method: 'POST',
      url: utils.getParameterByName('pwtvc') ? ENDPOINT + '?debug=1' : ENDPOINT,
      data: JSON.stringify(payload)
    };
  },

  /**
  * Unpack the response from the server into a list of bids.
  *
  * @param {*} response A successful response from the server.
  * @return {Bid[]} An array of bids which were nested inside the server.
  */
  interpretResponse: (response, request) => {
    var endTime = utils.timestamp();
    var wiid = JSON.parse(request.data).ext.wrapper.wiid;
    if (window.PWT.owLatency.hasOwnProperty(wiid)) {
      window.PWT.owLatency[wiid].endTime = endTime;
    } else {
      window.PWT.owLatency[wiid] = {
        endTime: endTime
      }
    }
    const bidResponses = [];
    try {
      if (response.body && response.body.seatbid) {
        // Log errors if any present
        const errors = (response.body.ext && response.body.ext.errors) || {};
        logAllErrors(errors);

        // Supporting multiple bid responses for same adSize
        const partnerResponseTimeObj = (response.body.ext && response.body.ext.responsetimemillis) || {};

        const miObj = (response.body.ext && response.body.ext.matchedimpression) || {};
        let requestData = JSON.parse(request.data);
        let parsedReferrer = requestData.site && requestData.site.ref ? requestData.site.ref : '';
        response.body.seatbid.forEach(function (seatbidder) {
          seatbidder.bid && seatbidder.bid.forEach(function (bid) {
            if (/* bid.id !== null && */bid.ext.summary) {
              bid.ext.summary.forEach(function (summary, index) {
                var firstSummary = index === 0;
                let newBid = {};
                if (summary.errorCode === 6 || summary.errorCode === 3 || summary.errorCode === 11 || summary.errorCode === 12) {
                  // special handling for error code 6,11,12. Create all dummy bids from request data.
                  // 11: All Partners Throttled, 12 Some Partner Throttled.
                  bidResponses.length === 0 && _createDummyBids(requestData.imp, bidResponses, summary.errorCode, parsedReferrer);
                } else {
                  switch (summary.errorCode) {
                    case undefined:
                      newBid = {
                        requestId: bid.impid,
                        bidderCode: BIDDER_CODE,
                        originalBidder: summary.bidder,
                        pubmaticServerErrorCode: undefined,
                        width: summary.width,
                        height: summary.height,
                        creativeId: firstSummary ? (bid.crid || bid.id) : bid.id,
                        dealId: firstSummary ? (bid.dealid || UNDEFINED) : UNDEFINED,
                        currency: CURRENCY,
                        netRevenue: true,
                        ttl: 300,
                        referrer: parsedReferrer,
                        ad: firstSummary ? bid.adm : '',
                        cpm: (parseFloat(summary.bid) || 0).toFixed(2),
                        serverSideResponseTime: partnerResponseTimeObj[summary.bidder] || 0,
                        mi: miObj.hasOwnProperty(summary.bidder) ? miObj[summary.bidder] : UNDEFINED,
                        regexPattern: summary.regex || undefined
                      }
                      if (bid.ext.crtype) {
                        switch (bid.ext.crtype) {
                          case 'video':
                            newBid.vastXml = bid.adm;
                        }
                        newBid.mediaType = bid.ext.crtype;
                      }
                      if (bid.ext.prebid && bid.ext.prebid.targeting) {
                        newBid.adserverTargeting = bid.ext.prebid.targeting
                      }
<<<<<<< HEAD
                      if (newBid && newBid.originalBidder == 'pubmatic') {
=======
                      if (newBid && newBid.originalBidder == "pubmatic") {
>>>>>>> bb00c5c6
                        newBid.sspID = bid.id || '';
                      }
                      break;
                    default:
                      requestData.imp.forEach(function(impObj) {
                        if (impObj.id === bid.impid) {
                          newBid = {
                            requestId: impObj.id,
                            bidderCode: BIDDER_CODE,
                            originalBidder: summary.bidder,
                            pubmaticServerErrorCode: summary.errorCode,
                            width: impObj.banner.format[0].w,
                            height: impObj.banner.format[0].h,
                            creativeId: 0,
                            dealId: '',
                            currency: CURRENCY,
                            netRevenue: true,
                            ttl: 300,
                            referrer: parsedReferrer,
                            ad: '',
                            cpm: 0,
                            serverSideResponseTime: (summary.errorCode === 1 || summary.errorCode === 2 || summary.errorCode === 6) ? -1
                              : summary.errorCode === 5 ? 0 : partnerResponseTimeObj[summary.bidder] || 0,
                            /* errorCodes meaning:
                                1 = GADS_UNMAPPED_SLOT_ERROR
                                2 = GADS_MISSING_CONF_ERROR
                                3 = TIMEOUT_ERROR
                                4 = NO_BID_PREBID_ERROR
                                5 = PARTNER_TIMEDOUT_ERROR
                                6 = INVALID_CONFIGURATION_ERROR
                                7 = NO_GDPR_CONSENT_ERROR
                                500 = API_RESPONSE_ERROR
                                - setting serverSideResponseTime as 0, in cases where partnerResponseTimeObj[summary.bidder] is not available.
                                - setting serverSideResponseTime as -1, in cases where errorCode is 1,2 or 6. In these cases we do not log this bid in logger
                                - explicitly setting serverSideResponseTime = 0, where errorCode is 5, i.e. PARTNER_TIMEDOUT_ERROR
                            */
                            mi: miObj.hasOwnProperty(summary.bidder) ? miObj[summary.bidder] : undefined,
                            regexPattern: summary.regex || undefined

                          }
                        }
                      });
                      break;
                  }
                  bidResponses.push(newBid);
                }
              });
            }
          });
        });
      }
    } catch (error) {
      utils.logError(error);
    }
    return bidResponses;
  },

  /**
  * Register User Sync.
  */
  getUserSyncs: (syncOptions, serverResponses, gdprConsent, uspConsent) => {
    let urls = [];
    var bidders = config.getConfig('userSync.enabledBidders');
    var UUID = utils.getUniqueIdentifierStr();
    var data = {
      uuid: UUID,
      bidders: bidders
    };

    if (gdprConsent) {
      data['gdpr'] = gdprConsent.gdprApplies ? 1 : 0;
      data['gdpr_consent'] = encodeURIComponent(gdprConsent.consentString || '');
    }
    // CCPA
    if (uspConsent) {
      data['us_privacy'] = encodeURIComponent(uspConsent);
    }

    ajax.ajax(COOKIE_SYNC, cookieSyncCallBack, JSON.stringify(data), {
      withCredentials: true
    });
    return urls;
  }
};

registerBidder(spec);<|MERGE_RESOLUTION|>--- conflicted
+++ resolved
@@ -641,11 +641,7 @@
                       if (bid.ext.prebid && bid.ext.prebid.targeting) {
                         newBid.adserverTargeting = bid.ext.prebid.targeting
                       }
-<<<<<<< HEAD
-                      if (newBid && newBid.originalBidder == 'pubmatic') {
-=======
                       if (newBid && newBid.originalBidder == "pubmatic") {
->>>>>>> bb00c5c6
                         newBid.sspID = bid.id || '';
                       }
                       break;
