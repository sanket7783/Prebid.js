--- conflicted
+++ resolved
@@ -252,11 +252,7 @@
 }
 
 function _getBidFloor(bid) {
-<<<<<<< HEAD
-  if (!utils.isFn(bid.getFloor)) {
-=======
   if (!isFn(bid.getFloor)) {
->>>>>>> 2d82104b
     return bid.params.bidFloor ? bid.params.bidFloor : null;
   }
 
@@ -265,11 +261,7 @@
     mediaType: '*',
     size: '*'
   });
-<<<<<<< HEAD
-  if (utils.isPlainObject(floor) && !isNaN(floor.floor) && floor.currency === 'USD') {
-=======
   if (isPlainObject(floor) && !isNaN(floor.floor) && floor.currency === 'USD') {
->>>>>>> 2d82104b
     return floor.floor;
   }
   return null;
