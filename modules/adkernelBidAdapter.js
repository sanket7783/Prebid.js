--- conflicted
+++ resolved
@@ -52,11 +52,7 @@
 export const spec = {
 
   code: 'adkernel',
-<<<<<<< HEAD
-  aliases: ['headbidding', 'adsolut', 'oftmediahb', 'audiencemedia', 'waardex_ak', 'roqoon', 'andbeyond'],
-=======
   aliases: ['headbidding', 'adsolut', 'oftmediahb', 'audiencemedia', 'waardex_ak', 'roqoon', 'andbeyond', 'adbite', 'houseofpubs', 'torchad', 'stringads'],
->>>>>>> eea7c792
   supportedMediaTypes: [BANNER, VIDEO, NATIVE],
 
   /**
