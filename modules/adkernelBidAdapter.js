import {
  isStr, isArray, isPlainObject, deepSetValue, isNumber, deepAccess, getAdUnitSizes, parseGPTSingleSizeArrayToRtbSize,
  cleanObj, contains, getDNT, parseUrl, createTrackPixelHtml, _each, isArrayOfNums
} from '../src/utils.js';
import {BANNER, NATIVE, VIDEO} from '../src/mediaTypes.js';
import {registerBidder} from '../src/adapters/bidderFactory.js';
import find from 'core-js-pure/features/array/find.js';
import includes from 'core-js-pure/features/array/includes.js';
import {config} from '../src/config.js';

/*
 * In case you're AdKernel whitelable platform's client who needs branded adapter to
 * work with Adkernel platform - DO NOT COPY THIS ADAPTER UNDER NEW NAME
 *
 * Please contact prebid@adkernel.com and we'll add your adapter as an alias.
 */

const VIDEO_TARGETING = Object.freeze(['mimes', 'minduration', 'maxduration', 'protocols',
  'startdelay', 'linearity', 'boxingallowed', 'playbackmethod', 'delivery',
  'pos', 'api', 'ext']);
const VERSION = '1.6';
const SYNC_IFRAME = 1;
const SYNC_IMAGE = 2;
const SYNC_TYPES = Object.freeze({
  1: 'iframe',
  2: 'image'
});
const GVLID = 14;

const NATIVE_MODEL = [
  {name: 'title', assetType: 'title'},
  {name: 'icon', assetType: 'img', type: 1},
  {name: 'image', assetType: 'img', type: 3},
  {name: 'body', assetType: 'data', type: 2},
  {name: 'body2', assetType: 'data', type: 10},
  {name: 'sponsoredBy', assetType: 'data', type: 1},
  {name: 'phone', assetType: 'data', type: 8},
  {name: 'address', assetType: 'data', type: 9},
  {name: 'price', assetType: 'data', type: 6},
  {name: 'salePrice', assetType: 'data', type: 7},
  {name: 'cta', assetType: 'data', type: 12},
  {name: 'rating', assetType: 'data', type: 3},
  {name: 'downloads', assetType: 'data', type: 5},
  {name: 'likes', assetType: 'data', type: 4},
  {name: 'displayUrl', assetType: 'data', type: 11}
];

const NATIVE_INDEX = NATIVE_MODEL.reduce((acc, val, idx) => {
  acc[val.name] = {id: idx, ...val};
  return acc;
}, {});

/**
 * Adapter for requesting bids from AdKernel white-label display platform
 */
export const spec = {
  code: 'adkernel',
  gvlid: GVLID,
  aliases: [
    {code: 'headbidding'},
    {code: 'adsolut'},
    {code: 'oftmediahb'},
    {code: 'audiencemedia'},
    {code: 'waardex_ak'},
    {code: 'roqoon'},
    {code: 'andbeyond'},
    {code: 'adbite'},
    {code: 'houseofpubs'},
    {code: 'torchad'},
    {code: 'stringads'},
    {code: 'bcm'},
    {code: 'engageadx'},
<<<<<<< HEAD
    {code: 'converge_digital', gvlid: 248},
    {code: 'adomega'},
    {code: 'denakop'}
=======
    {code: 'converge', gvlid: 248},
    {code: 'adomega'},
    {code: 'denakop'},
    {code: 'rtbanalytica'},
    {code: 'unibots'},
    {code: 'ergadx'},
    {code: 'turktelekom'}
>>>>>>> 2d82104b
  ],
  supportedMediaTypes: [BANNER, VIDEO, NATIVE],

  /**
   * Validates bid request for adunit
   * @param bidRequest {BidRequest}
   * @returns {boolean}
   */
  isBidRequestValid: function (bidRequest) {
    return 'params' in bidRequest &&
      typeof bidRequest.params.host !== 'undefined' &&
      'zoneId' in bidRequest.params &&
      !isNaN(Number(bidRequest.params.zoneId)) &&
      bidRequest.params.zoneId > 0 &&
      bidRequest.mediaTypes &&
      (bidRequest.mediaTypes.banner || bidRequest.mediaTypes.video || (bidRequest.mediaTypes.native && validateNativeAdUnit(bidRequest.mediaTypes.native)));
  },

  /**
   * Builds http request for each unique combination of adkernel host/zone
   * @param bidRequests {BidRequest[]}
   * @param bidderRequest {BidderRequest}
   * @returns {ServerRequest[]}
   */
  buildRequests: function (bidRequests, bidderRequest) {
    let impDispatch = dispatchImps(bidRequests, bidderRequest.refererInfo);
    let requests = [];
    let schain = bidRequests[0].schain;
    Object.keys(impDispatch).forEach(host => {
      Object.keys(impDispatch[host]).forEach(zoneId => {
        const request = buildRtbRequest(impDispatch[host][zoneId], bidderRequest, schain);
        requests.push({
          method: 'POST',
          url: `https://${host}/hb?zone=${zoneId}&v=${VERSION}`,
          data: JSON.stringify(request)
        });
      });
    });
    return requests;
  },

  /**
   * Parse response from adkernel backend
   * @param serverResponse {ServerResponse}
   * @param serverRequest {ServerRequest}
   * @returns {Bid[]}
   */
  interpretResponse: function (serverResponse, serverRequest) {
    let response = serverResponse.body;
    if (!response.seatbid) {
      return [];
    }

    let rtbRequest = JSON.parse(serverRequest.data);
    let rtbBids = response.seatbid
      .map(seatbid => seatbid.bid)
      .reduce((a, b) => a.concat(b), []);

    return rtbBids.map(rtbBid => {
      let imp = find(rtbRequest.imp, imp => imp.id === rtbBid.impid);
      let prBid = {
        requestId: rtbBid.impid,
        cpm: rtbBid.price,
        creativeId: rtbBid.crid,
        currency: response.cur || 'USD',
        ttl: 360,
        netRevenue: true
      };
      if ('banner' in imp) {
        prBid.mediaType = BANNER;
        prBid.width = rtbBid.w;
        prBid.height = rtbBid.h;
        prBid.ad = formatAdMarkup(rtbBid);
      } else if ('video' in imp) {
        prBid.mediaType = VIDEO;
        prBid.vastUrl = rtbBid.nurl;
        prBid.width = imp.video.w;
        prBid.height = imp.video.h;
      } else if ('native' in imp) {
        prBid.mediaType = NATIVE;
        prBid.native = buildNativeAd(JSON.parse(rtbBid.adm));
      }
      if (isStr(rtbBid.dealid)) {
        prBid.dealId = rtbBid.dealid;
      }
      if (isArray(rtbBid.adomain)) {
        deepSetValue(prBid, 'meta.advertiserDomains', rtbBid.adomain);
      }
      if (isArray(rtbBid.cat)) {
        deepSetValue(prBid, 'meta.secondaryCatIds', rtbBid.cat);
      }
      if (isPlainObject(rtbBid.ext)) {
        if (isNumber(rtbBid.ext.advertiser_id)) {
          deepSetValue(prBid, 'meta.advertiserId', rtbBid.ext.advertiser_id);
        }
        if (isStr(rtbBid.ext.advertiser_name)) {
          deepSetValue(prBid, 'meta.advertiserName', rtbBid.ext.advertiser_name);
        }
        if (isStr(rtbBid.ext.agency_name)) {
          deepSetValue(prBid, 'meta.agencyName', rtbBid.ext.agency_name);
        }
      }

      return prBid;
    });
  },

  /**
   * Extracts user-syncs information from server response
   * @param syncOptions {SyncOptions}
   * @param serverResponses {ServerResponse[]}
   * @returns {UserSync[]}
   */
  getUserSyncs: function (syncOptions, serverResponses) {
    if (!serverResponses || serverResponses.length === 0 || (!syncOptions.iframeEnabled && !syncOptions.pixelEnabled)) {
      return [];
    }
    return serverResponses.filter(rsp => rsp.body && rsp.body.ext && rsp.body.ext.adk_usersync)
      .map(rsp => rsp.body.ext.adk_usersync)
      .reduce((a, b) => a.concat(b), [])
      .map(({url, type}) => ({type: SYNC_TYPES[type], url: url}));
  }
};

registerBidder(spec);

/**
 * Dispatch impressions by ad network host and zone
 * @param bidRequests {BidRequest[]}
 * @param refererInfo {refererInfo}
 */
function dispatchImps(bidRequests, refererInfo) {
  let secure = (refererInfo && refererInfo.referer.indexOf('https:') === 0);
  return bidRequests.map(bidRequest => buildImp(bidRequest, secure))
    .reduce((acc, curr, index) => {
      let bidRequest = bidRequests[index];
      let {zoneId, host} = bidRequest.params;
      acc[host] = acc[host] || {};
      acc[host][zoneId] = acc[host][zoneId] || [];
      acc[host][zoneId].push(curr);
      return acc;
    }, {});
}

function getBidFloor(bid, mediaType, sizes) {
  var floor;
  var size = sizes.length === 1 ? sizes[0] : '*';
  if (typeof bid.getFloor === 'function') {
    const floorInfo = bid.getFloor({currency: 'USD', mediaType, size});
    if (typeof floorInfo === 'object' && floorInfo.currency === 'USD' && !isNaN(parseFloat(floorInfo.floor))) {
      floor = parseFloat(floorInfo.floor);
    }
  }
  return floor;
}

/**
 *  Builds rtb imp object for single adunit
 *  @param bidRequest {BidRequest}
 *  @param secure {boolean}
 */
function buildImp(bidRequest, secure) {
  const imp = {
    'id': bidRequest.bidId,
    'tagid': bidRequest.adUnitCode
  };
  var mediaType;
  var sizes = [];

<<<<<<< HEAD
  if (utils.deepAccess(bidRequest, 'mediaTypes.banner')) {
    sizes = utils.getAdUnitSizes(bidRequest);
=======
  if (deepAccess(bidRequest, 'mediaTypes.banner')) {
    sizes = getAdUnitSizes(bidRequest);
>>>>>>> 2d82104b
    imp.banner = {
      format: sizes.map(wh => parseGPTSingleSizeArrayToRtbSize(wh)),
      topframe: 0
    };
    mediaType = BANNER;
<<<<<<< HEAD
  } else if (utils.deepAccess(bidRequest, 'mediaTypes.video')) {
    let video = utils.deepAccess(bidRequest, 'mediaTypes.video');
    imp.video = {};
    if (video.playerSize) {
      sizes = video.playerSize[0];
      imp.video = Object.assign(imp.video, utils.parseGPTSingleSizeArrayToRtbSize(sizes) || {});
=======
  } else if (deepAccess(bidRequest, 'mediaTypes.video')) {
    let video = deepAccess(bidRequest, 'mediaTypes.video');
    imp.video = {};
    if (video.playerSize) {
      sizes = video.playerSize[0];
      imp.video = Object.assign(imp.video, parseGPTSingleSizeArrayToRtbSize(sizes) || {});
>>>>>>> 2d82104b
    }
    if (bidRequest.params.video) {
      Object.keys(bidRequest.params.video)
        .filter(key => includes(VIDEO_TARGETING, key))
        .forEach(key => imp.video[key] = bidRequest.params.video[key]);
    }
    mediaType = VIDEO;
<<<<<<< HEAD
  } else if (utils.deepAccess(bidRequest, 'mediaTypes.native')) {
=======
  } else if (deepAccess(bidRequest, 'mediaTypes.native')) {
>>>>>>> 2d82104b
    let nativeRequest = buildNativeRequest(bidRequest.mediaTypes.native);
    imp.native = {
      ver: '1.1',
      request: JSON.stringify(nativeRequest)
    };
    mediaType = NATIVE;
  } else {
    throw new Error('Unsupported bid received');
  }
  let floor = getBidFloor(bidRequest, mediaType, sizes);
  if (floor) {
    imp.bidfloor = floor;
  }
  if (secure) {
    imp.secure = 1;
  }
  return imp;
}

/**
 * Builds native request from native adunit
 */
function buildNativeRequest(nativeReq) {
  let request = {ver: '1.1', assets: []};
  for (let k of Object.keys(nativeReq)) {
    let v = nativeReq[k];
    let desc = NATIVE_INDEX[k];
    if (desc === undefined) {
      continue;
    }
    let assetRoot = {
      id: desc.id,
      required: ~~v.required,
    };
    if (desc.assetType === 'img') {
      assetRoot[desc.assetType] = buildImageAsset(desc, v);
    } else if (desc.assetType === 'data') {
      assetRoot.data = cleanObj({type: desc.type, len: v.len});
    } else if (desc.assetType === 'title') {
      assetRoot.title = {len: v.len || 90};
    } else {
      return;
    }
    request.assets.push(assetRoot);
  }
  return request;
}

/**
 *  Builds image asset request
 */
function buildImageAsset(desc, val) {
  let img = {
    type: desc.type
  };
  if (val.sizes) {
    [img.w, img.h] = val.sizes;
  } else if (val.aspect_ratios) {
    img.wmin = val.aspect_ratios[0].min_width;
    img.hmin = val.aspect_ratios[0].min_height;
  }
  return cleanObj(img);
}

/**
 * Checks if configuration allows specified sync method
 * @param syncRule {Object}
 * @param bidderCode {string}
 * @returns {boolean}
 */
function isSyncMethodAllowed(syncRule, bidderCode) {
  if (!syncRule) {
    return false;
  }
  let bidders = isArray(syncRule.bidders) ? syncRule.bidders : [bidderCode];
  let rule = syncRule.filter === 'include';
  return contains(bidders, bidderCode) === rule;
}

/**
 * Get preferred user-sync method based on publisher configuration
 * @param bidderCode {string}
 * @returns {number|undefined}
 */
function getAllowedSyncMethod(bidderCode) {
  if (!config.getConfig('userSync.syncEnabled')) {
    return;
  }
  let filterConfig = config.getConfig('userSync.filterSettings');
  if (isSyncMethodAllowed(filterConfig.all, bidderCode) || isSyncMethodAllowed(filterConfig.iframe, bidderCode)) {
    return SYNC_IFRAME;
  } else if (isSyncMethodAllowed(filterConfig.image, bidderCode)) {
    return SYNC_IMAGE;
  }
}

/**
 * Builds complete rtb request
 * @param imps {Object} Collection of rtb impressions
 * @param bidderRequest {BidderRequest}
 * @param schain {Object=} Supply chain config
 * @return {Object} Complete rtb request
 */
function buildRtbRequest(imps, bidderRequest, schain) {
  let {bidderCode, gdprConsent, auctionId, refererInfo, timeout, uspConsent} = bidderRequest;
  let coppa = config.getConfig('coppa');
  let req = {
    'id': auctionId,
    'imp': imps,
    'site': createSite(refererInfo),
    'at': 1,
    'device': {
      'ip': 'caller',
      'ipv6': 'caller',
      'ua': 'caller',
      'js': 1,
      'language': getLanguage()
    },
    'tmax': parseInt(timeout)
  };
  if (getDNT()) {
    req.device.dnt = 1;
  }
  if (gdprConsent) {
    if (gdprConsent.gdprApplies !== undefined) {
      deepSetValue(req, 'regs.ext.gdpr', ~~gdprConsent.gdprApplies);
    }
    if (gdprConsent.consentString !== undefined) {
      deepSetValue(req, 'user.ext.consent', gdprConsent.consentString);
    }
  }
  if (uspConsent) {
    deepSetValue(req, 'regs.ext.us_privacy', uspConsent);
  }
  if (coppa) {
    deepSetValue(req, 'regs.coppa', 1);
  }
  if (coppa) {
    utils.deepSetValue(req, 'regs.coppa', 1);
  }
  let syncMethod = getAllowedSyncMethod(bidderCode);
  if (syncMethod) {
    deepSetValue(req, 'ext.adk_usersync', syncMethod);
  }
  if (schain) {
    deepSetValue(req, 'source.ext.schain', schain);
  }
  let eids = getExtendedUserIds(bidderRequest);
  if (eids) {
    deepSetValue(req, 'user.ext.eids', eids);
  }
  let eids = getExtendedUserIds(bidderRequest);
  if (eids) {
    utils.deepSetValue(req, 'user.ext.eids', eids);
  }
  return req;
}

/**
 * Get browser language
 * @returns {String}
 */
function getLanguage() {
  const language = navigator.language ? 'language' : 'userLanguage';
  return navigator[language].split('-')[0];
}

/**
 * Creates site description object
 */
function createSite(refInfo) {
  let url = parseUrl(refInfo.referer);
  let site = {
    'domain': url.hostname,
    'page': `${url.protocol}://${url.hostname}${url.pathname}`
  };
  if (self === top && document.referrer) {
    site.ref = document.referrer;
  }
  let keywords = document.getElementsByTagName('meta')['keywords'];
  if (keywords && keywords.content) {
    site.keywords = keywords.content;
  }
  return site;
}

function getExtendedUserIds(bidderRequest) {
<<<<<<< HEAD
  let eids = utils.deepAccess(bidderRequest, 'bids.0.userIdAsEids');
  if (utils.isArray(eids)) {
=======
  let eids = deepAccess(bidderRequest, 'bids.0.userIdAsEids');
  if (isArray(eids)) {
>>>>>>> 2d82104b
    return eids;
  }
}

/**
 *  Format creative with optional nurl call
 *  @param bid rtb Bid object
 */
function formatAdMarkup(bid) {
  let adm = bid.adm;
  if ('nurl' in bid) {
    adm += createTrackPixelHtml(`${bid.nurl}&px=1`);
  }
  return adm;
}

/**
 * Basic validates to comply with platform requirements
 */
function validateNativeAdUnit(adUnit) {
  return validateNativeImageSize(adUnit.image) && validateNativeImageSize(adUnit.icon) &&
    !deepAccess(adUnit, 'privacyLink.required') && // not supported yet
    !deepAccess(adUnit, 'privacyIcon.required'); // not supported yet
}

/**
 * Validates image asset size definition
 */
function validateNativeImageSize(img) {
  if (!img) {
    return true;
  }
  if (img.sizes) {
    return isArrayOfNums(img.sizes, 2);
  }
  if (isArray(img.aspect_ratios)) {
    return img.aspect_ratios.length > 0 && img.aspect_ratios[0].min_height && img.aspect_ratios[0].min_width;
  }
  return true;
}

/**
 * Creates native ad for native 1.1 response
 */
function buildNativeAd(nativeResp) {
  const {assets, link, imptrackers, jstracker, privacy} = nativeResp.native;
  let nativeAd = {
    clickUrl: link.url,
    impressionTrackers: imptrackers,
    javascriptTrackers: jstracker ? [jstracker] : undefined,
    privacyLink: privacy,
  };
  _each(assets, asset => {
    let assetName = NATIVE_MODEL[asset.id].name;
    let assetType = NATIVE_MODEL[asset.id].assetType;
    nativeAd[assetName] = asset[assetType].text || asset[assetType].value || cleanObj({
      url: asset[assetType].url,
      width: asset[assetType].w,
      height: asset[assetType].h
    });
  });
  return cleanObj(nativeAd);
}<|MERGE_RESOLUTION|>--- conflicted
+++ resolved
@@ -70,11 +70,6 @@
     {code: 'stringads'},
     {code: 'bcm'},
     {code: 'engageadx'},
-<<<<<<< HEAD
-    {code: 'converge_digital', gvlid: 248},
-    {code: 'adomega'},
-    {code: 'denakop'}
-=======
     {code: 'converge', gvlid: 248},
     {code: 'adomega'},
     {code: 'denakop'},
@@ -82,7 +77,6 @@
     {code: 'unibots'},
     {code: 'ergadx'},
     {code: 'turktelekom'}
->>>>>>> 2d82104b
   ],
   supportedMediaTypes: [BANNER, VIDEO, NATIVE],
 
@@ -252,33 +246,19 @@
   var mediaType;
   var sizes = [];
 
-<<<<<<< HEAD
-  if (utils.deepAccess(bidRequest, 'mediaTypes.banner')) {
-    sizes = utils.getAdUnitSizes(bidRequest);
-=======
   if (deepAccess(bidRequest, 'mediaTypes.banner')) {
     sizes = getAdUnitSizes(bidRequest);
->>>>>>> 2d82104b
     imp.banner = {
       format: sizes.map(wh => parseGPTSingleSizeArrayToRtbSize(wh)),
       topframe: 0
     };
     mediaType = BANNER;
-<<<<<<< HEAD
-  } else if (utils.deepAccess(bidRequest, 'mediaTypes.video')) {
-    let video = utils.deepAccess(bidRequest, 'mediaTypes.video');
-    imp.video = {};
-    if (video.playerSize) {
-      sizes = video.playerSize[0];
-      imp.video = Object.assign(imp.video, utils.parseGPTSingleSizeArrayToRtbSize(sizes) || {});
-=======
   } else if (deepAccess(bidRequest, 'mediaTypes.video')) {
     let video = deepAccess(bidRequest, 'mediaTypes.video');
     imp.video = {};
     if (video.playerSize) {
       sizes = video.playerSize[0];
       imp.video = Object.assign(imp.video, parseGPTSingleSizeArrayToRtbSize(sizes) || {});
->>>>>>> 2d82104b
     }
     if (bidRequest.params.video) {
       Object.keys(bidRequest.params.video)
@@ -286,11 +266,7 @@
         .forEach(key => imp.video[key] = bidRequest.params.video[key]);
     }
     mediaType = VIDEO;
-<<<<<<< HEAD
-  } else if (utils.deepAccess(bidRequest, 'mediaTypes.native')) {
-=======
   } else if (deepAccess(bidRequest, 'mediaTypes.native')) {
->>>>>>> 2d82104b
     let nativeRequest = buildNativeRequest(bidRequest.mediaTypes.native);
     imp.native = {
       ver: '1.1',
@@ -478,13 +454,8 @@
 }
 
 function getExtendedUserIds(bidderRequest) {
-<<<<<<< HEAD
-  let eids = utils.deepAccess(bidderRequest, 'bids.0.userIdAsEids');
-  if (utils.isArray(eids)) {
-=======
   let eids = deepAccess(bidderRequest, 'bids.0.userIdAsEids');
   if (isArray(eids)) {
->>>>>>> 2d82104b
     return eids;
   }
 }
