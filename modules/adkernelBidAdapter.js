--- conflicted
+++ resolved
@@ -52,11 +52,7 @@
 export const spec = {
 
   code: 'adkernel',
-<<<<<<< HEAD
-  aliases: ['headbidding', 'adsolut', 'oftmediahb', 'audiencemedia', 'waardex_ak', 'roqoon', 'andbeyond', 'adbite', 'houseofpubs', 'torchad', 'stringads'],
-=======
   aliases: ['headbidding', 'adsolut', 'oftmediahb', 'audiencemedia', 'waardex_ak', 'roqoon', 'andbeyond', 'adbite', 'houseofpubs', 'torchad', 'stringads', 'bcm'],
->>>>>>> e3313698
   supportedMediaTypes: [BANNER, VIDEO, NATIVE],
 
   /**
