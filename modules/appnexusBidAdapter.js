import { convertCamelToUnderscore, isArray, isNumber, isPlainObject, logError, logInfo, deepAccess, logMessage, convertTypes, isStr, getParameterByName, deepClone, chunk, logWarn, getBidRequest, createTrackPixelHtml, isEmpty, transformBidderParamKeywords, getMaxValueFromArray, fill, getMinValueFromArray, isArrayOfNums, isFn } from '../src/utils.js';
import { Renderer } from '../src/Renderer.js';
import { config } from '../src/config.js';
import { registerBidder, getIabSubCategory } from '../src/adapters/bidderFactory.js';
import { BANNER, NATIVE, VIDEO, ADPOD } from '../src/mediaTypes.js';
import { auctionManager } from '../src/auctionManager.js';
import find from 'core-js-pure/features/array/find.js';
import includes from 'core-js-pure/features/array/includes.js';
import { OUTSTREAM, INSTREAM } from '../src/video.js';
import { getStorageManager } from '../src/storageManager.js';

const BIDDER_CODE = 'appnexus';
const URL = 'https://ib.adnxs.com/ut/v3/prebid';
const URL_SIMPLE = 'https://ib.adnxs-simple.com/ut/v3/prebid';
const VIDEO_TARGETING = ['id', 'minduration', 'maxduration',
  'skippable', 'playback_method', 'frameworks', 'context', 'skipoffset'];
const VIDEO_RTB_TARGETING = ['minduration', 'maxduration', 'skip', 'skipafter', 'playbackmethod', 'api'];
const USER_PARAMS = ['age', 'externalUid', 'segments', 'gender', 'dnt', 'language'];
const APP_DEVICE_PARAMS = ['geo', 'device_id']; // appid is collected separately
const DEBUG_PARAMS = ['enabled', 'dongle', 'member_id', 'debug_timeout'];
const VIDEO_MAPPING = {
  playback_method: {
    'unknown': 0,
    'auto_play_sound_on': 1,
    'auto_play_sound_off': 2,
    'click_to_play': 3,
    'mouse_over': 4,
    'auto_play_sound_unknown': 5
  },
  context: {
    'unknown': 0,
    'pre_roll': 1,
    'mid_roll': 2,
    'post_roll': 3,
    'outstream': 4,
    'in-banner': 5
  }
};
const NATIVE_MAPPING = {
  body: 'description',
  body2: 'desc2',
  cta: 'ctatext',
  image: {
    serverName: 'main_image',
    requiredParams: { required: true }
  },
  icon: {
    serverName: 'icon',
    requiredParams: { required: true }
  },
  sponsoredBy: 'sponsored_by',
  privacyLink: 'privacy_link',
  salePrice: 'saleprice',
  displayUrl: 'displayurl'
};
const SOURCE = 'pbjs';
const MAX_IMPS_PER_REQUEST = 15;
const mappingFileUrl = 'https://acdn.adnxs-simple.com/prebid/appnexus-mapping/mappings.json';
const SCRIPT_TAG_START = '<script';
const VIEWABILITY_URL_START = /\/\/cdn\.adnxs\.com\/v|\/\/cdn\.adnxs\-simple\.com\/v/;
const VIEWABILITY_FILE_NAME = 'trk.js';
const GVLID = 32;
const storage = getStorageManager(GVLID, BIDDER_CODE);

export const spec = {
  code: BIDDER_CODE,
  gvlid: GVLID,
  aliases: [
    { code: 'appnexusAst', gvlid: 32 },
    { code: 'brealtime' },
    { code: 'emxdigital', gvlid: 183 },
    { code: 'pagescience' },
    { code: 'defymedia' },
    { code: 'gourmetads' },
    { code: 'matomy' },
    { code: 'featureforward' },
    { code: 'oftmedia' },
    { code: 'districtm', gvlid: 144 },
    { code: 'adasta' },
    { code: 'beintoo', gvlid: 618 },
<<<<<<< HEAD
    { code: 'dg' },
    { code: 'gps' },
    { code: 'appnexus2' }
=======
    { code: 'targetVideo' },
>>>>>>> 2d82104b
  ],
  supportedMediaTypes: [BANNER, VIDEO, NATIVE],

  /**
   * Determines whether or not the given bid request is valid.
   *
   * @param {object} bid The bid to validate.
   * @return boolean True if this is a valid bid, and false otherwise.
   */
  isBidRequestValid: function (bid) {
    return !!(bid.params.placementId || (bid.params.member && bid.params.invCode));
  },

  /**
   * Make a server request from the list of BidRequests.
   *
   * @param {BidRequest[]} bidRequests A non-empty list of bid requests which should be sent to the Server.
   * @return ServerRequest Info describing the request to the server.
   */
  buildRequests: function (bidRequests, bidderRequest) {
    const tags = bidRequests.map(bidToTag);
    const userObjBid = find(bidRequests, hasUserInfo);
    let userObj = {};
    if (config.getConfig('coppa') === true) {
      userObj = { 'coppa': true };
    }
    if (userObjBid) {
      Object.keys(userObjBid.params.user)
        .filter(param => includes(USER_PARAMS, param))
        .forEach((param) => {
          let uparam = convertCamelToUnderscore(param);
          if (param === 'segments' && isArray(userObjBid.params.user[param])) {
            let segs = [];
            userObjBid.params.user[param].forEach(val => {
              if (isNumber(val)) {
                segs.push({'id': val});
              } else if (isPlainObject(val)) {
                segs.push(val);
              }
            });
            userObj[uparam] = segs;
          } else if (param !== 'segments') {
            userObj[uparam] = userObjBid.params.user[param];
          }
        });
    }

    const appDeviceObjBid = find(bidRequests, hasAppDeviceInfo);
    let appDeviceObj;
    if (appDeviceObjBid && appDeviceObjBid.params && appDeviceObjBid.params.app) {
      appDeviceObj = {};
      Object.keys(appDeviceObjBid.params.app)
        .filter(param => includes(APP_DEVICE_PARAMS, param))
        .forEach(param => appDeviceObj[param] = appDeviceObjBid.params.app[param]);
    }

    const appIdObjBid = find(bidRequests, hasAppId);
    let appIdObj;
    if (appIdObjBid && appIdObjBid.params && appDeviceObjBid.params.app && appDeviceObjBid.params.app.id) {
      appIdObj = {
        appid: appIdObjBid.params.app.id
      };
    }

    let debugObj = {};
    let debugObjParams = {};
    const debugCookieName = 'apn_prebid_debug';
    const debugCookie = storage.getCookie(debugCookieName) || null;

    if (debugCookie) {
      try {
        debugObj = JSON.parse(debugCookie);
      } catch (e) {
        logError('AppNexus Debug Auction Cookie Error:\n\n' + e);
      }
    } else {
      const debugBidRequest = find(bidRequests, hasDebug);
      if (debugBidRequest && debugBidRequest.debug) {
        debugObj = debugBidRequest.debug;
      }
    }

    if (debugObj && debugObj.enabled) {
      Object.keys(debugObj)
        .filter(param => includes(DEBUG_PARAMS, param))
        .forEach(param => {
          debugObjParams[param] = debugObj[param];
        });
    }

    const memberIdBid = find(bidRequests, hasMemberId);
    const member = memberIdBid ? parseInt(memberIdBid.params.member, 10) : 0;
    const schain = bidRequests[0].schain;
    const omidSupport = find(bidRequests, hasOmidSupport);

    const payload = {
      tags: [...tags],
      user: userObj,
      sdk: {
        source: SOURCE,
        version: '$prebid.version$'
      },
      schain: schain
    };

    if (omidSupport) {
      payload['iab_support'] = {
        omidpn: 'Appnexus',
        omidpv: '$prebid.version$'
      }
    }

    if (member > 0) {
      payload.member_id = member;
    }

    if (appDeviceObjBid) {
      payload.device = appDeviceObj
    }
    if (appIdObjBid) {
      payload.app = appIdObj;
    }

    if (config.getConfig('adpod.brandCategoryExclusion')) {
      payload.brand_category_uniqueness = true;
    }

    if (debugObjParams.enabled) {
      payload.debug = debugObjParams;
      logInfo('AppNexus Debug Auction Settings:\n\n' + JSON.stringify(debugObjParams, null, 4));
    }

    if (bidderRequest && bidderRequest.gdprConsent) {
      // note - objects for impbus use underscore instead of camelCase
      payload.gdpr_consent = {
        consent_string: bidderRequest.gdprConsent.consentString,
        consent_required: bidderRequest.gdprConsent.gdprApplies
      };

      if (bidderRequest.gdprConsent.addtlConsent && bidderRequest.gdprConsent.addtlConsent.indexOf('~') !== -1) {
        let ac = bidderRequest.gdprConsent.addtlConsent;
        // pull only the ids from the string (after the ~) and convert them to an array of ints
        let acStr = ac.substring(ac.indexOf('~') + 1);
        payload.gdpr_consent.addtl_consent = acStr.split('.').map(id => parseInt(id, 10));
      }
    }

    if (bidderRequest && bidderRequest.uspConsent) {
      payload.us_privacy = bidderRequest.uspConsent
    }

    if (bidderRequest && bidderRequest.refererInfo) {
      let refererinfo = {
        rd_ref: encodeURIComponent(bidderRequest.refererInfo.referer),
        rd_top: bidderRequest.refererInfo.reachedTop,
        rd_ifs: bidderRequest.refererInfo.numIframes,
        rd_stk: bidderRequest.refererInfo.stack.map((url) => encodeURIComponent(url)).join(',')
      }
      payload.referrer_detection = refererinfo;
    }

    const hasAdPodBid = find(bidRequests, hasAdPod);
    if (hasAdPodBid) {
      bidRequests.filter(hasAdPod).forEach(adPodBid => {
        const adPodTags = createAdPodRequest(tags, adPodBid);
        // don't need the original adpod placement because it's in adPodTags
        const nonPodTags = payload.tags.filter(tag => tag.uuid !== adPodBid.bidId);
        payload.tags = [...nonPodTags, ...adPodTags];
      });
    }

    if (bidRequests[0].userId) {
      let eids = [];

<<<<<<< HEAD
      addUserId(eids, utils.deepAccess(bidRequests[0], `userId.flocId.id`), 'chrome.com', null);
      addUserId(eids, utils.deepAccess(bidRequests[0], `userId.criteoId`), 'criteo.com', null);
      addUserId(eids, utils.deepAccess(bidRequests[0], `userId.netId`), 'netid.de', null);
      addUserId(eids, utils.deepAccess(bidRequests[0], `userId.idl_env`), 'liveramp.com', null);
      addUserId(eids, utils.deepAccess(bidRequests[0], `userId.tdid`), 'adserver.org', 'TDID');
      addUserId(eids, utils.deepAccess(bidRequests[0], `userId.uid2.id`), 'uidapi.com', 'UID2');
=======
      addUserId(eids, deepAccess(bidRequests[0], `userId.flocId.id`), 'chrome.com', null);
      addUserId(eids, deepAccess(bidRequests[0], `userId.criteoId`), 'criteo.com', null);
      addUserId(eids, deepAccess(bidRequests[0], `userId.netId`), 'netid.de', null);
      addUserId(eids, deepAccess(bidRequests[0], `userId.idl_env`), 'liveramp.com', null);
      addUserId(eids, deepAccess(bidRequests[0], `userId.tdid`), 'adserver.org', 'TDID');
      addUserId(eids, deepAccess(bidRequests[0], `userId.uid2.id`), 'uidapi.com', 'UID2');
>>>>>>> 2d82104b

      if (eids.length) {
        payload.eids = eids;
      }
    }

    if (tags[0].publisher_id) {
      payload.publisher_id = tags[0].publisher_id;
    }

    const request = formatRequest(payload, bidderRequest);
    return request;
  },

  /**
   * Unpack the response from the server into a list of bids.
   *
   * @param {*} serverResponse A successful response from the server.
   * @return {Bid[]} An array of bids which were nested inside the server.
   */
  interpretResponse: function (serverResponse, { bidderRequest }) {
    serverResponse = serverResponse.body;
    const bids = [];
    if (!serverResponse || serverResponse.error) {
      let errorMessage = `in response for ${bidderRequest.bidderCode} adapter`;
      if (serverResponse && serverResponse.error) { errorMessage += `: ${serverResponse.error}`; }
      logError(errorMessage);
      return bids;
    }

    if (serverResponse.tags) {
      serverResponse.tags.forEach(serverBid => {
        const rtbBid = getRtbBid(serverBid);
        if (rtbBid) {
          if (rtbBid.cpm !== 0 && includes(this.supportedMediaTypes, rtbBid.ad_type)) {
            const bid = newBid(serverBid, rtbBid, bidderRequest);
            bid.mediaType = parseMediaType(rtbBid);
            bids.push(bid);
          }
        }
      });
    }

    if (serverResponse.debug && serverResponse.debug.debug_info) {
      let debugHeader = 'AppNexus Debug Auction for Prebid\n\n'
      let debugText = debugHeader + serverResponse.debug.debug_info
      debugText = debugText
        .replace(/(<td>|<th>)/gm, '\t') // Tables
        .replace(/(<\/td>|<\/th>)/gm, '\n') // Tables
        .replace(/^<br>/gm, '') // Remove leading <br>
        .replace(/(<br>\n|<br>)/gm, '\n') // <br>
        .replace(/<h1>(.*)<\/h1>/gm, '\n\n===== $1 =====\n\n') // Header H1
        .replace(/<h[2-6]>(.*)<\/h[2-6]>/gm, '\n\n*** $1 ***\n\n') // Headers
        .replace(/(<([^>]+)>)/igm, ''); // Remove any other tags
      logMessage('https://console.appnexus.com/docs/understanding-the-debug-auction');
      logMessage(debugText);
    }

    return bids;
  },

  /**
   * @typedef {Object} mappingFileInfo
   * @property {string} url  mapping file json url
   * @property {number} refreshInDays prebid stores mapping data in localstorage so you can return in how many days you want to update value stored in localstorage.
   * @property {string} localStorageKey unique key to store your mapping json in localstorage
   */

  /**
   * Returns mapping file info. This info will be used by bidderFactory to preload mapping file and store data in local storage
   * @returns {mappingFileInfo}
   */
  getMappingFileInfo: function () {
    return {
      url: mappingFileUrl,
      refreshInDays: 2
    }
  },

  getUserSyncs: function (syncOptions, responses, gdprConsent) {
    if (syncOptions.iframeEnabled && hasPurpose1Consent({gdprConsent})) {
      return [{
        type: 'iframe',
        url: 'https://acdn.adnxs.com/dmp/async_usersync.html'
      }];
    }
  },

  transformBidParams: function (params, isOpenRtb) {
    params = convertTypes({
      'member': 'string',
      'invCode': 'string',
      'placementId': 'number',
      'keywords': transformBidderParamKeywords,
      'publisherId': 'number'
    }, params);

    if (isOpenRtb) {
      params.use_pmt_rule = (typeof params.usePaymentRule === 'boolean') ? params.usePaymentRule : false;
      if (params.usePaymentRule) { delete params.usePaymentRule; }

      if (isPopulatedArray(params.keywords)) {
        params.keywords.forEach(deleteValues);
      }

      Object.keys(params).forEach(paramKey => {
        let convertedKey = convertCamelToUnderscore(paramKey);
        if (convertedKey !== paramKey) {
          params[convertedKey] = params[paramKey];
          delete params[paramKey];
        }
      });
    }

    return params;
  },

  /**
   * Add element selector to javascript tracker to improve native viewability
   * @param {Bid} bid
   */
  onBidWon: function (bid) {
    if (bid.native) {
      reloadViewabilityScriptWithCorrectParameters(bid);
    }
  }
}

function isPopulatedArray(arr) {
  return !!(isArray(arr) && arr.length > 0);
}

function deleteValues(keyPairObj) {
  if (isPopulatedArray(keyPairObj.value) && keyPairObj.value[0] === '') {
    delete keyPairObj.value;
  }
}

function reloadViewabilityScriptWithCorrectParameters(bid) {
  let viewJsPayload = getAppnexusViewabilityScriptFromJsTrackers(bid.native.javascriptTrackers);

  if (viewJsPayload) {
    let prebidParams = 'pbjs_adid=' + bid.adId + ';pbjs_auc=' + bid.adUnitCode;

    let jsTrackerSrc = getViewabilityScriptUrlFromPayload(viewJsPayload)

    let newJsTrackerSrc = jsTrackerSrc.replace('dom_id=%native_dom_id%', prebidParams);

    // find iframe containing script tag
    let frameArray = document.getElementsByTagName('iframe');

    // boolean var to modify only one script. That way if there are muliple scripts,
    // they won't all point to the same creative.
    let modifiedAScript = false;

    // first, loop on all ifames
    for (let i = 0; i < frameArray.length && !modifiedAScript; i++) {
      let currentFrame = frameArray[i];
      try {
        // IE-compatible, see https://stackoverflow.com/a/3999191/2112089
        let nestedDoc = currentFrame.contentDocument || currentFrame.contentWindow.document;

        if (nestedDoc) {
          // if the doc is present, we look for our jstracker
          let scriptArray = nestedDoc.getElementsByTagName('script');
          for (let j = 0; j < scriptArray.length && !modifiedAScript; j++) {
            let currentScript = scriptArray[j];
            if (currentScript.getAttribute('data-src') == jsTrackerSrc) {
              currentScript.setAttribute('src', newJsTrackerSrc);
              currentScript.setAttribute('data-src', '');
              if (currentScript.removeAttribute) {
                currentScript.removeAttribute('data-src');
              }
              modifiedAScript = true;
            }
          }
        }
      } catch (exception) {
        // trying to access a cross-domain iframe raises a SecurityError
        // this is expected and ignored
        if (!(exception instanceof DOMException && exception.name === 'SecurityError')) {
          // all other cases are raised again to be treated by the calling function
          throw exception;
        }
      }
    }
  }
}

function strIsAppnexusViewabilityScript(str) {
  let regexMatchUrlStart = str.match(VIEWABILITY_URL_START);
  let viewUrlStartInStr = regexMatchUrlStart != null && regexMatchUrlStart.length >= 1;

  let regexMatchFileName = str.match(VIEWABILITY_FILE_NAME);
  let fileNameInStr = regexMatchFileName != null && regexMatchFileName.length >= 1;

  return str.startsWith(SCRIPT_TAG_START) && fileNameInStr && viewUrlStartInStr;
}

function getAppnexusViewabilityScriptFromJsTrackers(jsTrackerArray) {
  let viewJsPayload;
  if (isStr(jsTrackerArray) && strIsAppnexusViewabilityScript(jsTrackerArray)) {
    viewJsPayload = jsTrackerArray;
  } else if (isArray(jsTrackerArray)) {
    for (let i = 0; i < jsTrackerArray.length; i++) {
      let currentJsTracker = jsTrackerArray[i];
      if (strIsAppnexusViewabilityScript(currentJsTracker)) {
        viewJsPayload = currentJsTracker;
      }
    }
  }
  return viewJsPayload;
}

function getViewabilityScriptUrlFromPayload(viewJsPayload) {
  // extracting the content of the src attribute
  // -> substring between src=" and "
  let indexOfFirstQuote = viewJsPayload.indexOf('src="') + 5; // offset of 5: the length of 'src=' + 1
  let indexOfSecondQuote = viewJsPayload.indexOf('"', indexOfFirstQuote);
  let jsTrackerSrc = viewJsPayload.substring(indexOfFirstQuote, indexOfSecondQuote);
  return jsTrackerSrc;
}

function hasPurpose1Consent(bidderRequest) {
  let result = true;
  if (bidderRequest && bidderRequest.gdprConsent) {
    if (bidderRequest.gdprConsent.gdprApplies && bidderRequest.gdprConsent.apiVersion === 2) {
      result = !!(deepAccess(bidderRequest.gdprConsent, 'vendorData.purpose.consents.1') === true);
    }
  }
  return result;
}

function formatRequest(payload, bidderRequest) {
  let request = [];
  let options = {
    withCredentials: true
  };

  let endpointUrl = URL;

  if (!hasPurpose1Consent(bidderRequest)) {
    endpointUrl = URL_SIMPLE;
  }

  if (getParameterByName('apn_test').toUpperCase() === 'TRUE' || config.getConfig('apn_test') === true) {
    options.customHeaders = {
      'X-Is-Test': 1
    }
  }

  if (payload.tags.length > MAX_IMPS_PER_REQUEST) {
    const clonedPayload = deepClone(payload);

    chunk(payload.tags, MAX_IMPS_PER_REQUEST).forEach(tags => {
      clonedPayload.tags = tags;
      const payloadString = JSON.stringify(clonedPayload);
      request.push({
        method: 'POST',
        url: endpointUrl,
        data: payloadString,
        bidderRequest,
        options
      });
    });
  } else {
    const payloadString = JSON.stringify(payload);
    request = {
      method: 'POST',
      url: endpointUrl,
      data: payloadString,
      bidderRequest,
      options
    };
  }

  return request;
}

function newRenderer(adUnitCode, rtbBid, rendererOptions = {}) {
  const renderer = Renderer.install({
    id: rtbBid.renderer_id,
    url: rtbBid.renderer_url,
    config: rendererOptions,
    loaded: false,
    adUnitCode
  });

  try {
    renderer.setRender(outstreamRender);
  } catch (err) {
    logWarn('Prebid Error calling setRender on renderer', err);
  }

  renderer.setEventHandlers({
    impression: () => logMessage('AppNexus outstream video impression event'),
    loaded: () => logMessage('AppNexus outstream video loaded event'),
    ended: () => {
      logMessage('AppNexus outstream renderer video event');
      document.querySelector(`#${adUnitCode}`).style.display = 'none';
    }
  });
  return renderer;
}

/**
 * Unpack the Server's Bid into a Prebid-compatible one.
 * @param serverBid
 * @param rtbBid
 * @param bidderRequest
 * @return Bid
 */
function newBid(serverBid, rtbBid, bidderRequest) {
  const bidRequest = getBidRequest(serverBid.uuid, [bidderRequest]);
  const bid = {
    requestId: serverBid.uuid,
    cpm: rtbBid.cpm,
    creativeId: rtbBid.creative_id,
    dealId: rtbBid.deal_id,
    currency: 'USD',
    netRevenue: true,
    ttl: 300,
    adUnitCode: bidRequest.adUnitCode,
    appnexus: {
      buyerMemberId: rtbBid.buyer_member_id,
      dealPriority: rtbBid.deal_priority,
      dealCode: rtbBid.deal_code
    }
  };

  // WE DON'T FULLY SUPPORT THIS ATM - future spot for adomain code; creating a stub for 5.0 compliance
  if (rtbBid.adomain) {
    bid.meta = Object.assign({}, bid.meta, { advertiserDomains: [] });
  }

  if (rtbBid.advertiser_id) {
    bid.meta = Object.assign({}, bid.meta, { advertiserId: rtbBid.advertiser_id });
  }

  if (rtbBid.rtb.video) {
    // shared video properties used for all 3 contexts
    Object.assign(bid, {
      width: rtbBid.rtb.video.player_width,
      height: rtbBid.rtb.video.player_height,
      vastImpUrl: rtbBid.notify_url,
      ttl: 3600
    });

    const videoContext = deepAccess(bidRequest, 'mediaTypes.video.context');
    switch (videoContext) {
      case ADPOD:
        const primaryCatId = getIabSubCategory(bidRequest.bidder, rtbBid.brand_category_id);
        bid.meta = Object.assign({}, bid.meta, { primaryCatId });
        const dealTier = rtbBid.deal_priority;
        bid.video = {
          context: ADPOD,
          durationSeconds: Math.floor(rtbBid.rtb.video.duration_ms / 1000),
          dealTier
        };
        bid.vastUrl = rtbBid.rtb.video.asset_url;
        break;
      case OUTSTREAM:
        bid.adResponse = serverBid;
        bid.adResponse.ad = bid.adResponse.ads[0];
        bid.adResponse.ad.video = bid.adResponse.ad.rtb.video;
        bid.vastXml = rtbBid.rtb.video.content;

        if (rtbBid.renderer_url) {
          const videoBid = find(bidderRequest.bids, bid => bid.bidId === serverBid.uuid);
          const rendererOptions = deepAccess(videoBid, 'renderer.options');
          bid.renderer = newRenderer(bid.adUnitCode, rtbBid, rendererOptions);
        }
        break;
      case INSTREAM:
        bid.vastUrl = rtbBid.notify_url + '&redir=' + encodeURIComponent(rtbBid.rtb.video.asset_url);
        break;
    }
  } else if (rtbBid.rtb[NATIVE]) {
    const nativeAd = rtbBid.rtb[NATIVE];

    // setting up the jsTracker:
    // we put it as a data-src attribute so that the tracker isn't called
    // until we have the adId (see onBidWon)
    let jsTrackerDisarmed = rtbBid.viewability.config.replace('src=', 'data-src=');

    let jsTrackers = nativeAd.javascript_trackers;

    if (jsTrackers == undefined) {
      jsTrackers = jsTrackerDisarmed;
    } else if (isStr(jsTrackers)) {
      jsTrackers = [jsTrackers, jsTrackerDisarmed];
    } else {
      jsTrackers.push(jsTrackerDisarmed);
    }

    bid[NATIVE] = {
      title: nativeAd.title,
      body: nativeAd.desc,
      body2: nativeAd.desc2,
      cta: nativeAd.ctatext,
      rating: nativeAd.rating,
      sponsoredBy: nativeAd.sponsored,
      privacyLink: nativeAd.privacy_link,
      address: nativeAd.address,
      downloads: nativeAd.downloads,
      likes: nativeAd.likes,
      phone: nativeAd.phone,
      price: nativeAd.price,
      salePrice: nativeAd.saleprice,
      clickUrl: nativeAd.link.url,
      displayUrl: nativeAd.displayurl,
      clickTrackers: nativeAd.link.click_trackers,
      impressionTrackers: nativeAd.impression_trackers,
      javascriptTrackers: jsTrackers
    };
    if (nativeAd.main_img) {
      bid['native'].image = {
        url: nativeAd.main_img.url,
        height: nativeAd.main_img.height,
        width: nativeAd.main_img.width,
      };
    }
    if (nativeAd.icon) {
      bid['native'].icon = {
        url: nativeAd.icon.url,
        height: nativeAd.icon.height,
        width: nativeAd.icon.width,
      };
    }
  } else {
    Object.assign(bid, {
      width: rtbBid.rtb.banner.width,
      height: rtbBid.rtb.banner.height,
      ad: rtbBid.rtb.banner.content
    });
    try {
      if (rtbBid.rtb.trackers) {
        const url = rtbBid.rtb.trackers[0].impression_urls[0];
        const tracker = createTrackPixelHtml(url);
        bid.ad += tracker;
      }
    } catch (error) {
      logError('Error appending tracking pixel', error);
    }
  }

  return bid;
}

function bidToTag(bid) {
  const tag = {};
  tag.sizes = transformSizes(bid.sizes);
  tag.primary_size = tag.sizes[0];
  tag.ad_types = [];
  tag.uuid = bid.bidId;
  if (bid.params.placementId) {
    tag.id = parseInt(bid.params.placementId, 10);
  } else {
    tag.code = bid.params.invCode;
  }
  tag.allow_smaller_sizes = bid.params.allowSmallerSizes || false;
  tag.use_pmt_rule = bid.params.usePaymentRule || false
  tag.prebid = true;
  tag.disable_psa = true;
  let bidFloor = getBidFloor(bid);
  if (bidFloor) {
    tag.reserve = bidFloor;
  }
  if (bid.params.position) {
    tag.position = { 'above': 1, 'below': 2 }[bid.params.position] || 0;
  }
  if (bid.params.trafficSourceCode) {
    tag.traffic_source_code = bid.params.trafficSourceCode;
  }
  if (bid.params.privateSizes) {
    tag.private_sizes = transformSizes(bid.params.privateSizes);
  }
  if (bid.params.supplyType) {
    tag.supply_type = bid.params.supplyType;
  }
  if (bid.params.pubClick) {
    tag.pubclick = bid.params.pubClick;
  }
  if (bid.params.extInvCode) {
    tag.ext_inv_code = bid.params.extInvCode;
  }
  if (bid.params.publisherId) {
    tag.publisher_id = parseInt(bid.params.publisherId, 10);
  }
  if (bid.params.externalImpId) {
    tag.external_imp_id = bid.params.externalImpId;
  }
  if (!isEmpty(bid.params.keywords)) {
    let keywords = transformBidderParamKeywords(bid.params.keywords);

    if (keywords.length > 0) {
      keywords.forEach(deleteValues);
    }
    tag.keywords = keywords;
  }

<<<<<<< HEAD
  let gpid = utils.deepAccess(bid, 'ortb2Imp.ext.data.pbadslot');
=======
  let gpid = deepAccess(bid, 'ortb2Imp.ext.data.pbadslot');
>>>>>>> 2d82104b
  if (gpid) {
    tag.gpid = gpid;
  }

<<<<<<< HEAD
  if (bid.mediaType === NATIVE || utils.deepAccess(bid, `mediaTypes.${NATIVE}`)) {
=======
  if (bid.mediaType === NATIVE || deepAccess(bid, `mediaTypes.${NATIVE}`)) {
>>>>>>> 2d82104b
    tag.ad_types.push(NATIVE);
    if (tag.sizes.length === 0) {
      tag.sizes = transformSizes([1, 1]);
    }

    if (bid.nativeParams) {
      const nativeRequest = buildNativeRequest(bid.nativeParams);
      tag[NATIVE] = { layouts: [nativeRequest] };
    }
  }

  const videoMediaType = deepAccess(bid, `mediaTypes.${VIDEO}`);
  const context = deepAccess(bid, 'mediaTypes.video.context');

  if (videoMediaType && context === 'adpod') {
    tag.hb_source = 7;
  } else {
    tag.hb_source = 1;
  }
  if (bid.mediaType === VIDEO || videoMediaType) {
    tag.ad_types.push(VIDEO);
  }

  // instream gets vastUrl, outstream gets vastXml
  if (bid.mediaType === VIDEO || (videoMediaType && context !== 'outstream')) {
    tag.require_asset_url = true;
  }

  if (bid.params.video) {
    tag.video = {};
    // place any valid video params on the tag
    Object.keys(bid.params.video)
      .filter(param => includes(VIDEO_TARGETING, param))
      .forEach(param => {
        switch (param) {
          case 'context':
          case 'playback_method':
            let type = bid.params.video[param];
            type = (isArray(type)) ? type[0] : type;
            tag.video[param] = VIDEO_MAPPING[param][type];
            break;
          // Deprecating tags[].video.frameworks in favor of tags[].video_frameworks
          case 'frameworks':
            break;
          default:
            tag.video[param] = bid.params.video[param];
        }
      });

    if (bid.params.video.frameworks && isArray(bid.params.video.frameworks)) {
      tag['video_frameworks'] = bid.params.video.frameworks;
    }
  }

  // use IAB ORTB values if the corresponding values weren't already set by bid.params.video
  if (videoMediaType) {
    tag.video = tag.video || {};
    Object.keys(videoMediaType)
      .filter(param => includes(VIDEO_RTB_TARGETING, param))
      .forEach(param => {
        switch (param) {
          case 'minduration':
          case 'maxduration':
            if (typeof tag.video[param] !== 'number') tag.video[param] = videoMediaType[param];
            break;
          case 'skip':
            if (typeof tag.video['skippable'] !== 'boolean') tag.video['skippable'] = (videoMediaType[param] === 1);
            break;
          case 'skipafter':
            if (typeof tag.video['skipoffset'] !== 'number') tag.video['skippoffset'] = videoMediaType[param];
            break;
          case 'playbackmethod':
            if (typeof tag.video['playback_method'] !== 'number') {
              let type = videoMediaType[param];
              type = (isArray(type)) ? type[0] : type;

              // we only support iab's options 1-4 at this time.
              if (type >= 1 && type <= 4) {
                tag.video['playback_method'] = type;
              }
            }
            break;
          case 'api':
            if (!tag['video_frameworks'] && isArray(videoMediaType[param])) {
              // need to read thru array; remove 6 (we don't support it), swap 4 <> 5 if found (to match our adserver mapping for these specific values)
              let apiTmp = videoMediaType[param].map(val => {
                let v = (val === 4) ? 5 : (val === 5) ? 4 : val;

                if (v >= 1 && v <= 5) {
                  return v;
                }
              }).filter(v => v);
              tag['video_frameworks'] = apiTmp;
            }
            break;
        }
      });
  }

  if (bid.renderer) {
    tag.video = Object.assign({}, tag.video, { custom_renderer_present: true });
  }

  if (bid.params.frameworks && isArray(bid.params.frameworks)) {
    tag['banner_frameworks'] = bid.params.frameworks;
  }

  let adUnit = find(auctionManager.getAdUnits(), au => bid.transactionId === au.transactionId);
  if (adUnit && adUnit.mediaTypes && adUnit.mediaTypes.banner) {
    tag.ad_types.push(BANNER);
  }

  if (tag.ad_types.length === 0) {
    delete tag.ad_types;
  }

  return tag;
}

/* Turn bid request sizes into ut-compatible format */
function transformSizes(requestSizes) {
  let sizes = [];
  let sizeObj = {};

  if (isArray(requestSizes) && requestSizes.length === 2 &&
    !isArray(requestSizes[0])) {
    sizeObj.width = parseInt(requestSizes[0], 10);
    sizeObj.height = parseInt(requestSizes[1], 10);
    sizes.push(sizeObj);
  } else if (typeof requestSizes === 'object') {
    for (let i = 0; i < requestSizes.length; i++) {
      let size = requestSizes[i];
      sizeObj = {};
      sizeObj.width = parseInt(size[0], 10);
      sizeObj.height = parseInt(size[1], 10);
      sizes.push(sizeObj);
    }
  }

  return sizes;
}

function hasUserInfo(bid) {
  return !!bid.params.user;
}

function hasMemberId(bid) {
  return !!parseInt(bid.params.member, 10);
}

function hasAppDeviceInfo(bid) {
  if (bid.params) {
    return !!bid.params.app
  }
}

function hasAppId(bid) {
  if (bid.params && bid.params.app) {
    return !!bid.params.app.id
  }
  return !!bid.params.app
}

function hasDebug(bid) {
  return !!bid.debug
}

function hasAdPod(bid) {
  return (
    bid.mediaTypes &&
    bid.mediaTypes.video &&
    bid.mediaTypes.video.context === ADPOD
  );
}

function hasOmidSupport(bid) {
  let hasOmid = false;
  const bidderParams = bid.params;
  const videoParams = bid.params.video;
  if (bidderParams.frameworks && isArray(bidderParams.frameworks)) {
    hasOmid = includes(bid.params.frameworks, 6);
  }
  if (!hasOmid && videoParams && videoParams.frameworks && isArray(videoParams.frameworks)) {
    hasOmid = includes(bid.params.video.frameworks, 6);
  }
  return hasOmid;
}

/**
 * Expand an adpod placement into a set of request objects according to the
 * total adpod duration and the range of duration seconds. Sets minduration/
 * maxduration video property according to requireExactDuration configuration
 */
function createAdPodRequest(tags, adPodBid) {
  const { durationRangeSec, requireExactDuration } = adPodBid.mediaTypes.video;

  const numberOfPlacements = getAdPodPlacementNumber(adPodBid.mediaTypes.video);
  const maxDuration = getMaxValueFromArray(durationRangeSec);

  const tagToDuplicate = tags.filter(tag => tag.uuid === adPodBid.bidId);
  let request = fill(...tagToDuplicate, numberOfPlacements);

  if (requireExactDuration) {
    const divider = Math.ceil(numberOfPlacements / durationRangeSec.length);
    const chunked = chunk(request, divider);

    // each configured duration is set as min/maxduration for a subset of requests
    durationRangeSec.forEach((duration, index) => {
      chunked[index].map(tag => {
        setVideoProperty(tag, 'minduration', duration);
        setVideoProperty(tag, 'maxduration', duration);
      });
    });
  } else {
    // all maxdurations should be the same
    request.map(tag => setVideoProperty(tag, 'maxduration', maxDuration));
  }

  return request;
}

function getAdPodPlacementNumber(videoParams) {
  const { adPodDurationSec, durationRangeSec, requireExactDuration } = videoParams;
  const minAllowedDuration = getMinValueFromArray(durationRangeSec);
  const numberOfPlacements = Math.floor(adPodDurationSec / minAllowedDuration);

  return requireExactDuration
    ? Math.max(numberOfPlacements, durationRangeSec.length)
    : numberOfPlacements;
}

function setVideoProperty(tag, key, value) {
  if (isEmpty(tag.video)) { tag.video = {}; }
  tag.video[key] = value;
}

function getRtbBid(tag) {
  return tag && tag.ads && tag.ads.length && find(tag.ads, ad => ad.rtb);
}

function buildNativeRequest(params) {
  const request = {};

  // map standard prebid native asset identifier to /ut parameters
  // e.g., tag specifies `body` but /ut only knows `description`.
  // mapping may be in form {tag: '<server name>'} or
  // {tag: {serverName: '<server name>', requiredParams: {...}}}
  Object.keys(params).forEach(key => {
    // check if one of the <server name> forms is used, otherwise
    // a mapping wasn't specified so pass the key straight through
    const requestKey =
      (NATIVE_MAPPING[key] && NATIVE_MAPPING[key].serverName) ||
      NATIVE_MAPPING[key] ||
      key;

    // required params are always passed on request
    const requiredParams = NATIVE_MAPPING[key] && NATIVE_MAPPING[key].requiredParams;
    request[requestKey] = Object.assign({}, requiredParams, params[key]);

    // convert the sizes of image/icon assets to proper format (if needed)
    const isImageAsset = !!(requestKey === NATIVE_MAPPING.image.serverName || requestKey === NATIVE_MAPPING.icon.serverName);
    if (isImageAsset && request[requestKey].sizes) {
      let sizes = request[requestKey].sizes;
      if (isArrayOfNums(sizes) || (isArray(sizes) && sizes.length > 0 && sizes.every(sz => isArrayOfNums(sz)))) {
        request[requestKey].sizes = transformSizes(request[requestKey].sizes);
      }
    }

    if (requestKey === NATIVE_MAPPING.privacyLink) {
      request.privacy_supported = true;
    }
  });

  return request;
}

/**
 * This function hides google div container for outstream bids to remove unwanted space on page. Appnexus renderer creates a new iframe outside of google iframe to render the outstream creative.
 * @param {string} elementId element id
 */
function hidedfpContainer(elementId) {
  var el = document.getElementById(elementId).querySelectorAll("div[id^='google_ads']");
  if (el[0]) {
    el[0].style.setProperty('display', 'none');
  }
}

function hideSASIframe(elementId) {
  try {
    // find script tag with id 'sas_script'. This ensures it only works if you're using Smart Ad Server.
    const el = document.getElementById(elementId).querySelectorAll("script[id^='sas_script']");
    if (el[0].nextSibling && el[0].nextSibling.localName === 'iframe') {
      el[0].nextSibling.style.setProperty('display', 'none');
    }
  } catch (e) {
    // element not found!
  }
}

function outstreamRender(bid) {
  hidedfpContainer(bid.adUnitCode);
  hideSASIframe(bid.adUnitCode);
  // push to render queue because ANOutstreamVideo may not be loaded yet
  bid.renderer.push(() => {
    window.ANOutstreamVideo.renderAd({
      tagId: bid.adResponse.tag_id,
      sizes: [bid.getSize().split('x')],
      targetId: bid.adUnitCode, // target div id to render video
      uuid: bid.adResponse.uuid,
      adResponse: bid.adResponse,
      rendererOptions: bid.renderer.getConfig()
    }, handleOutstreamRendererEvents.bind(null, bid));
  });
}

function handleOutstreamRendererEvents(bid, id, eventName) {
  bid.renderer.handleVideoEvent({ id, eventName });
}

function parseMediaType(rtbBid) {
  const adType = rtbBid.ad_type;
  if (adType === VIDEO) {
    return VIDEO;
  } else if (adType === NATIVE) {
    return NATIVE;
  } else {
    return BANNER;
  }
}

function addUserId(eids, id, source, rti) {
  if (id) {
    if (rti) {
      eids.push({ source, id, rti_partner: rti });
    } else {
      eids.push({ source, id });
    }
  }
  return eids;
}

function getBidFloor(bid) {
<<<<<<< HEAD
  if (!utils.isFn(bid.getFloor)) {
=======
  if (!isFn(bid.getFloor)) {
>>>>>>> 2d82104b
    return (bid.params.reserve) ? bid.params.reserve : null;
  }

  let floor = bid.getFloor({
    currency: 'USD',
    mediaType: '*',
    size: '*'
  });
<<<<<<< HEAD
  if (utils.isPlainObject(floor) && !isNaN(floor.floor) && floor.currency === 'USD') {
=======
  if (isPlainObject(floor) && !isNaN(floor.floor) && floor.currency === 'USD') {
>>>>>>> 2d82104b
    return floor.floor;
  }
  return null;
}

registerBidder(spec);<|MERGE_RESOLUTION|>--- conflicted
+++ resolved
@@ -78,13 +78,7 @@
     { code: 'districtm', gvlid: 144 },
     { code: 'adasta' },
     { code: 'beintoo', gvlid: 618 },
-<<<<<<< HEAD
-    { code: 'dg' },
-    { code: 'gps' },
-    { code: 'appnexus2' }
-=======
     { code: 'targetVideo' },
->>>>>>> 2d82104b
   ],
   supportedMediaTypes: [BANNER, VIDEO, NATIVE],
 
@@ -259,21 +253,12 @@
     if (bidRequests[0].userId) {
       let eids = [];
 
-<<<<<<< HEAD
-      addUserId(eids, utils.deepAccess(bidRequests[0], `userId.flocId.id`), 'chrome.com', null);
-      addUserId(eids, utils.deepAccess(bidRequests[0], `userId.criteoId`), 'criteo.com', null);
-      addUserId(eids, utils.deepAccess(bidRequests[0], `userId.netId`), 'netid.de', null);
-      addUserId(eids, utils.deepAccess(bidRequests[0], `userId.idl_env`), 'liveramp.com', null);
-      addUserId(eids, utils.deepAccess(bidRequests[0], `userId.tdid`), 'adserver.org', 'TDID');
-      addUserId(eids, utils.deepAccess(bidRequests[0], `userId.uid2.id`), 'uidapi.com', 'UID2');
-=======
       addUserId(eids, deepAccess(bidRequests[0], `userId.flocId.id`), 'chrome.com', null);
       addUserId(eids, deepAccess(bidRequests[0], `userId.criteoId`), 'criteo.com', null);
       addUserId(eids, deepAccess(bidRequests[0], `userId.netId`), 'netid.de', null);
       addUserId(eids, deepAccess(bidRequests[0], `userId.idl_env`), 'liveramp.com', null);
       addUserId(eids, deepAccess(bidRequests[0], `userId.tdid`), 'adserver.org', 'TDID');
       addUserId(eids, deepAccess(bidRequests[0], `userId.uid2.id`), 'uidapi.com', 'UID2');
->>>>>>> 2d82104b
 
       if (eids.length) {
         payload.eids = eids;
@@ -775,20 +760,12 @@
     tag.keywords = keywords;
   }
 
-<<<<<<< HEAD
-  let gpid = utils.deepAccess(bid, 'ortb2Imp.ext.data.pbadslot');
-=======
   let gpid = deepAccess(bid, 'ortb2Imp.ext.data.pbadslot');
->>>>>>> 2d82104b
   if (gpid) {
     tag.gpid = gpid;
   }
 
-<<<<<<< HEAD
-  if (bid.mediaType === NATIVE || utils.deepAccess(bid, `mediaTypes.${NATIVE}`)) {
-=======
   if (bid.mediaType === NATIVE || deepAccess(bid, `mediaTypes.${NATIVE}`)) {
->>>>>>> 2d82104b
     tag.ad_types.push(NATIVE);
     if (tag.sizes.length === 0) {
       tag.sizes = transformSizes([1, 1]);
@@ -1131,11 +1108,7 @@
 }
 
 function getBidFloor(bid) {
-<<<<<<< HEAD
-  if (!utils.isFn(bid.getFloor)) {
-=======
   if (!isFn(bid.getFloor)) {
->>>>>>> 2d82104b
     return (bid.params.reserve) ? bid.params.reserve : null;
   }
 
@@ -1144,11 +1117,7 @@
     mediaType: '*',
     size: '*'
   });
-<<<<<<< HEAD
-  if (utils.isPlainObject(floor) && !isNaN(floor.floor) && floor.currency === 'USD') {
-=======
   if (isPlainObject(floor) && !isNaN(floor.floor) && floor.currency === 'USD') {
->>>>>>> 2d82104b
     return floor.floor;
   }
   return null;
