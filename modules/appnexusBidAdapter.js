--- conflicted
+++ resolved
@@ -242,27 +242,6 @@
       });
     }
 
-<<<<<<< HEAD
-    const criteoId = utils.deepAccess(bidRequests[0], `userId.criteoId`);
-    if (criteoId) {
-      let tpuids = [];
-      tpuids.push({
-        'provider': 'criteo',
-        'user_id': criteoId
-      });
-      payload.tpuids = tpuids;
-    }
-
-    let eids = [];
-    const tdid = utils.deepAccess(bidRequests[0], `userId.tdid`);
-    if (tdid) {
-      eids.push({
-        source: 'adserver.org',
-        id: tdid,
-        rti_partner: 'TDID'
-      });
-    }
-=======
     if (bidRequests[0].userId) {
       let eids = [];
 
@@ -270,7 +249,6 @@
       addUserId(eids, utils.deepAccess(bidRequests[0], `userId.netId`), 'netid.de', null);
       addUserId(eids, utils.deepAccess(bidRequests[0], `userId.idl_env`), 'liveramp.com', null);
       addUserId(eids, utils.deepAccess(bidRequests[0], `userId.tdid`), 'adserver.org', 'TDID');
->>>>>>> eea7c792
 
       if (eids.length) {
         payload.eids = eids;
