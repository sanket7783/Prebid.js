--- conflicted
+++ resolved
@@ -242,28 +242,6 @@
       });
     }
 
-<<<<<<< HEAD
-    let eids = [];
-    const criteoId = utils.deepAccess(bidRequests[0], `userId.criteoId`);
-    if (criteoId) {
-      eids.push({
-        source: 'criteo.com',
-        id: criteoId
-      });
-    }
-
-    const tdid = utils.deepAccess(bidRequests[0], `userId.tdid`);
-    if (tdid) {
-      eids.push({
-        source: 'adserver.org',
-        id: tdid,
-        rti_partner: 'TDID'
-      });
-    }
-
-    if (eids.length) {
-      payload.eids = eids;
-=======
     if (bidRequests[0].userId) {
       let eids = [];
 
@@ -275,7 +253,6 @@
       if (eids.length) {
         payload.eids = eids;
       }
->>>>>>> e5ade754
     }
 
     if (tags[0].publisher_id) {
@@ -806,23 +783,17 @@
             type = (utils.isArray(type)) ? type[0] : type;
             tag.video[param] = VIDEO_MAPPING[param][type];
             break;
-<<<<<<< HEAD
-=======
           // Deprecating tags[].video.frameworks in favor of tags[].video_frameworks
           case 'frameworks':
             break;
->>>>>>> e5ade754
           default:
             tag.video[param] = bid.params.video[param];
         }
       });
-<<<<<<< HEAD
-=======
 
     if (bid.params.video.frameworks && utils.isArray(bid.params.video.frameworks)) {
       tag['video_frameworks'] = bid.params.video.frameworks;
     }
->>>>>>> e5ade754
   }
 
   if (bid.renderer) {
