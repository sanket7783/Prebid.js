--- conflicted
+++ resolved
@@ -29,11 +29,8 @@
     var referer = bidderRequest.refererInfo.referer;
     var pageCategories = [];
     var tdId = '';
-<<<<<<< HEAD
-=======
     var width = window.innerWidth;
     var height = window.innerHeight;
->>>>>>> 976c2e37
 
     // This reference to window.top can cause issues when loaded in an iframe if not protected with a try/catch.
     try {
