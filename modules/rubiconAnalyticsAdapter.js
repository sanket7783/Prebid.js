import adapter from '../src/AnalyticsAdapter.js';
import adapterManager from '../src/adapterManager.js';
import CONSTANTS from '../src/constants.json';
import { ajax } from '../src/ajax.js';
import { config } from '../src/config.js';
import * as utils from '../src/utils.js';
import { getGlobal } from '../src/prebidGlobal.js';
import { getStorageManager } from '../src/storageManager.js';

const RUBICON_GVL_ID = 52;
export const storage = getStorageManager(RUBICON_GVL_ID, 'rubicon');
const COOKIE_NAME = 'rpaSession';
const LAST_SEEN_EXPIRE_TIME = 1800000; // 30 mins
const END_EXPIRE_TIME = 21600000; // 6 hours

const pbsErrorMap = {
  1: 'timeout-error',
  2: 'input-error',
  3: 'connect-error',
  4: 'request-error',
  999: 'generic-error'
}

let prebidGlobal = getGlobal();
const {
  EVENTS: {
    AUCTION_INIT,
    AUCTION_END,
    BID_REQUESTED,
    BID_RESPONSE,
    BIDDER_DONE,
    BID_TIMEOUT,
    BID_WON,
    SET_TARGETING
  },
  STATUS: {
    GOOD,
    NO_BID
  },
  BID_STATUS: {
    BID_REJECTED
  }
} = CONSTANTS;

let serverConfig;
config.getConfig('s2sConfig', ({s2sConfig}) => {
  serverConfig = s2sConfig;
});

export const SEND_TIMEOUT = 3000;
const DEFAULT_INTEGRATION = 'pbjs';

const cache = {
  auctions: {},
  targeting: {},
  timeouts: {},
  gpt: {},
};

const BID_REJECTED_IPF = 'rejected-ipf';

export let rubiConf = {
  pvid: utils.generateUUID().slice(0, 8)
};
// we are saving these as global to this module so that if a pub accidentally overwrites the entire
// rubicon object, then we do not lose other data
config.getConfig('rubicon', config => {
  utils.mergeDeep(rubiConf, config.rubicon);
  if (utils.deepAccess(config, 'rubicon.updatePageView') === true) {
    rubiConf.pvid = utils.generateUUID().slice(0, 8)
  }
});

export function getHostNameFromReferer(referer) {
  try {
    rubiconAdapter.referrerHostname = utils.parseUrl(referer, {noDecodeWholeURL: true}).hostname;
  } catch (e) {
    utils.logError('Rubicon Analytics: Unable to parse hostname from supplied url: ', referer, e);
    rubiconAdapter.referrerHostname = '';
  }
  return rubiconAdapter.referrerHostname
};

function stringProperties(obj) {
  return Object.keys(obj).reduce((newObj, prop) => {
    let value = obj[prop];
    if (typeof value === 'number') {
      value = value.toFixed(3);
    } else if (typeof value !== 'string') {
      value = String(value);
    }
    newObj[prop] = value;
    return newObj;
  }, {});
}

function sizeToDimensions(size) {
  return {
    width: size.w || size[0],
    height: size.h || size[1]
  };
}

function validMediaType(type) {
  return ['banner', 'native', 'video'].indexOf(type) !== -1;
}

function formatSource(src) {
  if (typeof src === 'undefined') {
    src = 'client';
  } else if (src === 's2s') {
    src = 'server';
  }
  return src.toLowerCase();
}

function sendMessage(auctionId, bidWonId) {
  function formatBid(bid) {
    return utils.pick(bid, [
      'bidder',
      'bidId', bidId => utils.deepAccess(bid, 'bidResponse.pbsBidId') || utils.deepAccess(bid, 'bidResponse.seatBidId') || bidId,
      'status',
      'error',
      'source', (source, bid) => {
        if (source) {
          return source;
        }
        return serverConfig && Array.isArray(serverConfig.bidders) && serverConfig.bidders.some(s2sBidder => s2sBidder.toLowerCase() === bid.bidder) !== -1
          ? 'server' : 'client'
      },
      'clientLatencyMillis',
      'serverLatencyMillis',
      'params',
      'bidResponse', bidResponse => bidResponse ? utils.pick(bidResponse, [
        'bidPriceUSD',
        'dealId',
        'dimensions',
        'mediaType',
        'floorValue',
        'floorRuleValue',
        'floorRule'
      ]) : undefined
    ]);
  }
  function formatBidWon(bid) {
    return Object.assign(formatBid(bid), utils.pick(bid.adUnit, [
      'adUnitCode',
      'transactionId',
      'videoAdFormat', () => bid.videoAdFormat,
      'mediaTypes'
    ]), {
      adserverTargeting: stringProperties(cache.targeting[bid.adUnit.adUnitCode] || {}),
      bidwonStatus: 'success', // hard-coded for now
      accountId,
      siteId: bid.siteId,
      zoneId: bid.zoneId,
      samplingFactor
    });
  }
  let auctionCache = cache.auctions[auctionId];
  let referrer = config.getConfig('pageUrl') || (auctionCache && auctionCache.referrer);
  let message = {
    eventTimeMillis: Date.now(),
    integration: rubiConf.int_type || DEFAULT_INTEGRATION,
<<<<<<< HEAD
    ruleId: rubiConf.rule_name,
=======
>>>>>>> eea7c792
    version: '$prebid.version$',
    referrerUri: referrer,
    referrerHostname: rubiconAdapter.referrerHostname || getHostNameFromReferer(referrer),
    channel: 'web',
<<<<<<< HEAD
    wrapperName: rubiConf.wrapperName
=======
>>>>>>> eea7c792
  };
  if (rubiConf.wrapperName || rubiConf.rule_name) {
    message.wrapper = {
      name: rubiConf.wrapperName,
      rule: rubiConf.rule_name
    }
  }
  if (auctionCache && !auctionCache.sent) {
    let adUnitMap = Object.keys(auctionCache.bids).reduce((adUnits, bidId) => {
      let bid = auctionCache.bids[bidId];
      let adUnit = adUnits[bid.adUnit.adUnitCode];
      if (!adUnit) {
        adUnit = adUnits[bid.adUnit.adUnitCode] = utils.pick(bid.adUnit, [
          'adUnitCode',
          'transactionId',
          'mediaTypes',
          'dimensions',
          'adserverTargeting', () => stringProperties(cache.targeting[bid.adUnit.adUnitCode] || {}),
          'gam',
          'pbAdSlot',
          'pattern'
        ]);
        adUnit.bids = [];
        adUnit.status = 'no-bid'; // default it to be no bid
      }

      // Add site and zone id if not there and if we found a rubicon bidder
      if ((!adUnit.siteId || !adUnit.zoneId) && rubiconAliases.indexOf(bid.bidder) !== -1) {
        if (utils.deepAccess(bid, 'params.accountId') == accountId) {
          adUnit.accountId = parseInt(accountId);
          adUnit.siteId = parseInt(utils.deepAccess(bid, 'params.siteId'));
          adUnit.zoneId = parseInt(utils.deepAccess(bid, 'params.zoneId'));
        }
      }

      if (bid.videoAdFormat && !adUnit.videoAdFormat) {
        adUnit.videoAdFormat = bid.videoAdFormat;
      }

      // determine adUnit.status from its bid statuses.  Use priority below to determine, higher index is better
      let statusPriority = ['error', 'no-bid', 'success'];
      if (statusPriority.indexOf(bid.status) > statusPriority.indexOf(adUnit.status)) {
        adUnit.status = bid.status;
      }

      adUnit.bids.push(formatBid(bid));

      return adUnits;
    }, {});

    // We need to mark each cached bid response with its appropriate rubicon site-zone id
    // This allows the bidWon events to have these params even in the case of a delayed render
    Object.keys(auctionCache.bids).forEach(function (bidId) {
      let adCode = auctionCache.bids[bidId].adUnit.adUnitCode;
      Object.assign(auctionCache.bids[bidId], utils.pick(adUnitMap[adCode], ['accountId', 'siteId', 'zoneId']));
    });

    let auction = {
      clientTimeoutMillis: auctionCache.timeout,
      samplingFactor,
      accountId,
      adUnits: Object.keys(adUnitMap).map(i => adUnitMap[i])
    };

    // pick our of top level floor data we want to send!
    if (auctionCache.floorData) {
      if (auctionCache.floorData.location === 'noData') {
        auction.floors = utils.pick(auctionCache.floorData, [
          'location',
          'fetchStatus',
          'floorProvider as provider'
        ]);
      } else {
        auction.floors = utils.pick(auctionCache.floorData, [
          'location',
          'modelVersion as modelName',
          'modelWeight',
          'modelTimestamp',
          'skipped',
          'enforcement', () => utils.deepAccess(auctionCache.floorData, 'enforcements.enforceJS'),
          'dealsEnforced', () => utils.deepAccess(auctionCache.floorData, 'enforcements.floorDeals'),
          'skipRate',
          'fetchStatus',
          'floorMin',
          'floorProvider as provider'
        ]);
      }
    }

    // gather gdpr info
    if (auctionCache.gdprConsent) {
      auction.gdpr = utils.pick(auctionCache.gdprConsent, [
        'gdprApplies as applies',
        'consentString',
        'apiVersion as version'
      ]);
    }

    // gather session info
    if (auctionCache.session) {
      message.session = utils.pick(auctionCache.session, [
        'id',
        'pvid',
        'start',
        'expires'
      ]);
      if (!utils.isEmpty(auctionCache.session.fpkvs)) {
        message.fpkvs = Object.keys(auctionCache.session.fpkvs).map(key => {
          return { key, value: auctionCache.session.fpkvs[key] };
        });
      }
    }

    if (serverConfig) {
      auction.serverTimeoutMillis = serverConfig.timeout;
    }

    message.auctions = [auction];

    let bidsWon = Object.keys(auctionCache.bidsWon).reduce((memo, adUnitCode) => {
      let bidId = auctionCache.bidsWon[adUnitCode];
      if (bidId) {
        memo.push(formatBidWon(auctionCache.bids[bidId]));
      }
      return memo;
    }, []);

    if (bidsWon.length > 0) {
      message.bidsWon = bidsWon;
    }

    auctionCache.sent = true;
  } else if (bidWonId && auctionCache && auctionCache.bids[bidWonId]) {
    message.bidsWon = [
      formatBidWon(auctionCache.bids[bidWonId])
    ];
  }

  ajax(
    this.getUrl(),
    null,
    JSON.stringify(message),
    {
      contentType: 'application/json'
    }
  );
}

function getBidPrice(bid) {
  // get the cpm from bidResponse
  let cpm;
  let currency;
  if (bid.status === BID_REJECTED && utils.deepAccess(bid, 'floorData.cpmAfterAdjustments')) {
    // if bid was rejected and bid.floorData.cpmAfterAdjustments use it
    cpm = bid.floorData.cpmAfterAdjustments;
    currency = bid.floorData.floorCurrency;
  } else if (typeof bid.currency === 'string' && bid.currency.toUpperCase() === 'USD') {
    // bid is in USD use it
    return Number(bid.cpm);
  } else {
    // else grab cpm
    cpm = bid.cpm;
    currency = bid.currency;
  }
  // if after this it is still going and is USD then return it.
  if (currency === 'USD') {
    return Number(cpm);
  }
  // otherwise we convert and return
  try {
    return Number(prebidGlobal.convertCurrency(cpm, currency, 'USD'));
  } catch (err) {
    utils.logWarn('Rubicon Analytics Adapter: Could not determine the bidPriceUSD of the bid ', bid);
  }
}

export function parseBidResponse(bid, previousBidResponse, auctionFloorData) {
  // The current bidResponse for this matching requestId/bidRequestId
  let responsePrice = getBidPrice(bid)
  // we need to compare it with the previous one (if there was one)
  if (previousBidResponse && previousBidResponse.bidPriceUSD > responsePrice) {
    return previousBidResponse;
  }
  return utils.pick(bid, [
    'bidPriceUSD', () => responsePrice,
    'dealId',
    'status',
    'mediaType',
    'dimensions', () => {
      const width = bid.width || bid.playerWidth;
      const height = bid.height || bid.playerHeight;
      return (width && height) ? {width, height} : undefined;
    },
    'seatBidId',
    'floorValue', () => utils.deepAccess(bid, 'floorData.floorValue'),
    'floorRuleValue', () => utils.deepAccess(bid, 'floorData.floorRuleValue'),
    'floorRule', () => utils.debugTurnedOn() ? utils.deepAccess(bid, 'floorData.floorRule') : undefined
  ]);
}

<<<<<<< HEAD
function getFpkvs() {
  const isValid = rubiConf.fpkvs && typeof rubiConf.fpkvs === 'object' && Object.keys(rubiConf.fpkvs).every(key => typeof rubiConf.fpkvs[key] === 'string');
  return isValid ? rubiConf.fpkvs : {};
=======
/*
  Filters and converts URL Params into an object and returns only KVs that match the 'utm_KEY' format
*/
function getUtmParams() {
  let search;

  try {
    search = utils.parseQS(utils.getWindowLocation().search);
  } catch (e) {
    search = {};
  }

  return Object.keys(search).reduce((accum, param) => {
    if (param.match(/utm_/)) {
      accum[param.replace(/utm_/, '')] = search[param];
    }
    return accum;
  }, {});
}

function getFpkvs() {
  rubiConf.fpkvs = Object.assign((rubiConf.fpkvs || {}), getUtmParams());

  // convert all values to strings
  Object.keys(rubiConf.fpkvs).forEach(key => {
    rubiConf.fpkvs[key] = rubiConf.fpkvs[key] + '';
  });

  return rubiConf.fpkvs;
>>>>>>> eea7c792
}

let samplingFactor = 1;
let accountId;
// List of known rubicon aliases
// This gets updated on auction init to account for any custom aliases present
let rubiconAliases = ['rubicon'];

/*
  Checks the alias registry for any entries of the rubicon bid adapter.
  adds to the rubiconAliases list if found
*/
function setRubiconAliases(aliasRegistry) {
  Object.keys(aliasRegistry).forEach(function (alias) {
    if (aliasRegistry[alias] === 'rubicon') {
      rubiconAliases.push(alias);
    }
  });
}

function getRpaCookie() {
  let encodedCookie = storage.getDataFromLocalStorage(COOKIE_NAME);
  if (encodedCookie) {
    try {
      return JSON.parse(window.atob(encodedCookie));
    } catch (e) {
      utils.logError(`Rubicon Analytics: Unable to decode ${COOKIE_NAME} value: `, e);
    }
  }
  return {};
}

function setRpaCookie(decodedCookie) {
  try {
    storage.setDataInLocalStorage(COOKIE_NAME, window.btoa(JSON.stringify(decodedCookie)));
  } catch (e) {
    utils.logError(`Rubicon Analytics: Unable to encode ${COOKIE_NAME} value: `, e);
  }
}

function updateRpaCookie() {
  const currentTime = Date.now();
  let decodedRpaCookie = getRpaCookie();
  if (
    !Object.keys(decodedRpaCookie).length ||
    (currentTime - decodedRpaCookie.lastSeen) > LAST_SEEN_EXPIRE_TIME ||
    decodedRpaCookie.expires < currentTime
  ) {
    decodedRpaCookie = {
      id: utils.generateUUID(),
      start: currentTime,
      expires: currentTime + END_EXPIRE_TIME, // six hours later,
    }
  }
  // possible that decodedRpaCookie is undefined, and if it is, we probably are blocked by storage or some other exception
  if (Object.keys(decodedRpaCookie).length) {
    decodedRpaCookie.lastSeen = currentTime;
    decodedRpaCookie.fpkvs = {...decodedRpaCookie.fpkvs, ...getFpkvs()};
    decodedRpaCookie.pvid = rubiConf.pvid;
    setRpaCookie(decodedRpaCookie)
  }
  return decodedRpaCookie;
}

function subscribeToGamSlots() {
  window.googletag.pubads().addEventListener('slotRenderEnded', event => {
    const isMatchingAdSlot = utils.isAdUnitCodeMatchingSlot(event.slot);
    // loop through auctions and adUnits and mark the info
    Object.keys(cache.auctions).forEach(auctionId => {
      (Object.keys(cache.auctions[auctionId].bids) || []).forEach(bidId => {
        let bid = cache.auctions[auctionId].bids[bidId];
        // if this slot matches this bids adUnit, add the adUnit info
        if (isMatchingAdSlot(bid.adUnit.adUnitCode)) {
          // mark this adUnit as having been rendered by gam
          cache.auctions[auctionId].gamHasRendered[bid.adUnit.adUnitCode] = true;

          bid.adUnit.gam = utils.pick(event, [
            // these come in as `null` from Gpt, which when stringified does not get removed
            // so set explicitly to undefined when not a number
            'advertiserId', advertiserId => utils.isNumber(advertiserId) ? advertiserId : undefined,
            'creativeId', creativeId => utils.isNumber(creativeId) ? creativeId : undefined,
            'lineItemId', lineItemId => utils.isNumber(lineItemId) ? lineItemId : undefined,
            'adSlot', () => event.slot.getAdUnitPath(),
            'isSlotEmpty', () => event.isEmpty || undefined
          ]);
        }
      });
      // Now if all adUnits have gam rendered, send the payload
      if (rubiConf.waitForGamSlots && !cache.auctions[auctionId].sent && Object.keys(cache.auctions[auctionId].gamHasRendered).every(adUnitCode => cache.auctions[auctionId].gamHasRendered[adUnitCode])) {
        clearTimeout(cache.timeouts[auctionId]);
        delete cache.timeouts[auctionId];
        sendMessage.call(rubiconAdapter, auctionId);
      }
    });
  });
}

let baseAdapter = adapter({analyticsType: 'endpoint'});
let rubiconAdapter = Object.assign({}, baseAdapter, {
  referrerHostname: '',
  enableAnalytics(config = {}) {
    let error = false;
    samplingFactor = 1;

    if (typeof config.options === 'object') {
      if (config.options.accountId) {
        accountId = Number(config.options.accountId);
      }
      if (config.options.endpoint) {
        this.getUrl = () => config.options.endpoint;
      } else {
        utils.logError('required endpoint missing from rubicon analytics');
        error = true;
      }
      if (typeof config.options.sampling !== 'undefined') {
        samplingFactor = 1 / parseFloat(config.options.sampling);
      }
      if (typeof config.options.samplingFactor !== 'undefined') {
        if (typeof config.options.sampling !== 'undefined') {
          utils.logWarn('Both options.samplingFactor and options.sampling enabled in rubicon analytics, defaulting to samplingFactor');
        }
        samplingFactor = parseFloat(config.options.samplingFactor);
        config.options.sampling = 1 / samplingFactor;
      }
    }

    let validSamplingFactors = [1, 10, 20, 40, 100];
    if (validSamplingFactors.indexOf(samplingFactor) === -1) {
      error = true;
      utils.logError('invalid samplingFactor for rubicon analytics: ' + samplingFactor + ', must be one of ' + validSamplingFactors.join(', '));
    } else if (!accountId) {
      error = true;
      utils.logError('required accountId missing for rubicon analytics');
    }

    if (!error) {
      baseAdapter.enableAnalytics.call(this, config);
    }
  },
  disableAnalytics() {
    this.getUrl = baseAdapter.getUrl;
    accountId = undefined;
    rubiConf = {};
    cache.gpt.registered = false;
    baseAdapter.disableAnalytics.apply(this, arguments);
  },
  track({eventType, args}) {
    switch (eventType) {
      case AUCTION_INIT:
        // set the rubicon aliases
        setRubiconAliases(adapterManager.aliasRegistry);
        let cacheEntry = utils.pick(args, [
          'timestamp',
          'timeout'
        ]);
        cacheEntry.bids = {};
        cacheEntry.bidsWon = {};
        cacheEntry.gamHasRendered = {};
        cacheEntry.referrer = utils.deepAccess(args, 'bidderRequests.0.refererInfo.referer');
        const floorData = utils.deepAccess(args, 'bidderRequests.0.bids.0.floorData');
        if (floorData) {
          cacheEntry.floorData = {...floorData};
        }
        cacheEntry.gdprConsent = utils.deepAccess(args, 'bidderRequests.0.gdprConsent');
        cacheEntry.session = storage.localStorageIsEnabled() && updateRpaCookie();
        cache.auctions[args.auctionId] = cacheEntry;
        // register to listen to gpt events if not done yet
        if (!cache.gpt.registered && utils.isGptPubadsDefined()) {
          subscribeToGamSlots();
          cache.gpt.registered = true;
        } else if (!cache.gpt.registered) {
          cache.gpt.registered = true;
          let googletag = window.googletag || {};
          googletag.cmd = googletag.cmd || [];
          googletag.cmd.push(function() {
            subscribeToGamSlots();
          });
        }
        break;
      case BID_REQUESTED:
        Object.assign(cache.auctions[args.auctionId].bids, args.bids.reduce((memo, bid) => {
          // mark adUnits we expect bidWon events for
          cache.auctions[args.auctionId].bidsWon[bid.adUnitCode] = false;

          if (rubiConf.waitForGamSlots) {
            cache.auctions[args.auctionId].gamHasRendered[bid.adUnitCode] = false;
          }

          memo[bid.bidId] = utils.pick(bid, [
            'bidder', bidder => bidder.toLowerCase(),
            'bidId',
            'status', () => 'no-bid', // default a bid to no-bid until response is recieved or bid is timed out
            'source', () => formatSource(bid.src),
            'params', (params, bid) => {
              switch (bid.bidder) {
                // specify bidder params we want here
                case 'rubicon':
                  return utils.pick(params, [
                    'accountId',
                    'siteId',
                    'zoneId'
                  ]);
              }
            },
            'videoAdFormat', (_, cachedBid) => {
              if (cachedBid.bidder === 'rubicon') {
                return ({
                  201: 'pre-roll',
                  202: 'interstitial',
                  203: 'outstream',
                  204: 'mid-roll',
                  205: 'post-roll',
                  207: 'vertical'
                })[utils.deepAccess(bid, 'params.video.size_id')];
              } else {
                let startdelay = parseInt(utils.deepAccess(bid, 'params.video.startdelay'), 10);
                if (!isNaN(startdelay)) {
                  if (startdelay > 0) {
                    return 'mid-roll';
                  }
                  return ({
                    '0': 'pre-roll',
                    '-1': 'mid-roll',
                    '-2': 'post-roll'
                  })[startdelay]
                }
              }
            },
            'adUnit', () => utils.pick(bid, [
              'adUnitCode',
              'transactionId',
              'sizes as dimensions', sizes => sizes.map(sizeToDimensions),
              'mediaTypes', (types) => {
                if (bid.mediaType && validMediaType(bid.mediaType)) {
                  return [bid.mediaType];
                }
                if (Array.isArray(types)) {
                  return types.filter(validMediaType);
                }
                if (typeof types === 'object') {
                  if (!bid.sizes) {
                    bid.dimensions = [];
                    utils._each(types, (type) =>
                      bid.dimensions = bid.dimensions.concat(
                        type.sizes.map(sizeToDimensions)
                      )
                    );
                  }
                  return Object.keys(types).filter(validMediaType);
                }
                return ['banner'];
              },
              'gam', () => {
                if (utils.deepAccess(bid, 'fpd.context.adServer.name') === 'gam') {
                  return {adSlot: bid.fpd.context.adServer.adSlot}
                }
              },
              'pbAdSlot', () => utils.deepAccess(bid, 'fpd.context.pbAdSlot'),
              'pattern', () => utils.deepAccess(bid, 'fpd.context.aupName')
            ])
          ]);
          return memo;
        }, {}));
        break;
      case BID_RESPONSE:
        let auctionEntry = cache.auctions[args.auctionId];
        let bid = auctionEntry.bids[args.requestId];
        // If floor resolved gptSlot but we have not yet, then update the adUnit to have the adSlot name
        if (!utils.deepAccess(bid, 'adUnit.gam.adSlot') && utils.deepAccess(args, 'floorData.matchedFields.gptSlot')) {
          utils.deepSetValue(bid, 'adUnit.gam.adSlot', args.floorData.matchedFields.gptSlot);
        }
        // if we have not set enforcements yet set it
        if (!utils.deepAccess(auctionEntry, 'floorData.enforcements') && utils.deepAccess(args, 'floorData.enforcements')) {
          auctionEntry.floorData.enforcements = {...args.floorData.enforcements};
        }
        if (!bid) {
          utils.logError('Rubicon Anlytics Adapter Error: Could not find associated bid request for bid response with requestId: ', args.requestId);
          break;
        }
        bid.source = formatSource(bid.source || args.source);
        switch (args.getStatusCode()) {
          case GOOD:
            bid.status = 'success';
            delete bid.error; // it's possible for this to be set by a previous timeout
            break;
          case NO_BID:
            bid.status = args.status === BID_REJECTED ? BID_REJECTED_IPF : 'no-bid';
            delete bid.error;
            break;
          default:
            bid.status = 'error';
            bid.error = {
              code: 'request-error'
            };
        }
        bid.clientLatencyMillis = bid.timeToRespond || Date.now() - cache.auctions[args.auctionId].timestamp;
        bid.bidResponse = parseBidResponse(args, bid.bidResponse);
        break;
      case BIDDER_DONE:
        const serverError = utils.deepAccess(args, 'serverErrors.0');
        const serverResponseTimeMs = args.serverResponseTimeMs;
        args.bids.forEach(bid => {
          let cachedBid = cache.auctions[bid.auctionId].bids[bid.bidId || bid.requestId];
          if (typeof bid.serverResponseTimeMs !== 'undefined') {
            cachedBid.serverLatencyMillis = bid.serverResponseTimeMs;
          } else if (serverResponseTimeMs && bid.source === 's2s') {
            cachedBid.serverLatencyMillis = serverResponseTimeMs;
          }
          // if PBS said we had an error, and this bid has not been processed by BID_RESPONSE YET
          if (serverError && (!cachedBid.status || ['no-bid', 'error'].indexOf(cachedBid.status) !== -1)) {
            cachedBid.status = 'error';
            cachedBid.error = {
              code: pbsErrorMap[serverError.code] || pbsErrorMap[999],
              description: serverError.message
            }
          }
          if (!cachedBid.status) {
            cachedBid.status = 'no-bid';
          }
          if (!cachedBid.clientLatencyMillis) {
            cachedBid.clientLatencyMillis = Date.now() - cache.auctions[bid.auctionId].timestamp;
          }
        });
        break;
      case SET_TARGETING:
        Object.assign(cache.targeting, args);
        break;
      case BID_WON:
        let auctionCache = cache.auctions[args.auctionId];
        auctionCache.bidsWon[args.adUnitCode] = args.requestId;

        // check if this BID_WON missed the boat, if so send by itself
        if (auctionCache.sent === true) {
          sendMessage.call(this, args.auctionId, args.requestId);
        } else if (!rubiConf.waitForGamSlots && Object.keys(auctionCache.bidsWon).reduce((memo, adUnitCode) => {
          // only send if we've received bidWon events for all adUnits in auction
          memo = memo && auctionCache.bidsWon[adUnitCode];
          return memo;
        }, true)) {
          clearTimeout(cache.timeouts[args.auctionId]);
          delete cache.timeouts[args.auctionId];

          sendMessage.call(this, args.auctionId);
        }
        break;
      case AUCTION_END:
        // start timer to send batched payload just in case we don't hear any BID_WON events
        cache.timeouts[args.auctionId] = setTimeout(() => {
          sendMessage.call(this, args.auctionId);
        }, rubiConf.analyticsBatchTimeout || SEND_TIMEOUT);
        break;
      case BID_TIMEOUT:
        args.forEach(badBid => {
          let auctionCache = cache.auctions[badBid.auctionId];
          let bid = auctionCache.bids[badBid.bidId || badBid.requestId];
          // might be set already by bidder-done, so do not overwrite
          if (bid.status !== 'error') {
            bid.status = 'error';
            bid.error = {
              code: 'timeout-error',
              message: 'marked by prebid.js as timeout' // will help us diff if timeout was set by PBS or PBJS
            };
          }
        });
        break;
    }
  }
});

adapterManager.registerAnalyticsAdapter({
  adapter: rubiconAdapter,
  code: 'rubicon',
  gvlid: RUBICON_GVL_ID
});

export default rubiconAdapter;<|MERGE_RESOLUTION|>--- conflicted
+++ resolved
@@ -162,18 +162,10 @@
   let message = {
     eventTimeMillis: Date.now(),
     integration: rubiConf.int_type || DEFAULT_INTEGRATION,
-<<<<<<< HEAD
-    ruleId: rubiConf.rule_name,
-=======
->>>>>>> eea7c792
     version: '$prebid.version$',
     referrerUri: referrer,
     referrerHostname: rubiconAdapter.referrerHostname || getHostNameFromReferer(referrer),
     channel: 'web',
-<<<<<<< HEAD
-    wrapperName: rubiConf.wrapperName
-=======
->>>>>>> eea7c792
   };
   if (rubiConf.wrapperName || rubiConf.rule_name) {
     message.wrapper = {
@@ -374,11 +366,6 @@
   ]);
 }
 
-<<<<<<< HEAD
-function getFpkvs() {
-  const isValid = rubiConf.fpkvs && typeof rubiConf.fpkvs === 'object' && Object.keys(rubiConf.fpkvs).every(key => typeof rubiConf.fpkvs[key] === 'string');
-  return isValid ? rubiConf.fpkvs : {};
-=======
 /*
   Filters and converts URL Params into an object and returns only KVs that match the 'utm_KEY' format
 */
@@ -408,7 +395,6 @@
   });
 
   return rubiConf.fpkvs;
->>>>>>> eea7c792
 }
 
 let samplingFactor = 1;
