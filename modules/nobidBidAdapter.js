import * as utils from '../src/utils.js';
import { config } from '../src/config.js';
import { registerBidder } from '../src/adapters/bidderFactory.js';
import { BANNER, VIDEO } from '../src/mediaTypes.js';
import { getStorageManager } from '../src/storageManager.js';

const storage = getStorageManager();
const BIDDER_CODE = 'nobid';
<<<<<<< HEAD
window.nobidVersion = '1.2.6';
=======
window.nobidVersion = '1.2.9';
>>>>>>> e5ade754
window.nobid = window.nobid || {};
window.nobid.bidResponses = window.nobid.bidResponses || {};
window.nobid.timeoutTotal = 0;
window.nobid.bidWonTotal = 0;
window.nobid.refreshCount = 0;
function log(msg, obj) {
  utils.logInfo('-NoBid- ' + msg, obj)
}
function nobidSetCookie(cname, cvalue, hours) {
  var d = new Date();
  d.setTime(d.getTime() + (hours * 60 * 60 * 1000));
  var expires = 'expires=' + d.toUTCString();
  storage.setCookie(cname, cvalue, expires);
}
function nobidGetCookie(cname) {
  return storage.getCookie(cname);
}
function nobidHasPurpose1Consent(bidderRequest) {
  let result = true;
  if (bidderRequest && bidderRequest.gdprConsent) {
    if (bidderRequest.gdprConsent.gdprApplies && bidderRequest.gdprConsent.apiVersion === 2) {
      result = !!(utils.deepAccess(bidderRequest.gdprConsent, 'vendorData.purpose.consents.1') === true);
    }
  }
  return result;
}
function nobidBuildRequests(bids, bidderRequest) {
  var serializeState = function(divIds, siteId, adunits) {
    var filterAdUnitsByIds = function(divIds, adUnits) {
      var filtered = [];
      if (!divIds || !divIds.length) {
        filtered = adUnits;
      } else if (adUnits) {
        var a = [];
        if (!(divIds instanceof Array)) a.push(divIds);
        else a = divIds;
        for (var i = 0, l = adUnits.length; i < l; i++) {
          var adUnit = adUnits[i];
          if (adUnit && adUnit.d && (a.indexOf(adUnit.d) > -1)) {
            filtered.push(adUnit);
          }
        }
      }
      return filtered;
    }
    var gdprConsent = function(bidderRequest) {
      var gdprConsent = {};
      if (bidderRequest && bidderRequest.gdprConsent) {
        gdprConsent = {
          consentString: bidderRequest.gdprConsent.consentString,
          // will check if the gdprApplies field was populated with a boolean value (ie from page config).  If it's undefined, then default to true
          consentRequired: (typeof bidderRequest.gdprConsent.gdprApplies === 'boolean') ? bidderRequest.gdprConsent.gdprApplies : false
        }
      }
      return gdprConsent;
    }
    var uspConsent = function(bidderRequest) {
      var uspConsent = '';
      if (bidderRequest && bidderRequest.uspConsent) {
        uspConsent = bidderRequest.uspConsent;
      }
      return uspConsent;
    }
    var schain = function(bids) {
      if (bids && bids.length > 0) {
        return bids[0].schain
      }
      return null;
    }
    var coppa = function() {
      if (config.getConfig('coppa') === true) {
        return {'coppa': true};
      }
      if (bids && bids.length > 0) {
        return bids[0].coppa
      }
      return null;
    }
    var topLocation = function(bidderRequest) {
      var ret = '';
      if (bidderRequest && bidderRequest.refererInfo && bidderRequest.refererInfo.referer) {
        ret = bidderRequest.refererInfo.referer;
      } else {
        ret = (window.context && window.context.location && window.context.location.href) ? window.context.location.href : document.location.href;
      }
      return encodeURIComponent(ret.replace(/\%/g, ''));
    }
    var timestamp = function() {
      var date = new Date();
      var zp = function (val) { return (val <= 9 ? '0' + val : '' + val); }
      var d = date.getDate();
      var y = date.getFullYear();
      var m = date.getMonth() + 1;
      var h = date.getHours();
      var min = date.getMinutes();
      var s = date.getSeconds();
      return '' + y + '-' + zp(m) + '-' + zp(d) + ' ' + zp(h) + ':' + zp(min) + ':' + zp(s);
    };
    var clientDim = function() {
      try {
        var width = Math.max(document.documentElement.clientWidth, window.innerWidth || 0);
        var height = Math.max(document.documentElement.clientHeight, window.innerHeight || 0);
        return `${width}x${height}`;
      } catch (e) {
        utils.logWarn('Could not parse screen dimensions, error details:', e);
      }
    }
    var getEIDs = function(eids) {
      if (utils.isArray(eids) && eids.length > 0) {
        let src = [];
        eids.forEach((eid) => {
          let ids = [];
          if (eid.uids) {
            eid.uids.forEach(value => {
              ids.push({'id': value.id + ''});
            });
          }
          if (eid.source && ids.length > 0) {
            src.push({source: eid.source, uids: ids});
          }
        });
        return src;
      }
    }
    var state = {};
    state['sid'] = siteId;
    state['l'] = topLocation(bidderRequest);
    state['tt'] = encodeURIComponent(document.title);
    state['tt'] = state['tt'].replace(/'|;|quot;|39;|&amp;|&|#|\r\n|\r|\n|\t|\f|\%0A|\"|\%22|\%5C|\%23|\%26|\%26|\%09/gm, '');
    state['a'] = filterAdUnitsByIds(divIds, adunits || []);
    state['t'] = timestamp();
    state['tz'] = Math.round(new Date().getTimezoneOffset());
    state['r'] = clientDim();
    state['lang'] = (navigator.languages && navigator.languages[0]) || navigator.language || navigator.userLanguage;
    state['ref'] = document.referrer;
    state['gdpr'] = gdprConsent(bidderRequest);
    state['usp'] = uspConsent(bidderRequest);
    const sch = schain(bids);
    if (sch) state['schain'] = sch;
    const cop = coppa();
    if (cop) state['coppa'] = cop;
    const eids = getEIDs(utils.deepAccess(bids, '0.userIdAsEids'));
    if (eids && eids.length > 0) state['eids'] = eids;
    return state;
  }
  function newAdunit(adunitObject, adunits) {
    var getAdUnit = function(divid, adunits) {
      for (var i = 0; i < adunits.length; i++) {
        if (adunits[i].d === divid) {
          return adunits[i];
        }
      }
      return false;
    }
    var removeByAttrValue = function(array, attribute, value) {
      for (var i = array.length - 1; i >= 0; i--) {
        var entry = array[i];
        if (entry[attribute] && entry[attribute] === value) {
          array.splice(i, 1);
        }
      }
    }
    var a = getAdUnit(adunitObject.div, adunits) || {};
    if (adunitObject.account) {
      a.s = adunitObject.account;
    }
    if (adunitObject.sizes) {
      a.z = adunitObject.sizes;
    }
    if (adunitObject.div) {
      a.d = adunitObject.div;
    }
    if (adunitObject.targeting) {
      a.g = adunitObject.targeting;
    } else {
      a.g = {};
    }
    if (adunitObject.div) {
      removeByAttrValue(adunits, 'd', adunitObject.div);
    }
    if (adunitObject.sizeMapping) {
      a.sm = adunitObject.sizeMapping;
    }
    if (adunitObject.siteId) {
      a.sid = adunitObject.siteId;
    }
    if (adunitObject.placementId) {
      a.pid = adunitObject.placementId;
    }
    if (adunitObject.ad_type) {
      a.at = adunitObject.ad_type;
    }
    if (adunitObject.params) {
      a.params = adunitObject.params;
    }
    adunits.push(a);
    return adunits;
  }
  if (typeof window.nobid.refreshLimit !== 'undefined') {
    if (window.nobid.refreshLimit < window.nobid.refreshCount) return false;
  }
  let ublock = nobidGetCookie('_ublock');
  if (ublock) {
    log('Request blocked for user. hours: ', ublock);
    return false;
  }
  /* DISCOVER SLOTS */
  var divids = [];
  var siteId = 0;
  var adunits = [];
  for (var i = 0; i < bids.length; i++) {
    var bid = bids[i];
    var divid = bid.adUnitCode;
    divids.push(divid);
    var sizes = bid.sizes;
    siteId = (typeof bid.params['siteId'] != 'undefined' && bid.params['siteId']) ? bid.params['siteId'] : siteId;
    var placementId = bid.params['placementId'];

    var adType = 'banner';
    const videoMediaType = utils.deepAccess(bid, 'mediaTypes.video');
    const context = utils.deepAccess(bid, 'mediaTypes.video.context');
    if (bid.mediaType === VIDEO || (videoMediaType && (context === 'instream' || context === 'outstream'))) {
      adType = 'video';
    }

    if (siteId) {
      newAdunit({
        div: divid,
        sizes: sizes,
        siteId: siteId,
        placementId: placementId,
        ad_type: adType,
        params: bid.params
      },
      adunits);
    }
  }
  if (siteId) {
    return serializeState(divids, siteId, adunits);
  } else {
    return false;
  }
}
function nobidInterpretResponse(response, bidRequest) {
  var findBid = function(divid, bids) {
    for (var i = 0; i < bids.length; i++) {
      if (bids[i].adUnitCode == divid) {
        return bids[i];
      }
    }
    return false;
  }
  var setRefreshLimit = function(response) {
    if (response && typeof response.rlimit !== 'undefined') window.nobid.refreshLimit = response.rlimit;
  }
  var setUserBlock = function(response) {
    if (response && typeof response.ublock !== 'undefined') {
      nobidSetCookie('_ublock', '1', response.ublock);
    }
  }
  setRefreshLimit(response);
  setUserBlock(response);
  var bidResponses = [];
  for (var i = 0; response.bids && i < response.bids.length; i++) {
    var bid = response.bids[i];
    if (bid.bdrid < 100 || !bidRequest || !bidRequest.bidderRequest || !bidRequest.bidderRequest.bids) continue;
    window.nobid.bidResponses['' + bid.id] = bid;
    var reqBid = findBid(bid.divid, bidRequest.bidderRequest.bids);
    if (!reqBid) continue;
    const bidResponse = {
      requestId: reqBid.bidId,
      cpm: 1 * ((bid.price) ? bid.price : (bid.bucket) ? bid.bucket : 0),
      width: bid.size.w,
      height: bid.size.h,
      creativeId: (bid.creativeid) || '',
      dealId: (bid.dealid) || '',
      currency: 'USD',
      netRevenue: true,
      ttl: 300,
      ad: bid.adm,
      mediaType: bid.atype || BANNER,
    };
    if (bid.vastUrl) {
      bidResponse.vastUrl = bid.vastUrl;
    }
    if (bid.vastXml) {
      bidResponse.vastXml = bid.vastXml;
    }
    if (bid.videoCacheKey) {
      bidResponse.videoCacheKey = bid.videoCacheKey;
    }

    bidResponses.push(bidResponse);
  }
  return bidResponses;
};
window.nobid.renderTag = function(doc, id, win) {
  log('nobid.renderTag()', id);
  var bid = window.nobid.bidResponses['' + id];
  if (bid && bid.adm2) {
    log('nobid.renderTag() found tag', id);
    var markup = bid.adm2;
    doc.write(markup);
    doc.close();
    return;
  }
  log('nobid.renderTag() tag NOT FOUND *ERROR*', id);
}
window.addEventListener('message', function (event) {
  let key = event.message ? 'message' : 'data';
  var msg = '' + event[key];
  if (msg.substring(0, 'nbTagRenderer.requestAdMarkup|'.length) === 'nbTagRenderer.requestAdMarkup|') {
    log('Prebid received nbTagRenderer.requestAdMarkup event');
    var adId = msg.substring(msg.indexOf('|') + 1);
    if (window.nobid && window.nobid.bidResponses) {
      var bid = window.nobid.bidResponses['' + adId];
      if (bid && bid.adm2) {
<<<<<<< HEAD
        var markup = null;
        if (bid.is_combo && bid.adm_combo) {
          for (var i in bid.adm_combo) {
            var combo = bid.adm_combo[i];
            if (!combo.done) {
              markup = combo.adm;
              combo.done = true;
              break;
            }
          }
        } else {
          markup = bid.adm2;
        }
=======
        var markup = bid.adm2;
>>>>>>> e5ade754
        if (markup) {
          event.source.postMessage('nbTagRenderer.renderAdInSafeFrame|' + markup, '*');
        }
      }
    }
  }
}, false);
export const spec = {
  code: BIDDER_CODE,
  supportedMediaTypes: [BANNER, VIDEO],
  /**
 * Determines whether or not the given bid request is valid.
 *
 * @param {BidRequest} bid The bid params to validate.
 * @return boolean True if this is a valid bid, and false otherwise.
 */
  isBidRequestValid: function(bid) {
    log('isBidRequestValid', bid);
    return !!bid.params.siteId;
  },
  /**
 * Make a server request from the list of BidRequests.
 *
 * @param {validBidRequests[]} - an array of bids
 * @return ServerRequest Info describing the request to the server.
 */
  buildRequests: function(validBidRequests, bidderRequest) {
    function resolveEndpoint() {
      var ret = 'https://ads.servenobid.com/';
      var env = (typeof utils.getParameterByName === 'function') && (utils.getParameterByName('nobid-env'));
      if (!env) ret = 'https://ads.servenobid.com/';
      else if (env == 'beta') ret = 'https://beta.servenobid.com/';
      else if (env == 'dev') ret = '//localhost:8282/';
      else if (env == 'qa') ret = 'https://qa-ads.nobid.com/';
      return ret;
    }
    var buildEndpoint = function() {
      return resolveEndpoint() + 'adreq?cb=' + Math.floor(Math.random() * 11000);
    }
    log('validBidRequests', validBidRequests);
    if (!validBidRequests || validBidRequests.length <= 0) {
      log('Empty validBidRequests');
      return;
    }
    const payload = nobidBuildRequests(validBidRequests, bidderRequest);
    if (!payload) return;
    window.nobid.refreshCount++;
    const payloadString = JSON.stringify(payload).replace(/'|&|#/g, '')
    const endpoint = buildEndpoint();

    let options = {};
    if (!nobidHasPurpose1Consent(bidderRequest)) {
      options = { withCredentials: false };
    }

    return {
      method: 'POST',
      url: endpoint,
      data: payloadString,
      bidderRequest,
      options
    };
  },
  /**
     * Unpack the response from the server into a list of bids.
     *
     * @param {ServerResponse} serverResponse A successful response from the server.
     * @return {Bid[]} An array of bids which were nested inside the server.
     */
  interpretResponse: function(serverResponse, bidRequest) {
    log('interpretResponse -> serverResponse', serverResponse);
    log('interpretResponse -> bidRequest', bidRequest);
    return nobidInterpretResponse(serverResponse.body, bidRequest);
  },

  /**
     * Register the user sync pixels which should be dropped after the auction.
     *
     * @param {SyncOptions} syncOptions Which user syncs are allowed?
     * @param {ServerResponse[]} serverResponses List of server's responses.
     * @return {UserSync[]} The user syncs which should be dropped.
     */
  getUserSyncs: function(syncOptions, serverResponses, gdprConsent, usPrivacy) {
    if (syncOptions.iframeEnabled) {
      let params = '';
      if (gdprConsent && typeof gdprConsent.consentString === 'string') {
        // add 'gdpr' only if 'gdprApplies' is defined
        if (typeof gdprConsent.gdprApplies === 'boolean') {
          params += `?gdpr=${Number(gdprConsent.gdprApplies)}&gdpr_consent=${gdprConsent.consentString}`;
        } else {
          params += `?gdpr_consent=${gdprConsent.consentString}`;
        }
      }
      if (usPrivacy) {
        if (params.length > 0) params += '&';
        else params += '?';
        params += 'usp_consent=' + usPrivacy;
      }
      return [{
        type: 'iframe',
        url: 'https://public.servenobid.com/sync.html' + params
      }];
    } else if (syncOptions.pixelEnabled && serverResponses.length > 0) {
      let syncs = [];
      if (serverResponses[0].body.syncs && serverResponses[0].body.syncs.length > 0) {
        serverResponses[0].body.syncs.forEach(element => {
          syncs.push({
            type: 'image',
            url: element
          });
        })
      }
      return syncs;
    } else {
      utils.logWarn('-NoBid- Please enable iframe based user sync.', syncOptions);
      return [];
    }
  },

  /**
     * Register bidder specific code, which will execute if bidder timed out after an auction
     * @param {data} Containing timeout specific data
     */
  onTimeout: function(data) {
    window.nobid.timeoutTotal++;
    log('Timeout total: ' + window.nobid.timeoutTotal, data);
    return window.nobid.timeoutTotal;
  },
  onBidWon: function(data) {
    window.nobid.bidWonTotal++;
    log('BidWon total: ' + window.nobid.bidWonTotal, data);
    return window.nobid.bidWonTotal;
  }
}
registerBidder(spec);<|MERGE_RESOLUTION|>--- conflicted
+++ resolved
@@ -6,11 +6,7 @@
 
 const storage = getStorageManager();
 const BIDDER_CODE = 'nobid';
-<<<<<<< HEAD
-window.nobidVersion = '1.2.6';
-=======
 window.nobidVersion = '1.2.9';
->>>>>>> e5ade754
 window.nobid = window.nobid || {};
 window.nobid.bidResponses = window.nobid.bidResponses || {};
 window.nobid.timeoutTotal = 0;
@@ -328,23 +324,7 @@
     if (window.nobid && window.nobid.bidResponses) {
       var bid = window.nobid.bidResponses['' + adId];
       if (bid && bid.adm2) {
-<<<<<<< HEAD
-        var markup = null;
-        if (bid.is_combo && bid.adm_combo) {
-          for (var i in bid.adm_combo) {
-            var combo = bid.adm_combo[i];
-            if (!combo.done) {
-              markup = combo.adm;
-              combo.done = true;
-              break;
-            }
-          }
-        } else {
-          markup = bid.adm2;
-        }
-=======
         var markup = bid.adm2;
->>>>>>> e5ade754
         if (markup) {
           event.source.postMessage('nbTagRenderer.renderAdInSafeFrame|' + markup, '*');
         }
