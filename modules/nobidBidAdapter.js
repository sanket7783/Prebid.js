--- conflicted
+++ resolved
@@ -6,12 +6,8 @@
 
 const GVLID = 816;
 const BIDDER_CODE = 'nobid';
-<<<<<<< HEAD
-window.nobidVersion = '1.3.0';
-=======
 const storage = getStorageManager(GVLID, BIDDER_CODE);
 window.nobidVersion = '1.3.2';
->>>>>>> 2d82104b
 window.nobid = window.nobid || {};
 window.nobid.bidResponses = window.nobid.bidResponses || {};
 window.nobid.timeoutTotal = 0;
