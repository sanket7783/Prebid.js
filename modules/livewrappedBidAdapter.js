--- conflicted
+++ resolved
@@ -83,11 +83,7 @@
       gdprConsent: bidderRequest.gdprConsent ? bidderRequest.gdprConsent.consentString : undefined,
       coppa: getCoppa(),
       usPrivacy: bidderRequest.uspConsent,
-<<<<<<< HEAD
-      cookieSupport: !utils.isSafariBrowser() && storage.cookiesAreEnabled(),
-=======
       cookieSupport: !isSafariBrowser() && storage.cookiesAreEnabled(),
->>>>>>> 2d82104b
       rcv: getAdblockerRecovered(),
       adRequests: [...adRequests],
       rtbData: handleEids(bidRequests),
