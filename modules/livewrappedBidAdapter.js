--- conflicted
+++ resolved
@@ -261,18 +261,8 @@
 
 function handleEids(bidRequests) {
   const bidRequest = bidRequests[0];
-<<<<<<< HEAD
-  if (bidRequest && bidRequest.userId) {
-    AddExternalUserId(eids, utils.deepAccess(bidRequest, `userId.pubcid`), 'pubcid.org', 1); // Also add this to eids
-    AddExternalUserId(eids, utils.deepAccess(bidRequest, `userId.id5id.uid`), 'id5-sync.com', 1);
-    AddExternalUserId(eids, utils.deepAccess(bidRequest, `userId.criteoId`), 'criteo.com', 1);
-  }
-  if (eids.length > 0) {
-    return {user: {ext: {eids}}};
-=======
   if (bidRequest && bidRequest.userIdAsEids) {
     return {user: {ext: {eids: bidRequest.userIdAsEids}}};
->>>>>>> e3313698
   }
 
   return undefined;
