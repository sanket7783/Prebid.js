--- conflicted
+++ resolved
@@ -329,13 +329,8 @@
 export const spec = {
 
   code: BIDDER_CODE,
-<<<<<<< HEAD
   gvlid: 10,
-=======
-
   aliases: ['indexExchange'],
-
->>>>>>> 3e2eb02d
   supportedMediaTypes: SUPPORTED_AD_TYPES,
 
   /**
