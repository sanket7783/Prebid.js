import * as utils from '../src/utils.js';
import { BANNER, VIDEO } from '../src/mediaTypes.js';
import { config } from '../src/config.js';
import find from 'core-js-pure/features/array/find.js';
import isInteger from 'core-js-pure/features/number/is-integer.js';
import { registerBidder } from '../src/adapters/bidderFactory.js';

const BIDDER_CODE = 'ix';
const ALIAS_BIDDER_CODE = 'roundel';
const GLOBAL_VENDOR_ID = 10;
const SECURE_BID_URL = 'https://htlb.casalemedia.com/cygnus';
const SUPPORTED_AD_TYPES = [BANNER, VIDEO];
const BANNER_ENDPOINT_VERSION = 7.2;
const VIDEO_ENDPOINT_VERSION = 8.1;
const CENT_TO_DOLLAR_FACTOR = 100;
const BANNER_TIME_TO_LIVE = 300;
const VIDEO_TIME_TO_LIVE = 3600; // 1hr
const NET_REVENUE = true;

const PRICE_TO_DOLLAR_FACTOR = {
  JPY: 1
};
const USER_SYNC_URL = 'https://js-sec.indexww.com/um/ixmatch.html';

const FLOOR_SOURCE = { PBJS: 'p', IX: 'x' };

/**
 * Transform valid bid request config object to banner impression object that will be sent to ad server.
 *
 * @param  {object} bid A valid bid request config object.
 * @return {object}     A impression object that will be sent to ad server.
 */
function bidToBannerImp(bid) {
  const imp = bidToImp(bid);

  imp.banner = {};
  imp.banner.w = bid.params.size[0];
  imp.banner.h = bid.params.size[1];
  imp.banner.topframe = utils.inIframe() ? 0 : 1;

  _applyFloor(bid, imp, BANNER);

  return imp;
}

/**
 * Transform valid bid request config object to video impression object that will be sent to ad server.
 *
 * @param  {object} bid A valid bid request config object.
 * @return {object}     A impression object that will be sent to ad server.
 */
function bidToVideoImp(bid) {
  const imp = bidToImp(bid);
  const videoAdUnitRef = utils.deepAccess(bid, 'mediaTypes.video');
  const context = utils.deepAccess(bid, 'mediaTypes.video.context');
<<<<<<< HEAD
  const videoAdUnitWhitelist = [
=======
  const videoAdUnitAllowlist = [
>>>>>>> 23efd639
    'mimes', 'minduration', 'maxduration', 'protocols', 'protocol',
    'startdelay', 'placement', 'linearity', 'skip', 'skipmin',
    'skipafter', 'sequence', 'battr', 'maxextended', 'minbitrate',
    'maxbitrate', 'boxingallowed', 'playbackmethod', 'playbackend',
    'delivery', 'pos', 'companionad', 'api', 'companiontype', 'ext'
  ];

  imp.video = utils.deepClone(bid.params.video)
  imp.video.w = bid.params.size[0];
  imp.video.h = bid.params.size[1];

  if (context) {
    if (context === 'instream') {
      imp.video.placement = 1;
    } else if (context === 'outstream') {
      imp.video.placement = 4;
    } else {
      utils.logWarn(`ix bidder params: video context '${context}' is not supported`);
    }
  }

<<<<<<< HEAD
  for (let adUnitProperty in videoAdUnitRef) {
    if (videoAdUnitWhitelist.indexOf(adUnitProperty) !== -1 && !imp.video.hasOwnProperty(adUnitProperty)) {
=======
  for (const adUnitProperty in videoAdUnitRef) {
    if (videoAdUnitAllowlist.indexOf(adUnitProperty) !== -1 && !imp.video.hasOwnProperty(adUnitProperty)) {
>>>>>>> 23efd639
      imp.video[adUnitProperty] = videoAdUnitRef[adUnitProperty];
    }
  }

<<<<<<< HEAD
=======
  _applyFloor(bid, imp, VIDEO);

>>>>>>> 23efd639
  return imp;
}

function bidToImp(bid) {
  const imp = {};

  imp.id = bid.bidId;

  imp.ext = {};
  imp.ext.siteID = bid.params.siteId;

  if (bid.params.hasOwnProperty('id') &&
    (typeof bid.params.id === 'string' || typeof bid.params.id === 'number')) {
    imp.ext.sid = String(bid.params.id);
  } else {
    imp.ext.sid = `${bid.params.size[0]}x${bid.params.size[1]}`;
  }

  return imp;
}

/**
 * Gets priceFloors floors and IX adapter floors,
 * Validates and sets the higher one on the impression
 * @param  {object}    bid bid object
 * @param  {object}    imp impression object
 * @param  {string}    mediaType the impression ad type, one of the SUPPORTED_AD_TYPES
 */
function _applyFloor(bid, imp, mediaType) {
  let adapterFloor = null;
  let moduleFloor = null;

  if (bid.params.bidFloor && bid.params.bidFloorCur) {
    adapterFloor = { floor: bid.params.bidFloor, currency: bid.params.bidFloorCur };
  }

  if (utils.isFn(bid.getFloor)) {
    let _mediaType = '*';
    let _size = '*';

    if (mediaType && utils.contains(SUPPORTED_AD_TYPES, mediaType)) {
      const { w: width, h: height } = imp[mediaType];
      _mediaType = mediaType;
      _size = [width, height];
    }
    try {
      moduleFloor = bid.getFloor({
        mediaType: _mediaType,
        size: _size
      });
    } catch (err) {
      // continue with no module floors
      utils.logWarn('priceFloors module call getFloor failed, error : ', err);
    }
  }

  if (adapterFloor && moduleFloor) {
    if (adapterFloor.currency !== moduleFloor.currency) {
      utils.logWarn('The bid floor currency mismatch between IX params and priceFloors module config');
      return;
    }

    if (adapterFloor.floor > moduleFloor.floor) {
      imp.bidfloor = adapterFloor.floor;
      imp.bidfloorcur = adapterFloor.currency;
      imp.ext.fl = FLOOR_SOURCE.IX;
    } else {
      imp.bidfloor = moduleFloor.floor;
      imp.bidfloorcur = moduleFloor.currency;
      imp.ext.fl = FLOOR_SOURCE.PBJS;
    }
    return;
  }

  if (moduleFloor) {
    imp.bidfloor = moduleFloor.floor;
    imp.bidfloorcur = moduleFloor.currency;
    imp.ext.fl = FLOOR_SOURCE.PBJS;
  } else if (adapterFloor) {
    imp.bidfloor = adapterFloor.floor;
    imp.bidfloorcur = adapterFloor.currency;
    imp.ext.fl = FLOOR_SOURCE.IX;
  } else {
    utils.logInfo('IX Bid Adapter: No floors available, no floors applied');
  }
}

/**
 * Parses a raw bid for the relevant information.
 *
 * @param  {object} rawBid   The bid to be parsed.
 * @param  {string} currency Global currency in bid response.
 * @return {object} bid      The parsed bid.
 */
function parseBid(rawBid, currency, bidRequest) {
  const bid = {};

  if (PRICE_TO_DOLLAR_FACTOR.hasOwnProperty(currency)) {
    bid.cpm = rawBid.price / PRICE_TO_DOLLAR_FACTOR[currency];
  } else {
    bid.cpm = rawBid.price / CENT_TO_DOLLAR_FACTOR;
  }

  bid.requestId = rawBid.impid;

  bid.dealId = utils.deepAccess(rawBid, 'ext.dealid');
  bid.netRevenue = NET_REVENUE;
  bid.currency = currency;
  bid.creativeId = rawBid.hasOwnProperty('crid') ? rawBid.crid : '-';

  // in the event of a video
  if (utils.deepAccess(rawBid, 'ext.vasturl')) {
    bid.vastUrl = rawBid.ext.vasturl
    bid.width = bidRequest.video.w;
    bid.height = bidRequest.video.h;
    bid.mediaType = VIDEO;
    bid.ttl = VIDEO_TIME_TO_LIVE;
  } else {
    bid.ad = rawBid.adm;
    bid.width = rawBid.w;
    bid.height = rawBid.h;
    bid.mediaType = BANNER;
    bid.ttl = BANNER_TIME_TO_LIVE;
  }

  bid.meta = {};
  bid.meta.networkId = utils.deepAccess(rawBid, 'ext.dspid');
  bid.meta.brandId = utils.deepAccess(rawBid, 'ext.advbrandid');
  bid.meta.brandName = utils.deepAccess(rawBid, 'ext.advbrand');
  if (rawBid.adomain && rawBid.adomain.length > 0) {
    bid.meta.advertiserDomains = rawBid.adomain;
  }

  return bid;
}

/**
 * Determines whether or not the given object is valid size format.
 *
 * @param  {*}       size The object to be validated.
 * @return {boolean}      True if this is a valid size format, and false otherwise.
 */
function isValidSize(size) {
  return Array.isArray(size) && size.length === 2 && isInteger(size[0]) && isInteger(size[1]);
}

/**
 * Determines whether or not the given size object is an element of the size
 * array.
 *
 * @param  {array}  sizeArray The size array.
 * @param  {object} size      The size object.
 * @return {boolean}          True if the size object is an element of the size array, and false
 *                            otherwise.
 */
function includesSize(sizeArray, size) {
  if (isValidSize(sizeArray)) {
    return sizeArray[0] === size[0] && sizeArray[1] === size[1];
  }

  for (let i = 0; i < sizeArray.length; i++) {
    if (sizeArray[i][0] === size[0] && sizeArray[i][1] === size[1]) {
      return true;
    }
  }

  return false;
}

/**
 * Determines whether or not the given bidFloor parameters are valid.
 *
 * @param  {*}       bidFloor    The bidFloor parameter inside bid request config.
 * @param  {*}       bidFloorCur The bidFloorCur parameter inside bid request config.
 * @return {boolean}             True if this is a valid bidFloor parameters format, and false
 *                               otherwise.
 */
function isValidBidFloorParams(bidFloor, bidFloorCur) {
  const curRegex = /^[A-Z]{3}$/;

  return Boolean(typeof bidFloor === 'number' && typeof bidFloorCur === 'string' &&
    bidFloorCur.match(curRegex));
}

/**
 * Finds the impression with the associated id.
 *
 * @param  {*}      id          Id of the impression.
 * @param  {array}  impressions List of impressions sent in the request.
 * @return {object}             The impression with the associated id.
 */
function getBidRequest(id, impressions) {
  if (!id) {
    return;
  }
  return find(impressions, imp => imp.id === id);
}

/**
 * From the userIdAsEids array, filter for the ones our adserver can use, and modify them
 * for our purposes, e.g. add rtiPartner
 * @param {array} allEids userIdAsEids passed in by prebid
 * @return {object} contains toSend (eids to send to the adserver) and seenSources (used to filter
 *                  identity info from IX Library)
 */
function getEidInfo(allEids) {
  // determines which eids we send and the rtiPartner field in ext
  var sourceRTIMapping = {
    'liveramp.com': 'idl',
    'netid.de': 'NETID',
    'neustar.biz': 'fabrickId',
    'zeotap.com': 'zeotapIdPlus'
  };
  var toSend = [];
  var seenSources = {};
  if (utils.isArray(allEids)) {
    for (var i = 0; i < allEids.length; i++) {
      if (sourceRTIMapping[allEids[i].source] && utils.deepAccess(allEids[i], 'uids.0')) {
        seenSources[allEids[i].source] = 1;
        allEids[i].uids[0].ext = {
          rtiPartner: sourceRTIMapping[allEids[i].source]
        };
        delete allEids[i].uids[0].atype;
        toSend.push(allEids[i]);
      }
    }
  }
  return { toSend: toSend, seenSources: seenSources };
}

/**
 * Builds a request object to be sent to the ad server based on bid requests.
 *
 * @param  {array}  validBidRequests A list of valid bid request config objects.
 * @param  {object} bidderRequest    An object containing other info like gdprConsent.
 * @param  {object} impressions      An object containing a list of impression objects describing the bids for each transactionId
 * @param  {array}  version          Endpoint version denoting banner or video.
 * @return {array}                   List of objects describing the request to the server.
 *
 */
function buildRequest(validBidRequests, bidderRequest, impressions, version) {
  // Always use secure HTTPS protocol.
  let baseUrl = SECURE_BID_URL;

  // Get ids from Prebid User ID Modules
  var eidInfo = getEidInfo(utils.deepAccess(validBidRequests, '0.userIdAsEids'));
  var userEids = eidInfo.toSend;

  // RTI ids will be included in the bid request if the function getIdentityInfo() is loaded
  // and if the data for the partner exist
  if (window.headertag && typeof window.headertag.getIdentityInfo === 'function') {
    let identityInfo = window.headertag.getIdentityInfo();
    if (identityInfo && typeof identityInfo === 'object') {
      for (const partnerName in identityInfo) {
        if (identityInfo.hasOwnProperty(partnerName)) {
          let response = identityInfo[partnerName];
          if (!response.responsePending && response.data && typeof response.data === 'object' &&
            Object.keys(response.data).length && !eidInfo.seenSources[response.data.source]) {
            userEids.push(response.data);
          }
        }
      }
    }
  }

  // If `roundel` alias bidder, only send requests if liveramp ids exist.
  if (bidderRequest && bidderRequest.bidderCode === ALIAS_BIDDER_CODE && !eidInfo.seenSources['liveramp.com']) {
    return [];
  }

  const r = {};

  // Since bidderRequestId are the same for different bid request, just use the first one.
  r.id = validBidRequests[0].bidderRequestId;

  r.site = {};
  r.ext = {};
  r.ext.source = 'prebid';
  r.ext.ixdiag = {};

  // getting ixdiags for adunits of the video, outstream & multi format (MF) style
  let ixdiag = buildIXDiag(validBidRequests);
  for (var key in ixdiag) {
    r.ext.ixdiag[key] = ixdiag[key];
  }

  // if an schain is provided, send it along
  if (validBidRequests[0].schain) {
    r.source = {
      ext: {
        schain: validBidRequests[0].schain
      }
    };
  }

  if (userEids.length > 0) {
    r.user = {};
    r.user.eids = userEids;
  }

  if (document.referrer && document.referrer !== '') {
    r.site.ref = document.referrer;
  }

  // Apply GDPR information to the request if GDPR is enabled.
  if (bidderRequest) {
    if (bidderRequest.gdprConsent) {
      const gdprConsent = bidderRequest.gdprConsent;

      if (gdprConsent.hasOwnProperty('gdprApplies')) {
        r.regs = {
          ext: {
            gdpr: gdprConsent.gdprApplies ? 1 : 0
          }
        };
      }

      if (gdprConsent.hasOwnProperty('consentString')) {
        r.user = r.user || {};
        r.user.ext = {
          consent: gdprConsent.consentString || ''
        };

        if (gdprConsent.hasOwnProperty('addtlConsent') && gdprConsent.addtlConsent) {
          r.user.ext.consented_providers_settings = {
            consented_providers: gdprConsent.addtlConsent
          }
        }
      }
    }

    if (bidderRequest.uspConsent) {
      utils.deepSetValue(r, 'regs.ext.us_privacy', bidderRequest.uspConsent);
    }

    if (bidderRequest.refererInfo) {
      r.site.page = bidderRequest.refererInfo.referer;
    }
  }

  const payload = {};

  // Parse additional runtime configs.
  const bidderCode = (bidderRequest && bidderRequest.bidderCode) || 'ix';
  const otherIxConfig = config.getConfig(bidderCode);
  if (otherIxConfig) {
    // Append firstPartyData to r.site.page if firstPartyData exists.
    if (typeof otherIxConfig.firstPartyData === 'object') {
      const firstPartyData = otherIxConfig.firstPartyData;
      let firstPartyString = '?';
      for (const key in firstPartyData) {
        if (firstPartyData.hasOwnProperty(key)) {
          firstPartyString += `${encodeURIComponent(key)}=${encodeURIComponent(firstPartyData[key])}&`;
        }
      }
      firstPartyString = firstPartyString.slice(0, -1);

      r.site.page += firstPartyString;
    }

    // Create t in payload if timeout is configured.
    if (typeof otherIxConfig.timeout === 'number') {
      payload.t = otherIxConfig.timeout;
    }

    if (typeof otherIxConfig.detectMissingSizes === 'boolean') {
      r.ext.ixdiag.dms = otherIxConfig.detectMissingSizes;
    } else {
      r.ext.ixdiag.dms = true;
    }
  }

  // Use the siteId in the first bid request as the main siteId.
  payload.s = validBidRequests[0].params.siteId;
  payload.v = version;
  payload.ac = 'j';
  payload.sd = 1;
  if (version === VIDEO_ENDPOINT_VERSION) {
    payload.nf = 1;
  }

  const requests = [];

  const request = {
    method: 'GET',
    url: baseUrl,
    data: payload
  };

  const BASE_REQ_SIZE = new Blob([`${request.url}${utils.parseQueryStringParameters({ ...request.data, r: JSON.stringify(r) })}`]).size;
  let currReqSize = BASE_REQ_SIZE;

  const MAX_REQ_SIZE = 8000;
  const MAX_REQ_LIMIT = 4;
  let sn = 0;
  let msi = 0;
  let msd = 0;
  r.ext.ixdiag.msd = 0;
  r.ext.ixdiag.msi = 0;
  r.imp = [];
  let i = 0;
  const transactionIds = Object.keys(impressions);
  let currMissingImps = [];

  while (i < transactionIds.length && requests.length < MAX_REQ_LIMIT) {
    if (impressions[transactionIds[i]].hasOwnProperty('missingCount')) {
      msd = impressions[transactionIds[i]].missingCount;
    }

    trimImpressions(impressions[transactionIds[i]], MAX_REQ_SIZE - BASE_REQ_SIZE);

    if (impressions[transactionIds[i]].hasOwnProperty('missingImps')) {
      msi = impressions[transactionIds[i]].missingImps.length;
    }

    let currImpsSize = new Blob([encodeURIComponent(JSON.stringify(impressions[transactionIds[i]]))]).size;
    currReqSize += currImpsSize;
    if (currReqSize < MAX_REQ_SIZE) {
      // pushing ix configured sizes first
      r.imp.push(...impressions[transactionIds[i]].ixImps);
      // update msd msi
      r.ext.ixdiag.msd += msd;
      r.ext.ixdiag.msi += msi;

      if (impressions[transactionIds[i]].hasOwnProperty('missingImps')) {
        currMissingImps.push(...impressions[transactionIds[i]].missingImps);
      }

      i++;
    } else {
      // pushing missing sizes after configured ones
      const clonedPayload = utils.deepClone(payload);

      r.imp.push(...currMissingImps);
      r.ext.ixdiag.sn = sn;
      clonedPayload.sn = sn;
      sn++;
      clonedPayload.r = JSON.stringify(r);

      requests.push({
        method: 'GET',
        url: baseUrl,
        data: clonedPayload
      });
      currMissingImps = [];
      currReqSize = BASE_REQ_SIZE;
      r.imp = [];
      msd = 0;
      msi = 0;
      r.ext.ixdiag.msd = 0;
      r.ext.ixdiag.msi = 0;
    }
  }

  if (currReqSize > BASE_REQ_SIZE && currReqSize < MAX_REQ_SIZE && requests.length < MAX_REQ_LIMIT) {
    const clonedPayload = utils.deepClone(payload);
    r.imp.push(...currMissingImps);

    if (requests.length > 0) {
      r.ext.ixdiag.sn = sn;
      clonedPayload.sn = sn;
    }
    clonedPayload.r = JSON.stringify(r);

    requests.push({
      method: 'GET',
      url: baseUrl,
      data: clonedPayload
    });
  }

  return requests;
<<<<<<< HEAD
=======
}

/**
 * Calculates IX diagnostics values and packages them into an object
 *
 * @param {array} validBidRequests  The valid bid requests from prebid
 * @return {Object} IX diag values for ad units
 */
function buildIXDiag(validBidRequests) {
  var adUnitMap = validBidRequests
    .map(bidRequest => bidRequest.transactionId)
    .filter((value, index, arr) => arr.indexOf(value) === index)

  var ixdiag = {
    mfu: 0,
    bu: 0,
    iu: 0,
    nu: 0,
    ou: 0,
    allu: 0,
    ren: false,
    version: '$prebid.version$'
  };

  // create ad unit map and collect the required diag properties
  for (let i = 0; i < adUnitMap.length; i++) {
    var bid = validBidRequests.filter(bidRequest => bidRequest.transactionId === adUnitMap[i])[0];

    if (utils.deepAccess(bid, 'mediaTypes')) {
      if (Object.keys(bid.mediaTypes).length > 1) {
        ixdiag.mfu++;
      }

      if (utils.deepAccess(bid, 'mediaTypes.native')) {
        ixdiag.nu++;
      }

      if (utils.deepAccess(bid, 'mediaTypes.banner')) {
        ixdiag.bu++;
      }

      if (utils.deepAccess(bid, 'mediaTypes.video.context') === 'outstream') {
        ixdiag.ou++;
        // renderer only needed for outstream

        const hasRenderer = typeof (utils.deepAccess(bid, 'renderer') || utils.deepAccess(bid, 'mediaTypes.video.renderer')) === 'object';

        // if any one ad unit is missing renderer, set ren status to false in diag
        ixdiag.ren = ixdiag.ren && hasRenderer ? (utils.deepAccess(ixdiag, 'ren')) : hasRenderer;
      }

      if (utils.deepAccess(bid, 'mediaTypes.video.context') === 'instream') {
        ixdiag.iu++;
      }

      ixdiag.allu++;
    }
  }

  return ixdiag;
>>>>>>> 23efd639
}
/**
 *
 * @param {Object} impressions containing ixImps and possibly missingImps
 *
 */
function trimImpressions(impressions, maxSize) {
  let currSize = new Blob([encodeURIComponent(JSON.stringify(impressions))]).size;
  if (currSize < maxSize) {
    return;
  }

  while (currSize > maxSize) {
    if (impressions.hasOwnProperty('missingImps') && impressions.missingImps.length > 0) {
      impressions.missingImps.pop();
    } else if (impressions.hasOwnProperty('ixImps') && impressions.ixImps.length > 0) {
      impressions.ixImps.pop();
    }
    currSize = new Blob([encodeURIComponent(JSON.stringify(impressions))]).size;
  }
}
/**
 * Calculates IX diagnostics values and packages them into an object
 *
 * @param {array} validBidRequests  The valid bid requests from prebid
 * @return {Object} IX diag values for ad units
 */
function buildIXDiag(validBidRequests) {
  var adUnitMap = validBidRequests
    .map(bidRequest => bidRequest.transactionId)
    .filter((value, index, arr) => arr.indexOf(value) === index)

  var ixdiag = {
    mfu: 0,
    bu: 0,
    iu: 0,
    nu: 0,
    ou: 0,
    allU: 0,
    ren: false
  };

  // create ad unit map and collect the required diag properties
  for (let i = 0; i < adUnitMap.length; i++) {
    var bid = validBidRequests.filter(bidRequest => bidRequest.transactionId === adUnitMap[i])[0];

    if (utils.deepAccess(bid, 'mediaTypes')) {
      if (Object.keys(bid.mediaTypes).length > 1) {
        ixdiag.mfu++;
      }

      if (utils.deepAccess(bid, 'mediaTypes.native')) {
        ixdiag.nu++;
      }

      if (utils.deepAccess(bid, 'mediaTypes.banner')) {
        ixdiag.bu++;
      }

      if (utils.deepAccess(bid, 'mediaTypes.video.context') === 'outstream') {
        ixdiag.ou++;
        // renderer only needed for outstream

        const hasRenderer = typeof (utils.deepAccess(bid, 'renderer') || utils.deepAccess(bid, 'mediaTypes.video.renderer')) === 'object';

        // if any one ad unit is missing renderer, set ren status to false in diag
        ixdiag.ren = ixdiag.ren && hasRenderer ? (utils.deepAccess(ixdiag, 'ren')) : hasRenderer;
      }

      if (utils.deepAccess(bid, 'mediaTypes.video.context') === 'instream') {
        ixdiag.iu++;
      }

      ixdiag.allU++;
    }
  }

  return ixdiag;
}
/**
 *
 * @param {Object} impressions containing ixImps and possibly missingImps
 *
 */
function trimImpressions(impressions, maxSize) {
  let currSize = new Blob([encodeURIComponent(JSON.stringify(impressions))]).size;
  if (currSize < maxSize) {
    return;
  }

  while (currSize > maxSize) {
    if (impressions.hasOwnProperty('missingImps') && impressions.missingImps.length > 0) {
      impressions.missingImps.pop();
    } else if (impressions.hasOwnProperty('ixImps') && impressions.ixImps.length > 0) {
      impressions.ixImps.pop();
    }
    currSize = new Blob([encodeURIComponent(JSON.stringify(impressions))]).size;
  }
}
/**
 *
 * @param  {array}   bannerSizeList list of banner sizes
 * @param  {array}   bannerSize the size to be removed
 * @return {boolean} true if successfully removed, false if not found
 */

function removeFromSizes(bannerSizeList, bannerSize) {
  for (let i = 0; i < bannerSizeList.length; i++) {
    if (bannerSize[0] == bannerSizeList[i][0] && bannerSize[1] == bannerSizeList[i][1]) {
      bannerSizeList.splice(i, 1);
      return true;
    }
  }
  // size not found
  return false;
}

/**
 * Updates the Object to track missing banner sizes.
 *
 * @param {object} validBidRequest    The bid request for an ad unit's with a configured size.
 * @param {object} missingBannerSizes The object containing missing banner sizes
 * @param {object} imp                The impression for the bidrequest
 */
function updateMissingSizes(validBidRequest, missingBannerSizes, imp) {
  const transactionID = validBidRequest.transactionId;
  if (missingBannerSizes.hasOwnProperty(transactionID)) {
    let currentSizeList = [];
    if (missingBannerSizes[transactionID].hasOwnProperty('missingSizes')) {
      currentSizeList = missingBannerSizes[transactionID].missingSizes;
    }
    removeFromSizes(currentSizeList, validBidRequest.params.size);
    missingBannerSizes[transactionID].missingSizes = currentSizeList;
  } else {
    // New Ad Unit
    if (utils.deepAccess(validBidRequest, 'mediaTypes.banner.sizes')) {
      let sizeList = utils.deepClone(validBidRequest.mediaTypes.banner.sizes);
      removeFromSizes(sizeList, validBidRequest.params.size);
      let newAdUnitEntry = {
        'missingSizes': sizeList,
        'impression': imp
      };
      missingBannerSizes[transactionID] = newAdUnitEntry;
    }
  }
}

/**
 * @param  {object} bid      ValidBidRequest object, used to adjust floor
 * @param  {object} imp      Impression object to be modified
 * @param  {array}  newSize  The new size to be applied
 * @return {object} newImp   Updated impression object
 */
function createMissingBannerImp(bid, imp, newSize) {
  const newImp = utils.deepClone(imp);
  newImp.ext.sid = `${newSize[0]}x${newSize[1]}`;
  newImp.banner.w = newSize[0];
  newImp.banner.h = newSize[1];

  _applyFloor(bid, newImp, BANNER);

  return newImp;
}

export const spec = {

  code: BIDDER_CODE,
<<<<<<< HEAD
  gvlid: 10,
  aliases: ['indexExchange'],
=======
  gvlid: GLOBAL_VENDOR_ID,
  aliases: [{
    code: ALIAS_BIDDER_CODE,
    gvlid: GLOBAL_VENDOR_ID,
    skipPbsAliasing: false
  }],
>>>>>>> 23efd639
  supportedMediaTypes: SUPPORTED_AD_TYPES,

  /**
   * Determines whether or not the given bid request is valid.
   *
   * @param  {object}  bid The bid to validate.
   * @return {boolean}     True if this is a valid bid, and false otherwise.
   */
  isBidRequestValid: function (bid) {
    const paramsVideoRef = utils.deepAccess(bid, 'params.video');
    const paramsSize = utils.deepAccess(bid, 'params.size');
    const mediaTypeBannerSizes = utils.deepAccess(bid, 'mediaTypes.banner.sizes');
    const mediaTypeVideoRef = utils.deepAccess(bid, 'mediaTypes.video');
    const mediaTypeVideoPlayerSize = utils.deepAccess(bid, 'mediaTypes.video.playerSize');
    const hasBidFloor = bid.params.hasOwnProperty('bidFloor');
    const hasBidFloorCur = bid.params.hasOwnProperty('bidFloorCur');

    if (!isValidSize(bid.params.size)) {
      utils.logError('ix bidder params: bid size has invalid format.');
      return false;
    }

    if (bid.hasOwnProperty('mediaType') && !(utils.contains(SUPPORTED_AD_TYPES, bid.mediaType))) {
      return false;
    }

    if (bid.hasOwnProperty('mediaTypes') && !(mediaTypeBannerSizes || mediaTypeVideoPlayerSize)) {
      return false;
    }

    if (!includesSize(bid.sizes, paramsSize) && !((mediaTypeVideoPlayerSize && includesSize(mediaTypeVideoPlayerSize, paramsSize)) ||
<<<<<<< HEAD
     (mediaTypeBannerSizes && includesSize(mediaTypeBannerSizes, paramsSize)))) {
=======
      (mediaTypeBannerSizes && includesSize(mediaTypeBannerSizes, paramsSize)))) {
>>>>>>> 23efd639
      utils.logError('ix bidder params: bid size is not included in ad unit sizes or player size.');
      return false;
    }

    if (mediaTypeVideoRef && paramsVideoRef) {
      const requiredIXParams = ['mimes', 'minduration', 'maxduration', 'protocols'];
      let isParamsLevelValid = true;
      for (let property of requiredIXParams) {
        if (!mediaTypeVideoRef.hasOwnProperty(property) && !paramsVideoRef.hasOwnProperty(property)) {
          const isProtocolsValid = (property === 'protocols' && (mediaTypeVideoRef.hasOwnProperty('protocol') || paramsVideoRef.hasOwnProperty('protocol')));
          if (isProtocolsValid) {
            continue;
          }
          utils.logError('ix bidder params: ' + property + ' is not included in either the adunit or params level');
          isParamsLevelValid = false;
        }
      }

      if (!isParamsLevelValid) {
        return false;
      }
    }

    if (typeof bid.params.siteId !== 'string' && typeof bid.params.siteId !== 'number') {
      utils.logError('ix bidder params: siteId must be string or number value.');
      return false;
    }

    if (hasBidFloor || hasBidFloorCur) {
      if (!(hasBidFloor && hasBidFloorCur && isValidBidFloorParams(bid.params.bidFloor, bid.params.bidFloorCur))) {
        utils.logError('ix bidder params: bidFloor / bidFloorCur parameter has invalid format.');
        return false;
      }
    }

    return true;
  },

  /**
   * Make a server request from the list of BidRequests.
   *
   * @param  {array}  validBidRequests A list of valid bid request config objects.
   * @param  {object} bidderRequest    A object contains bids and other info like gdprConsent.
   * @return {object}                  Info describing the request to the server.
   */
  buildRequests: function (validBidRequests, bidderRequest) {
    let reqs = [];
    let bannerImps = {};
    let videoImps = {};
    let validBidRequest = null;

    // To capture the missing sizes i.e not configured for ix
    let missingBannerSizes = {};

    const DEFAULT_IX_CONFIG = {
      detectMissingSizes: true,
    };

    const ixConfig = { ...DEFAULT_IX_CONFIG, ...config.getConfig('ix') };

    for (let i = 0; i < validBidRequests.length; i++) {
      validBidRequest = validBidRequests[i];

      if (validBidRequest.mediaType === VIDEO || utils.deepAccess(validBidRequest, 'mediaTypes.video')) {
        if (validBidRequest.mediaType === VIDEO || includesSize(validBidRequest.mediaTypes.video.playerSize, validBidRequest.params.size)) {
          if (!videoImps.hasOwnProperty(validBidRequest.transactionId)) {
            videoImps[validBidRequest.transactionId] = {};
          }
          if (!videoImps[validBidRequest.transactionId].hasOwnProperty('ixImps')) {
            videoImps[validBidRequest.transactionId].ixImps = [];
          }
<<<<<<< HEAD

=======
>>>>>>> 23efd639
          videoImps[validBidRequest.transactionId].ixImps.push(bidToVideoImp(validBidRequest));
        }
      }
      if (validBidRequest.mediaType === BANNER ||
<<<<<<< HEAD
          (utils.deepAccess(validBidRequest, 'mediaTypes.banner') && includesSize(utils.deepAccess(validBidRequest, 'mediaTypes.banner.sizes'), validBidRequest.params.size)) ||
          (!validBidRequest.mediaType && !validBidRequest.mediaTypes)) {
=======
        (utils.deepAccess(validBidRequest, 'mediaTypes.banner') && includesSize(utils.deepAccess(validBidRequest, 'mediaTypes.banner.sizes'), validBidRequest.params.size)) ||
        (!validBidRequest.mediaType && !validBidRequest.mediaTypes)) {
>>>>>>> 23efd639
        let imp = bidToBannerImp(validBidRequest);

        if (!bannerImps.hasOwnProperty(validBidRequest.transactionId)) {
          bannerImps[validBidRequest.transactionId] = {};
        }
        if (!bannerImps[validBidRequest.transactionId].hasOwnProperty('ixImps')) {
          bannerImps[validBidRequest.transactionId].ixImps = []
        }
        bannerImps[validBidRequest.transactionId].ixImps.push(imp);
        if (ixConfig.hasOwnProperty('detectMissingSizes') && ixConfig.detectMissingSizes) {
          updateMissingSizes(validBidRequest, missingBannerSizes, imp);
        }
      }
    }

    // Finding the missing banner sizes, and making impressions for them
    for (var transactionId in missingBannerSizes) {
      if (missingBannerSizes.hasOwnProperty(transactionId)) {
        let missingSizes = missingBannerSizes[transactionId].missingSizes;

        if (!bannerImps.hasOwnProperty(transactionId)) {
          bannerImps[transactionId] = {};
        }
        if (!bannerImps[transactionId].hasOwnProperty('missingImps')) {
          bannerImps[transactionId].missingImps = [];
          bannerImps[transactionId].missingCount = 0;
        }

        let origImp = missingBannerSizes[transactionId].impression;
        for (let i = 0; i < missingSizes.length; i++) {
<<<<<<< HEAD
          let newImp = createMissingBannerImp(origImp, missingSizes[i]);
=======
          let newImp = createMissingBannerImp(validBidRequest, origImp, missingSizes[i]);
>>>>>>> 23efd639
          bannerImps[transactionId].missingImps.push(newImp);
          bannerImps[transactionId].missingCount++;
        }
      }
    }

    if (Object.keys(bannerImps).length > 0) {
      reqs.push(...buildRequest(validBidRequests, bidderRequest, bannerImps, BANNER_ENDPOINT_VERSION));
    }
    if (Object.keys(videoImps).length > 0) {
      reqs.push(...buildRequest(validBidRequests, bidderRequest, videoImps, VIDEO_ENDPOINT_VERSION));
    }

    return reqs;
  },

  /**
   * Unpack the response from the server into a list of bids.
   *
   * @param  {object} serverResponse A successful response from the server.
   * @param  {object} bidderRequest  The bid request sent to the server.
   * @return {array}                 An array of bids which were nested inside the server.
   */
  interpretResponse: function (serverResponse, bidderRequest) {
    const bids = [];
    let bid = null;

    if (!serverResponse.hasOwnProperty('body') || !serverResponse.body.hasOwnProperty('seatbid')) {
      return bids;
    }

    const responseBody = serverResponse.body;
    const seatbid = responseBody.seatbid;
    for (let i = 0; i < seatbid.length; i++) {
      if (!seatbid[i].hasOwnProperty('bid')) {
        continue;
      }

      // Transform rawBid in bid response to the format that will be accepted by prebid.
      const innerBids = seatbid[i].bid;
      let requestBid = JSON.parse(bidderRequest.data.r);

      for (let j = 0; j < innerBids.length; j++) {
        const bidRequest = getBidRequest(innerBids[j].impid, requestBid.imp);
        bid = parseBid(innerBids[j], responseBody.cur, bidRequest);
        bids.push(bid);
      }
    }

    return bids;
  },

  /**
   * Covert bid param types for S2S
   * @param {Object} params bid params
   * @param {Boolean} isOpenRtb boolean to check openrtb2 protocol
   * @return {Object} params bid params
   */
  transformBidParams: function (params, isOpenRtb) {
    return utils.convertTypes({
      'siteID': 'number'
    }, params);
  },

  /**
   * Determine which user syncs should occur
   * @param {object} syncOptions
   * @param {array} serverResponses
   * @returns {array} User sync pixels
   */
  getUserSyncs: function (syncOptions, serverResponses) {
    return (syncOptions.iframeEnabled) ? [{
      type: 'iframe',
      url: USER_SYNC_URL
    }] : [];
  }
};

registerBidder(spec);<|MERGE_RESOLUTION|>--- conflicted
+++ resolved
@@ -53,11 +53,7 @@
   const imp = bidToImp(bid);
   const videoAdUnitRef = utils.deepAccess(bid, 'mediaTypes.video');
   const context = utils.deepAccess(bid, 'mediaTypes.video.context');
-<<<<<<< HEAD
-  const videoAdUnitWhitelist = [
-=======
   const videoAdUnitAllowlist = [
->>>>>>> 23efd639
     'mimes', 'minduration', 'maxduration', 'protocols', 'protocol',
     'startdelay', 'placement', 'linearity', 'skip', 'skipmin',
     'skipafter', 'sequence', 'battr', 'maxextended', 'minbitrate',
@@ -79,22 +75,14 @@
     }
   }
 
-<<<<<<< HEAD
-  for (let adUnitProperty in videoAdUnitRef) {
-    if (videoAdUnitWhitelist.indexOf(adUnitProperty) !== -1 && !imp.video.hasOwnProperty(adUnitProperty)) {
-=======
   for (const adUnitProperty in videoAdUnitRef) {
     if (videoAdUnitAllowlist.indexOf(adUnitProperty) !== -1 && !imp.video.hasOwnProperty(adUnitProperty)) {
->>>>>>> 23efd639
       imp.video[adUnitProperty] = videoAdUnitRef[adUnitProperty];
     }
   }
 
-<<<<<<< HEAD
-=======
   _applyFloor(bid, imp, VIDEO);
 
->>>>>>> 23efd639
   return imp;
 }
 
@@ -567,8 +555,6 @@
   }
 
   return requests;
-<<<<<<< HEAD
-=======
 }
 
 /**
@@ -629,7 +615,6 @@
   }
 
   return ixdiag;
->>>>>>> 23efd639
 }
 /**
  *
@@ -797,17 +782,12 @@
 export const spec = {
 
   code: BIDDER_CODE,
-<<<<<<< HEAD
-  gvlid: 10,
-  aliases: ['indexExchange'],
-=======
   gvlid: GLOBAL_VENDOR_ID,
   aliases: [{
     code: ALIAS_BIDDER_CODE,
     gvlid: GLOBAL_VENDOR_ID,
     skipPbsAliasing: false
   }],
->>>>>>> 23efd639
   supportedMediaTypes: SUPPORTED_AD_TYPES,
 
   /**
@@ -839,11 +819,7 @@
     }
 
     if (!includesSize(bid.sizes, paramsSize) && !((mediaTypeVideoPlayerSize && includesSize(mediaTypeVideoPlayerSize, paramsSize)) ||
-<<<<<<< HEAD
-     (mediaTypeBannerSizes && includesSize(mediaTypeBannerSizes, paramsSize)))) {
-=======
       (mediaTypeBannerSizes && includesSize(mediaTypeBannerSizes, paramsSize)))) {
->>>>>>> 23efd639
       utils.logError('ix bidder params: bid size is not included in ad unit sizes or player size.');
       return false;
     }
@@ -915,21 +891,12 @@
           if (!videoImps[validBidRequest.transactionId].hasOwnProperty('ixImps')) {
             videoImps[validBidRequest.transactionId].ixImps = [];
           }
-<<<<<<< HEAD
-
-=======
->>>>>>> 23efd639
           videoImps[validBidRequest.transactionId].ixImps.push(bidToVideoImp(validBidRequest));
         }
       }
       if (validBidRequest.mediaType === BANNER ||
-<<<<<<< HEAD
-          (utils.deepAccess(validBidRequest, 'mediaTypes.banner') && includesSize(utils.deepAccess(validBidRequest, 'mediaTypes.banner.sizes'), validBidRequest.params.size)) ||
-          (!validBidRequest.mediaType && !validBidRequest.mediaTypes)) {
-=======
         (utils.deepAccess(validBidRequest, 'mediaTypes.banner') && includesSize(utils.deepAccess(validBidRequest, 'mediaTypes.banner.sizes'), validBidRequest.params.size)) ||
         (!validBidRequest.mediaType && !validBidRequest.mediaTypes)) {
->>>>>>> 23efd639
         let imp = bidToBannerImp(validBidRequest);
 
         if (!bannerImps.hasOwnProperty(validBidRequest.transactionId)) {
@@ -960,11 +927,7 @@
 
         let origImp = missingBannerSizes[transactionId].impression;
         for (let i = 0; i < missingSizes.length; i++) {
-<<<<<<< HEAD
-          let newImp = createMissingBannerImp(origImp, missingSizes[i]);
-=======
           let newImp = createMissingBannerImp(validBidRequest, origImp, missingSizes[i]);
->>>>>>> 23efd639
           bannerImps[transactionId].missingImps.push(newImp);
           bannerImps[transactionId].missingCount++;
         }
