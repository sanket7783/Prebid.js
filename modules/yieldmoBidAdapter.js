--- conflicted
+++ resolved
@@ -8,15 +8,11 @@
 const CURRENCY = 'USD';
 const TIME_TO_LIVE = 300;
 const NET_REVENUE = true;
-<<<<<<< HEAD
-const SERVER_ENDPOINT = 'https://ads.yieldmo.com/exchange/prebid';
-=======
 const BANNER_SERVER_ENDPOINT = 'https://ads.yieldmo.com/exchange/prebid';
 const VIDEO_SERVER_ENDPOINT = 'https://ads.yieldmo.com/exchange/prebidvideo';
 const OPENRTB_VIDEO_BIDPARAMS = ['placement', 'startdelay', 'skipafter',
   'protocols', 'api', 'playbackmethod', 'maxduration', 'minduration', 'pos'];
 const OPENRTB_VIDEO_SITEPARAMS = ['name', 'domain', 'cat', 'keywords'];
->>>>>>> e5ade754
 const localWindow = utils.getWindowTop();
 
 export const spec = {
@@ -40,68 +36,6 @@
    * @param {BidderRequest} bidderRequest bidder request object.
    * @return ServerRequest Info describing the request to the server.
    */
-<<<<<<< HEAD
-  buildRequests: function(bidRequests, bidderRequest) {
-    let serverRequest = {
-      p: [],
-      page_url: bidderRequest.refererInfo.referer,
-      bust: new Date().getTime().toString(),
-      pr: bidderRequest.refererInfo.referer,
-      scrd: localWindow.devicePixelRatio || 0,
-      dnt: getDNT(),
-      e: getEnvironment(),
-      description: getPageDescription(),
-      title: localWindow.document.title || '',
-      w: localWindow.innerWidth,
-      h: localWindow.innerHeight,
-      userConsent:
-        JSON.stringify({
-          // case of undefined, stringify will remove param
-          gdprApplies:
-            bidderRequest && bidderRequest.gdprConsent
-              ? bidderRequest.gdprConsent.gdprApplies
-              : '',
-          cmp:
-            bidderRequest && bidderRequest.gdprConsent
-              ? bidderRequest.gdprConsent.consentString
-              : '',
-        }),
-      us_privacy:
-        bidderRequest && bidderRequest.uspConsent
-          ? bidderRequest.uspConsent
-          : '',
-    };
-
-    bidRequests.forEach(request => {
-      serverRequest.p.push(addPlacement(request));
-      const pubcid = getId(request, 'pubcid');
-      if (pubcid) {
-        serverRequest.pubcid = pubcid;
-      } else if (request.crumbs) {
-        if (request.crumbs.pubcid) {
-          serverRequest.pubcid = request.crumbs.pubcid;
-        }
-      }
-      const tdid = getId(request, 'tdid');
-      if (tdid) {
-        serverRequest.tdid = tdid;
-      }
-      const criteoId = getId(request, 'criteoId');
-      if (criteoId) {
-        serverRequest.cri_prebid = criteoId;
-      }
-      if (request.schain) {
-        serverRequest.schain =
-          JSON.stringify(request.schain);
-      }
-    });
-    serverRequest.p = '[' + serverRequest.p.toString() + ']';
-    return {
-      method: 'GET',
-      url: SERVER_ENDPOINT,
-      data: serverRequest
-    };
-=======
   buildRequests: function (bidRequests, bidderRequest) {
     const bannerBidRequests = bidRequests.filter(request => hasBannerMediaType(request));
     const videoBidRequests = bidRequests.filter(request => hasVideoMediaType(request));
@@ -170,7 +104,6 @@
       });
     }
     return serverRequests;
->>>>>>> e5ade754
   },
 
   /**
@@ -195,12 +128,8 @@
     }
     return bids;
   },
-<<<<<<< HEAD
-  getUserSyncs: function() {
-=======
 
   getUserSyncs: function () {
->>>>>>> e5ade754
     return [];
   }
 };
@@ -264,8 +193,6 @@
 }
 
 /**
-<<<<<<< HEAD
-=======
  * creates a new video bid with response information
  * @param response openRTB server response
  * @param bidRequest server request
@@ -287,7 +214,6 @@
 }
 
 /**
->>>>>>> e5ade754
  * Detects whether dnt is true
  * @returns true if user enabled dnt
  */
