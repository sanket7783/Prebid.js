--- conflicted
+++ resolved
@@ -38,13 +38,8 @@
             category: 'sport', // Recommended. Category of the content displayed in the page.
             subcategory: 'handball', // Optional. Subcategory of the content displayed in the page.
             postBid: false, // Optional. Use it in case of Post-bid integration only.
-<<<<<<< HEAD
-            useAdUnitCodeAsAdUnitElementId: false // Optional. Use it by-pass adUnitElementId and use the adUnit code as value
-            useAdUnitCodeAsPlacement: false // Optional. Use it to by-pass placement and use the adUnit code as value
-=======
             useAdUnitCodeAsAdUnitElementId: false, // Optional. Use it by-pass adUnitElementId and use the adUnit code as value
             useAdUnitCodeAsPlacement: false, // Optional. Use it to by-pass placement and use the adUnit code as value
->>>>>>> e3313698
             // Optional debug mode, used to get a bid response with expected cpm.
             debug: {
               enabled: true,
@@ -83,13 +78,8 @@
             category: 'sport', // Recommended. Category of the content displayed in the page.
             subcategory: 'handball', // Optional. Subcategory of the content displayed in the page.
             postBid: false, // Optional. Use it in case of Post-bid integration only.
-<<<<<<< HEAD
-            useAdUnitCodeAsAdUnitElementId: false // Optional. Use it by-pass adUnitElementId and use the adUnit code as value
-            useAdUnitCodeAsPlacement: false // Optional. Use it to by-pass placement and use the adUnit code as value
-=======
             useAdUnitCodeAsAdUnitElementId: false, // Optional. Use it by-pass adUnitElementId and use the adUnit code as value
             useAdUnitCodeAsPlacement: false, // Optional. Use it to by-pass placement and use the adUnit code as value
->>>>>>> e3313698
             video: {
               skip: 0
               // OpenRTB 2.5 video options defined here override ones defined in mediaTypes.
@@ -99,8 +89,6 @@
               enabled: true,
               cpm: 3.00 // default to 1.00
             }
-<<<<<<< HEAD
-=======
           }
         }]
       },
@@ -153,7 +141,6 @@
               enabled: true,
               cpm: 3.00 // default to 1.00
             }
->>>>>>> e3313698
           }
         }]
       }
