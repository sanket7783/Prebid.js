--- conflicted
+++ resolved
@@ -5,19 +5,6 @@
 
 const BIDDER_CODE = 'smaato';
 const SMAATO_ENDPOINT = 'https://prebid.ad.smaato.net/oapi/prebid';
-<<<<<<< HEAD
-const SMAATO_CLIENT = 'prebid_js_$prebid.version$_1.2'
-
-const buildOpenRtbBidRequest = (bidRequest, bidderRequest) => {
-  const request = {
-    id: bidderRequest.auctionId,
-    at: 1,
-    imp: [{
-      id: bidRequest.bidId,
-      tagid: utils.deepAccess(bidRequest, 'params.adspaceId')
-    }],
-    cur: ['USD'],
-=======
 const SMAATO_CLIENT = 'prebid_js_$prebid.version$_1.4'
 const CURRENCY = 'USD';
 
@@ -26,16 +13,11 @@
     id: bidderRequest.auctionId,
     at: 1,
     cur: [CURRENCY],
->>>>>>> 2d82104b
     tmax: bidderRequest.timeout,
     site: {
       id: window.location.hostname,
       publisher: {
-<<<<<<< HEAD
-        id: utils.deepAccess(bidRequest, 'params.publisherId')
-=======
         id: deepAccess(bidRequest, 'params.publisherId')
->>>>>>> 2d82104b
       },
       domain: window.location.hostname,
       page: window.location.href,
@@ -60,44 +42,9 @@
     }
   };
 
-<<<<<<< HEAD
-  if (utils.deepAccess(bidRequest, 'mediaTypes.banner')) {
-    const sizes = utils.getAdUnitSizes(bidRequest).map((size) => ({w: size[0], h: size[1]}));
-    request.imp[0].banner = {
-      w: sizes[0].w,
-      h: sizes[0].h,
-      format: sizes
-    }
-  }
-
-  const videoMediaType = utils.deepAccess(bidRequest, 'mediaTypes.video');
-  if (videoMediaType) {
-    request.imp[0].video = {
-      mimes: videoMediaType.mimes,
-      minduration: videoMediaType.minduration,
-      startdelay: videoMediaType.startdelay,
-      linearity: videoMediaType.linearity,
-      w: videoMediaType.playerSize[0][0],
-      h: videoMediaType.playerSize[0][1],
-      maxduration: videoMediaType.maxduration,
-      skip: videoMediaType.skip,
-      protocols: videoMediaType.protocols,
-      ext: {
-        rewarded: videoMediaType.ext && videoMediaType.ext.rewarded ? videoMediaType.ext.rewarded : 0
-      },
-      skipmin: videoMediaType.skipmin,
-      api: videoMediaType.api
-    }
-  }
-
-  let ortb2 = config.getConfig('ortb2') || {};
-  Object.assign(request.user, ortb2.user);
-  Object.assign(request.site, ortb2.site);
-=======
   let ortb2 = config.getConfig('ortb2') || {};
   Object.assign(requestTemplate.user, ortb2.user);
   Object.assign(requestTemplate.site, ortb2.site);
->>>>>>> 2d82104b
 
   if (bidderRequest.gdprConsent && bidderRequest.gdprConsent.gdprApplies === true) {
     deepSetValue(requestTemplate, 'regs.ext.gdpr', bidderRequest.gdprConsent.gdprApplies ? 1 : 0);
@@ -108,16 +55,6 @@
     deepSetValue(requestTemplate, 'regs.ext.us_privacy', bidderRequest.uspConsent);
   }
 
-<<<<<<< HEAD
-  if (utils.deepAccess(bidRequest, 'params.app')) {
-    const geo = utils.deepAccess(bidRequest, 'params.app.geo');
-    utils.deepSetValue(request, 'device.geo', geo);
-    const ifa = utils.deepAccess(bidRequest, 'params.app.ifa')
-    utils.deepSetValue(request, 'device.ifa', ifa);
-  }
-
-  const eids = utils.deepAccess(bidRequest, 'userIdAsEids');
-=======
   if (deepAccess(bidRequest, 'params.app')) {
     const geo = deepAccess(bidRequest, 'params.app.geo');
     deepSetValue(requestTemplate, 'device.geo', geo);
@@ -126,14 +63,10 @@
   }
 
   const eids = deepAccess(bidRequest, 'userIdAsEids');
->>>>>>> 2d82104b
   if (eids && eids.length) {
     deepSetValue(requestTemplate, 'user.ext.eids', eids);
   }
 
-<<<<<<< HEAD
-  return request
-=======
   let requests = [];
 
   if (deepAccess(bidRequest, 'mediaTypes.banner')) {
@@ -167,7 +100,6 @@
       crossOrigin: true,
     }
   };
->>>>>>> 2d82104b
 }
 
 export const spec = {
@@ -181,30 +113,6 @@
    * @return boolean True if this is a valid bid, and false otherwise.
    */
   isBidRequestValid: (bid) => {
-<<<<<<< HEAD
-    return typeof bid.params === 'object' &&
-      typeof bid.params.publisherId === 'string' &&
-      typeof bid.params.adspaceId === 'string';
-  },
-
-  buildRequests: (validBidRequests, bidderRequest) => {
-    utils.logInfo('[SMAATO] Client version:', SMAATO_CLIENT);
-
-    return validBidRequests.map((validBidRequest) => {
-      const openRtbBidRequest = buildOpenRtbBidRequest(validBidRequest, bidderRequest);
-      utils.logInfo('[SMAATO] OpenRTB Request:', openRtbBidRequest);
-
-      return {
-        method: 'POST',
-        url: validBidRequest.params.endpoint || SMAATO_ENDPOINT,
-        data: JSON.stringify(openRtbBidRequest),
-        options: {
-          withCredentials: true,
-          crossOrigin: true,
-        }
-      };
-    });
-=======
     if (typeof bid.params !== 'object') {
       logError('[SMAATO] Missing params object');
       return false;
@@ -252,7 +160,6 @@
       const openRtbBidRequests = buildOpenRtbBidRequest(validBidRequest, bidderRequest);
       return openRtbBidRequests.map((openRtbBidRequest) => buildServerRequest(validBidRequest, openRtbBidRequest));
     }).reduce((acc, item) => item != null && acc.concat(item), []);
->>>>>>> 2d82104b
   },
   /**
    * Unpack the response from the server into a list of bids.
