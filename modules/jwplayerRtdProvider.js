--- conflicted
+++ resolved
@@ -144,11 +144,7 @@
  * @param {function} onDone
  */
 export function enrichAdUnits(adUnits) {
-<<<<<<< HEAD
-  const fpdFallback = config.getConfig('fpd.context.data.jwTargeting');
-=======
   const fpdFallback = config.getConfig('ortb2.site.ext.data.jwTargeting');
->>>>>>> 23efd639
   adUnits.forEach(adUnit => {
     const jwTargeting = extractPublisherParams(adUnit, fpdFallback);
     if (!jwTargeting || !Object.keys(jwTargeting).length) {
@@ -174,11 +170,7 @@
 export function extractPublisherParams(adUnit, fallback) {
   let adUnitTargeting;
   try {
-<<<<<<< HEAD
-    adUnitTargeting = adUnit.fpd.context.data.jwTargeting;
-=======
     adUnitTargeting = adUnit.ortb2Imp.ext.data.jwTargeting;
->>>>>>> 23efd639
   } catch (e) {}
 
   if (!adUnitTargeting && !supportsInstreamVideo(adUnit.mediaTypes)) {
