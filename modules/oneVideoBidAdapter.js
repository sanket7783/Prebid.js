import * as utils from '../src/utils';
import {registerBidder} from '../src/adapters/bidderFactory';
const BIDDER_CODE = 'oneVideo';
export const spec = {
  code: 'oneVideo',
  ENDPOINT: 'https://ads.adaptv.advertising.com/rtb/openrtb?ext_id=',
  SYNC_ENDPOINT1: 'https://cm.g.doubleclick.net/pixel?google_nid=adaptv_dbm&google_cm&google_sc',
  SYNC_ENDPOINT2: 'https://pr-bh.ybp.yahoo.com/sync/adaptv_ortb/{combo_uid}',
  SYNC_ENDPOINT3: 'https://match.adsrvr.org/track/cmf/generic?ttd_pid=adaptv&ttd_tpi=1',
  supportedMediaTypes: ['video'],
  /**
   * Determines whether or not the given bid request is valid.
   *
   * @param {BidRequest} bid The bid params to validate.
   * @return boolean True if this is a valid bid, and false otherwise.
   */
  isBidRequestValid: function(bid) {
    if (bid.bidder !== BIDDER_CODE || typeof bid.params === 'undefined') {
      return false;
    }

    // Video validations
    if (typeof bid.params.video === 'undefined' || typeof bid.params.video.playerWidth === 'undefined' || typeof bid.params.video.playerHeight == 'undefined' || typeof bid.params.video.mimes == 'undefined') {
      return false;
    }

    // Pub Id validation
    if (typeof bid.params.pubId === 'undefined') {
      return false;
    }

    return true;
  },
  /**
   * Make a server request from the list of BidRequests.
   *
   * @param {validBidRequests[]} - an array of bids
   * @param bidderRequest
   * @return ServerRequest Info describing the request to the server.
   */
  buildRequests: function(bids, bidRequest) {
    let consentData = bidRequest ? bidRequest.gdprConsent : null;

    return bids.map(bid => {
      return {
        method: 'POST',
        /** removing adding local protocal since we
         * can get cookie data only if we call with https. */
        url: spec.ENDPOINT + bid.params.pubId,
        data: getRequestData(bid, consentData, bidRequest),
        bidRequest: bid
      }
    })
  },
  /**
   * Unpack the response from the server into a list of bids.
   *
   * @param {*} serverResponse A successful response from the server.
   * @return {Bid[]} An array of bids which were nested inside the server.
   */
  interpretResponse: function(response, { bidRequest }) {
    let bid;
    let size;
    let bidResponse;
    try {
      response = response.body;
      bid = response.seatbid[0].bid[0];
    } catch (e) {
      response = null;
    }
    if (!response || !bid || (!bid.adm && !bid.nurl) || !bid.price) {
      utils.logWarn(`No valid bids from ${spec.code} bidder`);
      return [];
    }
    size = getSize(bidRequest.sizes);
    bidResponse = {
      requestId: bidRequest.bidId,
      bidderCode: spec.code,
      cpm: bid.price,
      adId: bid.adid,
      creativeId: bid.crid,
      width: size.width,
      height: size.height,
      mediaType: 'video',
      currency: response.cur,
      ttl: 100,
      netRevenue: true,
      adUnitCode: bidRequest.adUnitCode
    };
    if (bid.nurl) {
      bidResponse.vastUrl = bid.nurl;
    } else if (bid.adm) {
      bidResponse.vastXml = bid.adm;
    }
    bidResponse.renderer = (bidRequest.mediaTypes.video.context === 'outstream') ? newRenderer(bidRequest, bidResponse) : undefined;
    return bidResponse;
  },
  /**
   * Register the user sync pixels which should be dropped after the auction.
   *
   * @param {SyncOptions} syncOptions Which user syncs are allowed?
   * @param {ServerResponse[]} serverResponses List of server's responses.
   * @return {UserSync[]} The user syncs which should be dropped.
   */
  getUserSyncs: function(syncOptions, responses, consentData) {
    let { gdprApplies, consentString = '' } = consentData;

    if (syncOptions.pixelEnabled) {
      return [{
        type: 'image',
        url: spec.SYNC_ENDPOINT1
      },
      {
        type: 'image',
        url: spec.SYNC_ENDPOINT2
      },
      {
        type: 'image',
        url: `https://sync-tm.everesttech.net/upi/pid/m7y5t93k?gdpr=${gdprApplies ? 1 : 0}&gdpr_consent=${consentString}&redir=https%3A%2F%2Fpixel.advertising.com%2Fups%2F55986%2Fsync%3Fuid%3D%24%7BUSER_ID%7D%26_origin%3D0` + encodeURI(`&gdpr=${gdprApplies ? 1 : 0}&gdpr_consent=${consentString}`)
      },
      {
        type: 'image',
        url: spec.SYNC_ENDPOINT3
      }];
    }
  }
};

function getSize(sizes) {
  let parsedSizes = utils.parseSizesInput(sizes);
  let [ width, height ] = parsedSizes.length ? parsedSizes[0].split('x') : [];
  return {
    width: parseInt(width, 10) || undefined,
    height: parseInt(height, 10) || undefined
  };
}

function isConsentRequired(consentData) {
  return !!(consentData && consentData.gdprApplies);
}

function getRequestData(bid, consentData, bidRequest) {
  let loc = bidRequest.refererInfo.referer;
  let page = (bid.params.site && bid.params.site.page) ? (bid.params.site.page) : (loc.href);
  let ref = (bid.params.site && bid.params.site.referrer) ? bid.params.site.referrer : bidRequest.refererInfo.referer;
  let bidData = {
    id: utils.generateUUID(),
    at: 2,
    cur: bid.cur || 'USD',
    imp: [{
      id: '1',
      secure: isSecure(),
      bidfloor: bid.params.bidfloor,
      ext: {
        hb: 1,
      }
    }],
    site: {
      page: page,
      ref: ref
    },
    device: {
      ua: navigator.userAgent
    },
    tmax: 200
  };

  if (bid.params.video.display == undefined || bid.params.video.display != 1) {
    bidData.imp[0].video = {
      mimes: bid.params.video.mimes,
      w: bid.params.video.playerWidth,
      h: bid.params.video.playerHeight,
      pos: bid.params.video.position,
    };
    if (bid.params.video.maxbitrate) {
      bidData.imp[0].video.maxbitrate = bid.params.video.maxbitrate
    }
    if (bid.params.video.maxduration) {
      bidData.imp[0].video.maxduration = bid.params.video.maxduration
    }
    if (bid.params.video.minduration) {
      bidData.imp[0].video.minduration = bid.params.video.minduration
    }
    if (bid.params.video.api) {
      bidData.imp[0].video.api = bid.params.video.api
    }
    if (bid.params.video.delivery) {
      bidData.imp[0].video.delivery = bid.params.video.delivery
    }
    if (bid.params.video.position) {
      bidData.imp[0].video.pos = bid.params.video.position
    }
    if (bid.params.video.playbackmethod) {
      bidData.imp[0].video.playbackmethod = bid.params.video.playbackmethod
    }
    if (bid.params.video.placement) {
      bidData.imp[0].video.placement = bid.params.video.placement
    }
    if (bid.params.video.rewarded) {
      bidData.imp[0].ext.rewarded = bid.params.video.rewarded
    }
  } else if (bid.params.video.display == 1) {
    bidData.imp[0].banner = {
      mimes: bid.params.video.mimes,
      w: bid.params.video.playerWidth,
      h: bid.params.video.playerHeight,
      pos: bid.params.video.position,
    };
    if (bid.params.video.placement) {
      bidData.imp[0].banner.placement = bid.params.video.placement
    }
  }
  if (bid.params.video.inventoryid) {
    bidData.imp[0].ext.inventoryid = bid.params.video.inventoryid
  }
  if (bid.params.video.sid) {
    bidData.source = {
      ext: {
        schain: {
          complete: 1,
          nodes: [{
            sid: bid.params.video.sid,
            rid: bidData.id,
          }]
        }
      }
    }
  }
  if (bid.params.site && bid.params.site.id) {
    bidData.site.id = bid.params.site.id
  }
  if (isConsentRequired(consentData) || (bidRequest && bidRequest.uspConsent)) {
    bidData.regs = {
      ext: {}
    };
    if (isConsentRequired(consentData)) {
      bidData.regs.ext.gdpr = 1
    }

    if (consentData.consentString) {
      bidData.user = {
        ext: {
          consent: consentData.consentString
        }
      };
    }
<<<<<<< HEAD
    // CCPA support
=======
>>>>>>> 86f27c35
    if (bidRequest && bidRequest.uspConsent) {
      bidData.regs.ext.us_privacy = bidRequest.uspConsent
    }
  }

  return bidData;
}

function isSecure() {
  return document.location.protocol === 'https:';
}
/**
 * Create oneVideo renderer
 * @returns {*}
 */
function newRenderer(bidRequest, bid) {
  if (!bidRequest.renderer) {
    bidRequest.renderer = {};
    bidRequest.renderer.url = 'https://cdn.vidible.tv/prod/hb-outstream-renderer/renderer.js';
    bidRequest.renderer.render = function(bid) {
      setTimeout(function () {
        // eslint-disable-next-line no-undef
        o2PlayerRender(bid);
      }, 700)
    };
  }
}

registerBidder(spec);<|MERGE_RESOLUTION|>--- conflicted
+++ resolved
@@ -244,10 +244,6 @@
         }
       };
     }
-<<<<<<< HEAD
-    // CCPA support
-=======
->>>>>>> 86f27c35
     if (bidRequest && bidRequest.uspConsent) {
       bidData.regs.ext.us_privacy = bidRequest.uspConsent
     }
