import { logError, logWarn, parseSizesInput, generateUUID, isFn, logMessage, isPlainObject, isStr, isNumber, isArray } from '../src/utils.js';
import {registerBidder} from '../src/adapters/bidderFactory.js';

const BIDDER_CODE = 'oneVideo';
export const spec = {
  code: 'oneVideo',
<<<<<<< HEAD
  VERSION: '3.1.1',
=======
  VERSION: '3.1.2',
>>>>>>> 2d82104b
  ENDPOINT: 'https://ads.adaptv.advertising.com/rtb/openrtb?ext_id=',
  E2ETESTENDPOINT: 'https://ads-wc.v.ssp.yahoo.com/rtb/openrtb?ext_id=',
  SYNC_ENDPOINT1: 'https://pixel.advertising.com/ups/57304/sync?gdpr=&gdpr_consent=&_origin=0&redir=true',
  SYNC_ENDPOINT2: 'https://match.adsrvr.org/track/cmf/generic?ttd_pid=adaptv&ttd_tpi=1',
  supportedMediaTypes: ['video', 'banner'],
  /**
   * Determines whether or not the given bid request is valid.
   *
   * @param {BidRequest} bid The bid params to validate.
   * @return boolean True if this is a valid bid, and false otherwise.
   */
  isBidRequestValid: function(bid) {
    // Bidder code validation
    if (bid.bidder !== BIDDER_CODE || typeof bid.params === 'undefined') {
      return false;
    }

    // E2E test skip validations
    if (bid.params && bid.params.video && bid.params.video.e2etest) {
      return true;
    }
    // MediaTypes Video / Banner validation
    if (typeof bid.mediaTypes.video === 'undefined' && typeof bid.mediaTypes.banner === 'undefined') {
<<<<<<< HEAD
      utils.logError('Failed validation: adUnit mediaTypes.video OR mediaTypes.banner not declared');
=======
      logError('Failed validation: adUnit mediaTypes.video OR mediaTypes.banner not declared');
>>>>>>> 2d82104b
      return false;
    };

    if (bid.mediaTypes.video) {
      // Player size validation
      if (typeof bid.mediaTypes.video.playerSize === 'undefined') {
        if (bid.params.video && (typeof bid.params.video.playerWidth === 'undefined' || typeof bid.params.video.playerHeight === 'undefined')) {
<<<<<<< HEAD
          utils.logError('Failed validation: Player size not declared in either mediaTypes.playerSize OR bid.params.video.plauerWidth & bid.params.video.playerHeight.');
=======
          logError('Failed validation: Player size not declared in either mediaTypes.playerSize OR bid.params.video.plauerWidth & bid.params.video.playerHeight.');
>>>>>>> 2d82104b
          return false;
        };
      };
      // Mimes validation
      if (typeof bid.mediaTypes.video.mimes === 'undefined') {
        if (!bid.params.video || typeof bid.params.video.mimes === 'undefined') {
<<<<<<< HEAD
          utils.logError('Failed validation: adUnit mediaTypes.mimes OR params.video.mimes not declared');
=======
          logError('Failed validation: adUnit mediaTypes.mimes OR params.video.mimes not declared');
>>>>>>> 2d82104b
          return false;
        };
      };
      // Prevend DAP Outstream validation, Banner DAP validation & Multi-Format adUnit support
      if (bid.mediaTypes.video.context === 'outstream' && bid.params.video && bid.params.video.display === 1) {
<<<<<<< HEAD
        utils.logError('Failed validation: Dynamic Ad Placement cannot be used with context Outstream (params.video.display=1)');
        return false;
      };
    };

    // DAP Validation
    if (bid.mediaTypes.banner && bid.params.video && !bid.params.video.display) {
      utils.logError('Failed validation: If you are trying to use Dynamic Ad Placement you must pass params.video.display=1');
      return false;
    };

    // Publisher Id (Exchange) validation
    if (typeof bid.params.pubId === 'undefined') {
      utils.logError('Failed validation: Adapter cannot send requests without bid.params.pubId');
=======
        logError('Failed validation: Dynamic Ad Placement cannot be used with context Outstream (params.video.display=1)');
        return false;
      };
    };

    // Publisher Id (Exchange) validation
    if (typeof bid.params.pubId === 'undefined') {
      logError('Failed validation: Adapter cannot send requests without bid.params.pubId');
>>>>>>> 2d82104b
      return false;
    }

    return true;
  },
  /**
   * Make a server request from the list of BidRequests.
   *
   * @param {validBidRequests[]} - an array of bids
   * @param bidderRequest
   * @return ServerRequest Info describing the request to the server.
   */
  buildRequests: function (bids, bidRequest) {
    let consentData = bidRequest ? bidRequest.gdprConsent : null;

    return bids.map(bid => {
      let url = spec.ENDPOINT
      let pubId = bid.params.pubId;
      if (bid.params.video.e2etest) {
        url = spec.E2ETESTENDPOINT;
        pubId = 'HBExchange';
      }
      return {
        method: 'POST',
        /** removing adding local protocal since we
         * can get cookie data only if we call with https. */
        url: url + pubId,
        data: getRequestData(bid, consentData, bidRequest),
        bidRequest: bid
      }
    })
  },
  /**
   * Unpack the response from the server into a list of bids.
   *
   * @param {*} serverResponse A successful response from the server.
   * @return {Bid[]} An array of bids which were nested inside the server.
   */
  interpretResponse: function(response, {bidRequest}) {
    let bid;
    let size;
    let bidResponse;
    try {
      response = response.body;
      bid = response.seatbid[0].bid[0];
    } catch (e) {
      response = null;
    }
    if (!response || !bid || (!bid.adm && !bid.nurl) || !bid.price) {
      logWarn(`No valid bids from ${spec.code} bidder`);
      return [];
    }
    size = getSize(bidRequest.sizes);
    bidResponse = {
      requestId: bidRequest.bidId,
      bidderCode: spec.code,
      cpm: bid.price,
      creativeId: bid.crid,
      width: size.width,
      height: size.height,
      currency: response.cur,
      ttl: (bidRequest.params.video.ttl > 0 && bidRequest.params.video.ttl <= 3600) ? bidRequest.params.video.ttl : 300,
      netRevenue: true,
      adUnitCode: bidRequest.adUnitCode,
      meta: {
        advertiserDomains: bid.adomain
      }
    };

    bidResponse.mediaType = (bidRequest.mediaTypes.banner) ? 'banner' : 'video'

    if (bid.nurl) {
      bidResponse.vastUrl = bid.nurl;
    } else if (bid.adm && bidRequest.params.video.display === 1) {
      bidResponse.ad = bid.adm
    } else if (bid.adm) {
      bidResponse.vastXml = bid.adm;
    }
    if (bidRequest.mediaTypes.video) {
      bidResponse.renderer = (bidRequest.mediaTypes.video.context === 'outstream') ? newRenderer(bidRequest, bidResponse) : undefined;
    }

    return bidResponse;
  },
  /**
   * Register the user sync pixels which should be dropped after the auction.
   *
   * @param {SyncOptions} syncOptions Which user syncs are allowed?
   * @param {ServerResponse[]} serverResponses List of server's responses.
   * @return {UserSync[]} The user syncs which should be dropped.
   */
  getUserSyncs: function(syncOptions, responses, consentData = {}) {
    let {
      gdprApplies,
      consentString = ''
    } = consentData;

    if (syncOptions.pixelEnabled) {
      return [{
        type: 'image',
        url: spec.SYNC_ENDPOINT1
      },
      {
        type: 'image',
        url: `https://sync-tm.everesttech.net/upi/pid/m7y5t93k?gdpr=${gdprApplies ? 1 : 0}&gdpr_consent=${consentString}&redir=https%3A%2F%2Fpixel.advertising.com%2Fups%2F55986%2Fsync%3Fuid%3D%24%7BUSER_ID%7D%26_origin%3D0` + encodeURI(`&gdpr=${gdprApplies ? 1 : 0}&gdpr_consent=${consentString}`)
      },
      {
        type: 'image',
        url: spec.SYNC_ENDPOINT2
      }];
    }
  }
};

function getSize(sizes) {
  let parsedSizes = parseSizesInput(sizes);
  let [ width, height ] = parsedSizes.length ? parsedSizes[0].split('x') : [];
  return {
    width: parseInt(width, 10) || undefined,
    height: parseInt(height, 10) || undefined
  };
}

function isConsentRequired(consentData) {
  return !!(consentData && consentData.gdprApplies);
}

function getRequestData(bid, consentData, bidRequest) {
  let loc = bidRequest.refererInfo.referer;
  let page = (bid.params.site && bid.params.site.page) ? (bid.params.site.page) : (loc.href);
  let ref = (bid.params.site && bid.params.site.referrer) ? bid.params.site.referrer : bidRequest.refererInfo.referer;
  let getFloorRequestObject = {
    currency: bid.params.cur || 'USD',
    mediaType: 'video',
    size: '*'
  };
  let bidData = {
    id: generateUUID(),
    at: 2,
    imp: [{
      id: '1',
      secure: isSecure(),
      ext: {
        hb: 1,
        prebidver: '$prebid.version$',
        adapterver: spec.VERSION,
      }
    }],
    site: {
      page: page,
      ref: ref
    },
    device: {
      ua: navigator.userAgent
    },
    tmax: 200
  };

  if (bid.params.video.display == undefined || bid.params.video.display != 1) {
    bidData.imp[0].video = {
      linearity: 1
    };
    if (bid.params.video.playerWidth && bid.params.video.playerHeight) {
      bidData.imp[0].video.w = bid.params.video.playerWidth;
      bidData.imp[0].video.h = bid.params.video.playerHeight;
    } else {
      const playerSize = getSize(bid.mediaTypes.video.playerSize);
      bidData.imp[0].video.w = playerSize.width;
      bidData.imp[0].video.h = playerSize.height;
    };
    if (bid.params.video.mimes) {
      bidData.imp[0].video.mimes = bid.params.video.mimes;
    } else {
      bidData.imp[0].video.mimes = bid.mediaTypes.video.mimes;
    };
    if (bid.mediaTypes.video.maxbitrate || bid.params.video.maxbitrate) {
      bidData.imp[0].video.maxbitrate = bid.params.video.maxbitrate || bid.mediaTypes.video.maxbitrate;
    }
    if (bid.mediaTypes.video.maxduration || bid.params.video.maxduration) {
      bidData.imp[0].video.maxduration = bid.params.video.maxduration || bid.mediaTypes.video.maxduration;
    }
    if (bid.mediaTypes.video.minduration || bid.params.video.minduration) {
      bidData.imp[0].video.minduration = bid.params.video.minduration || bid.mediaTypes.video.minduration;
    }
    if (bid.mediaTypes.video.api || bid.params.video.api) {
      bidData.imp[0].video.api = bid.params.video.api || bid.mediaTypes.video.api;
    }
    if (bid.mediaTypes.video.delivery || bid.params.video.delivery) {
      bidData.imp[0].video.delivery = bid.params.video.delivery || bid.mediaTypes.video.delivery;
    }
    if (bid.mediaTypes.video.position || bid.params.video.position) {
      bidData.imp[0].video.pos = bid.params.video.position || bid.mediaTypes.video.position;
    }
    if (bid.mediaTypes.video.playbackmethod || bid.params.video.playbackmethod) {
      bidData.imp[0].video.playbackmethod = bid.params.video.playbackmethod || bid.mediaTypes.video.playbackmethod;
    }
    if (bid.mediaTypes.video.placement || bid.params.video.placement) {
      bidData.imp[0].video.placement = bid.params.video.placement || bid.mediaTypes.video.placement;
    }
    if (bid.params.video.rewarded) {
      bidData.imp[0].ext.rewarded = bid.params.video.rewarded
    }
    if (bid.mediaTypes.video.linearity || bid.params.video.linearity) {
      bidData.imp[0].video.linearity = bid.params.video.linearity || bid.mediaTypes.video.linearity || 1;
    }
    if (bid.mediaTypes.video.protocols || bid.params.video.protocols) {
      bidData.imp[0].video.protocols = bid.params.video.protocols || bid.mediaTypes.video.protocols || [2, 5];
    }
  } else if (bid.params.video.display == 1) {
    getFloorRequestObject.mediaType = 'banner';
    bidData.imp[0].banner = {
      mimes: bid.params.video.mimes,
      w: bid.params.video.playerWidth,
      h: bid.params.video.playerHeight,
      pos: bid.params.video.position,
    };
    if (bid.params.video.placement) {
      bidData.imp[0].banner.placement = bid.params.video.placement
    }
    if (bid.params.video.maxduration) {
      bidData.imp[0].banner.ext = bidData.imp[0].banner.ext || {}
      bidData.imp[0].banner.ext.maxduration = bid.params.video.maxduration
    }
    if (bid.params.video.minduration) {
      bidData.imp[0].banner.ext = bidData.imp[0].banner.ext || {}
      bidData.imp[0].banner.ext.minduration = bid.params.video.minduration
    }
  }

<<<<<<< HEAD
  if (utils.isFn(bid.getFloor)) {
=======
  if (isFn(bid.getFloor)) {
>>>>>>> 2d82104b
    let floorData = bid.getFloor(getFloorRequestObject);
    bidData.imp[0].bidfloor = floorData.floor;
    bidData.cur = floorData.currency;
  } else {
    bidData.imp[0].bidfloor = bid.params.bidfloor;
  };

  if (bid.params.video.inventoryid) {
    bidData.imp[0].ext.inventoryid = bid.params.video.inventoryid
  }
  if (bid.params.video.sid) {
    bidData.source = {
      ext: {
        schain: {
          complete: 1,
          nodes: [{
            sid: bid.params.video.sid,
            rid: bidData.id,
          }]
        }
      }
    }
    if (bid.params.video.hp == 1) {
      bidData.source.ext.schain.nodes[0].hp = bid.params.video.hp;
    }
  } else if (bid.schain) {
    bidData.source = {
      ext: {
        schain: bid.schain
      }
    }
    bidData.source.ext.schain.nodes[0].rid = bidData.id;
  }
  if (bid.params.site && bid.params.site.id) {
    bidData.site.id = bid.params.site.id
  }
  if (isConsentRequired(consentData) || (bidRequest && bidRequest.uspConsent)) {
    bidData.regs = {
      ext: {}
    };
    if (isConsentRequired(consentData)) {
      bidData.regs.ext.gdpr = 1
    }

    if (consentData && consentData.consentString) {
      bidData.user = {
        ext: {
          consent: consentData.consentString
        }
      };
    }
    // ccpa support
    if (bidRequest && bidRequest.uspConsent) {
      bidData.regs.ext.us_privacy = bidRequest.uspConsent
    }
  }
  if (bid.params.video.e2etest) {
<<<<<<< HEAD
    utils.logMessage('E2E test mode enabled: \n The following parameters are being overridden by e2etest mode:\n* bidfloor:null\n* width:300\n* height:250\n* mimes: video/mp4, application/javascript\n* api:2\n* site.page/ref: verizonmedia.com\n* tmax:1000');
=======
    logMessage('E2E test mode enabled: \n The following parameters are being overridden by e2etest mode:\n* bidfloor:null\n* width:300\n* height:250\n* mimes: video/mp4, application/javascript\n* api:2\n* site.page/ref: verizonmedia.com\n* tmax:1000');
>>>>>>> 2d82104b
    bidData.imp[0].bidfloor = null;
    bidData.imp[0].video.w = 300;
    bidData.imp[0].video.h = 250;
    bidData.imp[0].video.mimes = ['video/mp4', 'application/javascript'];
    bidData.imp[0].video.api = [2];
    bidData.site.page = 'https://verizonmedia.com';
    bidData.site.ref = 'https://verizonmedia.com';
    bidData.tmax = 1000;
  }
  if (bid.params.video.custom && isPlainObject(bid.params.video.custom)) {
    bidData.imp[0].ext.custom = {};
    for (const key in bid.params.video.custom) {
      if (isStr(bid.params.video.custom[key]) || isNumber(bid.params.video.custom[key])) {
        bidData.imp[0].ext.custom[key] = bid.params.video.custom[key];
      }
    }
  }
<<<<<<< HEAD
  if (bid.params.video.content && utils.isPlainObject(bid.params.video.content)) {
=======
  if (bid.params.video.content && isPlainObject(bid.params.video.content)) {
>>>>>>> 2d82104b
    bidData.site.content = {};
    const contentStringKeys = ['id', 'title', 'series', 'season', 'genre', 'contentrating', 'language'];
    const contentNumberkeys = ['episode', 'prodq', 'context', 'livestream', 'len'];
    const contentArrayKeys = ['cat'];
    const contentObjectKeys = ['ext'];
    for (const contentKey in bid.params.video.content) {
      if (
<<<<<<< HEAD
        (contentStringKeys.indexOf(contentKey) > -1 && utils.isStr(bid.params.video.content[contentKey])) ||
        (contentNumberkeys.indexOf(contentKey) > -1 && utils.isNumber(bid.params.video.content[contentKey])) ||
        (contentObjectKeys.indexOf(contentKey) > -1 && utils.isPlainObject(bid.params.video.content[contentKey])) ||
        (contentArrayKeys.indexOf(contentKey) > -1 && utils.isArray(bid.params.video.content[contentKey]) &&
        bid.params.video.content[contentKey].every(catStr => utils.isStr(catStr)))) {
=======
        (contentStringKeys.indexOf(contentKey) > -1 && isStr(bid.params.video.content[contentKey])) ||
        (contentNumberkeys.indexOf(contentKey) > -1 && isNumber(bid.params.video.content[contentKey])) ||
        (contentObjectKeys.indexOf(contentKey) > -1 && isPlainObject(bid.params.video.content[contentKey])) ||
        (contentArrayKeys.indexOf(contentKey) > -1 && isArray(bid.params.video.content[contentKey]) &&
        bid.params.video.content[contentKey].every(catStr => isStr(catStr)))) {
>>>>>>> 2d82104b
        bidData.site.content[contentKey] = bid.params.video.content[contentKey];
      } else {
        logMessage('oneVideo bid adapter validation error: ', contentKey, ' is either not supported is OpenRTB V2.5 or value is undefined');
      }
    }
  }
  return bidData;
}

function isSecure() {
  return document.location.protocol === 'https:';
}
/**
 * Create oneVideo renderer
 * @returns {*}
 */
function newRenderer(bidRequest, bid) {
  if (!bidRequest.renderer) {
    bidRequest.renderer = {};
    bidRequest.renderer.url = 'https://cdn.vidible.tv/prod/hb-outstream-renderer/renderer.js';
    bidRequest.renderer.render = function(bid) {
      setTimeout(function() {
        // eslint-disable-next-line no-undef
        o2PlayerRender(bid);
      }, 700)
    };
  }
}

registerBidder(spec);<|MERGE_RESOLUTION|>--- conflicted
+++ resolved
@@ -4,11 +4,7 @@
 const BIDDER_CODE = 'oneVideo';
 export const spec = {
   code: 'oneVideo',
-<<<<<<< HEAD
-  VERSION: '3.1.1',
-=======
   VERSION: '3.1.2',
->>>>>>> 2d82104b
   ENDPOINT: 'https://ads.adaptv.advertising.com/rtb/openrtb?ext_id=',
   E2ETESTENDPOINT: 'https://ads-wc.v.ssp.yahoo.com/rtb/openrtb?ext_id=',
   SYNC_ENDPOINT1: 'https://pixel.advertising.com/ups/57304/sync?gdpr=&gdpr_consent=&_origin=0&redir=true',
@@ -32,11 +28,7 @@
     }
     // MediaTypes Video / Banner validation
     if (typeof bid.mediaTypes.video === 'undefined' && typeof bid.mediaTypes.banner === 'undefined') {
-<<<<<<< HEAD
-      utils.logError('Failed validation: adUnit mediaTypes.video OR mediaTypes.banner not declared');
-=======
       logError('Failed validation: adUnit mediaTypes.video OR mediaTypes.banner not declared');
->>>>>>> 2d82104b
       return false;
     };
 
@@ -44,43 +36,19 @@
       // Player size validation
       if (typeof bid.mediaTypes.video.playerSize === 'undefined') {
         if (bid.params.video && (typeof bid.params.video.playerWidth === 'undefined' || typeof bid.params.video.playerHeight === 'undefined')) {
-<<<<<<< HEAD
-          utils.logError('Failed validation: Player size not declared in either mediaTypes.playerSize OR bid.params.video.plauerWidth & bid.params.video.playerHeight.');
-=======
           logError('Failed validation: Player size not declared in either mediaTypes.playerSize OR bid.params.video.plauerWidth & bid.params.video.playerHeight.');
->>>>>>> 2d82104b
           return false;
         };
       };
       // Mimes validation
       if (typeof bid.mediaTypes.video.mimes === 'undefined') {
         if (!bid.params.video || typeof bid.params.video.mimes === 'undefined') {
-<<<<<<< HEAD
-          utils.logError('Failed validation: adUnit mediaTypes.mimes OR params.video.mimes not declared');
-=======
           logError('Failed validation: adUnit mediaTypes.mimes OR params.video.mimes not declared');
->>>>>>> 2d82104b
           return false;
         };
       };
       // Prevend DAP Outstream validation, Banner DAP validation & Multi-Format adUnit support
       if (bid.mediaTypes.video.context === 'outstream' && bid.params.video && bid.params.video.display === 1) {
-<<<<<<< HEAD
-        utils.logError('Failed validation: Dynamic Ad Placement cannot be used with context Outstream (params.video.display=1)');
-        return false;
-      };
-    };
-
-    // DAP Validation
-    if (bid.mediaTypes.banner && bid.params.video && !bid.params.video.display) {
-      utils.logError('Failed validation: If you are trying to use Dynamic Ad Placement you must pass params.video.display=1');
-      return false;
-    };
-
-    // Publisher Id (Exchange) validation
-    if (typeof bid.params.pubId === 'undefined') {
-      utils.logError('Failed validation: Adapter cannot send requests without bid.params.pubId');
-=======
         logError('Failed validation: Dynamic Ad Placement cannot be used with context Outstream (params.video.display=1)');
         return false;
       };
@@ -89,7 +57,6 @@
     // Publisher Id (Exchange) validation
     if (typeof bid.params.pubId === 'undefined') {
       logError('Failed validation: Adapter cannot send requests without bid.params.pubId');
->>>>>>> 2d82104b
       return false;
     }
 
@@ -319,11 +286,7 @@
     }
   }
 
-<<<<<<< HEAD
-  if (utils.isFn(bid.getFloor)) {
-=======
   if (isFn(bid.getFloor)) {
->>>>>>> 2d82104b
     let floorData = bid.getFloor(getFloorRequestObject);
     bidData.imp[0].bidfloor = floorData.floor;
     bidData.cur = floorData.currency;
@@ -381,11 +344,7 @@
     }
   }
   if (bid.params.video.e2etest) {
-<<<<<<< HEAD
-    utils.logMessage('E2E test mode enabled: \n The following parameters are being overridden by e2etest mode:\n* bidfloor:null\n* width:300\n* height:250\n* mimes: video/mp4, application/javascript\n* api:2\n* site.page/ref: verizonmedia.com\n* tmax:1000');
-=======
     logMessage('E2E test mode enabled: \n The following parameters are being overridden by e2etest mode:\n* bidfloor:null\n* width:300\n* height:250\n* mimes: video/mp4, application/javascript\n* api:2\n* site.page/ref: verizonmedia.com\n* tmax:1000');
->>>>>>> 2d82104b
     bidData.imp[0].bidfloor = null;
     bidData.imp[0].video.w = 300;
     bidData.imp[0].video.h = 250;
@@ -403,11 +362,7 @@
       }
     }
   }
-<<<<<<< HEAD
-  if (bid.params.video.content && utils.isPlainObject(bid.params.video.content)) {
-=======
   if (bid.params.video.content && isPlainObject(bid.params.video.content)) {
->>>>>>> 2d82104b
     bidData.site.content = {};
     const contentStringKeys = ['id', 'title', 'series', 'season', 'genre', 'contentrating', 'language'];
     const contentNumberkeys = ['episode', 'prodq', 'context', 'livestream', 'len'];
@@ -415,19 +370,11 @@
     const contentObjectKeys = ['ext'];
     for (const contentKey in bid.params.video.content) {
       if (
-<<<<<<< HEAD
-        (contentStringKeys.indexOf(contentKey) > -1 && utils.isStr(bid.params.video.content[contentKey])) ||
-        (contentNumberkeys.indexOf(contentKey) > -1 && utils.isNumber(bid.params.video.content[contentKey])) ||
-        (contentObjectKeys.indexOf(contentKey) > -1 && utils.isPlainObject(bid.params.video.content[contentKey])) ||
-        (contentArrayKeys.indexOf(contentKey) > -1 && utils.isArray(bid.params.video.content[contentKey]) &&
-        bid.params.video.content[contentKey].every(catStr => utils.isStr(catStr)))) {
-=======
         (contentStringKeys.indexOf(contentKey) > -1 && isStr(bid.params.video.content[contentKey])) ||
         (contentNumberkeys.indexOf(contentKey) > -1 && isNumber(bid.params.video.content[contentKey])) ||
         (contentObjectKeys.indexOf(contentKey) > -1 && isPlainObject(bid.params.video.content[contentKey])) ||
         (contentArrayKeys.indexOf(contentKey) > -1 && isArray(bid.params.video.content[contentKey]) &&
         bid.params.video.content[contentKey].every(catStr => isStr(catStr)))) {
->>>>>>> 2d82104b
         bidData.site.content[contentKey] = bid.params.video.content[contentKey];
       } else {
         logMessage('oneVideo bid adapter validation error: ', contentKey, ' is either not supported is OpenRTB V2.5 or value is undefined');
