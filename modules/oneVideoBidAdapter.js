import * as utils from '../src/utils.js';
import {registerBidder} from '../src/adapters/bidderFactory.js';

const BIDDER_CODE = 'oneVideo';
export const spec = {
  code: 'oneVideo',
<<<<<<< HEAD
  VERSION: '3.0.3',
  ENDPOINT: 'https://ads.adaptv.advertising.com/rtb/openrtb?ext_id=',
  SYNC_ENDPOINT1: 'https://cm.g.doubleclick.net/pixel?google_nid=adaptv_dbm&google_cm&google_sc',
  SYNC_ENDPOINT2: 'https://pr-bh.ybp.yahoo.com/sync/adaptv_ortb/{combo_uid}',
  SYNC_ENDPOINT3: 'https://match.adsrvr.org/track/cmf/generic?ttd_pid=adaptv&ttd_tpi=1',
=======
  VERSION: '3.0.6',
  ENDPOINT: 'https://ads.adaptv.advertising.com/rtb/openrtb?ext_id=',
  E2ETESTENDPOINT: 'https://ads-wc.v.ssp.yahoo.com/rtb/openrtb?ext_id=',
  SYNC_ENDPOINT1: 'https://pixel.advertising.com/ups/57304/sync?gdpr=&gdpr_consent=&_origin=0&redir=true',
  SYNC_ENDPOINT2: 'https://match.adsrvr.org/track/cmf/generic?ttd_pid=adaptv&ttd_tpi=1',
>>>>>>> e5ade754
  supportedMediaTypes: ['video', 'banner'],
  /**
   * Determines whether or not the given bid request is valid.
   *
   * @param {BidRequest} bid The bid params to validate.
   * @return boolean True if this is a valid bid, and false otherwise.
   */
  isBidRequestValid: function(bid) {
    if (bid.bidder !== BIDDER_CODE || typeof bid.params === 'undefined') {
      return false;
    }

    // Video validations
    if (typeof bid.params.video === 'undefined' || typeof bid.params.video.playerWidth === 'undefined' || typeof bid.params.video.playerHeight == 'undefined' || typeof bid.params.video.mimes == 'undefined') {
      return false;
    }

    // Prevend DAP Outstream validation, Banner DAP validation & Multi-Format adUnit support
    if (bid.mediaTypes.video) {
      if (bid.mediaTypes.video.context === 'outstream' && bid.params.video.display === 1) {
        return false;
      }
    } else if (bid.mediaTypes.banner && !bid.params.video.display) {
      return false;
    }

    // Pub Id validation
    if (typeof bid.params.pubId === 'undefined') {
      return false;
    }

    return true;
  },
  /**
   * Make a server request from the list of BidRequests.
   *
   * @param {validBidRequests[]} - an array of bids
   * @param bidderRequest
   * @return ServerRequest Info describing the request to the server.
   */
  buildRequests: function(bids, bidRequest) {
    let consentData = bidRequest ? bidRequest.gdprConsent : null;

    return bids.map(bid => {
      let url = spec.ENDPOINT
      let pubId = bid.params.pubId;
      if (bid.params.video.e2etest) {
        url = spec.E2ETESTENDPOINT;
        pubId = 'HBExchange';
      }
      return {
        method: 'POST',
        /** removing adding local protocal since we
         * can get cookie data only if we call with https. */
        url: url + pubId,
        data: getRequestData(bid, consentData, bidRequest),
        bidRequest: bid
      }
    })
  },
  /**
   * Unpack the response from the server into a list of bids.
   *
   * @param {*} serverResponse A successful response from the server.
   * @return {Bid[]} An array of bids which were nested inside the server.
   */
  interpretResponse: function(response, {bidRequest}) {
    let bid;
    let size;
    let bidResponse;
    try {
      response = response.body;
      bid = response.seatbid[0].bid[0];
    } catch (e) {
      response = null;
    }
    if (!response || !bid || (!bid.adm && !bid.nurl) || !bid.price) {
      utils.logWarn(`No valid bids from ${spec.code} bidder`);
      return [];
    }
    size = getSize(bidRequest.sizes);
    bidResponse = {
      requestId: bidRequest.bidId,
      bidderCode: spec.code,
      cpm: bid.price,
      creativeId: bid.crid,
      width: size.width,
      height: size.height,
      currency: response.cur,
      ttl: (bidRequest.params.video.ttl > 0 && bidRequest.params.video.ttl <= 3600) ? bidRequest.params.video.ttl : 300,
      netRevenue: true,
      adUnitCode: bidRequest.adUnitCode
    };

    bidResponse.mediaType = (bidRequest.mediaTypes.banner) ? 'banner' : 'video'

    if (bid.nurl) {
      bidResponse.vastUrl = bid.nurl;
    } else if (bid.adm && bidRequest.params.video.display === 1) {
      bidResponse.ad = bid.adm
    } else if (bid.adm) {
      bidResponse.vastXml = bid.adm;
    }
<<<<<<< HEAD

=======
>>>>>>> e5ade754
    if (bidRequest.mediaTypes.video) {
      bidResponse.renderer = (bidRequest.mediaTypes.video.context === 'outstream') ? newRenderer(bidRequest, bidResponse) : undefined;
    }

    return bidResponse;
  },
  /**
   * Register the user sync pixels which should be dropped after the auction.
   *
   * @param {SyncOptions} syncOptions Which user syncs are allowed?
   * @param {ServerResponse[]} serverResponses List of server's responses.
   * @return {UserSync[]} The user syncs which should be dropped.
   */
  getUserSyncs: function(syncOptions, responses, consentData = {}) {
    let {
      gdprApplies,
      consentString = ''
    } = consentData;

    if (syncOptions.pixelEnabled) {
      return [{
        type: 'image',
        url: spec.SYNC_ENDPOINT1
      },
      {
        type: 'image',
        url: `https://sync-tm.everesttech.net/upi/pid/m7y5t93k?gdpr=${gdprApplies ? 1 : 0}&gdpr_consent=${consentString}&redir=https%3A%2F%2Fpixel.advertising.com%2Fups%2F55986%2Fsync%3Fuid%3D%24%7BUSER_ID%7D%26_origin%3D0` + encodeURI(`&gdpr=${gdprApplies ? 1 : 0}&gdpr_consent=${consentString}`)
      },
      {
        type: 'image',
        url: spec.SYNC_ENDPOINT2
      }];
    }
  }
};

function getSize(sizes) {
  let parsedSizes = utils.parseSizesInput(sizes);
  let [ width, height ] = parsedSizes.length ? parsedSizes[0].split('x') : [];
  return {
    width: parseInt(width, 10) || undefined,
    height: parseInt(height, 10) || undefined
  };
}

function isConsentRequired(consentData) {
  return !!(consentData && consentData.gdprApplies);
}

function getRequestData(bid, consentData, bidRequest) {
  let loc = bidRequest.refererInfo.referer;
  let page = (bid.params.site && bid.params.site.page) ? (bid.params.site.page) : (loc.href);
  let ref = (bid.params.site && bid.params.site.referrer) ? bid.params.site.referrer : bidRequest.refererInfo.referer;
  let bidData = {
    id: utils.generateUUID(),
    at: 2,
    cur: bid.cur || 'USD',
    imp: [{
      id: '1',
      secure: isSecure(),
      bidfloor: bid.params.bidfloor,
      ext: {
        hb: 1,
        prebidver: '$prebid.version$',
        adapterver: spec.VERSION,
      }
    }],
    site: {
      page: page,
      ref: ref
    },
    device: {
      ua: navigator.userAgent
    },
    tmax: 200
  };

  if (bid.params.video.display == undefined || bid.params.video.display != 1) {
    bidData.imp[0].video = {
      mimes: bid.params.video.mimes,
      w: bid.params.video.playerWidth,
      h: bid.params.video.playerHeight,
      pos: bid.params.video.position,
    };
    if (bid.params.video.maxbitrate) {
      bidData.imp[0].video.maxbitrate = bid.params.video.maxbitrate
    }
    if (bid.params.video.maxduration) {
      bidData.imp[0].video.maxduration = bid.params.video.maxduration
    }
    if (bid.params.video.minduration) {
      bidData.imp[0].video.minduration = bid.params.video.minduration
    }
    if (bid.params.video.api) {
      bidData.imp[0].video.api = bid.params.video.api
    }
    if (bid.params.video.delivery) {
      bidData.imp[0].video.delivery = bid.params.video.delivery
    }
    if (bid.params.video.position) {
      bidData.imp[0].video.pos = bid.params.video.position
    }
    if (bid.params.video.playbackmethod) {
      bidData.imp[0].video.playbackmethod = bid.params.video.playbackmethod
    }
    if (bid.params.video.placement) {
      bidData.imp[0].video.placement = bid.params.video.placement
    }
    if (bid.params.video.rewarded) {
      bidData.imp[0].ext.rewarded = bid.params.video.rewarded
    }
    bidData.imp[0].video.linearity = 1;
    bidData.imp[0].video.protocols = bid.params.video.protocols || [2, 5];
  } else if (bid.params.video.display == 1) {
    bidData.imp[0].banner = {
      mimes: bid.params.video.mimes,
      w: bid.params.video.playerWidth,
      h: bid.params.video.playerHeight,
      pos: bid.params.video.position,
    };
    if (bid.params.video.placement) {
      bidData.imp[0].banner.placement = bid.params.video.placement
    }
    if (bid.params.video.maxduration) {
      bidData.imp[0].banner.ext = bidData.imp[0].banner.ext || {}
      bidData.imp[0].banner.ext.maxduration = bid.params.video.maxduration
    }
    if (bid.params.video.minduration) {
      bidData.imp[0].banner.ext = bidData.imp[0].banner.ext || {}
      bidData.imp[0].banner.ext.minduration = bid.params.video.minduration
    }
  }
  if (bid.params.video.inventoryid) {
    bidData.imp[0].ext.inventoryid = bid.params.video.inventoryid
  }
  if (bid.params.video.sid) {
    bidData.source = {
      ext: {
        schain: {
          complete: 1,
          nodes: [{
            sid: bid.params.video.sid,
            rid: bidData.id,
          }]
        }
      }
    }
    if (bid.params.video.hp == 1) {
      bidData.source.ext.schain.nodes[0].hp = bid.params.video.hp;
    }
<<<<<<< HEAD
=======
  } else if (bid.schain) {
    bidData.source = {
      ext: {
        schain: bid.schain
      }
    }
    bidData.source.ext.schain.nodes[0].rid = bidData.id;
>>>>>>> e5ade754
  }
  if (bid.params.site && bid.params.site.id) {
    bidData.site.id = bid.params.site.id
  }
  if (isConsentRequired(consentData) || (bidRequest && bidRequest.uspConsent)) {
    bidData.regs = {
      ext: {}
    };
    if (isConsentRequired(consentData)) {
      bidData.regs.ext.gdpr = 1
    }

    if (consentData && consentData.consentString) {
      bidData.user = {
        ext: {
          consent: consentData.consentString
        }
      };
    }
    // ccpa support
    if (bidRequest && bidRequest.uspConsent) {
      bidData.regs.ext.us_privacy = bidRequest.uspConsent
    }
  }
  if (bid.params.video.e2etest) {
    bidData.imp[0].bidfloor = null;
    bidData.imp[0].video.w = 300;
    bidData.imp[0].video.h = 250;
    bidData.imp[0].video.mimes = ['video/mp4', 'application/javascript'];
    bidData.imp[0].video.api = [2];
    bidData.site.page = 'https://verizonmedia.com';
    bidData.site.ref = 'https://verizonmedia.com';
    bidData.tmax = 1000;
  }
  if (bid.params.video.custom && utils.isPlainObject(bid.params.video.custom)) {
    bidData.imp[0].ext.custom = {};
    for (const key in bid.params.video.custom) {
      if (utils.isStr(bid.params.video.custom[key]) || utils.isNumber(bid.params.video.custom[key])) {
        bidData.imp[0].ext.custom[key] = bid.params.video.custom[key];
      }
    }
  }
  if (bid.params.video.content && utils.isPlainObject(bid.params.video.content)) {
    bidData.imp[0].content = {};
    const contentStringKeys = ['id', 'title', 'series', 'season', 'genre', 'contentrating', 'language'];
    const contentNumberkeys = ['episode', 'prodq', 'context', 'livestream', 'len'];
    const contentArrayKeys = ['cat'];
    const contentObjectKeys = ['ext'];
    for (const contentKey in bid.params.video.content) {
      if (
        (contentStringKeys.indexOf(contentKey) > -1 && utils.isStr(bid.params.video.content[contentKey])) ||
        (contentNumberkeys.indexOf(contentKey) > -1 && utils.isNumber(bid.params.video.content[contentKey])) ||
        (contentObjectKeys.indexOf(contentKey) > -1 && utils.isPlainObject(bid.params.video.content[contentKey])) ||
        (contentArrayKeys.indexOf(contentKey) > -1 && utils.isArray(bid.params.video.content[contentKey]) &&
        bid.params.video.content[contentKey].every(catStr => utils.isStr(catStr)))) {
        bidData.imp[0].content[contentKey] = bid.params.video.content[contentKey];
      } else {
        utils.logMessage('oneVideo bid adapter validation error: ', contentKey, ' is either not supported is OpenRTB V2.5 or value is undefined');
      }
    }
  }
  return bidData;
}

function isSecure() {
  return document.location.protocol === 'https:';
}
/**
 * Create oneVideo renderer
 * @returns {*}
 */
function newRenderer(bidRequest, bid) {
  if (!bidRequest.renderer) {
    bidRequest.renderer = {};
    bidRequest.renderer.url = 'https://cdn.vidible.tv/prod/hb-outstream-renderer/renderer.js';
    bidRequest.renderer.render = function(bid) {
      setTimeout(function() {
        // eslint-disable-next-line no-undef
        o2PlayerRender(bid);
      }, 700)
    };
  }
}

registerBidder(spec);<|MERGE_RESOLUTION|>--- conflicted
+++ resolved
@@ -4,19 +4,11 @@
 const BIDDER_CODE = 'oneVideo';
 export const spec = {
   code: 'oneVideo',
-<<<<<<< HEAD
-  VERSION: '3.0.3',
-  ENDPOINT: 'https://ads.adaptv.advertising.com/rtb/openrtb?ext_id=',
-  SYNC_ENDPOINT1: 'https://cm.g.doubleclick.net/pixel?google_nid=adaptv_dbm&google_cm&google_sc',
-  SYNC_ENDPOINT2: 'https://pr-bh.ybp.yahoo.com/sync/adaptv_ortb/{combo_uid}',
-  SYNC_ENDPOINT3: 'https://match.adsrvr.org/track/cmf/generic?ttd_pid=adaptv&ttd_tpi=1',
-=======
   VERSION: '3.0.6',
   ENDPOINT: 'https://ads.adaptv.advertising.com/rtb/openrtb?ext_id=',
   E2ETESTENDPOINT: 'https://ads-wc.v.ssp.yahoo.com/rtb/openrtb?ext_id=',
   SYNC_ENDPOINT1: 'https://pixel.advertising.com/ups/57304/sync?gdpr=&gdpr_consent=&_origin=0&redir=true',
   SYNC_ENDPOINT2: 'https://match.adsrvr.org/track/cmf/generic?ttd_pid=adaptv&ttd_tpi=1',
->>>>>>> e5ade754
   supportedMediaTypes: ['video', 'banner'],
   /**
    * Determines whether or not the given bid request is valid.
@@ -120,10 +112,6 @@
     } else if (bid.adm) {
       bidResponse.vastXml = bid.adm;
     }
-<<<<<<< HEAD
-
-=======
->>>>>>> e5ade754
     if (bidRequest.mediaTypes.video) {
       bidResponse.renderer = (bidRequest.mediaTypes.video.context === 'outstream') ? newRenderer(bidRequest, bidResponse) : undefined;
     }
@@ -274,8 +262,6 @@
     if (bid.params.video.hp == 1) {
       bidData.source.ext.schain.nodes[0].hp = bid.params.video.hp;
     }
-<<<<<<< HEAD
-=======
   } else if (bid.schain) {
     bidData.source = {
       ext: {
@@ -283,7 +269,6 @@
       }
     }
     bidData.source.ext.schain.nodes[0].rid = bidData.id;
->>>>>>> e5ade754
   }
   if (bid.params.site && bid.params.site.id) {
     bidData.site.id = bid.params.site.id
