--- conflicted
+++ resolved
@@ -200,17 +200,12 @@
   } else if (bid.bidResponse && bid.bidResponse.regexPattern) {
     return bid.bidResponse.regexPattern;
   } else if (bid.params.kgpv) {
-<<<<<<< HEAD
     return getUpdatedKGPVForVideo(bid.params.kgpv, bid.bidResponse);
-=======
-    return bid.params.kgpv;
->>>>>>> e3313698
   } else {
     return adUnitId;
   }
 }
 
-<<<<<<< HEAD
 function getUpdatedKGPVForVideo(kgpv, bidResponse) {
   if (bidResponse && bidResponse.mediaType && bidResponse.mediaType == 'video') {
     var videoKgpv = ['', '0x0'];
@@ -229,8 +224,6 @@
   return kgpv;
 }
 
-=======
->>>>>>> e3313698
 function gatherPartnerBidsForAdUnitForLogger(adUnit, adUnitId, highestBid) {
   highestBid = (highestBid && highestBid.length > 0) ? highestBid[0] : null;
   return Object.keys(adUnit.bids).reduce(function (partnerBids, bidId) {
@@ -240,11 +233,7 @@
       'bidid': bid.bidId,
       'db': bid.bidResponse ? 0 : 1,
       'kgpv': getValueForKgpv(bid, adUnitId),
-<<<<<<< HEAD
       'kgpsv': bid.params.kgpv ? getUpdatedKGPVForVideo(bid.params.kgpv, bid.bidResponse) : adUnitId,
-=======
-      'kgpsv': bid.params.kgpv ? bid.params.kgpv : adUnitId,
->>>>>>> e3313698
       'psz': bid.bidResponse ? (bid.bidResponse.dimensions.width + 'x' + bid.bidResponse.dimensions.height) : '0x0',
       'eg': bid.bidResponse ? bid.bidResponse.bidGrossCpmUSD : 0,
       'en': bid.bidResponse ? bid.bidResponse.bidPriceUSD : 0,
@@ -291,15 +280,8 @@
   outputObj['tst'] = Math.round((new window.Date()).getTime() / 1000);
   outputObj['pid'] = '' + profileId;
   outputObj['pdvid'] = '' + profileVersionId;
-<<<<<<< HEAD
-  outputObj['dvc'] = {
-    'plt': getDevicePlatform()
-  };
-  outputObj['tgid'] = (function () {
-=======
   outputObj['dvc'] = {'plt': getDevicePlatform()};
   outputObj['tgid'] = (function() {
->>>>>>> e3313698
     var testGroupId = parseInt(config.getConfig('testGroupId') || 0);
     if (testGroupId <= 15 && testGroupId >= 0) {
       return testGroupId;
@@ -307,11 +289,7 @@
     return 0;
   })();
 
-<<<<<<< HEAD
-  outputObj.s = Object.keys(auctionCache.adUnitCodes).reduce(function (slotsArray, adUnitId) {
-=======
   outputObj.s = Object.keys(auctionCache.adUnitCodes).reduce(function(slotsArray, adUnitId) {
->>>>>>> e3313698
     let adUnit = auctionCache.adUnitCodes[adUnitId];
     let slotObject = {
       'sn': adUnitId,
@@ -380,11 +358,7 @@
 }
 
 function bidRequestedHandler(args) {
-<<<<<<< HEAD
-  args.bids.forEach(function (bid) {
-=======
   args.bids.forEach(function(bid) {
->>>>>>> e3313698
     if (!cache.auctions[args.auctionId].adUnitCodes.hasOwnProperty(bid.adUnitCode)) {
       cache.auctions[args.auctionId].adUnitCodes[bid.adUnitCode] = {
         bids: {},
