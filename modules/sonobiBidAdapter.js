import { registerBidder } from '../src/adapters/bidderFactory.js';
<<<<<<< HEAD
import { parseSizesInput, logError, generateUUID, isEmpty, deepAccess, logWarn, logMessage, deepClone, getGptSlotInfoForAdUnitCode } from '../src/utils.js';
=======
import { parseSizesInput, logError, generateUUID, isEmpty, deepAccess, logWarn, logMessage, deepClone, getGptSlotInfoForAdUnitCode, isFn, isPlainObject } from '../src/utils.js';
>>>>>>> 2d82104b
import { BANNER, VIDEO } from '../src/mediaTypes.js';
import { config } from '../src/config.js';
import { Renderer } from '../src/Renderer.js';
import { userSync } from '../src/userSync.js';
const BIDDER_CODE = 'sonobi';
const STR_ENDPOINT = 'https://apex.go.sonobi.com/trinity.json';
const PAGEVIEW_ID = generateUUID();
const OUTSTREAM_REDNERER_URL = 'https://mtrx.go.sonobi.com/sbi_outstream_renderer.js';

export const spec = {
  code: BIDDER_CODE,
  supportedMediaTypes: [BANNER, VIDEO],
  /**
   * Determines whether or not the given bid request is valid.
   *
   * @param {BidRequest} bid - The bid params to validate.
   * @return {boolean} True if this is a valid bid, and false otherwise.
   */
  isBidRequestValid: (bid) => {
    if (!bid.params) {
      return false;
    }
    if (!bid.params.ad_unit && !bid.params.placement_id) {
      return false;
    }

    if (!deepAccess(bid, 'mediaTypes.banner') && !deepAccess(bid, 'mediaTypes.video')) {
      return false;
    }

    if (deepAccess(bid, 'mediaTypes.banner')) { // Sonobi does not support multi type bids, favor banner over video
      if (!deepAccess(bid, 'mediaTypes.banner.sizes') && !bid.params.sizes) {
        // sizes at the banner or params level is required.
        return false;
      }
    } else if (deepAccess(bid, 'mediaTypes.video')) {
      if (deepAccess(bid, 'mediaTypes.video.context') === 'outstream' && !bid.params.sizes) {
        // bids.params.sizes is required for outstream video adUnits
        return false;
      }
      if (deepAccess(bid, 'mediaTypes.video.context') === 'instream' && !deepAccess(bid, 'mediaTypes.video.playerSize')) {
        // playerSize is required for instream adUnits.
        return false;
      }
    }

    return true;
  },
  /**
   * Make a server request from the list of BidRequests.
   *
   * @param {BidRequest[]} validBidRequests - an array of bids
   * @return {object} ServerRequest - Info describing the request to the server.
   */
  buildRequests: (validBidRequests, bidderRequest) => {
    const bids = validBidRequests.map(bid => {
      let slotIdentifier = _validateSlot(bid);
      if (/^[\/]?[\d]+[[\/].+[\/]?]?$/.test(slotIdentifier)) {
        slotIdentifier = slotIdentifier.charAt(0) === '/' ? slotIdentifier : '/' + slotIdentifier;
        return {
          [`${slotIdentifier}|${bid.bidId}`]: `${_validateSize(bid)}${_validateFloor(bid)}${_validateGPID(bid)}`
        }
      } else if (/^[0-9a-fA-F]{20}$/.test(slotIdentifier) && slotIdentifier.length === 20) {
        return {
          [bid.bidId]: `${slotIdentifier}|${_validateSize(bid)}${_validateFloor(bid)}${_validateGPID(bid)}`
        }
      } else {
        logError(`The ad unit code or Sonobi Placement id for slot ${bid.bidId} is invalid`);
      }
    });

    let data = {};
    bids.forEach((bid) => { Object.assign(data, bid); });

    const payload = {
      'key_maker': JSON.stringify(data),
      'ref': bidderRequest.refererInfo.referer,
      's': generateUUID(),
      'pv': PAGEVIEW_ID,
      'vp': _getPlatform(),
      'lib_name': 'prebid',
      'lib_v': '$prebid.version$',
      'us': 0,
    };

    if (config.getConfig('userSync') && config.getConfig('userSync').syncsPerBidder) {
      payload.us = config.getConfig('userSync').syncsPerBidder;
    }

    // use userSync's internal function to determine if we can drop an iframe sync pixel
    if (_iframeAllowed()) {
      payload.ius = 1;
    } else {
      payload.ius = 0;
    }

    if (deepAccess(validBidRequests[0], 'params.hfa')) {
      payload.hfa = deepAccess(validBidRequests[0], 'params.hfa');
    }

    if (validBidRequests[0].params.referrer) {
      payload.ref = validBidRequests[0].params.referrer;
    }

    // Apply GDPR parameters to request.
    if (bidderRequest && bidderRequest.gdprConsent) {
      payload.gdpr = bidderRequest.gdprConsent.gdprApplies ? 'true' : 'false';
      if (bidderRequest.gdprConsent.consentString) {
        payload.consent_string = bidderRequest.gdprConsent.consentString;
      }
    }

    if (validBidRequests[0].schain) {
      payload.schain = JSON.stringify(validBidRequests[0].schain)
    }
    if (deepAccess(validBidRequests[0], 'userId') && Object.keys(validBidRequests[0].userId).length > 0) {
      const userIds = deepClone(validBidRequests[0].userId);

      if (userIds.id5id) {
        userIds.id5id = deepAccess(userIds, 'id5id.uid');
      }

      payload.userid = JSON.stringify(userIds);
    }

    const eids = deepAccess(validBidRequests[0], 'userIdAsEids');
    if (Array.isArray(eids) && eids.length > 0) {
      payload.eids = JSON.stringify(eids);
    }

    let keywords = validBidRequests[0].params.keywords; // a CSV of keywords

    if (keywords) {
      payload.kw = keywords;
    }

    if (bidderRequest && bidderRequest.uspConsent) {
      payload.us_privacy = bidderRequest.uspConsent;
    }

    if (config.getConfig('coppa') === true) {
      payload.coppa = 1;
    } else {
      payload.coppa = 0;
    }

    // If there is no key_maker data, then don't make the request.
    if (isEmpty(data)) {
      return null;
    }

    let url = STR_ENDPOINT;

    if (deepAccess(validBidRequests[0], 'params.bid_request_url')) {
      url = deepAccess(validBidRequests[0], 'params.bid_request_url');
    }

    return {
      method: 'GET',
      url: url,
      withCredentials: true,
      data: payload,
      bidderRequests: validBidRequests
    };
  },
  /**
   * Unpack the response from the server into a list of bids.
   *
   * @param {*} serverResponse A successful response from the server.
   * @param {*} bidderRequest - Info describing the request to the server.
   * @return {Bid[]} An array of bids which were nested inside the server.
   */
  interpretResponse: (serverResponse, bidderRequest) => {
    const bidResponse = serverResponse.body;
    const bidsReturned = [];
    const referrer = bidderRequest.data.ref;
    if (Object.keys(bidResponse.slots).length === 0) {
      return bidsReturned;
    }

    Object.keys(bidResponse.slots).forEach(slot => {
      const bid = bidResponse.slots[slot];
      const bidId = _getBidIdFromTrinityKey(slot);
      const bidRequest = _findBidderRequest(bidderRequest.bidderRequests, bidId);
      let mediaType = null;
      if (bid.sbi_ct === 'video') {
        mediaType = 'video';
        const context = deepAccess(bidRequest, 'mediaTypes.video.context');
        if (context === 'outstream') {
          mediaType = 'outstream';
        }
      }

      const createCreative = _creative(mediaType, referrer);
      if (bid.sbi_aid && bid.sbi_mouse && bid.sbi_size) {
        const [
          width = 1,
          height = 1
        ] = bid.sbi_size.split('x');
        let aDomains = [];
        if (bid.sbi_adomain) {
          aDomains = [bid.sbi_adomain]
        }
        const bids = {
          requestId: bidId,
          cpm: Number(bid.sbi_mouse),
          width: Number(width),
          height: Number(height),
          ad: createCreative(bidResponse.sbi_dc, bid.sbi_aid),
          ttl: 500,
          creativeId: bid.sbi_crid || bid.sbi_aid,
          aid: bid.sbi_aid,
          netRevenue: true,
          currency: 'USD',
          meta: {
            advertiserDomains: aDomains
          }
        };

        if (bid.sbi_dozer) {
          bids.dealId = bid.sbi_dozer;
        }

        if (mediaType === 'video') {
          bids.mediaType = 'video';
          bids.vastUrl = createCreative(bidResponse.sbi_dc, bid.sbi_aid);
          delete bids.ad;
          delete bids.width;
          delete bids.height;
        } else if (mediaType === 'outstream' && bidRequest) {
          delete bids.ad; // Some pubs expect bids.ad to be a vast xml structure, we have a vatUrl so lets delete this.
          bids.mediaType = 'video';
          bids.vastUrl = createCreative(bidResponse.sbi_dc, bid.sbi_aid);
          bids.renderer = newRenderer(bidRequest.adUnitCode, bids, deepAccess(
            bidRequest,
            'renderer.options'
          ));
          let videoSize = deepAccess(bidRequest, 'params.sizes');
          if (Array.isArray(videoSize) && Array.isArray(videoSize[0])) { // handle case of multiple sizes
            videoSize = videoSize[0] // Only take the first size for outstream
          }
          if (videoSize) {
            bids.width = videoSize[0];
            bids.height = videoSize[1];
          }
        }
        bidsReturned.push(bids);
      }
    });
    return bidsReturned;
  },
  /**
   * Register User Sync.
   */
  getUserSyncs: (syncOptions, serverResponses, gdprConsent, uspConsent) => {
    const syncs = [];
    try {
      if (syncOptions.pixelEnabled) {
        serverResponses[0].body.sbi_px.forEach(pixel => {
          syncs.push({
            type: pixel.type,
            url: pixel.url
          });
        });
      }
    } catch (e) {}
    return syncs;
  }
};

function _findBidderRequest(bidderRequests, bidId) {
  for (let i = 0; i < bidderRequests.length; i++) {
    if (bidderRequests[i].bidId === bidId) {
      return bidderRequests[i];
    }
  }
}

function _validateSize (bid) {
  if (deepAccess(bid, 'mediaTypes.video')) {
    return ''; // Video bids arent allowed to override sizes via the trinity request
  }

  if (bid.params.sizes) {
    return parseSizesInput(bid.params.sizes).join(',');
  }
  if (deepAccess(bid, 'mediaTypes.banner.sizes')) {
    return parseSizesInput(deepAccess(bid, 'mediaTypes.banner.sizes')).join(',');
  }

  // Handle deprecated sizes definition
  if (bid.sizes) {
    return parseSizesInput(bid.sizes).join(',');
  }
}

function _validateSlot (bid) {
  if (bid.params.ad_unit) {
    return bid.params.ad_unit;
  }
  return bid.params.placement_id;
}

function _validateFloor (bid) {
  const floor = getBidFloor(bid);

  if (floor) {
    return `|f=${floor}`;
  }
  return '';
}

function _validateGPID(bid) {
  const gpid = deepAccess(bid, 'ortb2Imp.ext.data.pbadslot') || deepAccess(getGptSlotInfoForAdUnitCode(bid.adUnitCode), 'gptSlot') || bid.params.ad_unit;

  if (gpid) {
    return `|gpid=${gpid}`
  }
  return ''
}

const _creative = (mediaType, referer) => (sbiDc, sbiAid) => {
  if (mediaType === 'video' || mediaType === 'outstream') {
    return _videoCreative(sbiDc, sbiAid, referer)
  }
  const src = `https://${sbiDc}apex.go.sonobi.com/sbi.js?aid=${sbiAid}&as=null&ref=${encodeURIComponent(referer)}`;
  return '<script type="text/javascript" src="' + src + '"></script>';
};

function _videoCreative(sbiDc, sbiAid, referer) {
  return `https://${sbiDc}apex.go.sonobi.com/vast.xml?vid=${sbiAid}&ref=${encodeURIComponent(referer)}`
}

function _getBidIdFromTrinityKey (key) {
  return key.split('|').slice(-1)[0]
}

/**
 * @param context - the window to determine the innerWidth from. This is purely for test purposes as it should always be the current window
 */
export const _isInbounds = (context = window) => (lowerBound = 0, upperBound = Number.MAX_SAFE_INTEGER) => context.innerWidth >= lowerBound && context.innerWidth < upperBound;

/**
 * @param context - the window to determine the innerWidth from. This is purely for test purposes as it should always be the current window
 */
export function _getPlatform(context = window) {
  const isInBounds = _isInbounds(context);
  const MOBILE_VIEWPORT = {
    lt: 768
  };
  const TABLET_VIEWPORT = {
    lt: 992,
    ge: 768
  };
  if (isInBounds(0, MOBILE_VIEWPORT.lt)) {
    return 'mobile'
  }
  if (isInBounds(TABLET_VIEWPORT.ge, TABLET_VIEWPORT.lt)) {
    return 'tablet'
  }
  return 'desktop';
}

function newRenderer(adUnitCode, bid, rendererOptions = {}) {
  const renderer = Renderer.install({
    id: bid.aid,
    url: OUTSTREAM_REDNERER_URL,
    config: rendererOptions,
    loaded: false,
    adUnitCode
  });

  try {
    renderer.setRender(outstreamRender);
  } catch (err) {
    logWarn('Prebid Error calling setRender on renderer', err);
  }

  renderer.setEventHandlers({
    impression: () => logMessage('Sonobi outstream video impression event'),
    loaded: () => logMessage('Sonobi outstream video loaded event'),
    ended: () => {
      logMessage('Sonobi outstream renderer video event');
      // document.querySelector(`#${adUnitCode}`).style.display = 'none';
    }
  });
  return renderer;
}

function outstreamRender(bid) {
  // push to render queue because SbiOutstreamRenderer may not be loaded yet
  bid.renderer.push(() => {
    const [
      width,
      height
    ] = bid.getSize().split('x');
    const renderer = new window.SbiOutstreamRenderer();
    renderer.init({
      vastUrl: bid.vastUrl,
      height,
      width,
    });
    renderer.setRootElement(bid.adUnitCode);
  });
}

function _iframeAllowed() {
  return userSync.canBidderRegisterSync('iframe', BIDDER_CODE);
}

function getBidFloor(bid) {
  if (!isFn(bid.getFloor)) {
    return (bid.params.floor) ? bid.params.floor : null;
  }

  let floor = bid.getFloor({
    currency: 'USD',
    mediaType: '*',
    size: '*'
  });

  if (isPlainObject(floor) && !isNaN(floor.floor) && floor.currency === 'USD') {
    return floor.floor;
  }
  return '';
}

registerBidder(spec);<|MERGE_RESOLUTION|>--- conflicted
+++ resolved
@@ -1,9 +1,5 @@
 import { registerBidder } from '../src/adapters/bidderFactory.js';
-<<<<<<< HEAD
-import { parseSizesInput, logError, generateUUID, isEmpty, deepAccess, logWarn, logMessage, deepClone, getGptSlotInfoForAdUnitCode } from '../src/utils.js';
-=======
 import { parseSizesInput, logError, generateUUID, isEmpty, deepAccess, logWarn, logMessage, deepClone, getGptSlotInfoForAdUnitCode, isFn, isPlainObject } from '../src/utils.js';
->>>>>>> 2d82104b
 import { BANNER, VIDEO } from '../src/mediaTypes.js';
 import { config } from '../src/config.js';
 import { Renderer } from '../src/Renderer.js';
