--- conflicted
+++ resolved
@@ -32,10 +32,6 @@
                        bidder: "grid",
                        params: {
                            uid: 2,
-<<<<<<< HEAD
-                           priceType: 'gross',
-=======
->>>>>>> e5ade754
                            keywords: {
                                brandsafety: ['disaster'],
                                topic: ['stress', 'fear']
