import { timestamp, logInfo, getWindowTop } from '../src/utils.js';
import {ajax} from '../src/ajax.js';
import adapter from '../src/AnalyticsAdapter.js';
import CONSTANTS from '../src/constants.json';
import adapterManager from '../src/adapterManager.js';

const ANALYTICSTYPE = 'endpoint';
const URL = 'https://lwadm.com/analytics/10';
const EMPTYURL = '';
const REQUESTSENT = 1;
const RESPONSESENT = 2;
const WINSENT = 4;
const TIMEOUTSENT = 8;
const ADRENDERFAILEDSENT = 16;

let initOptions;
export const BID_WON_TIMEOUT = 500;

const cache = {
  auctions: {}
};

let livewrappedAnalyticsAdapter = Object.assign(adapter({EMPTYURL, ANALYTICSTYPE}), {
  track({eventType, args}) {
    const time = timestamp();
    logInfo('LIVEWRAPPED_EVENT:', [eventType, args]);

    switch (eventType) {
      case CONSTANTS.EVENTS.AUCTION_INIT:
        logInfo('LIVEWRAPPED_AUCTION_INIT:', args);
        cache.auctions[args.auctionId] = {bids: {}, bidAdUnits: {}};
        break;
      case CONSTANTS.EVENTS.BID_REQUESTED:
        logInfo('LIVEWRAPPED_BID_REQUESTED:', args);
        cache.auctions[args.auctionId].timeStamp = args.start;

        args.bids.forEach(function(bidRequest) {
          cache.auctions[args.auctionId].gdprApplies = args.gdprConsent ? args.gdprConsent.gdprApplies : undefined;
          cache.auctions[args.auctionId].gdprConsent = args.gdprConsent ? args.gdprConsent.consentString : undefined;
          let lwFloor;
          let container = document.getElementById(bidRequest.adUnitCode);
          let adUnitId = container ? container.getAttribute('data-adunitid') : undefined;
          adUnitId = adUnitId != null ? adUnitId : undefined;

          if (bidRequest.lwflr) {
            lwFloor = bidRequest.lwflr.flr;

            let buyerFloor = bidRequest.lwflr.bflrs ? bidRequest.lwflr.bflrs[bidRequest.bidder] : undefined;

            lwFloor = buyerFloor || lwFloor;
          }

          cache.auctions[args.auctionId].bids[bidRequest.bidId] = {
            bidder: bidRequest.bidder,
            adUnit: bidRequest.adUnitCode,
            adUnitId: adUnitId,
            isBid: false,
            won: false,
            timeout: false,
            sendStatus: 0,
            readyToSend: 0,
            start: args.start,
            lwFloor: lwFloor,
            floorData: bidRequest.floorData,
            auc: bidRequest.auc,
            buc: bidRequest.buc,
            lw: bidRequest.lw
          }

          logInfo(bidRequest);
        })
        logInfo(livewrappedAnalyticsAdapter.requestEvents);
        break;
      case CONSTANTS.EVENTS.BID_RESPONSE:
        logInfo('LIVEWRAPPED_BID_RESPONSE:', args);

        let bidResponse = cache.auctions[args.auctionId].bids[args.requestId];
        bidResponse.isBid = args.getStatusCode() === CONSTANTS.STATUS.GOOD;
        bidResponse.width = args.width;
        bidResponse.height = args.height;
        bidResponse.cpm = args.cpm;
        bidResponse.ttr = args.timeToRespond;
        bidResponse.readyToSend = 1;
        bidResponse.mediaType = args.mediaType == 'native' ? 2 : (args.mediaType == 'video' ? 4 : 1);
        bidResponse.floorData = args.floorData;
        if (!bidResponse.ttr) {
          bidResponse.ttr = time - bidResponse.start;
        }
        if (!cache.auctions[args.auctionId].bidAdUnits[bidResponse.adUnit]) {
          cache.auctions[args.auctionId].bidAdUnits[bidResponse.adUnit] =
            {
              sent: 0,
              lw: bidResponse.lw,
<<<<<<< HEAD
=======
              adUnitId: bidResponse.adUnitId,
>>>>>>> 2d82104b
              timeStamp: cache.auctions[args.auctionId].timeStamp
            };
        }
        break;
      case CONSTANTS.EVENTS.BIDDER_DONE:
        logInfo('LIVEWRAPPED_BIDDER_DONE:', args);
        args.bids.forEach(doneBid => {
          let bid = cache.auctions[doneBid.auctionId].bids[doneBid.bidId || doneBid.requestId];
          if (!bid.ttr) {
            bid.ttr = time - bid.start;
          }
          bid.readyToSend = 1;
        });
        break;
      case CONSTANTS.EVENTS.BID_WON:
        logInfo('LIVEWRAPPED_BID_WON:', args);
        let wonBid = cache.auctions[args.auctionId].bids[args.requestId];
        wonBid.won = true;
        wonBid.floorData = args.floorData;
        if (wonBid.sendStatus != 0) {
          livewrappedAnalyticsAdapter.sendEvents();
        }
        break;
      case CONSTANTS.EVENTS.AD_RENDER_FAILED:
        logInfo('LIVEWRAPPED_AD_RENDER_FAILED:', args);
        let adRenderFailedBid = cache.auctions[args.bid.auctionId].bids[args.bid.requestId];
        adRenderFailedBid.adRenderFailed = true;
        adRenderFailedBid.reason = args.reason;
        adRenderFailedBid.message = args.message;
        if (adRenderFailedBid.sendStatus != 0) {
          livewrappedAnalyticsAdapter.sendEvents();
        }
        break;
      case CONSTANTS.EVENTS.BID_TIMEOUT:
        logInfo('LIVEWRAPPED_BID_TIMEOUT:', args);
        args.forEach(timeout => {
          cache.auctions[timeout.auctionId].bids[timeout.bidId].timeout = true;
        });
        break;
      case CONSTANTS.EVENTS.AUCTION_END:
        logInfo('LIVEWRAPPED_AUCTION_END:', args);
        setTimeout(() => {
          livewrappedAnalyticsAdapter.sendEvents();
        }, BID_WON_TIMEOUT);
        break;
    }
  }
});

// save the base class function
livewrappedAnalyticsAdapter.originEnableAnalytics = livewrappedAnalyticsAdapter.enableAnalytics;
livewrappedAnalyticsAdapter.allRequestEvents = [];

// override enableAnalytics so we can get access to the config passed in from the page
livewrappedAnalyticsAdapter.enableAnalytics = function (config) {
  initOptions = config.options;
  livewrappedAnalyticsAdapter.originEnableAnalytics(config);
};

livewrappedAnalyticsAdapter.sendEvents = function() {
  var sentRequests = getSentRequests();
  var events = {
    publisherId: initOptions.publisherId,
    gdpr: sentRequests.gdpr,
    auctionIds: sentRequests.auctionIds,
    requests: sentRequests.sentRequests,
    responses: getResponses(sentRequests.gdpr, sentRequests.auctionIds),
    wins: getWins(sentRequests.gdpr, sentRequests.auctionIds),
    timeouts: getTimeouts(sentRequests.auctionIds),
    bidAdUnits: getbidAdUnits(),
    rf: getAdRenderFailed(sentRequests.auctionIds),
    rcv: getAdblockerRecovered()
  };

  if (events.requests.length == 0 &&
      events.responses.length == 0 &&
      events.wins.length == 0 &&
      events.timeouts.length == 0 &&
      events.rf.length == 0) {
    return;
  }

  ajax(initOptions.endpoint || URL, undefined, JSON.stringify(events), {method: 'POST'});
}

function getAdblockerRecovered() {
  try {
    return getWindowTop().I12C && getWindowTop().I12C.Morph === 1;
  } catch (e) {}
}

function getSentRequests() {
  var sentRequests = [];
  var gdpr = [];
  var auctionIds = [];

  Object.keys(cache.auctions).forEach(auctionId => {
    let auction = cache.auctions[auctionId];
    let gdprPos = getGdprPos(gdpr, auction);
    let auctionIdPos = getAuctionIdPos(auctionIds, auctionId);

    Object.keys(cache.auctions[auctionId].bids).forEach(bidId => {
      let bid = auction.bids[bidId];
      if (!(bid.sendStatus & REQUESTSENT)) {
        bid.sendStatus |= REQUESTSENT;

        sentRequests.push({
          timeStamp: auction.timeStamp,
          adUnit: bid.adUnit,
          adUnitId: bid.adUnitId,
          bidder: bid.bidder,
          gdpr: gdprPos,
          floor: bid.lwFloor,
          auctionId: auctionIdPos,
          auc: bid.auc,
          buc: bid.buc,
          lw: bid.lw
        });
      }
    });
  });

  return {gdpr: gdpr, auctionIds: auctionIds, sentRequests: sentRequests};
}

function getResponses(gdpr, auctionIds) {
  var responses = [];

  Object.keys(cache.auctions).forEach(auctionId => {
    Object.keys(cache.auctions[auctionId].bids).forEach(bidId => {
      let auction = cache.auctions[auctionId];
      let gdprPos = getGdprPos(gdpr, auction);
      let auctionIdPos = getAuctionIdPos(auctionIds, auctionId)
      let bid = auction.bids[bidId];
      if (bid.readyToSend && !(bid.sendStatus & RESPONSESENT) && !bid.timeout) {
        bid.sendStatus |= RESPONSESENT;

        responses.push({
          timeStamp: auction.timeStamp,
          adUnit: bid.adUnit,
          adUnitId: bid.adUnitId,
          bidder: bid.bidder,
          width: bid.width,
          height: bid.height,
          cpm: bid.cpm,
          ttr: bid.ttr,
          IsBid: bid.isBid,
          mediaType: bid.mediaType,
          gdpr: gdprPos,
          floor: bid.lwFloor ? bid.lwFloor : (bid.floorData ? bid.floorData.floorValue : undefined),
          floorCur: bid.floorData ? bid.floorData.floorCurrency : undefined,
          auctionId: auctionIdPos,
          auc: bid.auc,
          buc: bid.buc,
          lw: bid.lw
        });
      }
    });
  });

  return responses;
}

function getWins(gdpr, auctionIds) {
  var wins = [];

  Object.keys(cache.auctions).forEach(auctionId => {
    Object.keys(cache.auctions[auctionId].bids).forEach(bidId => {
      let auction = cache.auctions[auctionId];
      let gdprPos = getGdprPos(gdpr, auction);
      let auctionIdPos = getAuctionIdPos(auctionIds, auctionId);
      let bid = auction.bids[bidId];

      if (!(bid.sendStatus & WINSENT) && bid.won) {
        bid.sendStatus |= WINSENT;

        wins.push({
          timeStamp: auction.timeStamp,
          adUnit: bid.adUnit,
          adUnitId: bid.adUnitId,
          bidder: bid.bidder,
          width: bid.width,
          height: bid.height,
          cpm: bid.cpm,
          mediaType: bid.mediaType,
          gdpr: gdprPos,
          floor: bid.lwFloor ? bid.lwFloor : (bid.floorData ? bid.floorData.floorValue : undefined),
          floorCur: bid.floorData ? bid.floorData.floorCurrency : undefined,
          auctionId: auctionIdPos,
          auc: bid.auc,
          buc: bid.buc,
          lw: bid.lw
        });
      }
    });
  });

  return wins;
}

function getGdprPos(gdpr, auction) {
  var gdprPos = 0;
  for (gdprPos = 0; gdprPos < gdpr.length; gdprPos++) {
    if (gdpr[gdprPos].gdprApplies == auction.gdprApplies &&
        gdpr[gdprPos].gdprConsent == auction.gdprConsent) {
      break;
    }
  }

  if (gdprPos == gdpr.length) {
    gdpr[gdprPos] = {gdprApplies: auction.gdprApplies, gdprConsent: auction.gdprConsent};
  }

  return gdprPos;
}

function getAuctionIdPos(auctionIds, auctionId) {
  var auctionIdPos = 0;
  for (auctionIdPos = 0; auctionIdPos < auctionIds.length; auctionIdPos++) {
    if (auctionIds[auctionIdPos] == auctionId) {
      break;
    }
  }

  if (auctionIdPos == auctionIds.length) {
    auctionIds[auctionIdPos] = auctionId;
  }

  return auctionIdPos;
}

function getTimeouts(auctionIds) {
  var timeouts = [];

  Object.keys(cache.auctions).forEach(auctionId => {
    let auctionIdPos = getAuctionIdPos(auctionIds, auctionId);
    Object.keys(cache.auctions[auctionId].bids).forEach(bidId => {
      let auction = cache.auctions[auctionId];
      let bid = auction.bids[bidId];
      if (!(bid.sendStatus & TIMEOUTSENT) && bid.timeout) {
        bid.sendStatus |= TIMEOUTSENT;

        timeouts.push({
          bidder: bid.bidder,
          adUnit: bid.adUnit,
          adUnitId: bid.adUnitId,
          timeStamp: auction.timeStamp,
          auctionId: auctionIdPos,
          auc: bid.auc,
          buc: bid.buc,
          lw: bid.lw
        });
      }
    });
  });

  return timeouts;
}

function getAdRenderFailed(auctionIds) {
  var adRenderFails = [];

  Object.keys(cache.auctions).forEach(auctionId => {
    let auctionIdPos = getAuctionIdPos(auctionIds, auctionId);
    Object.keys(cache.auctions[auctionId].bids).forEach(bidId => {
      let auction = cache.auctions[auctionId];
      let bid = auction.bids[bidId];
      if (!(bid.sendStatus & ADRENDERFAILEDSENT) && bid.adRenderFailed) {
        bid.sendStatus |= ADRENDERFAILEDSENT;

        adRenderFails.push({
          bidder: bid.bidder,
          adUnit: bid.adUnit,
          adUnitId: bid.adUnitId,
          timeStamp: auction.timeStamp,
          auctionId: auctionIdPos,
          auc: bid.auc,
          buc: bid.buc,
          lw: bid.lw,
          rsn: bid.reason,
          msg: bid.message
        });
      }
    });
  });

  return adRenderFails;
}

function getbidAdUnits() {
  var bidAdUnits = [];

  Object.keys(cache.auctions).forEach(auctionId => {
    let auction = cache.auctions[auctionId];
    Object.keys(auction.bidAdUnits).forEach(adUnit => {
      let bidAdUnit = auction.bidAdUnits[adUnit];
      if (!bidAdUnit.sent) {
        bidAdUnit.sent = 1;

        bidAdUnits.push({
          adUnit: adUnit,
<<<<<<< HEAD
=======
          adUnitId: bidAdUnit.adUnitId,
>>>>>>> 2d82104b
          timeStamp: bidAdUnit.timeStamp,
          lw: bidAdUnit.lw
        });
      }
    });
  });

  return bidAdUnits;
}

adapterManager.registerAnalyticsAdapter({
  adapter: livewrappedAnalyticsAdapter,
  code: 'livewrapped'
});

export default livewrappedAnalyticsAdapter;<|MERGE_RESOLUTION|>--- conflicted
+++ resolved
@@ -91,10 +91,7 @@
             {
               sent: 0,
               lw: bidResponse.lw,
-<<<<<<< HEAD
-=======
               adUnitId: bidResponse.adUnitId,
->>>>>>> 2d82104b
               timeStamp: cache.auctions[args.auctionId].timeStamp
             };
         }
@@ -396,10 +393,7 @@
 
         bidAdUnits.push({
           adUnit: adUnit,
-<<<<<<< HEAD
-=======
           adUnitId: bidAdUnit.adUnitId,
->>>>>>> 2d82104b
           timeStamp: bidAdUnit.timeStamp,
           lw: bidAdUnit.lw
         });
