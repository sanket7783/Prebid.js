import { deepSetValue, logError, _each, getBidRequest, isNumber, isArray, deepAccess, isFn, isPlainObject, logWarn, getBidIdParameter, getUniqueIdentifierStr, isEmpty, isInteger } from '../src/utils.js';
import { registerBidder } from '../src/adapters/bidderFactory.js';
import { config } from '../src/config.js';
import { BANNER, NATIVE, VIDEO } from '../src/mediaTypes.js';
import {Renderer} from '../src/Renderer.js';
import { createEidsArray } from './userId/eids.js';
import includes from 'core-js-pure/features/array/includes.js';

const BIDDER_CODE = 'improvedigital';
const RENDERER_URL = 'https://acdn.adnxs.com/video/outstream/ANOutstreamVideo.js';
const VIDEO_TARGETING = ['skip', 'skipmin', 'skipafter'];

export const spec = {
  version: '7.4.0',
  code: BIDDER_CODE,
  gvlid: 253,
  aliases: ['id', 'weborama'],
  supportedMediaTypes: [BANNER, NATIVE, VIDEO],

  /**
   * Determines whether or not the given bid request is valid.
   *
   * @param {object} bid The bid to validate.
   * @return boolean True if this is a valid bid, and false otherwise.
   */
  isBidRequestValid: function (bid) {
    return !!(bid && bid.params && (bid.params.placementId || (bid.params.placementKey && bid.params.publisherId)));
  },

  /**
   * Make a server request from the list of BidRequests.
   *
   * @param {BidRequest[]} bidRequests A non-empty list of bid requests which should be sent to the Server.
   * @return ServerRequest Info describing the request to the server.
   */
  buildRequests: function (bidRequests, bidderRequest) {
    let normalizedBids = bidRequests.map((bidRequest) => {
      return getNormalizedBidRequest(bidRequest);
    });

    let idClient = new ImproveDigitalAdServerJSClient('hb');
    let requestParameters = {
      singleRequestMode: (config.getConfig('improvedigital.singleRequest') === true),
      returnObjType: idClient.CONSTANTS.RETURN_OBJ_TYPE.URL_PARAMS_SPLIT,
      libVersion: this.version
    };

    if (bidderRequest && bidderRequest.gdprConsent && bidderRequest.gdprConsent.consentString) {
      requestParameters.gdpr = bidderRequest.gdprConsent.consentString;
    }

    if (bidderRequest && bidderRequest.uspConsent) {
      requestParameters.usPrivacy = bidderRequest.uspConsent;
    }

    if (bidderRequest && bidderRequest.refererInfo && bidderRequest.refererInfo.referer) {
      requestParameters.referrer = bidderRequest.refererInfo.referer;
    }

    requestParameters.schain = bidRequests[0].schain;

    if (bidRequests[0].userId) {
      const eids = createEidsArray(bidRequests[0].userId);
      if (eids.length) {
        deepSetValue(requestParameters, 'user.ext.eids', eids);
      }
    }

    let requestObj = idClient.createRequest(
      normalizedBids, // requestObject
      requestParameters
    );

    if (requestObj.errors && requestObj.errors.length > 0) {
      logError('ID WARNING 0x01');
    }
    requestObj.requests.forEach(request => request.bidderRequest = bidderRequest);
    return requestObj.requests;
  },

  /**
   * Unpack the response from the server into a list of bids.
   *
   * @param {*} serverResponse A successful response from the server.
   * @return {Bid[]} An array of bids which were nested inside the server.
   */
  interpretResponse: function (serverResponse, {bidderRequest}) {
    const bids = [];
    _each(serverResponse.body.bid, function (bidObject) {
      if (!bidObject.price || bidObject.price === null ||
        bidObject.hasOwnProperty('errorCode') ||
        (!bidObject.adm && !bidObject.native)) {
        return;
      }
      const bidRequest = getBidRequest(bidObject.id, [bidderRequest]);
      const bid = {};

      if (bidObject.native) {
        // Native
        bid.native = getNormalizedNativeAd(bidObject.native);
        // Expose raw oRTB response to the client to allow parsing assets not directly supported by Prebid
        bid.ortbNative = bidObject.native;
        if (bidObject.nurl) {
          bid.native.impressionTrackers.unshift(bidObject.nurl);
        }
        bid.mediaType = NATIVE;
      } else if (bidObject.ad_type && bidObject.ad_type === 'video') {
        bid.vastXml = bidObject.adm;
        bid.mediaType = VIDEO;
        if (isOutstreamVideo(bidRequest)) {
          bid.adResponse = {
            content: bid.vastXml,
            height: bidObject.h,
            width: bidObject.w
          };
          bid.renderer = createRenderer(bidRequest);
        }
      } else {
        // Banner
        let nurl = '';
        if (bidObject.nurl && bidObject.nurl.length > 0) {
          nurl = `<img src="${bidObject.nurl}" width="0" height="0" style="display:none">`;
        }
        bid.ad = `${nurl}<script>${bidObject.adm}</script>`;
        bid.mediaType = BANNER;
      }

      // Common properties
      bid.cpm = parseFloat(bidObject.price);
      bid.creativeId = bidObject.crid;
      bid.currency = bidObject.currency ? bidObject.currency.toUpperCase() : 'USD';

      // Deal ID. Composite ads can have multiple line items and the ID of the first
      // dealID line item will be used.
      if (isNumber(bidObject.lid) && bidObject.buying_type && bidObject.buying_type !== 'rtb') {
        bid.dealId = bidObject.lid;
      } else if (Array.isArray(bidObject.lid) &&
        Array.isArray(bidObject.buying_type) &&
        bidObject.lid.length === bidObject.buying_type.length) {
        let isDeal = false;
        bidObject.buying_type.forEach((bt, i) => {
          if (isDeal) return;
          if (bt && bt !== 'rtb') {
            isDeal = true;
            bid.dealId = bidObject.lid[i];
          }
        });
      }

      bid.height = bidObject.h;
      bid.netRevenue = bidObject.isNet ? bidObject.isNet : false;
      bid.requestId = bidObject.id;
      bid.ttl = 300;
      bid.width = bidObject.w;

      if (!bid.width || !bid.height) {
        bid.width = 1;
        bid.height = 1;
      }

      if (bidObject.adomain) {
        bid.meta = {
          advertiserDomains: bidObject.adomain
        };
      }

      bids.push(bid);
    });
    return bids;
  },

  /**
   * Register the user sync pixels which should be dropped after the auction.
   *
   * @param {SyncOptions} syncOptions Which user syncs are allowed?
   * @param {ServerResponse[]} serverResponses List of server's responses.
   * @return {UserSync[]} The user syncs which should be dropped.
   */
  getUserSyncs: function(syncOptions, serverResponses) {
    if (syncOptions.pixelEnabled) {
      const syncs = [];
      serverResponses.forEach(response => {
        response.body.bid.forEach(bidObject => {
          if (isArray(bidObject.sync)) {
            bidObject.sync.forEach(syncElement => {
              if (syncs.indexOf(syncElement) === -1) {
                syncs.push(syncElement);
              }
            });
          }
        });
      });
      return syncs.map(sync => ({ type: 'image', url: sync }));
    }
    return [];
  }
};

function isInstreamVideo(bid) {
  const mediaTypes = Object.keys(deepAccess(bid, 'mediaTypes', {}));
  const videoMediaType = deepAccess(bid, 'mediaTypes.video');
  const context = deepAccess(bid, 'mediaTypes.video.context');
  return bid.mediaType === 'video' || (mediaTypes.length === 1 && videoMediaType && context !== 'outstream');
}

function isOutstreamVideo(bid) {
  const videoMediaType = deepAccess(bid, 'mediaTypes.video');
  const context = deepAccess(bid, 'mediaTypes.video.context');
  return videoMediaType && context === 'outstream';
}

function getVideoTargetingParams(bid) {
  const result = {};
  Object.keys(Object(bid.mediaTypes.video))
    .filter(key => includes(VIDEO_TARGETING, key))
    .forEach(key => {
      result[ key ] = bid.mediaTypes.video[ key ];
    });
  Object.keys(Object(bid.params.video))
    .filter(key => includes(VIDEO_TARGETING, key))
    .forEach(key => {
      result[ key ] = bid.params.video[ key ];
    });
  return result;
}

function getBidFloor(bid) {
<<<<<<< HEAD
  if (!utils.isFn(bid.getFloor)) {
=======
  if (!isFn(bid.getFloor)) {
>>>>>>> 2d82104b
    return null;
  }
  const floor = bid.getFloor({
    currency: 'USD',
    mediaType: '*',
    size: '*'
  });
<<<<<<< HEAD
  if (utils.isPlainObject(floor) && !isNaN(floor.floor) && floor.currency === 'USD') {
=======
  if (isPlainObject(floor) && !isNaN(floor.floor) && floor.currency === 'USD') {
>>>>>>> 2d82104b
    return floor.floor;
  }
  return null;
}

function outstreamRender(bid) {
  bid.renderer.push(() => {
    window.ANOutstreamVideo.renderAd({
      sizes: [bid.width, bid.height],
      targetId: bid.adUnitCode,
      adResponse: bid.adResponse,
      rendererOptions: bid.renderer.getConfig()
    }, handleOutstreamRendererEvents.bind(null, bid));
  });
}

function handleOutstreamRendererEvents(bid, id, eventName) {
  bid.renderer.handleVideoEvent({ id, eventName });
}

function createRenderer(bidRequest) {
  const renderer = Renderer.install({
    id: bidRequest.adUnitCode,
    url: RENDERER_URL,
    loaded: false,
    config: deepAccess(bidRequest, 'renderer.options'),
    adUnitCode: bidRequest.adUnitCode
  });
  try {
    renderer.setRender(outstreamRender);
  } catch (err) {
    logWarn('Prebid Error calling setRender on renderer', err);
  }
  return renderer;
}

function getNormalizedBidRequest(bid) {
  let adUnitId = getBidIdParameter('adUnitCode', bid) || null;
  let placementId = getBidIdParameter('placementId', bid.params) || null;
  let publisherId = null;
  let placementKey = null;

  if (placementId === null) {
    publisherId = getBidIdParameter('publisherId', bid.params) || null;
    placementKey = getBidIdParameter('placementKey', bid.params) || null;
  }
  const keyValues = getBidIdParameter('keyValues', bid.params) || null;
  const singleSizeFilter = getBidIdParameter('size', bid.params) || null;
  const bidId = getBidIdParameter('bidId', bid);
  const transactionId = getBidIdParameter('transactionId', bid);
  const currency = config.getConfig('currency.adServerCurrency');

  let normalizedBidRequest = {};
  if (isInstreamVideo(bid)) {
    normalizedBidRequest.adTypes = [ VIDEO ];
  }
  if (isInstreamVideo(bid) || isOutstreamVideo(bid)) {
    normalizedBidRequest.video = getVideoTargetingParams(bid);
  }
  if (placementId) {
    normalizedBidRequest.placementId = placementId;
  } else {
    if (publisherId) {
      normalizedBidRequest.publisherId = publisherId;
    }
    if (placementKey) {
      normalizedBidRequest.placementKey = placementKey;
    }
  }

  if (keyValues) {
    normalizedBidRequest.keyValues = keyValues;
  }

  if (config.getConfig('improvedigital.usePrebidSizes') === true && !isInstreamVideo(bid) && !isOutstreamVideo(bid) && bid.sizes && bid.sizes.length > 0) {
    normalizedBidRequest.format = bid.sizes;
  } else if (singleSizeFilter && singleSizeFilter.w && singleSizeFilter.h) {
    normalizedBidRequest.size = {};
    normalizedBidRequest.size.h = singleSizeFilter.h;
    normalizedBidRequest.size.w = singleSizeFilter.w;
  }

  if (bidId) {
    normalizedBidRequest.id = bidId;
  }
  if (adUnitId) {
    normalizedBidRequest.adUnitId = adUnitId;
  }
  if (transactionId) {
    normalizedBidRequest.transactionId = transactionId;
  }
  if (currency) {
    normalizedBidRequest.currency = currency;
  }
  // Floor
  let bidFloor = getBidFloor(bid);
  let bidFloorCur = null;
  if (!bidFloor) {
<<<<<<< HEAD
    bidFloor = utils.getBidIdParameter('bidFloor', bid.params);
    bidFloorCur = utils.getBidIdParameter('bidFloorCur', bid.params);
=======
    bidFloor = getBidIdParameter('bidFloor', bid.params);
    bidFloorCur = getBidIdParameter('bidFloorCur', bid.params);
>>>>>>> 2d82104b
  }
  if (bidFloor) {
    normalizedBidRequest.bidFloor = bidFloor;
    normalizedBidRequest.bidFloorCur = bidFloorCur ? bidFloorCur.toUpperCase() : 'USD';
  }
  return normalizedBidRequest;
}

function getNormalizedNativeAd(rawNative) {
  const native = {};
  if (!rawNative || !isArray(rawNative.assets)) {
    return null;
  }
  // Assets
  rawNative.assets.forEach(asset => {
    if (asset.title) {
      native.title = asset.title.text;
    } else if (asset.data) {
      switch (asset.data.type) {
        case 1:
          native.sponsoredBy = asset.data.value;
          break;
        case 2:
          native.body = asset.data.value;
          break;
        case 3:
          native.rating = asset.data.value;
          break;
        case 4:
          native.likes = asset.data.value;
          break;
        case 5:
          native.downloads = asset.data.value;
          break;
        case 6:
          native.price = asset.data.value;
          break;
        case 7:
          native.salePrice = asset.data.value;
          break;
        case 8:
          native.phone = asset.data.value;
          break;
        case 9:
          native.address = asset.data.value;
          break;
        case 10:
          native.body2 = asset.data.value;
          break;
        case 11:
          native.displayUrl = asset.data.value;
          break;
        case 12:
          native.cta = asset.data.value;
          break;
      }
    } else if (asset.img) {
      switch (asset.img.type) {
        case 2:
          native.icon = {
            url: asset.img.url,
            width: asset.img.w,
            height: asset.img.h
          };
          break;
        case 3:
          native.image = {
            url: asset.img.url,
            width: asset.img.w,
            height: asset.img.h
          };
          break;
      }
    }
  });
  // Trackers
  if (rawNative.eventtrackers) {
    native.impressionTrackers = [];
    rawNative.eventtrackers.forEach(tracker => {
      // Only handle impression event. Viewability events are not supported yet.
      if (tracker.event !== 1) return;
      switch (tracker.method) {
        case 1: // img
          native.impressionTrackers.push(tracker.url);
          break;
        case 2: // js
          // javascriptTrackers is a string. If there's more than one JS tracker in bid response, the last script will be used.
          native.javascriptTrackers = `<script src=\"${tracker.url}\"></script>`;
          break;
      }
    });
  } else {
    native.impressionTrackers = rawNative.imptrackers || [];
    native.javascriptTrackers = rawNative.jstracker;
  }
  if (rawNative.link) {
    native.clickUrl = rawNative.link.url;
    native.clickTrackers = rawNative.link.clicktrackers;
  }
  if (rawNative.privacy) {
    native.privacyLink = rawNative.privacy;
  }
  return native;
}
registerBidder(spec);

export function ImproveDigitalAdServerJSClient(endPoint) {
  this.CONSTANTS = {
    AD_SERVER_BASE_URL: 'ice.360yield.com',
    END_POINT: endPoint || 'hb',
    AD_SERVER_URL_PARAM: 'jsonp=',
    CLIENT_VERSION: 'JS-6.4.0',
    MAX_URL_LENGTH: 2083,
    ERROR_CODES: {
      MISSING_PLACEMENT_PARAMS: 2,
      LIB_VERSION_MISSING: 3
    },
    RETURN_OBJ_TYPE: {
      DEFAULT: 0,
      URL_PARAMS_SPLIT: 1
    }
  };

  this.getErrorReturn = function(errorCode) {
    return {
      idMappings: {},
      requests: {},
      'errorCode': errorCode
    };
  };

  this.createRequest = function(requestObject, requestParameters, extraRequestParameters) {
    if (!requestParameters.libVersion) {
      return this.getErrorReturn(this.CONSTANTS.ERROR_CODES.LIB_VERSION_MISSING);
    }

    requestParameters.returnObjType = requestParameters.returnObjType || this.CONSTANTS.RETURN_OBJ_TYPE.DEFAULT;
    requestParameters.adServerBaseUrl = 'https://' + (requestParameters.adServerBaseUrl || this.CONSTANTS.AD_SERVER_BASE_URL);

    let impressionObjects = [];
    let impressionObject;
    if (isArray(requestObject)) {
      for (let counter = 0; counter < requestObject.length; counter++) {
        impressionObject = this.createImpressionObject(requestObject[counter]);
        impressionObjects.push(impressionObject);
      }
    } else {
      impressionObject = this.createImpressionObject(requestObject);
      impressionObjects.push(impressionObject);
    }

    let returnIdMappings = true;
    if (requestParameters.returnObjType === this.CONSTANTS.RETURN_OBJ_TYPE.URL_PARAMS_SPLIT) {
      returnIdMappings = false;
    }

    let returnObject = {};
    returnObject.requests = [];
    if (returnIdMappings) {
      returnObject.idMappings = [];
    }
    let errors = null;

    let baseUrl = `${requestParameters.adServerBaseUrl}/${this.CONSTANTS.END_POINT}?${this.CONSTANTS.AD_SERVER_URL_PARAM}`;

    let bidRequestObject = {
      bid_request: this.createBasicBidRequestObject(requestParameters, extraRequestParameters)
    };
    for (let counter = 0; counter < impressionObjects.length; counter++) {
      impressionObject = impressionObjects[counter];

      if (impressionObject.errorCode) {
        errors = errors || [];
        errors.push({
          errorCode: impressionObject.errorCode,
          adUnitId: impressionObject.adUnitId
        });
      } else {
        if (returnIdMappings) {
          returnObject.idMappings.push({
            adUnitId: impressionObject.adUnitId,
            id: impressionObject.impressionObject.id
          });
        }
        bidRequestObject.bid_request.imp = bidRequestObject.bid_request.imp || [];
        bidRequestObject.bid_request.imp.push(impressionObject.impressionObject);

        let writeLongRequest = false;
        const outputUri = baseUrl + encodeURIComponent(JSON.stringify(bidRequestObject));
        if (outputUri.length > this.CONSTANTS.MAX_URL_LENGTH) {
          writeLongRequest = true;
          if (bidRequestObject.bid_request.imp.length > 1) {
            // Pop the current request and process it again in the next iteration
            bidRequestObject.bid_request.imp.pop();
            if (returnIdMappings) {
              returnObject.idMappings.pop();
            }
            counter--;
          }
        }

        if (writeLongRequest ||
            !requestParameters.singleRequestMode ||
            counter === impressionObjects.length - 1) {
          returnObject.requests.push(this.formatRequest(requestParameters, bidRequestObject));
          bidRequestObject = {
            bid_request: this.createBasicBidRequestObject(requestParameters, extraRequestParameters)
          };
        }
      }
    }

    if (errors) {
      returnObject.errors = errors;
    }

    return returnObject;
  };

  this.formatRequest = function(requestParameters, bidRequestObject) {
    switch (requestParameters.returnObjType) {
      case this.CONSTANTS.RETURN_OBJ_TYPE.URL_PARAMS_SPLIT:
        return {
          method: 'GET',
          url: `${requestParameters.adServerBaseUrl}/${this.CONSTANTS.END_POINT}`,
          data: `${this.CONSTANTS.AD_SERVER_URL_PARAM}${encodeURIComponent(JSON.stringify(bidRequestObject))}`
        };
      default:
        const baseUrl = `${requestParameters.adServerBaseUrl}/` +
          `${this.CONSTANTS.END_POINT}?${this.CONSTANTS.AD_SERVER_URL_PARAM}`;
        return {
          url: baseUrl + encodeURIComponent(JSON.stringify(bidRequestObject))
        }
    }
  };

  this.createBasicBidRequestObject = function(requestParameters, extraRequestParameters) {
    let impressionBidRequestObject = {};
    impressionBidRequestObject.secure = 1;
    if (requestParameters.requestId) {
      impressionBidRequestObject.id = requestParameters.requestId;
    } else {
      impressionBidRequestObject.id = getUniqueIdentifierStr();
    }
    if (requestParameters.domain) {
      impressionBidRequestObject.domain = requestParameters.domain;
    }
    if (requestParameters.page) {
      impressionBidRequestObject.page = requestParameters.page;
    }
    if (requestParameters.ref) {
      impressionBidRequestObject.ref = requestParameters.ref;
    }
    if (requestParameters.callback) {
      impressionBidRequestObject.callback = requestParameters.callback;
    }
    if (requestParameters.libVersion) {
      impressionBidRequestObject.version = requestParameters.libVersion + '-' + this.CONSTANTS.CLIENT_VERSION;
    }
    if (requestParameters.referrer) {
      impressionBidRequestObject.referrer = requestParameters.referrer;
    }
    if (requestParameters.gdpr || requestParameters.gdpr === 0) {
      impressionBidRequestObject.gdpr = requestParameters.gdpr;
    }
    if (requestParameters.usPrivacy) {
      impressionBidRequestObject.us_privacy = requestParameters.usPrivacy;
    }
    if (requestParameters.schain) {
      impressionBidRequestObject.schain = requestParameters.schain;
    }
    if (requestParameters.user) {
      impressionBidRequestObject.user = requestParameters.user;
    }
    if (extraRequestParameters) {
      for (let prop in extraRequestParameters) {
        impressionBidRequestObject[prop] = extraRequestParameters[prop];
      }
    }

    return impressionBidRequestObject;
  };

  this.createImpressionObject = function(placementObject) {
    let outputObject = {};
    let impressionObject = {};
    outputObject.impressionObject = impressionObject;

    if (placementObject.id) {
      impressionObject.id = placementObject.id;
    } else {
      impressionObject.id = getUniqueIdentifierStr();
    }
    if (placementObject.adTypes) {
      impressionObject.ad_types = placementObject.adTypes;
    }
    if (placementObject.adUnitId) {
      outputObject.adUnitId = placementObject.adUnitId;
    }
    if (placementObject.currency) {
      impressionObject.currency = placementObject.currency.toUpperCase();
    }
    if (placementObject.bidFloor) {
      impressionObject.bidfloor = placementObject.bidFloor;
    }
    if (placementObject.bidFloorCur) {
      impressionObject.bidfloorcur = placementObject.bidFloorCur.toUpperCase();
    }
    if (placementObject.placementId) {
      impressionObject.pid = placementObject.placementId;
    }
    if (placementObject.publisherId) {
      impressionObject.pubid = placementObject.publisherId;
    }
    if (placementObject.placementKey) {
      impressionObject.pkey = placementObject.placementKey;
    }
    if (placementObject.transactionId) {
      impressionObject.tid = placementObject.transactionId;
    }
    if (!isEmpty(placementObject.video)) {
      const video = Object.assign({}, placementObject.video);
      // skip must be 0 or 1
      if (video.skip !== 1) {
        delete video.skipmin;
        delete video.skipafter;
        if (video.skip !== 0) {
          logWarn(`video.skip: invalid value '${video.skip}'. Expected 0 or 1`);
          delete video.skip;
        }
      }
      if (!isEmpty(video)) {
        impressionObject.video = video;
      }
    }
    if (placementObject.keyValues) {
      for (let key in placementObject.keyValues) {
        for (let valueCounter = 0; valueCounter < placementObject.keyValues[key].length; valueCounter++) {
          impressionObject.kvw = impressionObject.kvw || {};
          impressionObject.kvw[key] = impressionObject.kvw[key] || [];
          impressionObject.kvw[key].push(placementObject.keyValues[key][valueCounter]);
        }
      }
    }

    impressionObject.banner = {};
    if (placementObject.size && placementObject.size.w && placementObject.size.h) {
      impressionObject.banner.w = placementObject.size.w;
      impressionObject.banner.h = placementObject.size.h;
    }

    // Set of desired creative sizes
    // Input Format: array of pairs, i.e. [[300, 250], [250, 250]]
    if (placementObject.format && isArray(placementObject.format)) {
      const format = placementObject.format
        .filter(sizePair => sizePair.length === 2 &&
            isInteger(sizePair[0]) &&
            isInteger(sizePair[1]) &&
            sizePair[0] >= 0 &&
            sizePair[1] >= 0)
        .map(sizePair => {
          return { w: sizePair[0], h: sizePair[1] }
        });
      if (format.length > 0) {
        impressionObject.banner.format = format;
      }
    }

    if (!impressionObject.pid &&
    !impressionObject.pubid &&
    !impressionObject.pkey &&
    !(impressionObject.banner && impressionObject.banner.w && impressionObject.banner.h)) {
      outputObject.impressionObject = null;
      outputObject.errorCode = this.CONSTANTS.ERROR_CODES.MISSING_PLACEMENT_PARAMS;
    }
    return outputObject;
  };
}<|MERGE_RESOLUTION|>--- conflicted
+++ resolved
@@ -225,11 +225,7 @@
 }
 
 function getBidFloor(bid) {
-<<<<<<< HEAD
-  if (!utils.isFn(bid.getFloor)) {
-=======
   if (!isFn(bid.getFloor)) {
->>>>>>> 2d82104b
     return null;
   }
   const floor = bid.getFloor({
@@ -237,11 +233,7 @@
     mediaType: '*',
     size: '*'
   });
-<<<<<<< HEAD
-  if (utils.isPlainObject(floor) && !isNaN(floor.floor) && floor.currency === 'USD') {
-=======
   if (isPlainObject(floor) && !isNaN(floor.floor) && floor.currency === 'USD') {
->>>>>>> 2d82104b
     return floor.floor;
   }
   return null;
@@ -340,13 +332,8 @@
   let bidFloor = getBidFloor(bid);
   let bidFloorCur = null;
   if (!bidFloor) {
-<<<<<<< HEAD
-    bidFloor = utils.getBidIdParameter('bidFloor', bid.params);
-    bidFloorCur = utils.getBidIdParameter('bidFloorCur', bid.params);
-=======
     bidFloor = getBidIdParameter('bidFloor', bid.params);
     bidFloorCur = getBidIdParameter('bidFloorCur', bid.params);
->>>>>>> 2d82104b
   }
   if (bidFloor) {
     normalizedBidRequest.bidFloor = bidFloor;
