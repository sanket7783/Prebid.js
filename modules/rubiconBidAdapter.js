import * as utils from '../src/utils.js';
import {registerBidder} from '../src/adapters/bidderFactory.js';
import {config} from '../src/config.js';
import {BANNER, VIDEO} from '../src/mediaTypes.js';
import find from 'core-js-pure/features/array/find.js';

const DEFAULT_INTEGRATION = 'pbjs_lite';
const DEFAULT_PBS_INTEGRATION = 'pbjs';

let rubiConf = {};
// we are saving these as global to this module so that if a pub accidentally overwrites the entire
// rubicon object, then we do not lose other data
config.getConfig('rubicon', config => {
  utils.mergeDeep(rubiConf, config.rubicon);
});

const GVLID = 52;

var sizeMap = {
  1: '468x60',
  2: '728x90',
  5: '120x90',
  7: '125x125',
  8: '120x600',
  9: '160x600',
  10: '300x600',
  13: '200x200',
  14: '250x250',
  15: '300x250',
  16: '336x280',
  17: '240x400',
  19: '300x100',
  31: '980x120',
  32: '250x360',
  33: '180x500',
  35: '980x150',
  37: '468x400',
  38: '930x180',
  39: '750x100',
  40: '750x200',
  41: '750x300',
  42: '2x4',
  43: '320x50',
  44: '300x50',
  48: '300x300',
  53: '1024x768',
  54: '300x1050',
  55: '970x90',
  57: '970x250',
  58: '1000x90',
  59: '320x80',
  60: '320x150',
  61: '1000x1000',
  64: '580x500',
  65: '640x480',
  66: '930x600',
  67: '320x480',
  68: '1800x1000',
  72: '320x320',
  73: '320x160',
  78: '980x240',
  79: '980x300',
  80: '980x400',
  83: '480x300',
  85: '300x120',
  90: '548x150',
  94: '970x310',
  95: '970x100',
  96: '970x210',
  101: '480x320',
  102: '768x1024',
  103: '480x280',
  105: '250x800',
  108: '320x240',
  113: '1000x300',
  117: '320x100',
  125: '800x250',
  126: '200x600',
  144: '980x600',
  145: '980x150',
  152: '1000x250',
  156: '640x320',
  159: '320x250',
  179: '250x600',
  195: '600x300',
  198: '640x360',
  199: '640x200',
  213: '1030x590',
  214: '980x360',
  221: '1x1',
  229: '320x180',
  230: '2000x1400',
  232: '580x400',
  234: '6x6',
  251: '2x2',
  256: '480x820',
  257: '400x600',
  258: '500x200',
  259: '998x200',
  264: '970x1000',
  265: '1920x1080',
  274: '1800x200',
  278: '320x500',
  282: '320x400',
  288: '640x380',
  548: '500x1000',
  550: '980x480',
  552: '300x200'
};
utils._each(sizeMap, (item, key) => sizeMap[item] = key);

export const spec = {
  code: 'rubicon',
<<<<<<< HEAD
  aliases: ['rubicon2'],
=======
  aliases: ['rubicon2', 'rubicon3'],
>>>>>>> e5ade754
  gvlid: GVLID,
  supportedMediaTypes: [BANNER, VIDEO],
  /**
   * @param {object} bid
   * @return boolean
   */
  isBidRequestValid: function (bid) {
    if (typeof bid.params !== 'object') {
      return false;
    }
    // validate account, site, zone have numeric values
    for (let i = 0, props = ['accountId', 'siteId', 'zoneId']; i < props.length; i++) {
      bid.params[props[i]] = parseInt(bid.params[props[i]])
      if (isNaN(bid.params[props[i]])) {
        utils.logError('Rubicon: wrong format of accountId or siteId or zoneId.')
        return false
      }
    }
    let bidFormat = bidType(bid, true);
    // bidType is undefined? Return false
    if (!bidFormat) {
      return false;
    } else if (bidFormat === 'video') { // bidType is video, make sure it has required params
      return hasValidVideoParams(bid);
    }
    // bidType is banner? return true
    return true;
  },
  /**
   * @param {BidRequest[]} bidRequests
   * @param bidderRequest
   * @return BidRequest[]
   */
  buildRequests: function (bidRequests, bidderRequest) {
    // separate video bids because the requests are structured differently
    let requests = [];
    const videoRequests = bidRequests.filter(bidRequest => bidType(bidRequest) === 'video').map(bidRequest => {
      bidRequest.startTime = new Date().getTime();

      const data = {
        id: bidRequest.transactionId,
        test: config.getConfig('debug') ? 1 : 0,
        cur: ['USD'],
        source: {
          tid: bidRequest.transactionId
        },
        tmax: bidderRequest.timeout,
        imp: [{
          exp: config.getConfig('s2sConfig.defaultTtl'),
          id: bidRequest.adUnitCode,
          secure: 1,
          ext: {
            [bidRequest.bidder]: bidRequest.params
          },
          video: utils.deepAccess(bidRequest, 'mediaTypes.video') || {}
        }],
        ext: {
          prebid: {
            cache: {
              vastxml: {
                returnCreative: rubiConf.returnVast === true
              }
            },
            targeting: {
              includewinners: true,
              // includebidderkeys always false for openrtb
              includebidderkeys: false,
              pricegranularity: getPriceGranularity(config)
            },
            bidders: {
              rubicon: {
<<<<<<< HEAD
                integration: config.getConfig('rubicon.int_type') || DEFAULT_PBS_INTEGRATION
=======
                integration: rubiConf.int_type || DEFAULT_PBS_INTEGRATION
>>>>>>> e5ade754
              }
            }
          }
        }
      }

      // Add alias if it is there
      if (bidRequest.bidder !== 'rubicon') {
        data.ext.prebid.aliases = {
          [bidRequest.bidder]: 'rubicon'
        }
      }

      let bidFloor;
      if (typeof bidRequest.getFloor === 'function' && !rubiConf.disableFloors) {
        let floorInfo;
        try {
          floorInfo = bidRequest.getFloor({
            currency: 'USD',
            mediaType: 'video',
            size: parseSizes(bidRequest, 'video')
          });
        } catch (e) {
          utils.logError('Rubicon: getFloor threw an error: ', e);
        }
        bidFloor = typeof floorInfo === 'object' && floorInfo.currency === 'USD' && !isNaN(parseInt(floorInfo.floor)) ? parseFloat(floorInfo.floor) : undefined;
      } else {
        bidFloor = parseFloat(utils.deepAccess(bidRequest, 'params.floor'));
      }
      if (!isNaN(bidFloor)) {
        data.imp[0].bidfloor = bidFloor;
      }
      // if value is set, will overwrite with same value
      data.imp[0].ext[bidRequest.bidder].video.size_id = determineRubiconVideoSizeId(bidRequest)

      appendSiteAppDevice(data, bidRequest, bidderRequest);

      addVideoParameters(data, bidRequest);

      if (bidderRequest.gdprConsent) {
        // note - gdprApplies & consentString may be undefined in certain use-cases for consentManagement module
        let gdprApplies;
        if (typeof bidderRequest.gdprConsent.gdprApplies === 'boolean') {
          gdprApplies = bidderRequest.gdprConsent.gdprApplies ? 1 : 0;
        }

        utils.deepSetValue(data, 'regs.ext.gdpr', gdprApplies);
        utils.deepSetValue(data, 'user.ext.consent', bidderRequest.gdprConsent.consentString);
      }

      if (bidderRequest.uspConsent) {
        utils.deepSetValue(data, 'regs.ext.us_privacy', bidderRequest.uspConsent);
      }

      const eids = utils.deepAccess(bidderRequest, 'bids.0.userIdAsEids');
      if (eids && eids.length) {
        utils.deepSetValue(data, 'user.ext.eids', eids);
      }

      // set user.id value from config value
      const configUserId = config.getConfig('user.id');
      if (configUserId) {
        utils.deepSetValue(data, 'user.id', configUserId);
      }

      if (config.getConfig('coppa') === true) {
        utils.deepSetValue(data, 'regs.coppa', 1);
      }

      if (bidRequest.schain && hasValidSupplyChainParams(bidRequest.schain)) {
        utils.deepSetValue(data, 'source.ext.schain', bidRequest.schain);
      }

      const multibid = config.getConfig('multibid');
      if (multibid) {
        utils.deepSetValue(data, 'ext.prebid.multibid', multibid.reduce((result, i) => {
          let obj = {};

          Object.keys(i).forEach(key => {
            obj[key.toLowerCase()] = i[key];
          });

          result.push(obj);

          return result;
        }, []));
      }

      applyFPD(bidRequest, VIDEO, data);

      // if storedAuctionResponse has been set, pass SRID
      if (bidRequest.storedAuctionResponse) {
        utils.deepSetValue(data.imp[0], 'ext.prebid.storedauctionresponse.id', bidRequest.storedAuctionResponse.toString());
      }

      // set ext.prebid.auctiontimestamp using auction time
      utils.deepSetValue(data.imp[0], 'ext.prebid.auctiontimestamp', bidderRequest.auctionStart);

      return {
        method: 'POST',
        url: `https://${rubiConf.videoHost || 'prebid-server'}.rubiconproject.com/openrtb2/auction`,
        data,
        bidRequest
      }
    });

    if (rubiConf.singleRequest !== true) {
      // bids are not grouped if single request mode is not enabled
      requests = videoRequests.concat(bidRequests.filter(bidRequest => bidType(bidRequest) === 'banner').map(bidRequest => {
        const bidParams = spec.createSlotParams(bidRequest, bidderRequest);
        return {
          method: 'GET',
          url: `https://${rubiConf.bannerHost || 'fastlane'}.rubiconproject.com/a/api/fastlane.json`,
          data: spec.getOrderedParams(bidParams).reduce((paramString, key) => {
            const propValue = bidParams[key];
            return ((utils.isStr(propValue) && propValue !== '') || utils.isNumber(propValue)) ? `${paramString}${encodeParam(key, propValue)}&` : paramString;
          }, '') + `slots=1&rand=${Math.random()}`,
          bidRequest
        };
      }));
    } else {
      // single request requires bids to be grouped by site id into a single request
      // note: utils.groupBy wasn't used because deep property access was needed
      const nonVideoRequests = bidRequests.filter(bidRequest => bidType(bidRequest) === 'banner');
      const groupedBidRequests = nonVideoRequests.reduce((groupedBids, bid) => {
        (groupedBids[bid.params['siteId']] = groupedBids[bid.params['siteId']] || []).push(bid);
        return groupedBids;
      }, {});

      // fastlane SRA has a limit of 10 slots
      const SRA_BID_LIMIT = 10;

      // multiple requests are used if bids groups have more than 10 bids
      requests = videoRequests.concat(Object.keys(groupedBidRequests).reduce((aggregate, bidGroupKey) => {
        // for each partioned bidGroup, append a bidRequest to requests list
        partitionArray(groupedBidRequests[bidGroupKey], SRA_BID_LIMIT).forEach(bidsInGroup => {
          const combinedSlotParams = spec.combineSlotUrlParams(bidsInGroup.map(bidRequest => {
            return spec.createSlotParams(bidRequest, bidderRequest);
          }));

          // SRA request returns grouped bidRequest arrays not a plain bidRequest
          aggregate.push({
            method: 'GET',
            url: `https://${rubiConf.bannerHost || 'fastlane'}.rubiconproject.com/a/api/fastlane.json`,
            data: spec.getOrderedParams(combinedSlotParams).reduce((paramString, key) => {
              const propValue = combinedSlotParams[key];
              return ((utils.isStr(propValue) && propValue !== '') || utils.isNumber(propValue)) ? `${paramString}${encodeParam(key, propValue)}&` : paramString;
            }, '') + `slots=${bidsInGroup.length}&rand=${Math.random()}`,
            bidRequest: bidsInGroup
          });
        });
        return aggregate;
      }, []));
    }
    return requests;
  },

  getOrderedParams: function(params) {
    const containsTgV = /^tg_v/
    const containsTgI = /^tg_i/
    const containsUId = /^eid_|^tpid_/

    const orderedParams = [
      'account_id',
      'site_id',
      'zone_id',
      'size_id',
      'alt_size_ids',
      'p_pos',
      'gdpr',
      'gdpr_consent',
      'us_privacy',
      'rp_schain',
    ].concat(Object.keys(params).filter(item => containsUId.test(item)))
      .concat([
        'x_liverampidl',
        'ppuid',
        'rf',
        'p_geo.latitude',
        'p_geo.longitude',
        'kw'
      ]).concat(Object.keys(params).filter(item => containsTgV.test(item)))
      .concat(Object.keys(params).filter(item => containsTgI.test(item)))
      .concat([
        'tk_flint',
        'x_source.tid',
        'x_source.pchain',
        'p_screen_res',
        'rp_floor',
        'rp_secure',
        'tk_user_key'
      ]);

    return orderedParams.concat(Object.keys(params).filter(item => (orderedParams.indexOf(item) === -1)));
  },

  /**
   * @summary combines param values from an array of slots into a single semicolon delineated value
   * or just one value if they are all the same.
   * @param {Object[]} aSlotUrlParams - example [{p1: 'foo', p2: 'test'}, {p2: 'test'}, {p1: 'bar', p2: 'test'}]
   * @return {Object} - example {p1: 'foo;;bar', p2: 'test'}
   */
  combineSlotUrlParams: function(aSlotUrlParams) {
    // if only have params for one slot, return those params
    if (aSlotUrlParams.length === 1) {
      return aSlotUrlParams[0];
    }

    // reduce param values from all slot objects into an array of values in a single object
    const oCombinedSlotUrlParams = aSlotUrlParams.reduce(function(oCombinedParams, oSlotUrlParams, iIndex) {
      Object.keys(oSlotUrlParams).forEach(function(param) {
        if (!oCombinedParams.hasOwnProperty(param)) {
          oCombinedParams[param] = new Array(aSlotUrlParams.length); // initialize array;
        }
        // insert into the proper element of the array
        oCombinedParams[param].splice(iIndex, 1, oSlotUrlParams[param]);
      });

      return oCombinedParams;
    }, {});

    // convert arrays into semicolon delimited strings
    const re = new RegExp('^([^;]*)(;\\1)+$'); // regex to test for duplication

    Object.keys(oCombinedSlotUrlParams).forEach(function(param) {
      const sValues = oCombinedSlotUrlParams[param].join(';');
      // consolidate param values into one value if they are all the same
      const match = sValues.match(re);
      oCombinedSlotUrlParams[param] = match ? match[1] : sValues;
    });

    return oCombinedSlotUrlParams;
  },

  /**
   * @param {BidRequest} bidRequest
   * @param {Object} bidderRequest
   * @returns {Object} - object key values named and formatted as slot params
   */
  createSlotParams: function(bidRequest, bidderRequest) {
    bidRequest.startTime = new Date().getTime();

    const params = bidRequest.params;

    // use rubicon sizes if provided, otherwise adUnit.sizes
    const parsedSizes = parseSizes(bidRequest, 'banner');

    const [latitude, longitude] = params.latLong || [];

    const data = {
      'account_id': params.accountId,
      'site_id': params.siteId,
      'zone_id': params.zoneId,
      'size_id': parsedSizes[0],
      'alt_size_ids': parsedSizes.slice(1).join(',') || undefined,
      'rp_floor': (params.floor = parseFloat(params.floor)) >= 0.01 ? params.floor : undefined,
      'rp_secure': '1',
      'tk_flint': `${rubiConf.int_type || DEFAULT_INTEGRATION}_v$prebid.version$`,
      'x_source.tid': bidRequest.transactionId,
      'x_source.pchain': params.pchain,
      'p_screen_res': _getScreenResolution(),
      'tk_user_key': params.userId,
      'p_geo.latitude': isNaN(parseFloat(latitude)) ? undefined : parseFloat(latitude).toFixed(4),
      'p_geo.longitude': isNaN(parseFloat(longitude)) ? undefined : parseFloat(longitude).toFixed(4),
      'tg_fl.eid': bidRequest.code,
      'rf': _getPageUrl(bidRequest, bidderRequest)
    };

    // If floors module is enabled and we get USD floor back, send it in rp_hard_floor else undfined
    if (typeof bidRequest.getFloor === 'function' && !rubiConf.disableFloors) {
      let floorInfo;
      try {
        floorInfo = bidRequest.getFloor({
          currency: 'USD',
          mediaType: 'banner',
          size: '*'
        });
      } catch (e) {
        utils.logError('Rubicon: getFloor threw an error: ', e);
      }
      data['rp_hard_floor'] = typeof floorInfo === 'object' && floorInfo.currency === 'USD' && !isNaN(parseInt(floorInfo.floor)) ? floorInfo.floor : undefined;
    }

    // add p_pos only if specified and valid
    // For SRA we need to explicitly put empty semi colons so AE treats it as empty, instead of copying the latter value
    data['p_pos'] = (params.position === 'atf' || params.position === 'btf') ? params.position : '';

    // pass publisher provided userId if configured
    const configUserId = config.getConfig('user.id');
    if (configUserId) {
      data['ppuid'] = configUserId;
    }
    // loop through userIds and add to request
    if (bidRequest.userIdAsEids) {
      bidRequest.userIdAsEids.forEach(eid => {
        try {
          // special cases
          if (eid.source === 'adserver.org') {
            data['tpid_tdid'] = eid.uids[0].id;
            data['eid_adserver.org'] = eid.uids[0].id;
          } else if (eid.source === 'liveintent.com') {
            data['tpid_liveintent.com'] = eid.uids[0].id;
            data['eid_liveintent.com'] = eid.uids[0].id;
            if (eid.ext && Array.isArray(eid.ext.segments) && eid.ext.segments.length) {
              data['tg_v.LIseg'] = eid.ext.segments.join(',');
            }
          } else if (eid.source === 'liveramp.com') {
            data['x_liverampidl'] = eid.uids[0].id;
          } else if (eid.source === 'sharedid.org') {
            data['eid_sharedid.org'] = `${eid.uids[0].id}^${eid.uids[0].atype}^${(eid.uids[0].ext && eid.uids[0].ext.third) || ''}`;
          } else if (eid.source === 'id5-sync.com') {
            data['eid_id5-sync.com'] = `${eid.uids[0].id}^${eid.uids[0].atype}^${(eid.uids[0].ext && eid.uids[0].ext.linkType) || ''}`;
          } else {
            // add anything else with this generic format
            data[`eid_${eid.source}`] = `${eid.uids[0].id}^${eid.uids[0].atype || ''}`;
          }
          // send AE "ppuid" signal if exists, and hasn't already been sent
          if (!data['ppuid']) {
            // get the first eid.uids[*].ext.stype === 'ppuid', if one exists
            const ppId = find(eid.uids, uid => uid.ext && uid.ext.stype === 'ppuid');
            if (ppId && ppId.id) {
              data['ppuid'] = ppId.id;
            }
          }
        } catch (e) {
          utils.logWarn('Rubicon: error reading eid:', eid, e);
        }
      });
    }

    if (bidderRequest.gdprConsent) {
      // add 'gdpr' only if 'gdprApplies' is defined
      if (typeof bidderRequest.gdprConsent.gdprApplies === 'boolean') {
        data['gdpr'] = Number(bidderRequest.gdprConsent.gdprApplies);
      }
      data['gdpr_consent'] = bidderRequest.gdprConsent.consentString;
    }

    if (bidderRequest.uspConsent) {
      data['us_privacy'] = encodeURIComponent(bidderRequest.uspConsent);
    }

    data['rp_maxbids'] = bidderRequest.bidLimit || 1;

    applyFPD(bidRequest, BANNER, data);

    if (config.getConfig('coppa') === true) {
      data['coppa'] = 1;
    }

    // if SupplyChain is supplied and contains all required fields
    if (bidRequest.schain && hasValidSupplyChainParams(bidRequest.schain)) {
      data.rp_schain = spec.serializeSupplyChain(bidRequest.schain);
    }

    return data;
  },

  /**
   * Serializes schain params according to OpenRTB requirements
   * @param {Object} supplyChain
   * @returns {String}
   */
  serializeSupplyChain: function (supplyChain) {
    const supplyChainIsValid = hasValidSupplyChainParams(supplyChain);
    if (!supplyChainIsValid) return '';
    const { ver, complete, nodes } = supplyChain;
    return `${ver},${complete}!${spec.serializeSupplyChainNodes(nodes)}`;
  },

  /**
   * Properly sorts schain object params
   * @param {Array} nodes
   * @returns {String}
   */
  serializeSupplyChainNodes: function (nodes) {
    const nodePropOrder = ['asi', 'sid', 'hp', 'rid', 'name', 'domain'];
    return nodes.map(node => {
      return nodePropOrder.map(prop => encodeURIComponent(node[prop] || '')).join(',');
    }).join('!');
  },

  /**
   * @param {*} responseObj
   * @param {BidRequest|Object.<string, BidRequest[]>} bidRequest - if request was SRA the bidRequest argument will be a keyed BidRequest array object,
   * non-SRA responses return a plain BidRequest object
   * @return {Bid[]} An array of bids which
   */
  interpretResponse: function (responseObj, {bidRequest}) {
    responseObj = responseObj.body;

    // check overall response
    if (!responseObj || typeof responseObj !== 'object') {
      return [];
    }

    // video response from PBS Java openRTB
    if (responseObj.seatbid) {
      const responseErrors = utils.deepAccess(responseObj, 'ext.errors.rubicon');
      if (Array.isArray(responseErrors) && responseErrors.length > 0) {
        utils.logWarn('Rubicon: Error in video response');
      }
      const bids = [];
      responseObj.seatbid.forEach(seatbid => {
        (seatbid.bid || []).forEach(bid => {
          let bidObject = {
            requestId: bidRequest.bidId,
            currency: responseObj.cur || 'USD',
            creativeId: bid.crid,
            cpm: bid.price || 0,
            bidderCode: seatbid.seat,
            ttl: 300,
            netRevenue: rubiConf.netRevenue !== false, // If anything other than false, netRev is true
            width: bid.w || utils.deepAccess(bidRequest, 'mediaTypes.video.w') || utils.deepAccess(bidRequest, 'params.video.playerWidth'),
            height: bid.h || utils.deepAccess(bidRequest, 'mediaTypes.video.h') || utils.deepAccess(bidRequest, 'params.video.playerHeight'),
          };

          if (bid.id) {
            bidObject.seatBidId = bid.id;
          }

          if (bid.dealid) {
            bidObject.dealId = bid.dealid;
          }

          if (bid.adomain) {
            utils.deepSetValue(bidObject, 'meta.advertiserDomains', Array.isArray(bid.adomain) ? bid.adomain : [bid.adomain]);
          }

          if (utils.deepAccess(bid, 'ext.bidder.rp.advid')) {
            utils.deepSetValue(bidObject, 'meta.advertiserId', bid.ext.bidder.rp.advid);
          }

          let serverResponseTimeMs = utils.deepAccess(responseObj, 'ext.responsetimemillis.rubicon');
          if (bidRequest && serverResponseTimeMs) {
            bidRequest.serverResponseTimeMs = serverResponseTimeMs;
          }

          if (utils.deepAccess(bid, 'ext.prebid.type') === VIDEO) {
            bidObject.mediaType = VIDEO;
            utils.deepSetValue(bidObject, 'meta.mediaType', VIDEO);
            const extPrebidTargeting = utils.deepAccess(bid, 'ext.prebid.targeting');

            // If ext.prebid.targeting exists, add it as a property value named 'adserverTargeting'
            if (extPrebidTargeting && typeof extPrebidTargeting === 'object') {
              bidObject.adserverTargeting = extPrebidTargeting;
            }

            // try to get cache values from 'response.ext.prebid.cache.js'
            // else try 'bid.ext.prebid.targeting' as fallback
            if (bid.ext.prebid.cache && typeof bid.ext.prebid.cache.vastXml === 'object' && bid.ext.prebid.cache.vastXml.cacheId && bid.ext.prebid.cache.vastXml.url) {
              bidObject.videoCacheKey = bid.ext.prebid.cache.vastXml.cacheId;
              bidObject.vastUrl = bid.ext.prebid.cache.vastXml.url;
            } else if (extPrebidTargeting && extPrebidTargeting.hb_uuid && extPrebidTargeting.hb_cache_host && extPrebidTargeting.hb_cache_path) {
              bidObject.videoCacheKey = extPrebidTargeting.hb_uuid;
              // build url using key and cache host
              bidObject.vastUrl = `https://${extPrebidTargeting.hb_cache_host}${extPrebidTargeting.hb_cache_path}?uuid=${extPrebidTargeting.hb_uuid}`;
            }

            if (bid.adm) { bidObject.vastXml = bid.adm; }
            if (bid.nurl) { bidObject.vastUrl = bid.nurl; }
            if (!bidObject.vastUrl && bid.nurl) { bidObject.vastUrl = bid.nurl; }
          } else {
            utils.logWarn('Rubicon: video response received non-video media type');
          }

          bids.push(bidObject);
        });
      });

      return bids;
    }

    let ads = responseObj.ads;
    let lastImpId;
    let multibid = 0;

    // video ads array is wrapped in an object
    if (typeof bidRequest === 'object' && !Array.isArray(bidRequest) && bidType(bidRequest) === 'video' && typeof ads === 'object') {
      ads = ads[bidRequest.adUnitCode];
    }

    // check the ad response
    if (!Array.isArray(ads) || ads.length < 1) {
      return [];
    }

    return ads.reduce((bids, ad, i) => {
      (ad.impression_id && lastImpId === ad.impression_id) ? multibid++ : lastImpId = ad.impression_id;

      if (ad.status !== 'ok') {
        return bids;
      }

      // associate bidRequests; assuming ads matches bidRequest
      const associatedBidRequest = Array.isArray(bidRequest) ? bidRequest[i - multibid] : bidRequest;

      if (associatedBidRequest && typeof associatedBidRequest === 'object') {
        let bid = {
          requestId: associatedBidRequest.bidId,
          currency: 'USD',
          creativeId: ad.creative_id || `${ad.network || ''}-${ad.advertiser || ''}`,
          cpm: ad.cpm || 0,
          dealId: ad.deal,
          ttl: 300, // 5 minutes
          netRevenue: rubiConf.netRevenue !== false, // If anything other than false, netRev is true
          rubicon: {
            advertiserId: ad.advertiser, networkId: ad.network
          },
          meta: {
            advertiserId: ad.advertiser, networkId: ad.network, mediaType: BANNER
          }
        };

        if (ad.creative_type) {
          bid.mediaType = ad.creative_type;
        }

        if (ad.adomain) {
          bid.meta.advertiserDomains = Array.isArray(ad.adomain) ? ad.adomain : [ad.adomain];
        }

        if (ad.creative_type === VIDEO) {
          bid.width = associatedBidRequest.params.video.playerWidth;
          bid.height = associatedBidRequest.params.video.playerHeight;
          bid.vastUrl = ad.creative_depot_url;
          bid.impression_id = ad.impression_id;
          bid.videoCacheKey = ad.impression_id;
        } else {
          bid.ad = _renderCreative(ad.script, ad.impression_id);
          [bid.width, bid.height] = sizeMap[ad.size_id].split('x').map(num => Number(num));
        }

        // add server-side targeting
        bid.rubiconTargeting = (Array.isArray(ad.targeting) ? ad.targeting : [])
          .reduce((memo, item) => {
            memo[item.key] = item.values[0];
            return memo;
          }, {'rpfl_elemid': associatedBidRequest.adUnitCode});

        bids.push(bid);
      } else {
        utils.logError(`Rubicon: bidRequest undefined at index position:${i}`, bidRequest, responseObj);
      }

      return bids;
    }, []).sort((adA, adB) => {
      return (adB.cpm || 0.0) - (adA.cpm || 0.0);
    });
  },
  getUserSyncs: function (syncOptions, responses, gdprConsent, uspConsent) {
    if (!hasSynced && syncOptions.iframeEnabled) {
      // data is only assigned if params are available to pass to syncEndpoint
      let params = '';

      if (gdprConsent && typeof gdprConsent.consentString === 'string') {
        // add 'gdpr' only if 'gdprApplies' is defined
        if (typeof gdprConsent.gdprApplies === 'boolean') {
          params += `?gdpr=${Number(gdprConsent.gdprApplies)}&gdpr_consent=${gdprConsent.consentString}`;
        } else {
          params += `?gdpr_consent=${gdprConsent.consentString}`;
        }
      }

      if (uspConsent) {
        params += `${params ? '&' : '?'}us_privacy=${encodeURIComponent(uspConsent)}`;
      }

      hasSynced = true;
      return {
        type: 'iframe',
        url: `https://${rubiConf.syncHost || 'eus'}.rubiconproject.com/usync.html` + params
      };
    }
  },
  /**
   * Covert bid param types for S2S
   * @param {Object} params bid params
   * @param {Boolean} isOpenRtb boolean to check openrtb2 protocol
   * @return {Object} params bid params
   */
  transformBidParams: function(params, isOpenRtb) {
    return utils.convertTypes({
      'accountId': 'number',
      'siteId': 'number',
      'zoneId': 'number'
    }, params);
  }
};

function _getScreenResolution() {
  return [window.screen.width, window.screen.height].join('x');
}

/**
 * @param {BidRequest} bidRequest
 * @param bidderRequest
 * @returns {string}
 */
function _getPageUrl(bidRequest, bidderRequest) {
  let pageUrl = config.getConfig('pageUrl');
  if (bidRequest.params.referrer) {
    pageUrl = bidRequest.params.referrer;
  } else if (!pageUrl) {
    pageUrl = bidderRequest.refererInfo.referer;
  }
  return bidRequest.params.secure ? pageUrl.replace(/^http:/i, 'https:') : pageUrl;
}

function _renderCreative(script, impId) {
  return `<html>
<head><script type='text/javascript'>inDapIF=true;</script></head>
<body style='margin : 0; padding: 0;'>
<!-- Rubicon Project Ad Tag -->
<div data-rp-impression-id='${impId}'>
<script type='text/javascript'>${script}</script>
</div>
</body>
</html>`;
}

function parseSizes(bid, mediaType) {
  let params = bid.params;
  if (mediaType === 'video') {
    let size = [];
    if (params.video && params.video.playerWidth && params.video.playerHeight) {
      size = [
        params.video.playerWidth,
        params.video.playerHeight
      ];
    } else if (Array.isArray(utils.deepAccess(bid, 'mediaTypes.video.playerSize')) && bid.mediaTypes.video.playerSize.length === 1) {
      size = bid.mediaTypes.video.playerSize[0];
    } else if (Array.isArray(bid.sizes) && bid.sizes.length > 0 && Array.isArray(bid.sizes[0]) && bid.sizes[0].length > 1) {
      size = bid.sizes[0];
    }
    return size;
  }

  // deprecated: temp legacy support
  let sizes = [];
  if (Array.isArray(params.sizes)) {
    sizes = params.sizes;
  } else if (typeof utils.deepAccess(bid, 'mediaTypes.banner.sizes') !== 'undefined') {
    sizes = mapSizes(bid.mediaTypes.banner.sizes);
  } else if (Array.isArray(bid.sizes) && bid.sizes.length > 0) {
    sizes = mapSizes(bid.sizes)
  } else {
    utils.logWarn('Rubicon: no sizes are setup or found');
  }

  return masSizeOrdering(sizes);
}

/**
 * @param {Object} data
 * @param bidRequest
 * @param bidderRequest
 */
function appendSiteAppDevice(data, bidRequest, bidderRequest) {
  if (!data) return;

  // ORTB specifies app OR site
  if (typeof config.getConfig('app') === 'object') {
    data.app = config.getConfig('app');
  } else {
    data.site = {
      page: _getPageUrl(bidRequest, bidderRequest)
    }
  }
  if (typeof config.getConfig('device') === 'object') {
    data.device = config.getConfig('device');
  }
  // Add language to site and device objects if there
  if (bidRequest.params.video.language) {
    ['site', 'device'].forEach(function(param) {
      if (data[param]) {
        data[param].content = Object.assign({language: bidRequest.params.video.language}, data[param].content)
      }
    });
  }
}

/**
 * @param {Object} data
 * @param {BidRequest} bidRequest
 */
function addVideoParameters(data, bidRequest) {
  if (typeof data.imp[0].video === 'object' && data.imp[0].video.skip === undefined) {
    data.imp[0].video.skip = bidRequest.params.video.skip;
  }
  if (typeof data.imp[0].video === 'object' && data.imp[0].video.skipafter === undefined) {
    data.imp[0].video.skipafter = bidRequest.params.video.skipdelay;
  }
  // video.pos can already be specified by adunit.mediatypes.video.pos.
  // but if not, it might be specified in the params
  if (typeof data.imp[0].video === 'object' && data.imp[0].video.pos === undefined) {
    if (bidRequest.params.position === 'atf') {
      data.imp[0].video.pos = 1;
    } else if (bidRequest.params.position === 'btf') {
      data.imp[0].video.pos = 3;
    }
  }

  const size = parseSizes(bidRequest, 'video')
  data.imp[0].video.w = size[0]
  data.imp[0].video.h = size[1]
}

function applyFPD(bidRequest, mediaType, data) {
  const BID_FPD = {
    user: {ext: {data: {...bidRequest.params.visitor}}},
    site: {ext: {data: {...bidRequest.params.inventory}}}
  };

  if (bidRequest.params.keywords) BID_FPD.site.keywords = (utils.isArray(bidRequest.params.keywords)) ? bidRequest.params.keywords.join(',') : bidRequest.params.keywords;

  let fpd = utils.mergeDeep({}, config.getConfig('ortb2') || {}, BID_FPD);
  let impData = utils.deepAccess(bidRequest.ortb2Imp, 'ext.data') || {};
  const MAP = {user: 'tg_v.', site: 'tg_i.', adserver: 'tg_i.dfp_ad_unit_code', pbadslot: 'tg_i.pbadslot', keywords: 'kw'};
  const validate = function(prop, key) {
    if (key === 'data' && Array.isArray(prop)) {
      return prop.filter(name => name.segment && utils.deepAccess(name, 'ext.taxonomyname').match(/iab/i)).map(value => {
        let segments = value.segment.filter(obj => obj.id).reduce((result, obj) => {
          result.push(obj.id);
          return result;
        }, []);
        if (segments.length > 0) return segments.toString();
      }).toString();
    } else if (typeof prop === 'object' && !Array.isArray(prop)) {
      utils.logWarn('Rubicon: Filtered FPD key: ', key, ': Expected value to be string, integer, or an array of strings/ints');
    } else if (typeof prop !== 'undefined') {
      return (Array.isArray(prop)) ? prop.filter(value => {
        if (typeof value !== 'object' && typeof value !== 'undefined') return value.toString();

        utils.logWarn('Rubicon: Filtered value: ', value, 'for key', key, ': Expected value to be string, integer, or an array of strings/ints');
      }).toString() : prop.toString();
    }
  };
  const addBannerData = function(obj, name, key) {
    let val = validate(obj, key);
    let loc = (MAP[key]) ? `${MAP[key]}` : (key === 'data') ? `${MAP[name]}iab` : `${MAP[name]}${key}`;
    data[loc] = (data[loc]) ? data[loc].concat(',', val) : val;
  }

  Object.keys(impData).forEach((key) => {
    if (key === 'adserver') {
      ['name', 'adslot'].forEach(prop => {
        if (impData[key][prop]) impData[key][prop] = impData[key][prop].replace(/^\/+/, '');
      });
    } else if (key === 'pbadslot') {
      impData[key] = impData[key].replace(/^\/+/, '');
    }
  });

  if (mediaType === BANNER) {
    ['site', 'user'].forEach(name => {
      Object.keys(fpd[name]).forEach((key) => {
        if (key !== 'ext') {
          addBannerData(fpd[name][key], name, key);
        } else if (fpd[name][key].data) {
          Object.keys(fpd[name].ext.data).forEach((key) => {
            addBannerData(fpd[name].ext.data[key], name, key);
          });
        }
      });
    });
    Object.keys(impData).forEach((key) => {
      (key === 'adserver') ? addBannerData(impData[key].adslot, name, key) : addBannerData(impData[key], 'site', key);
    });
  } else {
    if (Object.keys(impData).length) {
      utils.mergeDeep(data.imp[0].ext, {data: impData});
    }

    utils.mergeDeep(data, fpd);
  }
}

/**
 * @param sizes
 * @returns {*}
 */
function mapSizes(sizes) {
  return utils.parseSizesInput(sizes)
  // map sizes while excluding non-matches
    .reduce((result, size) => {
      let mappedSize = parseInt(sizeMap[size], 10);
      if (mappedSize) {
        result.push(mappedSize);
      }
      return result;
    }, []);
}

/**
 * Test if bid has mediaType or mediaTypes set for video.
 * Also makes sure the video object is present in the rubicon bidder params
 * @param {BidRequest} bidRequest
 * @returns {boolean}
 */
export function hasVideoMediaType(bidRequest) {
  if (typeof utils.deepAccess(bidRequest, 'params.video') !== 'object') {
    return false;
  }
  return (typeof utils.deepAccess(bidRequest, `mediaTypes.${VIDEO}`) !== 'undefined');
}

/**
 * Determine bidRequest mediaType
 * @param bid the bid to test
 * @param log whether we should log errors/warnings for invalid bids
 * @returns {string|undefined} Returns 'video' or 'banner' if resolves to a type, or undefined otherwise (invalid).
 */
function bidType(bid, log = false) {
  // Is it considered video ad unit by rubicon
  if (hasVideoMediaType(bid)) {
    // Removed legacy mediaType support. new way using mediaTypes.video object is now required
    // We require either context as instream or outstream
    if (['outstream', 'instream'].indexOf(utils.deepAccess(bid, `mediaTypes.${VIDEO}.context`)) === -1) {
      if (log) {
        utils.logError('Rubicon: mediaTypes.video.context must be outstream or instream');
      }
      return;
    }

    // we require playerWidth and playerHeight to come from one of params.playerWidth/playerHeight or mediaTypes.video.playerSize or adUnit.sizes
    if (parseSizes(bid, 'video').length < 2) {
      if (log) {
        utils.logError('Rubicon: could not determine the playerSize of the video');
      }
      return;
    }

    if (log) {
      utils.logMessage('Rubicon: making video request for adUnit', bid.adUnitCode);
    }
    return 'video';
  } else {
    // we require banner sizes to come from one of params.sizes or mediaTypes.banner.sizes or adUnit.sizes, in that order
    // if we cannot determine them, we reject it!
    if (parseSizes(bid, 'banner').length === 0) {
      if (log) {
        utils.logError('Rubicon: could not determine the sizes for banner request');
      }
      return;
    }

    // everything looks good for banner so lets do it
    if (log) {
      utils.logMessage('Rubicon: making banner request for adUnit', bid.adUnitCode);
    }
    return 'banner';
  }
}

export const resetRubiConf = () => rubiConf = {};
export function masSizeOrdering(sizes) {
  const MAS_SIZE_PRIORITY = [15, 2, 9];

  return sizes.sort((first, second) => {
    // sort by MAS_SIZE_PRIORITY priority order
    const firstPriority = MAS_SIZE_PRIORITY.indexOf(first);
    const secondPriority = MAS_SIZE_PRIORITY.indexOf(second);

    if (firstPriority > -1 || secondPriority > -1) {
      if (firstPriority === -1) {
        return 1;
      }
      if (secondPriority === -1) {
        return -1;
      }
      return firstPriority - secondPriority;
    }

    // and finally ascending order
    return first - second;
  });
}

export function determineRubiconVideoSizeId(bid) {
  // If we have size_id in the bid then use it
  let rubiconSizeId = parseInt(utils.deepAccess(bid, 'params.video.size_id'));
  if (!isNaN(rubiconSizeId)) {
    return rubiconSizeId;
  }
  // otherwise 203 for outstream and 201 for instream
  // When this function is used we know it has to be one of outstream or instream
  return utils.deepAccess(bid, `mediaTypes.${VIDEO}.context`) === 'outstream' ? 203 : 201;
}

/**
 * @param {PrebidConfig} config
 * @returns {{ranges: {ranges: Object[]}}}
 */
export function getPriceGranularity(config) {
  return {
    ranges: {
      low: [{max: 5.00, increment: 0.50}],
      medium: [{max: 20.00, increment: 0.10}],
      high: [{max: 20.00, increment: 0.01}],
      auto: [
        {max: 5.00, increment: 0.05},
        {min: 5.00, max: 10.00, increment: 0.10},
        {min: 10.00, max: 20.00, increment: 0.50}
      ],
      dense: [
        {max: 3.00, increment: 0.01},
        {min: 3.00, max: 8.00, increment: 0.05},
        {min: 8.00, max: 20.00, increment: 0.50}
      ],
      custom: config.getConfig('customPriceBucket') && config.getConfig('customPriceBucket').buckets
    }[config.getConfig('priceGranularity')]
  };
}

// Function to validate the required video params
export function hasValidVideoParams(bid) {
  let isValid = true;
  // incase future javascript changes the string represenation of the array or number classes!
  let arrayType = Object.prototype.toString.call([]);
  let numberType = Object.prototype.toString.call(0);
  // required params and their associated object type
  var requiredParams = {
    mimes: arrayType,
    protocols: arrayType,
    maxduration: numberType,
    linearity: numberType,
    api: arrayType
  }
  // loop through each param and verify it has the correct
  Object.keys(requiredParams).forEach(function(param) {
    if (Object.prototype.toString.call(utils.deepAccess(bid, 'mediaTypes.video.' + param)) !== requiredParams[param]) {
      isValid = false;
      utils.logError('Rubicon: mediaTypes.video.' + param + ' is required and must be of type: ' + requiredParams[param]);
    }
  })
  return isValid;
}

/**
 * Make sure the required params are present
 * @param {Object} schain
 * @param {Bool}
 */
export function hasValidSupplyChainParams(schain) {
  let isValid = false;
  const requiredFields = ['asi', 'sid', 'hp'];
  if (!schain.nodes) return isValid;
  isValid = schain.nodes.reduce((status, node) => {
    if (!status) return status;
    return requiredFields.every(field => node.hasOwnProperty(field));
  }, true);
  if (!isValid) utils.logError('Rubicon: required schain params missing');
  return isValid;
}

/**
 * Creates a URL key value param, encoding the
 * param unless the key is schain
 * @param {String} key
 * @param {String} param
 * @returns {String}
 */
export function encodeParam(key, param) {
  if (key === 'rp_schain') return `rp_schain=${param}`;
  return `${key}=${encodeURIComponent(param)}`;
}

/**
 * split array into multiple arrays of defined size
 * @param {Array} array
 * @param {number} size
 * @returns {Array}
 */
function partitionArray(array, size) {
  return array.map((e, i) => (i % size === 0) ? array.slice(i, i + size) : null).filter((e) => e)
}

var hasSynced = false;

export function resetUserSync() {
  hasSynced = false;
}

registerBidder(spec);<|MERGE_RESOLUTION|>--- conflicted
+++ resolved
@@ -111,11 +111,7 @@
 
 export const spec = {
   code: 'rubicon',
-<<<<<<< HEAD
-  aliases: ['rubicon2'],
-=======
   aliases: ['rubicon2', 'rubicon3'],
->>>>>>> e5ade754
   gvlid: GVLID,
   supportedMediaTypes: [BANNER, VIDEO],
   /**
@@ -187,11 +183,7 @@
             },
             bidders: {
               rubicon: {
-<<<<<<< HEAD
-                integration: config.getConfig('rubicon.int_type') || DEFAULT_PBS_INTEGRATION
-=======
                 integration: rubiConf.int_type || DEFAULT_PBS_INTEGRATION
->>>>>>> e5ade754
               }
             }
           }
