import * as utils from '../src/utils.js';
import {registerBidder} from '../src/adapters/bidderFactory.js';
import {config} from '../src/config.js';
import {BANNER, VIDEO} from '../src/mediaTypes.js';
import find from 'core-js-pure/features/array/find.js';

const DEFAULT_INTEGRATION = 'pbjs_lite';
const DEFAULT_PBS_INTEGRATION = 'pbjs';

let rubiConf = {};
// we are saving these as global to this module so that if a pub accidentally overwrites the entire
// rubicon object, then we do not lose other data
config.getConfig('rubicon', config => {
  utils.mergeDeep(rubiConf, config.rubicon);
});

const GVLID = 52;

var sizeMap = {
  1: '468x60',
  2: '728x90',
  5: '120x90',
  7: '125x125',
  8: '120x600',
  9: '160x600',
  10: '300x600',
  13: '200x200',
  14: '250x250',
  15: '300x250',
  16: '336x280',
  17: '240x400',
  19: '300x100',
  31: '980x120',
  32: '250x360',
  33: '180x500',
  35: '980x150',
  37: '468x400',
  38: '930x180',
  39: '750x100',
  40: '750x200',
  41: '750x300',
  42: '2x4',
  43: '320x50',
  44: '300x50',
  48: '300x300',
  53: '1024x768',
  54: '300x1050',
  55: '970x90',
  57: '970x250',
  58: '1000x90',
  59: '320x80',
  60: '320x150',
  61: '1000x1000',
  64: '580x500',
  65: '640x480',
  66: '930x600',
  67: '320x480',
  68: '1800x1000',
  72: '320x320',
  73: '320x160',
  78: '980x240',
  79: '980x300',
  80: '980x400',
  83: '480x300',
  85: '300x120',
  90: '548x150',
  94: '970x310',
  95: '970x100',
  96: '970x210',
  101: '480x320',
  102: '768x1024',
  103: '480x280',
  105: '250x800',
  108: '320x240',
  113: '1000x300',
  117: '320x100',
  125: '800x250',
  126: '200x600',
  144: '980x600',
  145: '980x150',
  152: '1000x250',
  156: '640x320',
  159: '320x250',
  179: '250x600',
  195: '600x300',
  198: '640x360',
  199: '640x200',
  213: '1030x590',
  214: '980x360',
  221: '1x1',
  229: '320x180',
  230: '2000x1400',
  232: '580x400',
  234: '6x6',
  251: '2x2',
  256: '480x820',
  257: '400x600',
  258: '500x200',
  259: '998x200',
  264: '970x1000',
  265: '1920x1080',
  274: '1800x200',
  278: '320x500',
  282: '320x400',
  288: '640x380',
<<<<<<< HEAD
  548: '500x1000'
=======
  548: '500x1000',
  550: '980x480',
  552: '300x200'
>>>>>>> e3313698
};
utils._each(sizeMap, (item, key) => sizeMap[item] = key);

export const spec = {
  code: 'rubicon',
  aliases: ['rubicon2', 'rubicon3'],
  gvlid: GVLID,
  supportedMediaTypes: [BANNER, VIDEO],
  /**
   * @param {object} bid
   * @return boolean
   */
  isBidRequestValid: function (bid) {
    if (typeof bid.params !== 'object') {
      return false;
    }
    // validate account, site, zone have numeric values
    for (let i = 0, props = ['accountId', 'siteId', 'zoneId']; i < props.length; i++) {
      bid.params[props[i]] = parseInt(bid.params[props[i]])
      if (isNaN(bid.params[props[i]])) {
        utils.logError('Rubicon: wrong format of accountId or siteId or zoneId.')
        return false
      }
    }
    let bidFormat = bidType(bid, true);
    // bidType is undefined? Return false
    if (!bidFormat) {
      return false;
    } else if (bidFormat === 'video') { // bidType is video, make sure it has required params
      return hasValidVideoParams(bid);
    }
    // bidType is banner? return true
    return true;
  },
  /**
   * @param {BidRequest[]} bidRequests
   * @param bidderRequest
   * @return BidRequest[]
   */
  buildRequests: function (bidRequests, bidderRequest) {
    // separate video bids because the requests are structured differently
    let requests = [];
    const videoRequests = bidRequests.filter(bidRequest => bidType(bidRequest) === 'video').map(bidRequest => {
      bidRequest.startTime = new Date().getTime();

      const data = {
        id: bidRequest.transactionId,
        test: config.getConfig('debug') ? 1 : 0,
        cur: ['USD'],
        source: {
          tid: bidRequest.transactionId
        },
        tmax: bidderRequest.timeout,
        imp: [{
          exp: config.getConfig('s2sConfig.defaultTtl'),
          id: bidRequest.adUnitCode,
          secure: 1,
          ext: {
            [bidRequest.bidder]: bidRequest.params
          },
          video: utils.deepAccess(bidRequest, 'mediaTypes.video') || {}
        }],
        ext: {
          prebid: {
            cache: {
              vastxml: {
                returnCreative: rubiConf.returnVast === true
              }
            },
            targeting: {
              includewinners: true,
              // includebidderkeys always false for openrtb
              includebidderkeys: false,
              pricegranularity: getPriceGranularity(config)
            },
            bidders: {
              rubicon: {
                integration: rubiConf.int_type || DEFAULT_PBS_INTEGRATION
              }
            }
          }
        }
      }

      // Add alias if it is there
      if (bidRequest.bidder !== 'rubicon') {
        data.ext.prebid.aliases = {
          [bidRequest.bidder]: 'rubicon'
        }
      }

      let bidFloor;
      if (typeof bidRequest.getFloor === 'function' && !rubiConf.disableFloors) {
        let floorInfo;
        try {
          floorInfo = bidRequest.getFloor({
            currency: 'USD',
            mediaType: 'video',
            size: parseSizes(bidRequest, 'video')
          });
        } catch (e) {
          utils.logError('Rubicon: getFloor threw an error: ', e);
        }
        bidFloor = typeof floorInfo === 'object' && floorInfo.currency === 'USD' && !isNaN(parseInt(floorInfo.floor)) ? parseFloat(floorInfo.floor) : undefined;
      } else {
        bidFloor = parseFloat(utils.deepAccess(bidRequest, 'params.floor'));
      }
      if (!isNaN(bidFloor)) {
        data.imp[0].bidfloor = bidFloor;
      }
      // if value is set, will overwrite with same value
      data.imp[0].ext[bidRequest.bidder].video.size_id = determineRubiconVideoSizeId(bidRequest)

      appendSiteAppDevice(data, bidRequest, bidderRequest);

      addVideoParameters(data, bidRequest);

      if (bidderRequest.gdprConsent) {
        // note - gdprApplies & consentString may be undefined in certain use-cases for consentManagement module
        let gdprApplies;
        if (typeof bidderRequest.gdprConsent.gdprApplies === 'boolean') {
          gdprApplies = bidderRequest.gdprConsent.gdprApplies ? 1 : 0;
        }

        utils.deepSetValue(data, 'regs.ext.gdpr', gdprApplies);
        utils.deepSetValue(data, 'user.ext.consent', bidderRequest.gdprConsent.consentString);
      }

      if (bidderRequest.uspConsent) {
        utils.deepSetValue(data, 'regs.ext.us_privacy', bidderRequest.uspConsent);
      }

      const eids = utils.deepAccess(bidderRequest, 'bids.0.userIdAsEids');
      if (eids && eids.length) {
        utils.deepSetValue(data, 'user.ext.eids', eids);
      }

      // set user.id value from config value
      const configUserId = config.getConfig('user.id');
      if (configUserId) {
        utils.deepSetValue(data, 'user.id', configUserId);
      }

      if (config.getConfig('coppa') === true) {
        utils.deepSetValue(data, 'regs.coppa', 1);
      }

      if (bidRequest.schain && hasValidSupplyChainParams(bidRequest.schain)) {
        utils.deepSetValue(data, 'source.ext.schain', bidRequest.schain);
      }

      const multibid = config.getConfig('multibid');
      if (multibid) {
        utils.deepSetValue(data, 'ext.prebid.multibid', multibid.reduce((result, i) => {
          let obj = {};

          Object.keys(i).forEach(key => {
            obj[key.toLowerCase()] = i[key];
          });

          result.push(obj);

          return result;
        }, []));
      }

      applyFPD(bidRequest, VIDEO, data);

      // if storedAuctionResponse has been set, pass SRID
      if (bidRequest.storedAuctionResponse) {
        utils.deepSetValue(data.imp[0], 'ext.prebid.storedauctionresponse.id', bidRequest.storedAuctionResponse.toString());
      }

      // set ext.prebid.auctiontimestamp using auction time
      utils.deepSetValue(data.imp[0], 'ext.prebid.auctiontimestamp', bidderRequest.auctionStart);

      return {
        method: 'POST',
        url: `https://${rubiConf.videoHost || 'prebid-server'}.rubiconproject.com/openrtb2/auction`,
        data,
        bidRequest
      }
    });

    if (rubiConf.singleRequest !== true) {
      // bids are not grouped if single request mode is not enabled
      requests = videoRequests.concat(bidRequests.filter(bidRequest => bidType(bidRequest) === 'banner').map(bidRequest => {
        const bidParams = spec.createSlotParams(bidRequest, bidderRequest);
        return {
          method: 'GET',
          url: `https://${rubiConf.bannerHost || 'fastlane'}.rubiconproject.com/a/api/fastlane.json`,
          data: spec.getOrderedParams(bidParams).reduce((paramString, key) => {
            const propValue = bidParams[key];
            return ((utils.isStr(propValue) && propValue !== '') || utils.isNumber(propValue)) ? `${paramString}${encodeParam(key, propValue)}&` : paramString;
          }, '') + `slots=1&rand=${Math.random()}`,
          bidRequest
        };
      }));
    } else {
      // single request requires bids to be grouped by site id into a single request
      // note: utils.groupBy wasn't used because deep property access was needed
      const nonVideoRequests = bidRequests.filter(bidRequest => bidType(bidRequest) === 'banner');
      const groupedBidRequests = nonVideoRequests.reduce((groupedBids, bid) => {
        (groupedBids[bid.params['siteId']] = groupedBids[bid.params['siteId']] || []).push(bid);
        return groupedBids;
      }, {});

      // fastlane SRA has a limit of 10 slots
      const SRA_BID_LIMIT = 10;

      // multiple requests are used if bids groups have more than 10 bids
      requests = videoRequests.concat(Object.keys(groupedBidRequests).reduce((aggregate, bidGroupKey) => {
        // for each partioned bidGroup, append a bidRequest to requests list
        partitionArray(groupedBidRequests[bidGroupKey], SRA_BID_LIMIT).forEach(bidsInGroup => {
          const combinedSlotParams = spec.combineSlotUrlParams(bidsInGroup.map(bidRequest => {
            return spec.createSlotParams(bidRequest, bidderRequest);
          }));

          // SRA request returns grouped bidRequest arrays not a plain bidRequest
          aggregate.push({
            method: 'GET',
            url: `https://${rubiConf.bannerHost || 'fastlane'}.rubiconproject.com/a/api/fastlane.json`,
            data: spec.getOrderedParams(combinedSlotParams).reduce((paramString, key) => {
              const propValue = combinedSlotParams[key];
              return ((utils.isStr(propValue) && propValue !== '') || utils.isNumber(propValue)) ? `${paramString}${encodeParam(key, propValue)}&` : paramString;
            }, '') + `slots=${bidsInGroup.length}&rand=${Math.random()}`,
            bidRequest: bidsInGroup
          });
        });
        return aggregate;
      }, []));
    }
    return requests;
  },

  getOrderedParams: function(params) {
    const containsTgV = /^tg_v/
    const containsTgI = /^tg_i/
    const containsUId = /^eid_|^tpid_/

    const orderedParams = [
      'account_id',
      'site_id',
      'zone_id',
      'size_id',
      'alt_size_ids',
      'p_pos',
      'gdpr',
      'gdpr_consent',
      'us_privacy',
      'rp_schain',
    ].concat(Object.keys(params).filter(item => containsUId.test(item)))
      .concat([
        'x_liverampidl',
        'ppuid',
        'rf',
        'p_geo.latitude',
        'p_geo.longitude',
        'kw'
      ]).concat(Object.keys(params).filter(item => containsTgV.test(item)))
      .concat(Object.keys(params).filter(item => containsTgI.test(item)))
      .concat([
        'tk_flint',
        'x_source.tid',
        'x_source.pchain',
        'p_screen_res',
        'rp_floor',
        'rp_secure',
        'tk_user_key'
      ]);

    return orderedParams.concat(Object.keys(params).filter(item => (orderedParams.indexOf(item) === -1)));
  },

  /**
   * @summary combines param values from an array of slots into a single semicolon delineated value
   * or just one value if they are all the same.
   * @param {Object[]} aSlotUrlParams - example [{p1: 'foo', p2: 'test'}, {p2: 'test'}, {p1: 'bar', p2: 'test'}]
   * @return {Object} - example {p1: 'foo;;bar', p2: 'test'}
   */
  combineSlotUrlParams: function(aSlotUrlParams) {
    // if only have params for one slot, return those params
    if (aSlotUrlParams.length === 1) {
      return aSlotUrlParams[0];
    }

    // reduce param values from all slot objects into an array of values in a single object
    const oCombinedSlotUrlParams = aSlotUrlParams.reduce(function(oCombinedParams, oSlotUrlParams, iIndex) {
      Object.keys(oSlotUrlParams).forEach(function(param) {
        if (!oCombinedParams.hasOwnProperty(param)) {
          oCombinedParams[param] = new Array(aSlotUrlParams.length); // initialize array;
        }
        // insert into the proper element of the array
        oCombinedParams[param].splice(iIndex, 1, oSlotUrlParams[param]);
      });

      return oCombinedParams;
    }, {});

    // convert arrays into semicolon delimited strings
    const re = new RegExp('^([^;]*)(;\\1)+$'); // regex to test for duplication

    Object.keys(oCombinedSlotUrlParams).forEach(function(param) {
      const sValues = oCombinedSlotUrlParams[param].join(';');
      // consolidate param values into one value if they are all the same
      const match = sValues.match(re);
      oCombinedSlotUrlParams[param] = match ? match[1] : sValues;
    });

    return oCombinedSlotUrlParams;
  },

  /**
   * @param {BidRequest} bidRequest
   * @param {Object} bidderRequest
   * @returns {Object} - object key values named and formatted as slot params
   */
  createSlotParams: function(bidRequest, bidderRequest) {
    bidRequest.startTime = new Date().getTime();

    const params = bidRequest.params;

    // use rubicon sizes if provided, otherwise adUnit.sizes
    const parsedSizes = parseSizes(bidRequest, 'banner');

    const [latitude, longitude] = params.latLong || [];

    const data = {
      'account_id': params.accountId,
      'site_id': params.siteId,
      'zone_id': params.zoneId,
      'size_id': parsedSizes[0],
      'alt_size_ids': parsedSizes.slice(1).join(',') || undefined,
      'rp_floor': (params.floor = parseFloat(params.floor)) >= 0.01 ? params.floor : undefined,
      'rp_secure': '1',
      'tk_flint': `${rubiConf.int_type || DEFAULT_INTEGRATION}_v$prebid.version$`,
      'x_source.tid': bidRequest.transactionId,
      'x_source.pchain': params.pchain,
      'p_screen_res': _getScreenResolution(),
      'tk_user_key': params.userId,
      'p_geo.latitude': isNaN(parseFloat(latitude)) ? undefined : parseFloat(latitude).toFixed(4),
      'p_geo.longitude': isNaN(parseFloat(longitude)) ? undefined : parseFloat(longitude).toFixed(4),
      'tg_fl.eid': bidRequest.code,
      'rf': _getPageUrl(bidRequest, bidderRequest)
    };

    // If floors module is enabled and we get USD floor back, send it in rp_hard_floor else undfined
    if (typeof bidRequest.getFloor === 'function' && !rubiConf.disableFloors) {
      let floorInfo;
      try {
        floorInfo = bidRequest.getFloor({
          currency: 'USD',
          mediaType: 'banner',
          size: '*'
        });
      } catch (e) {
        utils.logError('Rubicon: getFloor threw an error: ', e);
      }
      data['rp_hard_floor'] = typeof floorInfo === 'object' && floorInfo.currency === 'USD' && !isNaN(parseInt(floorInfo.floor)) ? floorInfo.floor : undefined;
    }

    // add p_pos only if specified and valid
    // For SRA we need to explicitly put empty semi colons so AE treats it as empty, instead of copying the latter value
    data['p_pos'] = (params.position === 'atf' || params.position === 'btf') ? params.position : '';

    // pass publisher provided userId if configured
    const configUserId = config.getConfig('user.id');
    if (configUserId) {
      data['ppuid'] = configUserId;
    }
    // loop through userIds and add to request
    if (bidRequest.userIdAsEids) {
      bidRequest.userIdAsEids.forEach(eid => {
        try {
          // special cases
          if (eid.source === 'adserver.org') {
            data['tpid_tdid'] = eid.uids[0].id;
            data['eid_adserver.org'] = eid.uids[0].id;
          } else if (eid.source === 'liveintent.com') {
            data['tpid_liveintent.com'] = eid.uids[0].id;
            data['eid_liveintent.com'] = eid.uids[0].id;
            if (eid.ext && Array.isArray(eid.ext.segments) && eid.ext.segments.length) {
              data['tg_v.LIseg'] = eid.ext.segments.join(',');
            }
          } else if (eid.source === 'liveramp.com') {
            data['x_liverampidl'] = eid.uids[0].id;
          } else if (eid.source === 'sharedid.org') {
            data['eid_sharedid.org'] = `${eid.uids[0].id}^${eid.uids[0].atype}^${(eid.uids[0].ext && eid.uids[0].ext.third) || ''}`;
          } else if (eid.source === 'id5-sync.com') {
            data['eid_id5-sync.com'] = `${eid.uids[0].id}^${eid.uids[0].atype}^${(eid.uids[0].ext && eid.uids[0].ext.linkType) || ''}`;
          } else {
            // add anything else with this generic format
            data[`eid_${eid.source}`] = `${eid.uids[0].id}^${eid.uids[0].atype || ''}`;
          }
          // send AE "ppuid" signal if exists, and hasn't already been sent
          if (!data['ppuid']) {
            // get the first eid.uids[*].ext.stype === 'ppuid', if one exists
            const ppId = find(eid.uids, uid => uid.ext && uid.ext.stype === 'ppuid');
            if (ppId && ppId.id) {
              data['ppuid'] = ppId.id;
            }
          }
        } catch (e) {
          utils.logWarn('Rubicon: error reading eid:', eid, e);
        }
      });
    }

    if (bidderRequest.gdprConsent) {
      // add 'gdpr' only if 'gdprApplies' is defined
      if (typeof bidderRequest.gdprConsent.gdprApplies === 'boolean') {
        data['gdpr'] = Number(bidderRequest.gdprConsent.gdprApplies);
      }
      data['gdpr_consent'] = bidderRequest.gdprConsent.consentString;
    }

    if (bidderRequest.uspConsent) {
      data['us_privacy'] = encodeURIComponent(bidderRequest.uspConsent);
    }

    data['rp_maxbids'] = bidderRequest.bidLimit || 1;

<<<<<<< HEAD
    // keywords
    const keywords = (params.keywords || []).concat(
      utils.deepAccess(config.getConfig('fpd.user'), 'keywords') || [],
      utils.deepAccess(config.getConfig('fpd.context'), 'keywords') || []);
    data.kw = Array.isArray(keywords) && keywords.length ? keywords.join(',') : '';

    /**
     * Prebid AdSlot
     * @type {(string|undefined)}
     */
    const pbAdSlot = utils.deepAccess(bidRequest, 'fpd.context.pbAdSlot');
    if (typeof pbAdSlot === 'string' && pbAdSlot) {
      data['tg_i.pbadslot'] = pbAdSlot.replace(/^\/+/, '');
    }

    /**
     * GAM Ad Unit
     * @type {(string|undefined)}
     */
    const gamAdUnit = utils.deepAccess(bidRequest, 'fpd.context.adServer.adSlot');
    if (typeof gamAdUnit === 'string' && gamAdUnit) {
      data['tg_i.dfp_ad_unit_code'] = gamAdUnit.replace(/^\/+/, '');
    }
=======
    applyFPD(bidRequest, BANNER, data);
>>>>>>> e3313698

    if (config.getConfig('coppa') === true) {
      data['coppa'] = 1;
    }

    // if SupplyChain is supplied and contains all required fields
    if (bidRequest.schain && hasValidSupplyChainParams(bidRequest.schain)) {
      data.rp_schain = spec.serializeSupplyChain(bidRequest.schain);
    }

    return data;
  },

  /**
   * Serializes schain params according to OpenRTB requirements
   * @param {Object} supplyChain
   * @returns {String}
   */
  serializeSupplyChain: function (supplyChain) {
    const supplyChainIsValid = hasValidSupplyChainParams(supplyChain);
    if (!supplyChainIsValid) return '';
    const { ver, complete, nodes } = supplyChain;
    return `${ver},${complete}!${spec.serializeSupplyChainNodes(nodes)}`;
  },

  /**
   * Properly sorts schain object params
   * @param {Array} nodes
   * @returns {String}
   */
  serializeSupplyChainNodes: function (nodes) {
    const nodePropOrder = ['asi', 'sid', 'hp', 'rid', 'name', 'domain'];
    return nodes.map(node => {
      return nodePropOrder.map(prop => encodeURIComponent(node[prop] || '')).join(',');
    }).join('!');
  },

  /**
   * @param {*} responseObj
   * @param {BidRequest|Object.<string, BidRequest[]>} bidRequest - if request was SRA the bidRequest argument will be a keyed BidRequest array object,
   * non-SRA responses return a plain BidRequest object
   * @return {Bid[]} An array of bids which
   */
  interpretResponse: function (responseObj, {bidRequest}) {
    responseObj = responseObj.body;

    // check overall response
    if (!responseObj || typeof responseObj !== 'object') {
      return [];
    }

    // video response from PBS Java openRTB
    if (responseObj.seatbid) {
      const responseErrors = utils.deepAccess(responseObj, 'ext.errors.rubicon');
      if (Array.isArray(responseErrors) && responseErrors.length > 0) {
        utils.logWarn('Rubicon: Error in video response');
      }
      const bids = [];
      responseObj.seatbid.forEach(seatbid => {
        (seatbid.bid || []).forEach(bid => {
          let bidObject = {
            requestId: bidRequest.bidId,
            currency: responseObj.cur || 'USD',
            creativeId: bid.crid,
            cpm: bid.price || 0,
            bidderCode: seatbid.seat,
            ttl: 300,
            netRevenue: rubiConf.netRevenue !== false, // If anything other than false, netRev is true
            width: bid.w || utils.deepAccess(bidRequest, 'mediaTypes.video.w') || utils.deepAccess(bidRequest, 'params.video.playerWidth'),
            height: bid.h || utils.deepAccess(bidRequest, 'mediaTypes.video.h') || utils.deepAccess(bidRequest, 'params.video.playerHeight'),
          };

          if (bid.id) {
            bidObject.seatBidId = bid.id;
          }

          if (bid.dealid) {
            bidObject.dealId = bid.dealid;
          }

          if (bid.adomain) {
            utils.deepSetValue(bidObject, 'meta.advertiserDomains', Array.isArray(bid.adomain) ? bid.adomain : [bid.adomain]);
          }

          if (utils.deepAccess(bid, 'ext.bidder.rp.advid')) {
            utils.deepSetValue(bidObject, 'meta.advertiserId', bid.ext.bidder.rp.advid);
          }

          let serverResponseTimeMs = utils.deepAccess(responseObj, 'ext.responsetimemillis.rubicon');
          if (bidRequest && serverResponseTimeMs) {
            bidRequest.serverResponseTimeMs = serverResponseTimeMs;
          }

          if (utils.deepAccess(bid, 'ext.prebid.type') === VIDEO) {
            bidObject.mediaType = VIDEO;
            utils.deepSetValue(bidObject, 'meta.mediaType', VIDEO);
            const extPrebidTargeting = utils.deepAccess(bid, 'ext.prebid.targeting');

            // If ext.prebid.targeting exists, add it as a property value named 'adserverTargeting'
            if (extPrebidTargeting && typeof extPrebidTargeting === 'object') {
              bidObject.adserverTargeting = extPrebidTargeting;
            }

            // try to get cache values from 'response.ext.prebid.cache.js'
            // else try 'bid.ext.prebid.targeting' as fallback
            if (bid.ext.prebid.cache && typeof bid.ext.prebid.cache.vastXml === 'object' && bid.ext.prebid.cache.vastXml.cacheId && bid.ext.prebid.cache.vastXml.url) {
              bidObject.videoCacheKey = bid.ext.prebid.cache.vastXml.cacheId;
              bidObject.vastUrl = bid.ext.prebid.cache.vastXml.url;
            } else if (extPrebidTargeting && extPrebidTargeting.hb_uuid && extPrebidTargeting.hb_cache_host && extPrebidTargeting.hb_cache_path) {
              bidObject.videoCacheKey = extPrebidTargeting.hb_uuid;
              // build url using key and cache host
              bidObject.vastUrl = `https://${extPrebidTargeting.hb_cache_host}${extPrebidTargeting.hb_cache_path}?uuid=${extPrebidTargeting.hb_uuid}`;
            }

            if (bid.adm) { bidObject.vastXml = bid.adm; }
            if (bid.nurl) { bidObject.vastUrl = bid.nurl; }
            if (!bidObject.vastUrl && bid.nurl) { bidObject.vastUrl = bid.nurl; }
          } else {
            utils.logWarn('Rubicon: video response received non-video media type');
          }

          bids.push(bidObject);
        });
      });

      return bids;
    }

    let ads = responseObj.ads;
    let lastImpId;
    let multibid = 0;

    // video ads array is wrapped in an object
    if (typeof bidRequest === 'object' && !Array.isArray(bidRequest) && bidType(bidRequest) === 'video' && typeof ads === 'object') {
      ads = ads[bidRequest.adUnitCode];
    }

    // check the ad response
    if (!Array.isArray(ads) || ads.length < 1) {
      return [];
    }

    return ads.reduce((bids, ad, i) => {
      (ad.impression_id && lastImpId === ad.impression_id) ? multibid++ : lastImpId = ad.impression_id;

      if (ad.status !== 'ok') {
        return bids;
      }

      // associate bidRequests; assuming ads matches bidRequest
      const associatedBidRequest = Array.isArray(bidRequest) ? bidRequest[i - multibid] : bidRequest;

      if (associatedBidRequest && typeof associatedBidRequest === 'object') {
        let bid = {
          requestId: associatedBidRequest.bidId,
          currency: 'USD',
          creativeId: ad.creative_id || `${ad.network || ''}-${ad.advertiser || ''}`,
          cpm: ad.cpm || 0,
          dealId: ad.deal,
          ttl: 300, // 5 minutes
          netRevenue: rubiConf.netRevenue !== false, // If anything other than false, netRev is true
          rubicon: {
            advertiserId: ad.advertiser, networkId: ad.network
          },
          meta: {
            advertiserId: ad.advertiser, networkId: ad.network, mediaType: BANNER
          }
        };

        if (ad.creative_type) {
          bid.mediaType = ad.creative_type;
        }

        if (ad.adomain) {
          bid.meta.advertiserDomains = Array.isArray(ad.adomain) ? ad.adomain : [ad.adomain];
        }

        if (ad.creative_type === VIDEO) {
          bid.width = associatedBidRequest.params.video.playerWidth;
          bid.height = associatedBidRequest.params.video.playerHeight;
          bid.vastUrl = ad.creative_depot_url;
          bid.impression_id = ad.impression_id;
          bid.videoCacheKey = ad.impression_id;
        } else {
          bid.ad = _renderCreative(ad.script, ad.impression_id);
          [bid.width, bid.height] = sizeMap[ad.size_id].split('x').map(num => Number(num));
        }

        // add server-side targeting
        bid.rubiconTargeting = (Array.isArray(ad.targeting) ? ad.targeting : [])
          .reduce((memo, item) => {
            memo[item.key] = item.values[0];
            return memo;
          }, {'rpfl_elemid': associatedBidRequest.adUnitCode});

        bids.push(bid);
      } else {
        utils.logError(`Rubicon: bidRequest undefined at index position:${i}`, bidRequest, responseObj);
      }

      return bids;
    }, []).sort((adA, adB) => {
      return (adB.cpm || 0.0) - (adA.cpm || 0.0);
    });
  },
  getUserSyncs: function (syncOptions, responses, gdprConsent, uspConsent) {
    if (!hasSynced && syncOptions.iframeEnabled) {
      // data is only assigned if params are available to pass to syncEndpoint
      let params = '';

      if (gdprConsent && typeof gdprConsent.consentString === 'string') {
        // add 'gdpr' only if 'gdprApplies' is defined
        if (typeof gdprConsent.gdprApplies === 'boolean') {
          params += `?gdpr=${Number(gdprConsent.gdprApplies)}&gdpr_consent=${gdprConsent.consentString}`;
        } else {
          params += `?gdpr_consent=${gdprConsent.consentString}`;
        }
      }

      if (uspConsent) {
        params += `${params ? '&' : '?'}us_privacy=${encodeURIComponent(uspConsent)}`;
      }

      hasSynced = true;
      return {
        type: 'iframe',
        url: `https://${rubiConf.syncHost || 'eus'}.rubiconproject.com/usync.html` + params
      };
    }
  },
  /**
   * Covert bid param types for S2S
   * @param {Object} params bid params
   * @param {Boolean} isOpenRtb boolean to check openrtb2 protocol
   * @return {Object} params bid params
   */
  transformBidParams: function(params, isOpenRtb) {
    return utils.convertTypes({
      'accountId': 'number',
      'siteId': 'number',
      'zoneId': 'number'
    }, params);
  }
};

function _getScreenResolution() {
  return [window.screen.width, window.screen.height].join('x');
}

/**
 * @param {BidRequest} bidRequest
 * @param bidderRequest
 * @returns {string}
 */
function _getPageUrl(bidRequest, bidderRequest) {
  let pageUrl = config.getConfig('pageUrl');
  if (bidRequest.params.referrer) {
    pageUrl = bidRequest.params.referrer;
  } else if (!pageUrl) {
    pageUrl = bidderRequest.refererInfo.referer;
  }
  return bidRequest.params.secure ? pageUrl.replace(/^http:/i, 'https:') : pageUrl;
}

function _renderCreative(script, impId) {
  return `<html>
<head><script type='text/javascript'>inDapIF=true;</script></head>
<body style='margin : 0; padding: 0;'>
<!-- Rubicon Project Ad Tag -->
<div data-rp-impression-id='${impId}'>
<script type='text/javascript'>${script}</script>
</div>
</body>
</html>`;
}

function parseSizes(bid, mediaType) {
  let params = bid.params;
  if (mediaType === 'video') {
    let size = [];
    if (params.video && params.video.playerWidth && params.video.playerHeight) {
      size = [
        params.video.playerWidth,
        params.video.playerHeight
      ];
    } else if (Array.isArray(utils.deepAccess(bid, 'mediaTypes.video.playerSize')) && bid.mediaTypes.video.playerSize.length === 1) {
      size = bid.mediaTypes.video.playerSize[0];
    } else if (Array.isArray(bid.sizes) && bid.sizes.length > 0 && Array.isArray(bid.sizes[0]) && bid.sizes[0].length > 1) {
      size = bid.sizes[0];
    }
    return size;
  }

  // deprecated: temp legacy support
  let sizes = [];
  if (Array.isArray(params.sizes)) {
    sizes = params.sizes;
  } else if (typeof utils.deepAccess(bid, 'mediaTypes.banner.sizes') !== 'undefined') {
    sizes = mapSizes(bid.mediaTypes.banner.sizes);
  } else if (Array.isArray(bid.sizes) && bid.sizes.length > 0) {
    sizes = mapSizes(bid.sizes)
  } else {
    utils.logWarn('Rubicon: no sizes are setup or found');
  }

  return masSizeOrdering(sizes);
}

/**
 * @param {Object} data
 * @param bidRequest
 * @param bidderRequest
 */
function appendSiteAppDevice(data, bidRequest, bidderRequest) {
  if (!data) return;

  // ORTB specifies app OR site
  if (typeof config.getConfig('app') === 'object') {
    data.app = config.getConfig('app');
  } else {
    data.site = {
      page: _getPageUrl(bidRequest, bidderRequest)
    }
  }
  if (typeof config.getConfig('device') === 'object') {
    data.device = config.getConfig('device');
  }
  // Add language to site and device objects if there
  if (bidRequest.params.video.language) {
    ['site', 'device'].forEach(function(param) {
      if (data[param]) {
        data[param].content = Object.assign({language: bidRequest.params.video.language}, data[param].content)
      }
    });
  }
}

/**
 * @param {Object} data
 * @param {BidRequest} bidRequest
 */
function addVideoParameters(data, bidRequest) {
  if (typeof data.imp[0].video === 'object' && data.imp[0].video.skip === undefined) {
    data.imp[0].video.skip = bidRequest.params.video.skip;
  }
  if (typeof data.imp[0].video === 'object' && data.imp[0].video.skipafter === undefined) {
    data.imp[0].video.skipafter = bidRequest.params.video.skipdelay;
  }
  // video.pos can already be specified by adunit.mediatypes.video.pos.
  // but if not, it might be specified in the params
  if (typeof data.imp[0].video === 'object' && data.imp[0].video.pos === undefined) {
    if (bidRequest.params.position === 'atf') {
      data.imp[0].video.pos = 1;
    } else if (bidRequest.params.position === 'btf') {
      data.imp[0].video.pos = 3;
    }
  }

  const size = parseSizes(bidRequest, 'video')
  data.imp[0].video.w = size[0]
  data.imp[0].video.h = size[1]
}

function applyFPD(bidRequest, mediaType, data) {
  const BID_FPD = {
    user: {ext: {data: {...bidRequest.params.visitor}}},
    site: {ext: {data: {...bidRequest.params.inventory}}}
  };

  if (bidRequest.params.keywords) BID_FPD.site.keywords = (utils.isArray(bidRequest.params.keywords)) ? bidRequest.params.keywords.join(',') : bidRequest.params.keywords;

  let fpd = utils.mergeDeep({}, config.getConfig('ortb2') || {}, BID_FPD);
  let impData = utils.deepAccess(bidRequest.ortb2Imp, 'ext.data') || {};
  const MAP = {user: 'tg_v.', site: 'tg_i.', adserver: 'tg_i.dfp_ad_unit_code', pbadslot: 'tg_i.pbadslot', keywords: 'kw'};
  const validate = function(prop, key) {
    if (key === 'data' && Array.isArray(prop)) {
      return prop.filter(name => name.segment && utils.deepAccess(name, 'ext.taxonomyname').match(/iab/i)).map(value => {
        let segments = value.segment.filter(obj => obj.id).reduce((result, obj) => {
          result.push(obj.id);
          return result;
        }, []);
        if (segments.length > 0) return segments.toString();
      }).toString();
    } else if (typeof prop === 'object' && !Array.isArray(prop)) {
      utils.logWarn('Rubicon: Filtered FPD key: ', key, ': Expected value to be string, integer, or an array of strings/ints');
    } else if (typeof prop !== 'undefined') {
      return (Array.isArray(prop)) ? prop.filter(value => {
        if (typeof value !== 'object' && typeof value !== 'undefined') return value.toString();

        utils.logWarn('Rubicon: Filtered value: ', value, 'for key', key, ': Expected value to be string, integer, or an array of strings/ints');
      }).toString() : prop.toString();
    }
  };
  const addBannerData = function(obj, name, key) {
    let val = validate(obj, key);
    let loc = (MAP[key]) ? `${MAP[key]}` : (key === 'data') ? `${MAP[name]}iab` : `${MAP[name]}${key}`;
    data[loc] = (data[loc]) ? data[loc].concat(',', val) : val;
  }

  Object.keys(impData).forEach((key) => {
    if (key === 'adserver') {
      ['name', 'adslot'].forEach(prop => {
        if (impData[key][prop]) impData[key][prop] = impData[key][prop].replace(/^\/+/, '');
      });
    } else if (key === 'pbadslot') {
      impData[key] = impData[key].replace(/^\/+/, '');
    }
  });

  if (mediaType === BANNER) {
    ['site', 'user'].forEach(name => {
      Object.keys(fpd[name]).forEach((key) => {
        if (key !== 'ext') {
          addBannerData(fpd[name][key], name, key);
        } else if (fpd[name][key].data) {
          Object.keys(fpd[name].ext.data).forEach((key) => {
            addBannerData(fpd[name].ext.data[key], name, key);
          });
        }
      });
    });
    Object.keys(impData).forEach((key) => {
      (key === 'adserver') ? addBannerData(impData[key].adslot, name, key) : addBannerData(impData[key], 'site', key);
    });
  } else {
    if (Object.keys(impData).length) {
      utils.mergeDeep(data.imp[0].ext, {data: impData});
    }

    utils.mergeDeep(data, fpd);
  }
}

/**
 * @param sizes
 * @returns {*}
 */
function mapSizes(sizes) {
  return utils.parseSizesInput(sizes)
  // map sizes while excluding non-matches
    .reduce((result, size) => {
      let mappedSize = parseInt(sizeMap[size], 10);
      if (mappedSize) {
        result.push(mappedSize);
      }
      return result;
    }, []);
}

/**
 * Test if bid has mediaType or mediaTypes set for video.
 * Also makes sure the video object is present in the rubicon bidder params
 * @param {BidRequest} bidRequest
 * @returns {boolean}
 */
export function hasVideoMediaType(bidRequest) {
  if (typeof utils.deepAccess(bidRequest, 'params.video') !== 'object') {
    return false;
  }
  return (typeof utils.deepAccess(bidRequest, `mediaTypes.${VIDEO}`) !== 'undefined');
}

/**
 * Determine bidRequest mediaType
 * @param bid the bid to test
 * @param log whether we should log errors/warnings for invalid bids
 * @returns {string|undefined} Returns 'video' or 'banner' if resolves to a type, or undefined otherwise (invalid).
 */
function bidType(bid, log = false) {
  // Is it considered video ad unit by rubicon
  if (hasVideoMediaType(bid)) {
    // Removed legacy mediaType support. new way using mediaTypes.video object is now required
    // We require either context as instream or outstream
    if (['outstream', 'instream'].indexOf(utils.deepAccess(bid, `mediaTypes.${VIDEO}.context`)) === -1) {
      if (log) {
        utils.logError('Rubicon: mediaTypes.video.context must be outstream or instream');
      }
      return;
    }

    // we require playerWidth and playerHeight to come from one of params.playerWidth/playerHeight or mediaTypes.video.playerSize or adUnit.sizes
    if (parseSizes(bid, 'video').length < 2) {
      if (log) {
        utils.logError('Rubicon: could not determine the playerSize of the video');
      }
      return;
    }

    if (log) {
      utils.logMessage('Rubicon: making video request for adUnit', bid.adUnitCode);
    }
    return 'video';
  } else {
    // we require banner sizes to come from one of params.sizes or mediaTypes.banner.sizes or adUnit.sizes, in that order
    // if we cannot determine them, we reject it!
    if (parseSizes(bid, 'banner').length === 0) {
      if (log) {
        utils.logError('Rubicon: could not determine the sizes for banner request');
      }
      return;
    }

    // everything looks good for banner so lets do it
    if (log) {
      utils.logMessage('Rubicon: making banner request for adUnit', bid.adUnitCode);
    }
    return 'banner';
  }
}

export const resetRubiConf = () => rubiConf = {};
export function masSizeOrdering(sizes) {
  const MAS_SIZE_PRIORITY = [15, 2, 9];

  return sizes.sort((first, second) => {
    // sort by MAS_SIZE_PRIORITY priority order
    const firstPriority = MAS_SIZE_PRIORITY.indexOf(first);
    const secondPriority = MAS_SIZE_PRIORITY.indexOf(second);

    if (firstPriority > -1 || secondPriority > -1) {
      if (firstPriority === -1) {
        return 1;
      }
      if (secondPriority === -1) {
        return -1;
      }
      return firstPriority - secondPriority;
    }

    // and finally ascending order
    return first - second;
  });
}

export function determineRubiconVideoSizeId(bid) {
  // If we have size_id in the bid then use it
  let rubiconSizeId = parseInt(utils.deepAccess(bid, 'params.video.size_id'));
  if (!isNaN(rubiconSizeId)) {
    return rubiconSizeId;
  }
  // otherwise 203 for outstream and 201 for instream
  // When this function is used we know it has to be one of outstream or instream
  return utils.deepAccess(bid, `mediaTypes.${VIDEO}.context`) === 'outstream' ? 203 : 201;
}

/**
 * @param {PrebidConfig} config
 * @returns {{ranges: {ranges: Object[]}}}
 */
export function getPriceGranularity(config) {
  return {
    ranges: {
      low: [{max: 5.00, increment: 0.50}],
      medium: [{max: 20.00, increment: 0.10}],
      high: [{max: 20.00, increment: 0.01}],
      auto: [
        {max: 5.00, increment: 0.05},
        {min: 5.00, max: 10.00, increment: 0.10},
        {min: 10.00, max: 20.00, increment: 0.50}
      ],
      dense: [
        {max: 3.00, increment: 0.01},
        {min: 3.00, max: 8.00, increment: 0.05},
        {min: 8.00, max: 20.00, increment: 0.50}
      ],
      custom: config.getConfig('customPriceBucket') && config.getConfig('customPriceBucket').buckets
    }[config.getConfig('priceGranularity')]
  };
}

// Function to validate the required video params
export function hasValidVideoParams(bid) {
  let isValid = true;
  // incase future javascript changes the string represenation of the array or number classes!
  let arrayType = Object.prototype.toString.call([]);
  let numberType = Object.prototype.toString.call(0);
  // required params and their associated object type
  var requiredParams = {
    mimes: arrayType,
    protocols: arrayType,
    maxduration: numberType,
    linearity: numberType,
    api: arrayType
  }
  // loop through each param and verify it has the correct
  Object.keys(requiredParams).forEach(function(param) {
    if (Object.prototype.toString.call(utils.deepAccess(bid, 'mediaTypes.video.' + param)) !== requiredParams[param]) {
      isValid = false;
      utils.logError('Rubicon: mediaTypes.video.' + param + ' is required and must be of type: ' + requiredParams[param]);
    }
  })
  return isValid;
}

/**
 * Make sure the required params are present
 * @param {Object} schain
 * @param {Bool}
 */
export function hasValidSupplyChainParams(schain) {
  let isValid = false;
  const requiredFields = ['asi', 'sid', 'hp'];
  if (!schain.nodes) return isValid;
  isValid = schain.nodes.reduce((status, node) => {
    if (!status) return status;
    return requiredFields.every(field => node.hasOwnProperty(field));
  }, true);
  if (!isValid) utils.logError('Rubicon: required schain params missing');
  return isValid;
}

/**
 * Creates a URL key value param, encoding the
 * param unless the key is schain
 * @param {String} key
 * @param {String} param
 * @returns {String}
 */
export function encodeParam(key, param) {
  if (key === 'rp_schain') return `rp_schain=${param}`;
  return `${key}=${encodeURIComponent(param)}`;
}

/**
 * split array into multiple arrays of defined size
 * @param {Array} array
 * @param {number} size
 * @returns {Array}
 */
function partitionArray(array, size) {
  return array.map((e, i) => (i % size === 0) ? array.slice(i, i + size) : null).filter((e) => e)
}

var hasSynced = false;

export function resetUserSync() {
  hasSynced = false;
}

registerBidder(spec);<|MERGE_RESOLUTION|>--- conflicted
+++ resolved
@@ -103,13 +103,9 @@
   278: '320x500',
   282: '320x400',
   288: '640x380',
-<<<<<<< HEAD
-  548: '500x1000'
-=======
   548: '500x1000',
   550: '980x480',
   552: '300x200'
->>>>>>> e3313698
 };
 utils._each(sizeMap, (item, key) => sizeMap[item] = key);
 
@@ -532,33 +528,7 @@
 
     data['rp_maxbids'] = bidderRequest.bidLimit || 1;
 
-<<<<<<< HEAD
-    // keywords
-    const keywords = (params.keywords || []).concat(
-      utils.deepAccess(config.getConfig('fpd.user'), 'keywords') || [],
-      utils.deepAccess(config.getConfig('fpd.context'), 'keywords') || []);
-    data.kw = Array.isArray(keywords) && keywords.length ? keywords.join(',') : '';
-
-    /**
-     * Prebid AdSlot
-     * @type {(string|undefined)}
-     */
-    const pbAdSlot = utils.deepAccess(bidRequest, 'fpd.context.pbAdSlot');
-    if (typeof pbAdSlot === 'string' && pbAdSlot) {
-      data['tg_i.pbadslot'] = pbAdSlot.replace(/^\/+/, '');
-    }
-
-    /**
-     * GAM Ad Unit
-     * @type {(string|undefined)}
-     */
-    const gamAdUnit = utils.deepAccess(bidRequest, 'fpd.context.adServer.adSlot');
-    if (typeof gamAdUnit === 'string' && gamAdUnit) {
-      data['tg_i.dfp_ad_unit_code'] = gamAdUnit.replace(/^\/+/, '');
-    }
-=======
     applyFPD(bidRequest, BANNER, data);
->>>>>>> e3313698
 
     if (config.getConfig('coppa') === true) {
       data['coppa'] = 1;
