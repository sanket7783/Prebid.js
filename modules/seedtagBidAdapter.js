import { isArray, _map, triggerPixel } from '../src/utils.js';
import { registerBidder } from '../src/adapters/bidderFactory.js'
import { VIDEO, BANNER } from '../src/mediaTypes.js'

const BIDDER_CODE = 'seedtag';
const SEEDTAG_ALIAS = 'st';
const SEEDTAG_SSP_ENDPOINT = 'https://s.seedtag.com/c/hb/bid';
const SEEDTAG_SSP_ONTIMEOUT_ENDPOINT = 'https://s.seedtag.com/se/hb/timeout';
const ALLOWED_PLACEMENTS = {
  inImage: true,
  inScreen: true,
  inArticle: true,
  banner: true,
  video: true
}
const mediaTypesMap = {
  [BANNER]: 'display',
  [VIDEO]: 'video'
};

const deviceConnection = {
  FIXED: 'fixed',
  MOBILE: 'mobile',
  UNKNOWN: 'unknown'
};

const getConnectionType = () => {
  const connection = navigator.connection || navigator.mozConnection || navigator.webkitConnection || {}
  switch (connection.type || connection.effectiveType) {
    case 'wifi':
    case 'ethernet':
      return deviceConnection.FIXED
    case 'cellular':
    case 'wimax':
      return deviceConnection.MOBILE
    default:
      const isMobile = /iPad|iPhone|iPod/.test(navigator.userAgent) || /android/i.test(navigator.userAgent)
      return isMobile ? deviceConnection.UNKNOWN : deviceConnection.FIXED
  }
};

function mapMediaType(seedtagMediaType) {
  if (seedtagMediaType === 'display') return BANNER;
  if (seedtagMediaType === 'video') return VIDEO;
  else return seedtagMediaType;
}

function hasVideoMediaType(bid) {
  return (!!bid.mediaTypes && !!bid.mediaTypes.video) || (!!bid.params && !!bid.params.video)
}

function hasMandatoryParams(params) {
  return (
    !!params.publisherId &&
    !!params.adUnitId &&
    !!params.placement &&
    !!ALLOWED_PLACEMENTS[params.placement]
  );
}

function hasMandatoryVideoParams(bid) {
  const videoParams = getVideoParams(bid)

  return hasVideoMediaType(bid) && !!videoParams.playerSize &&
<<<<<<< HEAD
    utils.isArray(videoParams.playerSize) &&
=======
    isArray(videoParams.playerSize) &&
>>>>>>> 2d82104b
    videoParams.playerSize.length > 0;
}

function buildBidRequest(validBidRequest) {
  const params = validBidRequest.params;
<<<<<<< HEAD
  const mediaTypes = utils._map(
=======
  const mediaTypes = _map(
>>>>>>> 2d82104b
    Object.keys(validBidRequest.mediaTypes),
    function (pbjsType) {
      return mediaTypesMap[pbjsType];
    }
  );

  const bidRequest = {
    id: validBidRequest.bidId,
    transactionId: validBidRequest.transactionId,
    sizes: validBidRequest.sizes,
    supplyTypes: mediaTypes,
    adUnitId: params.adUnitId,
<<<<<<< HEAD
=======
    adUnitCode: validBidRequest.adUnitCode,
>>>>>>> 2d82104b
    placement: params.placement,
    requestCount: validBidRequest.bidderRequestsCount || 1 // FIXME : in unit test the parameter bidderRequestsCount is undefined
  };

  if (params.adPosition) {
    bidRequest.adPosition = params.adPosition;
  }

  if (hasVideoMediaType(validBidRequest)) {
    bidRequest.videoParams = getVideoParams(validBidRequest)
  }

  return bidRequest;
}

/**
 * return video param (global or overrided per bidder)
 */
function getVideoParams(validBidRequest) {
  const videoParams = validBidRequest.mediaTypes.video || {};
  if (videoParams.playerSize) {
    videoParams.w = videoParams.playerSize[0][0];
    videoParams.h = videoParams.playerSize[0][1];
  }

  const bidderVideoParams = (validBidRequest.params && validBidRequest.params.video) || {}
  // override video params from seedtag bidder params
  Object.keys(bidderVideoParams).forEach(key => {
    videoParams[key] = validBidRequest.params.video[key]
  })

  return videoParams
}

function buildBidResponse(seedtagBid) {
  const mediaType = mapMediaType(seedtagBid.mediaType);
  const bid = {
    requestId: seedtagBid.bidId,
    cpm: seedtagBid.price,
    width: seedtagBid.width,
    height: seedtagBid.height,
    creativeId: seedtagBid.creativeId,
    currency: seedtagBid.currency,
    netRevenue: true,
    mediaType: mediaType,
    ttl: seedtagBid.ttl,
    nurl: seedtagBid.nurl,
    meta: {
      advertiserDomains: seedtagBid && seedtagBid.adomain && seedtagBid.adomain.length > 0 ? seedtagBid.adomain : []
    }
  };

  if (mediaType === VIDEO) {
    bid.vastXml = seedtagBid.content;
  } else {
    bid.ad = seedtagBid.content;
  }
  return bid;
}

export function getTimeoutUrl (data) {
  let queryParams = '';
  if (
    isArray(data) && data[0] &&
    isArray(data[0].params) && data[0].params[0]
  ) {
    const params = data[0].params[0];
    queryParams =
      '?publisherToken=' + params.publisherId +
      '&adUnitId=' + params.adUnitId;
  }
  return SEEDTAG_SSP_ONTIMEOUT_ENDPOINT + queryParams;
}

export const spec = {
  code: BIDDER_CODE,
  aliases: [SEEDTAG_ALIAS],
  supportedMediaTypes: [BANNER, VIDEO],
  /**
   * Determines whether or not the given bid request is valid.
   *
   * @param {BidRequest} bid The bid params to validate.
   * @return boolean True if this is a valid bid, and false otherwise.
   */
  isBidRequestValid(bid) {
    return hasVideoMediaType(bid)
      ? hasMandatoryParams(bid.params) && hasMandatoryVideoParams(bid)
      : hasMandatoryParams(bid.params);
  },

  /**
   * Make a server request from the list of BidRequests.
   *
   * @param {validBidRequests[]} - an array of bids
   * @return ServerRequest Info describing the request to the server.
   */
  buildRequests(validBidRequests, bidderRequest) {
    const payload = {
      url: bidderRequest.refererInfo.referer,
      publisherToken: validBidRequests[0].params.publisherId,
      cmp: !!bidderRequest.gdprConsent,
      timeout: bidderRequest.timeout,
      version: '$prebid.version$',
      connectionType: getConnectionType(),
<<<<<<< HEAD
      bidRequests: utils._map(validBidRequests, buildBidRequest)
=======
      bidRequests: _map(validBidRequests, buildBidRequest)
>>>>>>> 2d82104b
    };

    if (payload.cmp) {
      const gdprApplies = bidderRequest.gdprConsent.gdprApplies;
      if (gdprApplies !== undefined) payload['ga'] = gdprApplies;
      payload['cd'] = bidderRequest.gdprConsent.consentString;
    }

    const payloadString = JSON.stringify(payload)
    return {
      method: 'POST',
      url: SEEDTAG_SSP_ENDPOINT,
      data: payloadString
    }
  },

  /**
   * Unpack the response from the server into a list of bids.
   *
   * @param {ServerResponse} serverResponse A successful response from the server.
   * @return {Bid[]} An array of bids which were nested inside the server.
   */
  interpretResponse: function(serverResponse) {
    const serverBody = serverResponse.body;
<<<<<<< HEAD
    if (serverBody && serverBody.bids && utils.isArray(serverBody.bids)) {
      return utils._map(serverBody.bids, function(bid) {
=======
    if (serverBody && serverBody.bids && isArray(serverBody.bids)) {
      return _map(serverBody.bids, function(bid) {
>>>>>>> 2d82104b
        return buildBidResponse(bid);
      });
    } else {
      return [];
    }
  },

  /**
   * Register the user sync pixels which should be dropped after the auction.
   *
   * @param {SyncOptions} syncOptions Which user syncs are allowed?
   * @param {ServerResponse[]} serverResponses List of server's responses.
   * @return {UserSync[]} The user syncs which should be dropped.
   */
  getUserSyncs(syncOptions, serverResponses) {
    const serverResponse = serverResponses[0];
    if (syncOptions.iframeEnabled && serverResponse) {
      const cookieSyncUrl = serverResponse.body.cookieSync;
      return cookieSyncUrl ? [{ type: 'iframe', url: cookieSyncUrl }] : [];
    } else {
      return [];
    }
  },

  /**
   * Register bidder specific code, which will execute if bidder timed out after an auction
   * @param {data} Containing timeout specific data
   */
  onTimeout(data) {
    const url = getTimeoutUrl(data);
<<<<<<< HEAD
    utils.triggerPixel(url);
=======
    triggerPixel(url);
>>>>>>> 2d82104b
  },

  /**
   * Function to call when the adapter wins the auction
   * @param {bid} Bid information received from the server
   */
  onBidWon: function (bid) {
    if (bid && bid.nurl) {
      triggerPixel(bid.nurl);
    }
  }
}
registerBidder(spec);<|MERGE_RESOLUTION|>--- conflicted
+++ resolved
@@ -62,21 +62,13 @@
   const videoParams = getVideoParams(bid)
 
   return hasVideoMediaType(bid) && !!videoParams.playerSize &&
-<<<<<<< HEAD
-    utils.isArray(videoParams.playerSize) &&
-=======
     isArray(videoParams.playerSize) &&
->>>>>>> 2d82104b
     videoParams.playerSize.length > 0;
 }
 
 function buildBidRequest(validBidRequest) {
   const params = validBidRequest.params;
-<<<<<<< HEAD
-  const mediaTypes = utils._map(
-=======
   const mediaTypes = _map(
->>>>>>> 2d82104b
     Object.keys(validBidRequest.mediaTypes),
     function (pbjsType) {
       return mediaTypesMap[pbjsType];
@@ -89,10 +81,7 @@
     sizes: validBidRequest.sizes,
     supplyTypes: mediaTypes,
     adUnitId: params.adUnitId,
-<<<<<<< HEAD
-=======
     adUnitCode: validBidRequest.adUnitCode,
->>>>>>> 2d82104b
     placement: params.placement,
     requestCount: validBidRequest.bidderRequestsCount || 1 // FIXME : in unit test the parameter bidderRequestsCount is undefined
   };
@@ -197,11 +186,7 @@
       timeout: bidderRequest.timeout,
       version: '$prebid.version$',
       connectionType: getConnectionType(),
-<<<<<<< HEAD
-      bidRequests: utils._map(validBidRequests, buildBidRequest)
-=======
       bidRequests: _map(validBidRequests, buildBidRequest)
->>>>>>> 2d82104b
     };
 
     if (payload.cmp) {
@@ -226,13 +211,8 @@
    */
   interpretResponse: function(serverResponse) {
     const serverBody = serverResponse.body;
-<<<<<<< HEAD
-    if (serverBody && serverBody.bids && utils.isArray(serverBody.bids)) {
-      return utils._map(serverBody.bids, function(bid) {
-=======
     if (serverBody && serverBody.bids && isArray(serverBody.bids)) {
       return _map(serverBody.bids, function(bid) {
->>>>>>> 2d82104b
         return buildBidResponse(bid);
       });
     } else {
@@ -263,11 +243,7 @@
    */
   onTimeout(data) {
     const url = getTimeoutUrl(data);
-<<<<<<< HEAD
-    utils.triggerPixel(url);
-=======
     triggerPixel(url);
->>>>>>> 2d82104b
   },
 
   /**
