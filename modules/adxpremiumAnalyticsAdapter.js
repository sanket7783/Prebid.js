--- conflicted
+++ resolved
@@ -212,11 +212,7 @@
 }
 
 function clearSlot(elementId) {
-<<<<<<< HEAD
-  if (elementIds.includes(elementId)) { elementIds.splice(elementIds.indexOf(elementId), 1); utils.logInfo('AdxPremium Analytics - Done with: ' + elementId); }
-=======
   if (includes(elementIds, elementId)) { elementIds.splice(elementIds.indexOf(elementId), 1); utils.logInfo('AdxPremium Analytics - Done with: ' + elementId); }
->>>>>>> e5ade754
   if (elementIds.length == 0 && !requestSent && !timeoutBased) {
     requestSent = true;
     sendEvent(completeObject);
