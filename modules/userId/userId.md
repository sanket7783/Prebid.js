--- conflicted
+++ resolved
@@ -25,22 +25,13 @@
         }, {
             name: "id5Id",
             params: {
-<<<<<<< HEAD
-                partner: 173, //Set your real ID5 partner ID here for production, please ask for one at https://id5.io/universal-id
-                pd: "some-pd-string" // See https://console.id5.io/docs/public/prebid for details
-=======
                 partner: 173,         // Set your real ID5 partner ID here for production, please ask for one at https://id5.io/universal-id
                 pd: "some-pd-string"  // See https://wiki.id5.io/x/BIAZ for details
->>>>>>> e5ade754
             },
             storage: {
                 type: "html5",        // ID5 requires html5
                 name: "id5id",
-<<<<<<< HEAD
-                expires: 90, // Expiration of cookies in days
-=======
                 expires: 90,          // Expiration in days
->>>>>>> e5ade754
                 refreshInSeconds: 8*3600 // User Id cache lifetime in seconds, defaulting to 'expires'
             },
         }, {
@@ -79,8 +70,6 @@
                  name: 'sharedid',
                  expires: 28
               }
-<<<<<<< HEAD
-=======
         }, {
              name: 'criteo',
              storage: {             // It is best not to specify this parameter since the module needs to be called as many times as possible
@@ -98,7 +87,6 @@
         }, {
             name: 'uid2'
         }
->>>>>>> e5ade754
         }],
         syncDelay: 5000,
         auctionDelay: 1000
@@ -159,17 +147,6 @@
                 expires: 28
              }
         }, {
-<<<<<<< HEAD
-             name: 'sharedId',
-            params: {
-                  syncTime: 60 // in seconds, default is 24 hours
-               },
-             storage: {
-                type: 'cookie',
-                name: 'sharedid',
-                expires: 28
-             }
-=======
             name: 'id5Id',
             params: {
                 partner: 173,         // Set your real ID5 partner ID here for production, please ask for one at https://id5.io/universal-id
@@ -193,7 +170,6 @@
                  name: '_criteoId',
                  expires: 1
         }
->>>>>>> e5ade754
         }],
         syncDelay: 5000
     }
