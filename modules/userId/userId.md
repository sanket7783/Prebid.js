--- conflicted
+++ resolved
@@ -77,8 +77,6 @@
                  name: '_criteoId',
                  expires: 1
               }
-<<<<<<< HEAD
-=======
         }, {
             name: 'mwOpenLinkId',
             params: {
@@ -89,7 +87,6 @@
         }, {
             name: 'uid2'
         }
->>>>>>> e3313698
         }],
         syncDelay: 5000,
         auctionDelay: 1000
@@ -161,26 +158,18 @@
                 expires: 90,          // Expiration in days
                 refreshInSeconds: 8*3600 // User Id cache lifetime in seconds, defaulting to 'expires'
             },
-<<<<<<< HEAD
-        }, {
-=======
     }, {
             name: 'nextrollId',
             params: {
                 partnerId: "1009",         // Set your real NextRoll partner ID here for production
             }
     }, {
->>>>>>> e3313698
              name: 'criteo',
              storage: {              // It is best not to specify this parameter since the module needs to be called as many times as possible
                  type: 'html5',
                  name: '_criteoId',
                  expires: 1
-<<<<<<< HEAD
-              }
-=======
         }
->>>>>>> e3313698
         }],
         syncDelay: 5000
     }
@@ -208,13 +197,10 @@
         {
             name: "criteo",
             value: { "criteoId": "wK-fkF8zaEIlMkZMbHl3eFo4NEtoNmZaeXJtYkFjZlVuWjBhcjJMaTRYd3pZNSUyQnlKRHNGRXlpdzdjd3pjVzhjcSUyQmY4eTFzN3VSZjV1ZyUyRlA0U2ZiR0UwN2I4bDZRJTNEJTNE" }
-<<<<<<< HEAD
-=======
         },
         {
             name: "novatiq",
             value: { "snowflake": "81b001ec-8914-488c-a96e-8c220d4ee08895ef" }
->>>>>>> e3313698
         }],
         syncDelay: 5000
     }
