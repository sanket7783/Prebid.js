--- conflicted
+++ resolved
@@ -101,12 +101,8 @@
                 vendor:'sdfg',
                 sv_cid:'dfg',
                 sv_pubid:'xcv',
-<<<<<<< HEAD
-                sv_domain:'zxv'
-=======
                 sv_domain:'zxv',
                 refreshInSeconds: 10 // Refreshes the id based on this configuration, else by default every 7 days
->>>>>>> 2d82104b
             },
             storage: {
                 type: "cookie",
@@ -133,17 +129,6 @@
                params: {
                     token: "Registered token or default sharedid.org token" // Default sharedid.org token: "A3dHTSoNUMjjERBLlrvJSelNnwWUCwVQhZ5tNQ+sll7y+LkPPVZXtB77u2y7CweRIxiYaGwGXNlW1/dFp8VMEgIAAAB+eyJvcmlnaW4iOiJodHRwczovL3NoYXJlZGlkLm9yZzo0NDMiLCJmZWF0dXJlIjoiSW50ZXJlc3RDb2hvcnRBUEkiLCJleHBpcnkiOjE2MjYyMjA3OTksImlzU3ViZG9tYWluIjp0cnVlLCJpc1RoaXJkUGFydHkiOnRydWV9"
            }
-<<<<<<< HEAD
-        },
-	{
-		name: 'quantcastId',
-            storage: {
-                type: 'cookie',
-                expires : 30
-            }
-	}
-	],
-=======
         },{
              name: "kpuid",
              params:{
@@ -155,7 +140,6 @@
                  expires: 30
                   },
         ],
->>>>>>> 2d82104b
         syncDelay: 5000,
         auctionDelay: 1000
     }
@@ -245,12 +229,8 @@
                 vendor:'sdfg',
                 sv_cid:'dfg',
                 sv_pubid:'xcv',
-<<<<<<< HEAD
-                sv_domain:'zxv'
-=======
                 sv_domain:'zxv',
                 refreshInSeconds: 10 // Refreshes the id based on this configuration, else by default every 7 days
->>>>>>> 2d82104b
             },
             storage: {
                 type: "html5",
@@ -288,8 +268,6 @@
                 name: "_dpes_id",
                 expires: 90
             }
-<<<<<<< HEAD
-=======
         },{
              name: "kpuid",
                    params:{
@@ -319,7 +297,6 @@
               type: 'html5',
               expires: 15
             }
->>>>>>> 2d82104b
         }],
         syncDelay: 5000
     }
