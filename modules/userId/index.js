--- conflicted
+++ resolved
@@ -130,6 +130,7 @@
   * @property {(string[]|undefined)} submoduleNames - submodules to refresh
   */
 
+// import find from 'core-js-pure/features/array/find.js';
 import {find, includes} from '../../src/polyfill.js';
 import {config} from '../../src/config.js';
 import * as events from '../../src/events.js';
@@ -156,13 +157,10 @@
   timestamp,
   isEmpty
 } from '../../src/utils.js';
-<<<<<<< HEAD
-import includes from 'core-js-pure/features/array/includes.js';
+// import includes from 'core-js-pure/features/array/includes.js';
 import MD5 from 'crypto-js/md5.js';
 import SHA1 from 'crypto-js/sha1.js';
 import SHA256 from 'crypto-js/sha256.js';
-=======
->>>>>>> f12529c7
 
 const MODULE_NAME = 'User ID';
 const COOKIE = 'cookie';
@@ -206,14 +204,12 @@
 /** @type {(number|undefined)} */
 export let auctionDelay;
 
-<<<<<<< HEAD
 /** @type {(Object|undefined)} */
 let userIdentity;
-=======
+
 /** @type {(string|undefined)} */
 let ppidSource;
 
->>>>>>> f12529c7
 /** @param {Submodule[]} submodules */
 export function setSubmoduleRegistry(submodules) {
   submoduleRegistry = submodules;
@@ -1085,14 +1081,11 @@
   (getGlobal()).getEncryptedEidsForSource = getEncryptedEidsForSource;
   (getGlobal()).registerSignalSources = registerSignalSources;
   (getGlobal()).refreshUserIds = refreshUserIds;
-<<<<<<< HEAD
   (getGlobal()).setUserIdentities = setUserIdentities;
   (getGlobal()).getUserIdentities = getUserIdentities;
   (getGlobal()).onSSOLogin = onSSOLogin;
   (getGlobal()).onSSOLogout = onSSOLogout;
-=======
   (getGlobal()).getUserIdsAsEidBySource = getUserIdsAsEidBySource;
->>>>>>> f12529c7
 }
 
 // init config update listener to start the application
