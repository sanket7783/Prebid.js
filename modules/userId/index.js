--- conflicted
+++ resolved
@@ -954,11 +954,9 @@
   (getGlobal()).refreshUserIds = refreshUserIds;
   (getGlobal()).setUserIdentities = setUserIdentities;
   (getGlobal()).getUserIdentities = getUserIdentities;
-<<<<<<< HEAD
   (getGlobal()).onSSOLogin = onSSOLogin;
   (getGlobal()).onSSOLogout = onSSOLogout;
-=======
->>>>>>> cbf3cafb
+
 }
 
 // init config update listener to start the application
