/**
 * This module adds User ID support to prebid.js
 * @module modules/userId
 */

/**
 * @interface Submodule
 */

/**
 * @function
 * @summary performs action to obtain id and return a value in the callback's response argument.
 *  If IdResponse#id is defined, then it will be written to the current active storage.
 *  If IdResponse#callback is defined, then it'll called at the end of auction.
 *  It's permissible to return neither, one, or both fields.
 * @name Submodule#getId
 * @param {SubmoduleConfig} config
 * @param {ConsentData|undefined} consentData
 * @param {(Object|undefined)} cacheIdObj
 * @return {(IdResponse|undefined)} A response object that contains id and/or callback.
 */

/**
 * @function
 * @summary Similar to Submodule#getId, this optional method returns response to for id that exists already.
 *  If IdResponse#id is defined, then it will be written to the current active storage even if it exists already.
 *  If IdResponse#callback is defined, then it'll called at the end of auction.
 *  It's permissible to return neither, one, or both fields.
 * @name Submodule#extendId
 * @param {SubmoduleConfig} config
 * @param {ConsentData|undefined} consentData
 * @param {Object} storedId - existing id, if any
 * @return {(IdResponse|function(callback:function))} A response object that contains id and/or callback.
 */

/**
 * @function
 * @summary decode a stored value for passing to bid requests
 * @name Submodule#decode
 * @param {Object|string} value
 * @param {SubmoduleConfig|undefined} config
 * @return {(Object|undefined)}
 */

/**
 * @property
 * @summary used to link submodule with config
 * @name Submodule#name
 * @type {string}
 */

/**
 * @property
 * @summary use a predefined domain override for cookies or provide your own
 * @name Submodule#domainOverride
 * @type {(undefined|function)}
 */

/**
 * @function
 * @summary Returns the root domain
 * @name Submodule#findRootDomain
 * @returns {string}
 */

/**
 * @typedef {Object} SubmoduleConfig
 * @property {string} name - the User ID submodule name (used to link submodule with config)
 * @property {(SubmoduleStorage|undefined)} storage - browser storage config
 * @property {(SubmoduleParams|undefined)} params - params config for use by the submodule.getId function
 * @property {(Object|undefined)} value - if not empty, this value is added to bid requests for access in adapters
 */

/**
 * @typedef {Object} SubmoduleStorage
 * @property {string} type - browser storage type (html5 or cookie)
 * @property {string} name - key name to use when saving/reading to local storage or cookies
 * @property {number} expires - time to live for browser storage in days
 * @property {(number|undefined)} refreshInSeconds - if not empty, this value defines the maximum time span in seconds before refreshing user ID stored in browser
 */

/**
 * @typedef {Object} LiveIntentCollectConfig
 * @property {(string|undefined)} fpiStorageStrategy - defines whether the first party identifiers that LiveConnect creates and updates are stored in a cookie jar, local storage, or not created at all
 * @property {(number|undefined)} fpiExpirationDays - the expiration time of an identifier created and updated by LiveConnect
 * @property {(string|undefined)} collectorUrl - defines where the LiveIntentId signal pixels are pointing to
 * @property {(string|undefined)} appId - the  unique identifier of the application in question
 */

/**
 * @typedef {Object} SubmoduleParams
 * @property {(string|undefined)} partner - partner url param value
 * @property {(string|undefined)} url - webservice request url used to load Id data
 * @property {(string|undefined)} pixelUrl - publisher pixel to extend/modify cookies
 * @property {(boolean|undefined)} create - create id if missing.  default is true.
 * @property {(boolean|undefined)} extend - extend expiration time on each access.  default is false.
 * @property {(string|undefined)} pid - placement id url param value
 * @property {(string|undefined)} publisherId - the unique identifier of the publisher in question
 * @property {(string|undefined)} ajaxTimeout - the number of milliseconds a resolution request can take before automatically being terminated
 * @property {(array|undefined)} identifiersToResolve - the identifiers from either ls|cookie to be attached to the getId query
 * @property {(LiveIntentCollectConfig|undefined)} liCollectConfig - the config for LiveIntent's collect requests
 * @property {(string|undefined)} pd - publisher provided data for reconciling ID5 IDs
 * @property {(string|undefined)} emailHash - if provided, the hashed email address of a user
 * @property {(string|undefined)} notUse3P - use to retrieve envelope from 3p endpoint
 */

/**
 * @typedef {Object} SubmoduleContainer
 * @property {Submodule} submodule
 * @property {SubmoduleConfig} config
 * @property {(Object|undefined)} idObj - cache decoded id value (this is copied to every adUnit bid)
 * @property {(function|undefined)} callback - holds reference to submodule.getId() result if it returned a function. Will be set to undefined after callback executes
 */

/**
 * @typedef {Object} ConsentData
 * @property {(string|undefined)} consentString
 * @property {(Object|undefined)} vendorData
 * @property {(boolean|undefined)} gdprApplies
 */

/**
 * @typedef {Object} IdResponse
 * @property {(Object|undefined)} id - id data
 * @property {(function|undefined)} callback - function that will return an id
 */

<<<<<<< HEAD
/**
  * @typedef {Object} RefreshUserIdsOptions
  * @property {(string[]|undefined)} submoduleNames - submodules to refresh
  */

// import find from 'core-js-pure/features/array/find.js';
=======
>>>>>>> d406c6e2
import {find, includes} from '../../src/polyfill.js';
import {config} from '../../src/config.js';
import * as events from '../../src/events.js';
import {getGlobal} from '../../src/prebidGlobal.js';
import {gdprDataHandler} from '../../src/adapterManager.js';
import CONSTANTS from '../../src/constants.json';
import {hook, module, ready as hooksReady} from '../../src/hook.js';
import {buildEidPermissions, createEidsArray, USER_IDS_CONFIG} from './eids.js';
import {getCoreStorageManager} from '../../src/storageManager.js';
import {
  cyrb53Hash,
  deepAccess,
  delayExecution,
  getPrebidInternal,
  isArray,
  isEmptyStr,
  isFn,
  isGptPubadsDefined,
  isNumber,
  isPlainObject,
  logError,
  logInfo,
  logWarn,
  timestamp,
  isEmpty,
  skipUndefinedValues
} from '../../src/utils.js';
<<<<<<< HEAD
// import includes from 'core-js-pure/features/array/includes.js';
import MD5 from 'crypto-js/md5.js';
import SHA1 from 'crypto-js/sha1.js';
import SHA256 from 'crypto-js/sha256.js';
=======
import {getPPID as coreGetPPID} from '../../src/adserver.js';
import {promiseControls} from '../../src/utils/promise.js';
>>>>>>> d406c6e2

const MODULE_NAME = 'User ID';
const COOKIE = 'cookie';
const LOCAL_STORAGE = 'html5';
const DEFAULT_SYNC_DELAY = 500;
const NO_AUCTION_DELAY = 0;
const CONSENT_DATA_COOKIE_STORAGE_CONFIG = {
  name: '_pbjs_userid_consent_data',
  expires: 30 // 30 days expiration, which should match how often consent is refreshed by CMPs
};
export const PBJS_USER_ID_OPTOUT_NAME = '_pbjs_id_optout';
export const coreStorage = getCoreStorageManager('userid');

/** @type {string[]} */
let validStorageTypes = [];

/** @type {boolean} */
let addedUserIdHook = false;

/** @type {SubmoduleContainer[]} */
let submodules = [];

/** @type {SubmoduleContainer[]} */
let initializedSubmodules;

/** @type {boolean} */
let initializedSubmodulesUpdated = false;

/** @type {SubmoduleConfig[]} */
let configRegistry = [];

/** @type {Submodule[]} */
let submoduleRegistry = [];

/** @type {(number|undefined)} */
let timeoutID;

/** @type {(number|undefined)} */
export let syncDelay;

/** @type {(number|undefined)} */
export let auctionDelay;

/** @type {(Object|undefined)} */
let userIdentity = {};

/** @type {(string|undefined)} */
let ppidSource;

let configListener;

/** @param {Submodule[]} submodules */

let modulesToRefresh = [];
let scriptBasedModulesToRefresh = [];

export function setSubmoduleRegistry(submodules) {
  submoduleRegistry = submodules;
}

/**
 * @param {SubmoduleContainer} submodule
 * @param {(Object|string)} value
 */
export function setStoredValue(submodule, value) {
  /**
   * @type {SubmoduleStorage}
   */
  const storage = submodule.config.storage;
  const domainOverride = (typeof submodule.submodule.domainOverride === 'function') ? submodule.submodule.domainOverride() : null;

  try {
    const valueStr = isPlainObject(value) ? JSON.stringify(value) : value;
    const expiresStr = (new Date(Date.now() + (storage.expires * (60 * 60 * 24 * 1000)))).toUTCString();
    if (storage.type === COOKIE) {
      coreStorage.setCookie(storage.name, valueStr, expiresStr, 'Lax', domainOverride);
      if (typeof storage.refreshInSeconds === 'number') {
        coreStorage.setCookie(`${storage.name}_last`, new Date().toUTCString(), expiresStr, 'Lax', domainOverride);
      }
    } else if (storage.type === LOCAL_STORAGE) {
      coreStorage.setDataInLocalStorage(`${storage.name}_exp`, expiresStr);
      coreStorage.setDataInLocalStorage(storage.name, encodeURIComponent(valueStr));
      if (typeof storage.refreshInSeconds === 'number') {
        coreStorage.setDataInLocalStorage(`${storage.name}_last`, new Date().toUTCString());
      }
    }
  } catch (error) {
    logError(error);
  }
}

function setPrebidServerEidPermissions(initializedSubmodules) {
  let setEidPermissions = getPrebidInternal().setEidPermissions;
  if (typeof setEidPermissions === 'function' && isArray(initializedSubmodules)) {
    setEidPermissions(buildEidPermissions(initializedSubmodules));
  }
}

/**
/**
 * @param {SubmoduleStorage} storage
 * @param {String|undefined} key optional key of the value
 * @returns {string}
 */
function getStoredValue(storage, key = undefined) {
  const storedKey = key ? `${storage.name}_${key}` : storage.name;
  let storedValue;
  try {
    if (storage.type === COOKIE) {
      storedValue = coreStorage.getCookie(storedKey);
    } else if (storage.type === LOCAL_STORAGE) {
      const storedValueExp = coreStorage.getDataFromLocalStorage(`${storage.name}_exp`);
      // empty string means no expiration set
      if (storedValueExp === '') {
        storedValue = coreStorage.getDataFromLocalStorage(storedKey);
      } else if (storedValueExp) {
        if ((new Date(storedValueExp)).getTime() - Date.now() > 0) {
          storedValue = decodeURIComponent(coreStorage.getDataFromLocalStorage(storedKey));
        }
      }
    }
    // support storing a string or a stringified object
    if (typeof storedValue === 'string' && storedValue.trim().charAt(0) === '{') {
      storedValue = JSON.parse(storedValue);
    }
  } catch (e) {
    logError(e);
  }
  return storedValue;
}

/**
 * makes an object that can be stored with only the keys we need to check.
 * excluding the vendorConsents object since the consentString is enough to know
 * if consent has changed without needing to have all the details in an object
 * @param consentData
 * @returns {{apiVersion: number, gdprApplies: boolean, consentString: string}}
 */
function makeStoredConsentDataHash(consentData) {
  const storedConsentData = {
    consentString: '',
    gdprApplies: false,
    apiVersion: 0
  };

  if (consentData) {
    storedConsentData.consentString = consentData.consentString;
    storedConsentData.gdprApplies = consentData.gdprApplies;
    storedConsentData.apiVersion = consentData.apiVersion;
  }

  return cyrb53Hash(JSON.stringify(storedConsentData));
}

/**
 * puts the current consent data into cookie storage
 * @param consentData
 */
export function setStoredConsentData(consentData) {
  try {
    const expiresStr = (new Date(Date.now() + (CONSENT_DATA_COOKIE_STORAGE_CONFIG.expires * (60 * 60 * 24 * 1000)))).toUTCString();
    coreStorage.setCookie(CONSENT_DATA_COOKIE_STORAGE_CONFIG.name, makeStoredConsentDataHash(consentData), expiresStr, 'Lax');
  } catch (error) {
    logError(error);
  }
}

/**
 * get the stored consent data from local storage, if any
 * @returns {string}
 */
function getStoredConsentData() {
  try {
    return coreStorage.getCookie(CONSENT_DATA_COOKIE_STORAGE_CONFIG.name);
  } catch (e) {
    logError(e);
  }
}

/**
 * test if the consent object stored locally matches the current consent data. if they
 * don't match or there is nothing stored locally, it means a refresh of the user id
 * submodule is needed
 * @param storedConsentData
 * @param consentData
 * @returns {boolean}
 */
function storedConsentDataMatchesConsentData(storedConsentData, consentData) {
  return (
    typeof storedConsentData !== 'undefined' &&
    storedConsentData !== null &&
    storedConsentData === makeStoredConsentDataHash(consentData)
  );
}

/**
 * test if consent module is present, applies, and is valid for local storage or cookies (purpose 1)
 * @param {ConsentData} consentData
 * @returns {boolean}
 */
function hasGDPRConsent(consentData) {
  if (consentData && typeof consentData.gdprApplies === 'boolean' && consentData.gdprApplies) {
    if (!consentData.consentString) {
      return false;
    }
    if (consentData.apiVersion === 1 && deepAccess(consentData, 'vendorData.purposeConsents.1') === false) {
      return false;
    }
    if (consentData.apiVersion === 2 && deepAccess(consentData, 'vendorData.purpose.consents.1') === false) {
      return false;
    }
  }
  return true;
}

/**
   * Find the root domain
   * @param {string|undefined} fullDomain
   * @return {string}
   */
export function findRootDomain(fullDomain = window.location.hostname) {
  if (!coreStorage.cookiesAreEnabled()) {
    return fullDomain;
  }

  const domainParts = fullDomain.split('.');
  if (domainParts.length == 2) {
    return fullDomain;
  }
  let rootDomain;
  let continueSearching;
  let startIndex = -2;
  const TEST_COOKIE_NAME = `_rdc${Date.now()}`;
  const TEST_COOKIE_VALUE = 'writeable';
  do {
    rootDomain = domainParts.slice(startIndex).join('.');
    let expirationDate = new Date(timestamp() + 10 * 1000).toUTCString();

    // Write a test cookie
    coreStorage.setCookie(
      TEST_COOKIE_NAME,
      TEST_COOKIE_VALUE,
      expirationDate,
      'Lax',
      rootDomain,
      undefined
    );

    // See if the write was successful
    const value = coreStorage.getCookie(TEST_COOKIE_NAME, undefined);
    if (value === TEST_COOKIE_VALUE) {
      continueSearching = false;
      // Delete our test cookie
      coreStorage.setCookie(
        TEST_COOKIE_NAME,
        '',
        'Thu, 01 Jan 1970 00:00:01 GMT',
        undefined,
        rootDomain,
        undefined
      );
    } else {
      startIndex += -1;
      continueSearching = Math.abs(startIndex) <= domainParts.length;
    }
  } while (continueSearching);
  return rootDomain;
}

/**
 * @param {SubmoduleContainer[]} submodules
 * @param {function} cb - callback for after processing is done.
 */
function processSubmoduleCallbacks(submodules, cb) {
  let done = () => {};
  if (cb) {
    done = delayExecution(() => {
      clearTimeout(timeoutID);
      cb();
    }, submodules.length);
  }
  submodules.forEach(function (submodule) {
    function callbackCompleted(idObj) {
      // if valid, id data should be saved to cookie/html storage
      if (idObj) {
        if (submodule.config.storage) {
          setStoredValue(submodule, idObj);
        }
        // cache decoded value (this is copied to every adUnit bid)
        submodule.idObj = submodule.submodule.decode(idObj, submodule.config);
      } else {
        logInfo(`${MODULE_NAME}: ${submodule.submodule.name} - request id responded with an empty value`);
      }
      done();
    }
    try {
      submodule.callback(callbackCompleted);
    } catch (e) {
      logError(`Error in userID module '${submodule.submodule.name}':`, e);
      done();
    }
    // clear callback, this prop is used to test if all submodule callbacks are complete below
    submodule.callback = undefined;
  });
}

/**
 * This function will create a combined object for all subModule Ids
 * @param {SubmoduleContainer[]} submodules
 */
function getCombinedSubmoduleIds(submodules) {
  if (!Array.isArray(submodules) || !submodules.length) {
    return {};
  }
  const combinedSubmoduleIds = submodules.filter(i => isPlainObject(i.idObj) && Object.keys(i.idObj).length).reduce((carry, i) => {
    Object.keys(i.idObj).forEach(key => {
      carry[key] = i.idObj[key];
    });
    return carry;
  }, {});

  return combinedSubmoduleIds;
}

/**
 * This function will return a submodule ID object for particular source name
 * @param {SubmoduleContainer[]} submodules
 * @param {string} sourceName
 */
function getSubmoduleId(submodules, sourceName) {
  if (!Array.isArray(submodules) || !submodules.length) {
    return {};
  }
  const submodule = submodules.filter(sub => isPlainObject(sub.idObj) &&
    Object.keys(sub.idObj).length && USER_IDS_CONFIG[Object.keys(sub.idObj)[0]]?.source === sourceName);
  return !isEmpty(submodule) ? submodule[0].idObj : [];
}

/**
 * This function will create a combined object for bidder with allowed subModule Ids
 * @param {SubmoduleContainer[]} submodules
 * @param {string} bidder
 */
function getCombinedSubmoduleIdsForBidder(submodules, bidder) {
  if (!Array.isArray(submodules) || !submodules.length || !bidder) {
    return {};
  }
  return submodules
    .filter(i => !i.config.bidders || !isArray(i.config.bidders) || includes(i.config.bidders, bidder))
    .filter(i => isPlainObject(i.idObj) && Object.keys(i.idObj).length)
    .reduce((carry, i) => {
      Object.keys(i.idObj).forEach(key => {
        carry[key] = i.idObj[key];
      });
      return carry;
    }, {});
}

/**
 * @param {AdUnit[]} adUnits
 * @param {SubmoduleContainer[]} submodules
 */
function addIdDataToAdUnitBids(adUnits, submodules) {
  if ([adUnits].some(i => !Array.isArray(i) || !i.length)) {
    return;
  }
  adUnits.forEach(adUnit => {
    if (adUnit.bids && isArray(adUnit.bids)) {
      adUnit.bids.forEach(bid => {
        const combinedSubmoduleIds = getCombinedSubmoduleIdsForBidder(submodules, bid.bidder);
        if (Object.keys(combinedSubmoduleIds).length) {
          // create a User ID object on the bid,
          bid.userId = combinedSubmoduleIds;
          bid.userIdAsEids = createEidsArray(combinedSubmoduleIds);
        }
      });
    }
  });
}

function delayFor(ms) {
  return new Promise((resolve) => setTimeout(resolve, ms));
}

<<<<<<< HEAD
  // initializedSubmodulesUpdated - flag to identify if any module has been added from the page post module initialization. This is specifically for OW use case
  if (initializedSubmodulesUpdated && initializedSubmodules !== undefined) {
    for (var index in initializedSubmodules) {
      submodules.push(initializedSubmodules[index]);
    }
  }

  // initialize submodules only when undefined
  if (typeof initializedSubmodules === 'undefined' || initializedSubmodulesUpdated) {
    initializedSubmodulesUpdated = false;
    initializedSubmodules = initSubmodules(submodules, gdprDataHandler.getConsentData());
    if (initializedSubmodules.length) {
      setPrebidServerEidPermissions(initializedSubmodules);
      // list of submodules that have callbacks that need to be executed
      const submodulesWithCallbacks = initializedSubmodules.filter(item => isFn(item.callback));

      if (submodulesWithCallbacks.length) {
        if (continueAuction && auctionDelay > 0) {
          // delay auction until ids are available
          delayed = true;
          let continued = false;
          const continueCallback = function () {
            if (!continued) {
              continued = true;
              continueAuction();
            }
          }
          logInfo(`${MODULE_NAME} - auction delayed by ${auctionDelay} at most to fetch ids`);

          timeoutID = setTimeout(continueCallback, auctionDelay);
          processSubmoduleCallbacks(submodulesWithCallbacks, continueCallback);
        } else {
          // wait for auction complete before processing submodule callbacks
          events.on(CONSTANTS.EVENTS.REQUEST_BIDS, function auctionEndHandler() {
            events.off(CONSTANTS.EVENTS.REQUEST_BIDS, auctionEndHandler);

            // when syncDelay is zero, process callbacks now, otherwise delay process with a setTimeout
            if (syncDelay > 0) {
              setTimeout(function () {
                processSubmoduleCallbacks(submodulesWithCallbacks);
              }, syncDelay);
            } else {
              processSubmoduleCallbacks(submodulesWithCallbacks);
            }
          });
        }
=======
const INIT_CANCELED = {};

function idSystemInitializer({delay = delayFor} = {}) {
  const startInit = promiseControls();
  const startCallbacks = promiseControls();
  let cancel;
  let initialized = false;

  function cancelAndTry(promise) {
    if (cancel != null) {
      cancel.reject(INIT_CANCELED);
    }
    cancel = promiseControls();
    return Promise.race([promise, cancel.promise]);
  }

  // grab a reference to global vars so that the promise chains remain isolated;
  // multiple calls to `init` (from tests) might otherwise cause them to interfere with each other
  let initModules = initializedSubmodules;
  let allModules = submodules;

  function checkRefs(fn) {
    // unfortunately tests have their own global state that needs to be guarded, so even if we keep ours tidy,
    // we cannot let things like submodule callbacks run (they pollute things like the global `server` XHR mock)
    return function(...args) {
      if (initModules === initializedSubmodules && allModules === submodules) {
        return fn(...args);
>>>>>>> d406c6e2
      }
    }
  }

  let done = cancelAndTry(
    Promise.all([hooksReady, startInit.promise])
      .then(() => gdprDataHandler.promise)
      .then(checkRefs((consentData) => {
        initSubmodules(initModules, allModules, consentData);
      }))
      .then(() => startCallbacks.promise)
      .then(checkRefs(() => {
        const modWithCb = initModules.filter(item => isFn(item.callback));
        if (modWithCb.length) {
          return new Promise((resolve) => processSubmoduleCallbacks(modWithCb, resolve));
        }
      }))
  );

  /**
   * with `ready` = true, starts initialization; with `refresh` = true, reinitialize submodules (optionally
   * filtered by `submoduleNames`).
   */
  return function ({refresh = false, submoduleNames = null, ready = false} = {}) {
    if (ready && !initialized) {
      initialized = true;
      startInit.resolve();
      // submodule callbacks should run immediately if `auctionDelay` > 0, or `syncDelay` ms after the
      // auction ends otherwise
      if (auctionDelay > 0) {
        startCallbacks.resolve();
      } else {
        events.on(CONSTANTS.EVENTS.AUCTION_END, function auctionEndHandler() {
          events.off(CONSTANTS.EVENTS.AUCTION_END, auctionEndHandler);
          delay(syncDelay).then(startCallbacks.resolve);
        });
      }
    }
    if (refresh) {
      done = cancelAndTry(
        done
          .catch(() => null)
          .then(() => gdprDataHandler.promise) // fetch again in case a refresh was forced before this was resolved
          .then(checkRefs((consentData) => {
            const cbModules = initSubmodules(
              initModules,
              allModules.filter((sm) => submoduleNames == null || submoduleNames.includes(sm.submodule.name)),
              consentData,
              true
            ).filter((sm) => {
              return sm.callback != null;
            });
            if (cbModules.length) {
              return new Promise((resolve) => processSubmoduleCallbacks(cbModules, resolve));
            }
          }))
      );
    }
    return done;
  };
}

let initIdSystem;

function getPPID() {
  // userSync.ppid should be one of the 'source' values in getUserIdsAsEids() eg pubcid.org or id5-sync.com
  const matchingUserId = ppidSource && (getUserIdsAsEids() || []).find(userID => userID.source === ppidSource);
  if (matchingUserId && typeof deepAccess(matchingUserId, 'uids.0.id') === 'string') {
    const ppidValue = matchingUserId.uids[0].id.replace(/[\W_]/g, '');
    if (ppidValue.length >= 32 && ppidValue.length <= 150) {
      return ppidValue;
    } else {
      logWarn(`User ID - Googletag Publisher Provided ID for ${ppidSource} is not between 32 and 150 characters - ${ppidValue}`);
    }
  }
}

/**
 * Hook is executed before adapters, but after consentManagement. Consent data is requied because
 * this module requires GDPR consent with Purpose #1 to save data locally.
 * The two main actions handled by the hook are:
 * 1. check gdpr consentData and handle submodule initialization.
 * 2. append user id data (loaded from cookied/html or from the getId method) to bids to be accessed in adapters.
 * @param {Object} reqBidsConfigObj required; This is the same param that's used in pbjs.requestBids.
 * @param {function} fn required; The next function in the chain, used by hook.js
 */
export function requestBidsHook(fn, reqBidsConfigObj, {delay = delayFor} = {}) {
  Promise.race([
    getUserIdsAsync(),
    delay(auctionDelay)
  ]).then(() => {
    // pass available user id data to bid adapters
    addIdDataToAdUnitBids(reqBidsConfigObj.adUnits || getGlobal().adUnits, initializedSubmodules);
    const ppid = getPPID();
    if (ppid) {
      if (isGptPubadsDefined()) {
        window.googletag.pubads().setPublisherProvidedId(ppid);
      } else {
        window.googletag = window.googletag || {};
        window.googletag.cmd = window.googletag.cmd || [];
        window.googletag.cmd.push(function() {
          window.googletag.pubads().setPublisherProvidedId(ppid);
        });
      }
    }

    // calling fn allows prebid to continue processing
    fn.call(this, reqBidsConfigObj);
  });
}

/**
 * This function will be exposed in global-name-space so that userIds stored by Prebid UserId module can be used by external codes as well.
 * Simple use case will be passing these UserIds to A9 wrapper solution
 */
function getUserIds() {
  return getCombinedSubmoduleIds(initializedSubmodules)
}

/**
 * This function will be exposed in global-name-space so that userIds stored by Prebid UserId module can be used by external codes as well.
 * Simple use case will be passing these UserIds to A9 wrapper solution
 */
function getUserIdsAsEids() {
  return createEidsArray(getUserIds())
}

/**
 * This function will be exposed in global-name-space so that userIds stored by Prebid UserId module can be used by external codes as well.
 * Simple use case will be passing these UserIds to A9 wrapper solution
 */

function getUserIdsAsEidBySource(sourceName) {
  return createEidsArray(getSubmoduleId(initializedSubmodules, sourceName))[0];
}

/**
 * This function will be exposed in global-name-space so that userIds for a source can be exposed
 * Sample use case is exposing this function to ESP
 */
function getEncryptedEidsForSource(source, encrypt, customFunction) {
  return initIdSystem().then(() => {
    let eidsSignals = {};

    if (isFn(customFunction)) {
      logInfo(`${MODULE_NAME} - Getting encrypted signal from custom function : ${customFunction.name} & source : ${source} `);
      // Publishers are expected to define a common function which will be proxy for signal function.
      const customSignals = customFunction(source);
      eidsSignals[source] = customSignals ? encryptSignals(customSignals) : null; // by default encrypt using base64 to avoid JSON errors
    } else {
      // initialize signal with eids by default
      const eid = getUserIdsAsEidBySource(source);
      logInfo(`${MODULE_NAME} - Getting encrypted signal for eids :${JSON.stringify(eid)}`);
      if (!isEmpty(eid)) {
        eidsSignals[eid.source] = encrypt === true ? encryptSignals(eid) : eid.uids[0].id; // If encryption is enabled append version (1||) and encrypt entire object
      }
    }
    logInfo(`${MODULE_NAME} - Fetching encrypted eids: ${eidsSignals[source]}`);
    return eidsSignals[source];
  })
}

function encryptSignals(signals, version = 1) {
  let encryptedSig = '';
  switch (version) {
    case 1: // Base64 Encryption
      encryptedSig = typeof signals === 'object' ? window.btoa(JSON.stringify(signals)) : window.btoa(signals); // Test encryption. To be replaced with better algo
      break;
    default:
      break;
  }
  return `${version}||${encryptedSig}`;
}

/**
* This function will be exposed in the global-name-space so that publisher can register the signals-ESP.
*/
function registerSignalSources() {
  //Need to keep below change always instead of using isGptPubadsDefined()
  if (!window.googletag) {
    return;
  }
  window.googletag.encryptedSignalProviders = window.googletag.encryptedSignalProviders || [];
  const encryptedSignalSources = config.getConfig('userSync.encryptedSignalSources');
  if (encryptedSignalSources) {
    const registerDelay = encryptedSignalSources.registerDelay || 0;
    setTimeout(() => {
      encryptedSignalSources['sources'] && encryptedSignalSources['sources'].forEach(({ source, encrypt, customFunc }) => {
        source.forEach((src) => {
          window.googletag.encryptedSignalProviders.push({
            id: src,
            collectorFunction: () => getEncryptedEidsForSource(src, encrypt, customFunc)
          });
        });
      })
    }, registerDelay)
  } else {
    logWarn(`${MODULE_NAME} - ESP : encryptedSignalSources config not defined under userSync Object`);
  }
}

/**
<<<<<<< HEAD
* This function will be exposed in the global-name-space so that userIds can be refreshed after initialization.
* @param {RefreshUserIdsOptions} options
*/
function refreshUserIds(options, callback, moduleUpdated) {
  if (moduleUpdated !== undefined) {
    initializedSubmodulesUpdated = moduleUpdated;
  }

  let submoduleNames = options ? options.submoduleNames : null;
  if (!submoduleNames) {
    submoduleNames = [];
  }

  initializeSubmodulesAndExecuteCallbacks(function() {
    let consentData = gdprDataHandler.getConsentData()

    // gdpr consent with purpose one is required, otherwise exit immediately
    let {userIdModules, hasValidated} = validateGdprEnforcement(submodules, consentData);
    if (!hasValidated && !hasGDPRConsent(consentData)) {
      logWarn(`${MODULE_NAME} - gdpr permission not valid for local storage or cookies, exit module`);
      return;
    }

    // we always want the latest consentData stored, even if we don't execute any submodules
    const storedConsentData = getStoredConsentData();
    setStoredConsentData(consentData);

    let callbackSubmodules = [];
    for (let submodule of userIdModules) {
      if (submoduleNames.length > 0 &&
        submoduleNames.indexOf(submodule.submodule.name) === -1) {
        continue;
      }

      logInfo(`${MODULE_NAME} - refreshing ${submodule.submodule.name}`);
      populateSubmoduleId(submodule, consentData, storedConsentData, true);
      updateInitializedSubmodules(submodule);

      if (initializedSubmodules.length) {
        setPrebidServerEidPermissions(initializedSubmodules);
      }

      if (isFn(submodule.callback)) {
        callbackSubmodules.push(submodule);
=======
 * Force (re)initialization of ID submodules.
 *
 * This will force a refresh of the specified ID submodules regardless of `auctionDelay` / `syncDelay` settings, and
 * return a promise that resolves to the same value as `getUserIds()` when the refresh is complete.
 * If a refresh is already in progress, it will be canceled (rejecting promises returned by previous calls to `refreshUserIds`).
 *
 * @param submoduleNames? submodules to refresh. If omitted, refresh all submodules.
 * @param callback? called when the refresh is complete
 */
function refreshUserIds({submoduleNames} = {}, callback) {
  return initIdSystem({refresh: true, submoduleNames})
    .then(() => {
      if (callback && isFn(callback)) {
        callback();
>>>>>>> d406c6e2
      }
      return getUserIds();
    });
}

/**
 * @returns a promise that resolves to the same value as `getUserIds()`, but only once all ID submodules have completed
 * initialization. This can also be used to synchronize calls to other ID accessors, e.g.
 *
 * ```
 * pbjs.getUserIdsAsync().then(() => {
 *   const eids = pbjs.getUserIdsAsEids(); // guaranteed to be completely initialized at this point
 * });
 * ```
 */

function getUserIdsAsync() {
  return initIdSystem().then(() => getUserIds(), (e) => e === INIT_CANCELED ? getUserIdsAsync() : Promise.reject(e));
}

function setUserIdentities(userIdentityData) {
  if (isEmpty(userIdentityData)) {
    userIdentity = {};
    return;
  }
  var pubProvidedEmailHash = {};
  if (userIdentityData.pubProvidedEmail) {
    generateEmailHash(userIdentityData.pubProvidedEmail, pubProvidedEmailHash);
    userIdentityData.pubProvidedEmailHash = pubProvidedEmailHash;
    delete userIdentityData.pubProvidedEmail;
  }
  Object.assign(userIdentity, userIdentityData);
  if (window.PWT && window.PWT.loginEvent) {
    reTriggerPartnerCallsWithEmailHashes();
    window.PWT.loginEvent = false;
  }
};

export function getRawPDString(emailHashes, userID) {
  let params = {
    1: (emailHashes && emailHashes['SHA256']) || undefined, // Email
    5: userID ? btoa(userID) : undefined // UserID
  };
  let pdString = Object.keys(skipUndefinedValues(params)).map(function(key) {
    return params[key] && key + '=' + params[key]
  }).join('&');
  return btoa(pdString);
};

export function updateModuleParams(moduleToUpdate) {
  let params = CONSTANTS.MODULE_PARAM_TO_UPDATE_FOR_SSO[moduleToUpdate.name];
  if (!params) return;

  let userIdentity = getUserIdentities() || {};
  let enableSSO = (window.PWT && window.PWT.ssoEnabled) || false;
  let emailHashes = enableSSO && userIdentity.emailHash ? userIdentity.emailHash : userIdentity.pubProvidedEmailHash ? userIdentity.pubProvidedEmailHash : undefined;
  params.forEach(function(param) {
    moduleToUpdate.params[param.key] = (moduleToUpdate.name === 'id5Id' ? getRawPDString(emailHashes, userIdentity.userID) : emailHashes ? emailHashes[param.hashType] : undefined);
  });
}

function generateModuleLists() {
  let primaryModulesList = CONSTANTS.REFRESH_IDMODULES_LIST.PRIMARY_MODULES;
  let scriptBasedModulesList = CONSTANTS.REFRESH_IDMODULES_LIST.SCRIPT_BASED_MODULES;
  for (let index in configRegistry) {
    let moduleName = configRegistry[index].name;
    if (primaryModulesList.indexOf(moduleName) >= 0) {
      modulesToRefresh.push(moduleName);
      updateModuleParams(configRegistry[index]);
    }
    if (scriptBasedModulesList.indexOf(moduleName) >= 0) {
      scriptBasedModulesToRefresh.push(moduleName);
    }
  }
}

export function reTriggerPartnerCallsWithEmailHashes(updateModulesOnly) {
  generateModuleLists();
  getGlobal().refreshUserIds({'submoduleNames': modulesToRefresh});
  reTriggerScriptBasedAPICalls(scriptBasedModulesToRefresh);
}

export function reTriggerScriptBasedAPICalls(modulesToRefresh) {
  let i = 0;
  let userIdentity = getUserIdentities() || {};
  for (i in modulesToRefresh) {
    switch (modulesToRefresh[i]) {
      case 'zeotapIdPlus':
        if (window.zeotap && isFn(window.zeotap.callMethod)) {
          var userIdentityObject = {
            email: userIdentity.emailHash['SHA256']
          };
          window.zeotap.callMethod('setUserIdentities', userIdentityObject, true);
        }
        break;
      case 'identityLink':
        if (window.ats && isFn(window.ats.start)) {
          var atsObject = window.ats.outputCurrentConfiguration();
          atsObject.emailHashes = userIdentity.emailHash ? [userIdentity.emailHash['MD5'], userIdentity.emailHash['SHA1'], userIdentity.emailHash['SHA256']] : undefined;
          window.ats.start(atsObject);
        }
        break;
      case 'publinkId':
        if (window.conversant && isFn(window.conversant.launch)) {
          let launchObject = window.conversant.getLauncherObject();
          launchObject.emailHashes = userIdentity.emailHash ? [userIdentity.emailHash['MD5'], userIdentity.emailHash['SHA256']] : undefined;
          window.conversant.launch('publink', 'start', launchObject);
        }
        break;
    }
  }
}

function getUserIdentities() {
  return userIdentity;
}

function processFBLoginData(refThis, response) {
  let emailHash = {};
  if (response.status === 'connected') {
    window.PWT = window.PWT || {};
    window.PWT.fbAt = response.authResponse.accessToken;
    window.FB && window.FB.api('/me?fields=email&access_token=' + window.PWT.fbAt, function (response) {
      logInfo('SSO - Data received from FB API');
      if (response.error) {
        logInfo('SSO - User information could not be retrieved by facebook api [', response.error.message, ']');
        return;
      }
      logInfo('SSO - Information successfully retrieved by Facebook API.');
      generateEmailHash(response.email || undefined, emailHash);
      refThis.setUserIdentities({
        emailHash: emailHash
      });
    });
  } else {
    logInfo('SSO - Error fetching login information from facebook');
  }
}

/**
 * This function is used to read sso information from facebook and google apis.
 * @param {String} provider SSO provider for which the api call is to be made
 * @param {Object} userObject Google's user object, passed from google's callback function
 */
function onSSOLogin(data) {
  let refThis = this;
  let email;
  let emailHash = {};
  if (!window.PWT || !window.PWT.ssoEnabled) return;

  switch (data.provider) {
    case undefined:
    case 'facebook':
      if (data.provider === 'facebook') {
        window.FB && window.FB.getLoginStatus(function (response) {
          processFBLoginData(refThis, response);
        }, true);
      } else {
        window.FB && window.FB.Event.subscribe('auth.statusChange', function (response) {
          processFBLoginData(refThis, response);
        });
      }
      break;
    case 'google':
      var profile = data.googleUserObject.getBasicProfile();
      email = profile.getEmail() || undefined;
      logInfo('SSO - Information successfully retrieved by Google API');
      generateEmailHash(email, emailHash);
      refThis.setUserIdentities({
        emailHash: emailHash
      });
      break;
  }
}

/**
 * This function is used to clear user login information once user logs out.
 */
function onSSOLogout() {
  this.setUserIdentities({});
}

function generateEmailHash(email, emailHash) {
  email = email !== undefined ? email.trim().toLowerCase() : '';
  let regex = new RegExp(/^(([^<>()\[\]\\.,;:\s@"]+(\.[^<>()\[\]\\.,;:\s@"]+)*)|(".+"))@((\[[0-9]{1,3}\.[0-9]{1,3}\.[0-9]{1,3}\.[0-9]{1,3}])|(([a-zA-Z\-0-9]+\.)+[a-zA-Z]{2,}))$/);
  if (regex.test(email)) {
    emailHash.MD5 = MD5(email).toString();
    emailHash.SHA1 = SHA1(email).toString();
    emailHash.SHA256 = SHA256(email).toString();
  }
}
/**
 * This hook returns updated list of submodules which are allowed to do get user id based on TCF 2 enforcement rules configured
 */
export const validateGdprEnforcement = hook('sync', function (submodules, consentData) {
  return { userIdModules: submodules, hasValidated: consentData && consentData.hasValidated };
}, 'validateGdprEnforcement');

function populateSubmoduleId(submodule, consentData, storedConsentData, forceRefresh) {
  // There are two submodule configuration types to handle: storage or value
  // 1. storage: retrieve user id data from cookie/html storage or with the submodule's getId method
  // 2. value: pass directly to bids
  if (submodule.config.storage) {
    let storedId = getStoredValue(submodule.config.storage);
    let response;

    let refreshNeeded = false;
    if (typeof submodule.config.storage.refreshInSeconds === 'number') {
      const storedDate = new Date(getStoredValue(submodule.config.storage, 'last'));
      refreshNeeded = storedDate && (Date.now() - storedDate.getTime() > submodule.config.storage.refreshInSeconds * 1000);
    }

    if (!storedId || refreshNeeded || forceRefresh || !storedConsentDataMatchesConsentData(storedConsentData, consentData)) {
      // No id previously saved, or a refresh is needed, or consent has changed. Request a new id from the submodule.
      response = submodule.submodule.getId(submodule.config, consentData, storedId);
    } else if (typeof submodule.submodule.extendId === 'function') {
      // If the id exists already, give submodule a chance to decide additional actions that need to be taken
      response = submodule.submodule.extendId(submodule.config, consentData, storedId);
    }

    if (isPlainObject(response)) {
      if (response.id) {
        // A getId/extendId result assumed to be valid user id data, which should be saved to users local storage or cookies
        setStoredValue(submodule, response.id);
        storedId = response.id;
      }

      if (typeof response.callback === 'function') {
        // Save async callback to be invoked after auction
        submodule.callback = response.callback;
      }
    }

    if (storedId) {
      // cache decoded value (this is copied to every adUnit bid)
      submodule.idObj = submodule.submodule.decode(storedId, submodule.config);
    }
  } else if (submodule.config.value) {
    // cache decoded value (this is copied to every adUnit bid)
    submodule.idObj = submodule.config.value;
  } else {
    const response = submodule.submodule.getId(submodule.config, consentData, undefined);
    if (isPlainObject(response)) {
      if (typeof response.callback === 'function') { submodule.callback = response.callback; }
      if (response.id) { submodule.idObj = submodule.submodule.decode(response.id, submodule.config); }
    }
  }
}

function initSubmodules(dest, submodules, consentData, forceRefresh = false) {
  // gdpr consent with purpose one is required, otherwise exit immediately
  let { userIdModules, hasValidated } = validateGdprEnforcement(submodules, consentData);
  if (!hasValidated && !hasGDPRConsent(consentData)) {
    logWarn(`${MODULE_NAME} - gdpr permission not valid for local storage or cookies, exit module`);
    return [];
  }

  // we always want the latest consentData stored, even if we don't execute any submodules
  const storedConsentData = getStoredConsentData();
  setStoredConsentData(consentData);

  const initialized = userIdModules.reduce((carry, submodule) => {
    try {
      populateSubmoduleId(submodule, consentData, storedConsentData, forceRefresh);
      carry.push(submodule);
    } catch (e) {
      logError(`Error in userID module '${submodule.submodule.name}':`, e);
    }
    return carry;
  }, []);
  if (initialized.length) {
    setPrebidServerEidPermissions(initialized);
  }
  initialized.forEach(updateInitializedSubmodules.bind(null, dest));
  return initialized;
}

function updateInitializedSubmodules(dest, submodule) {
  let updated = false;
  for (let i = 0; i < dest.length; i++) {
    if (submodule.config.name.toLowerCase() === dest[i].config.name.toLowerCase()) {
      updated = true;
      dest[i] = submodule;
      break;
    }
  }

  if (!updated) {
    dest.push(submodule);
  }
}

/**
 * list of submodule configurations with valid 'storage' or 'value' obj definitions
 * * storage config: contains values for storing/retrieving User ID data in browser storage
 * * value config: object properties that are copied to bids (without saving to storage)
 * @param {SubmoduleConfig[]} configRegistry
 * @param {Submodule[]} submoduleRegistry
 * @param {string[]} activeStorageTypes
 * @returns {SubmoduleConfig[]}
 */
function getValidSubmoduleConfigs(configRegistry, submoduleRegistry, activeStorageTypes) {
  if (!Array.isArray(configRegistry)) {
    return [];
  }
  return configRegistry.reduce((carry, config) => {
    // every submodule config obj must contain a valid 'name'
    if (!config || isEmptyStr(config.name)) {
      return carry;
    }
    // Validate storage config contains 'type' and 'name' properties with non-empty string values
    // 'type' must be a value currently enabled in the browser
    if (config.storage &&
      !isEmptyStr(config.storage.type) &&
      !isEmptyStr(config.storage.name) &&
      activeStorageTypes.indexOf(config.storage.type) !== -1) {
      carry.push(config);
    } else if (isPlainObject(config.value)) {
      carry.push(config);
    } else if (!config.storage && !config.value) {
      carry.push(config);
    }
    return carry;
  }, []);
}

/**
 * update submodules by validating against existing configs and storage types
 */
function updateSubmodules() {
  const configs = getValidSubmoduleConfigs(configRegistry, submoduleRegistry, validStorageTypes);
  if (!configs.length) {
    return;
  }
  generateModuleLists(); // this is to generate the list of modules to be updated wit sso/publisher provided email data

  // do this to avoid reprocessing submodules
  const addedSubmodules = submoduleRegistry.filter(i => !find(submodules, j => j.name === i.name));

  submodules.splice(0, submodules.length);
  // find submodule and the matching configuration, if found create and append a SubmoduleContainer
  addedSubmodules.map(i => {
    const submoduleConfig = find(configs, j => j.name && (j.name.toLowerCase() === i.name.toLowerCase() ||
      (i.aliasName && j.name.toLowerCase() === i.aliasName.toLowerCase())));
    if (submoduleConfig && i.name !== submoduleConfig.name) submoduleConfig.name = i.name;
    i.findRootDomain = findRootDomain;
    return submoduleConfig ? {
      submodule: i,
      config: submoduleConfig,
      callback: undefined,
      idObj: undefined
    } : null;
  }).filter(submodule => submodule !== null)
    .forEach((sm) => submodules.push(sm));

  if (!addedUserIdHook && submodules.length) {
    // priority value 40 will load after consentManagement with a priority of 50
    getGlobal().requestBids.before(requestBidsHook, 40);
    coreGetPPID.after((next) => next(getPPID()));
    logInfo(`${MODULE_NAME} - usersync config updated for ${submodules.length} submodules: `, submodules.map(a => a.submodule.name));
    addedUserIdHook = true;
  }
}

/**
 * enable submodule in User ID
 * @param {Submodule} submodule
 */
export function attachIdSystem(submodule) {
  if (!find(submoduleRegistry, i => i.name === submodule.name)) {
    submoduleRegistry.push(submodule);
    updateSubmodules();
  }
}

/**
 * test browser support for storage config types (local storage or cookie), initializes submodules but consentManagement is required,
 * so a callback is added to fire after the consentManagement module.
 * @param {{getConfig:function}} config
 */
export function init(config, {delay = delayFor} = {}) {
  ppidSource = undefined;
  submodules = [];
  configRegistry = [];
  addedUserIdHook = false;
  initializedSubmodules = [];
  initIdSystem = idSystemInitializer({delay});
  if (configListener != null) {
    configListener();
  }
  submoduleRegistry = [];

  // list of browser enabled storage types
  validStorageTypes = [
    coreStorage.localStorageIsEnabled() ? LOCAL_STORAGE : null,
    coreStorage.cookiesAreEnabled() ? COOKIE : null
  ].filter(i => i !== null);

  // exit immediately if opt out cookie or local storage keys exists.
  if (validStorageTypes.indexOf(COOKIE) !== -1 && coreStorage.getCookie(PBJS_USER_ID_OPTOUT_NAME)) {
    logInfo(`${MODULE_NAME} - opt-out cookie found, exit module`);
    return;
  }
  if (validStorageTypes.indexOf(LOCAL_STORAGE) !== -1 && coreStorage.getDataFromLocalStorage(PBJS_USER_ID_OPTOUT_NAME)) {
    logInfo(`${MODULE_NAME} - opt-out localStorage found, exit module`);
    return;
  }

  // listen for config userSyncs to be set
  configListener = config.getConfig('userSync', conf => {
    // Note: support for 'usersync' was dropped as part of Prebid.js 4.0
    const userSync = conf.userSync;
    ppidSource = userSync.ppid;
    if (userSync && userSync.userIds) {
      configRegistry = userSync.userIds;
      syncDelay = isNumber(userSync.syncDelay) ? userSync.syncDelay : DEFAULT_SYNC_DELAY;
      auctionDelay = isNumber(userSync.auctionDelay) ? userSync.auctionDelay : NO_AUCTION_DELAY;
      updateSubmodules();
      initIdSystem({ready: true});
    }
  });

  // exposing getUserIds function in global-name-space so that userIds stored in Prebid can be used by external codes.
  (getGlobal()).getUserIds = getUserIds;
  (getGlobal()).getUserIdsAsEids = getUserIdsAsEids;
  (getGlobal()).getEncryptedEidsForSource = getEncryptedEidsForSource;
  (getGlobal()).registerSignalSources = registerSignalSources;
  (getGlobal()).refreshUserIds = refreshUserIds;
<<<<<<< HEAD
  (getGlobal()).setUserIdentities = setUserIdentities;
  (getGlobal()).getUserIdentities = getUserIdentities;
  (getGlobal()).onSSOLogin = onSSOLogin;
  (getGlobal()).onSSOLogout = onSSOLogout;
=======
  (getGlobal()).getUserIdsAsync = getUserIdsAsync;
>>>>>>> d406c6e2
  (getGlobal()).getUserIdsAsEidBySource = getUserIdsAsEidBySource;
}

// init config update listener to start the application
init(config);

module('userId', attachIdSystem);<|MERGE_RESOLUTION|>--- conflicted
+++ resolved
@@ -125,15 +125,12 @@
  * @property {(function|undefined)} callback - function that will return an id
  */
 
-<<<<<<< HEAD
 /**
   * @typedef {Object} RefreshUserIdsOptions
   * @property {(string[]|undefined)} submoduleNames - submodules to refresh
   */
 
 // import find from 'core-js-pure/features/array/find.js';
-=======
->>>>>>> d406c6e2
 import {find, includes} from '../../src/polyfill.js';
 import {config} from '../../src/config.js';
 import * as events from '../../src/events.js';
@@ -161,15 +158,12 @@
   isEmpty,
   skipUndefinedValues
 } from '../../src/utils.js';
-<<<<<<< HEAD
 // import includes from 'core-js-pure/features/array/includes.js';
 import MD5 from 'crypto-js/md5.js';
 import SHA1 from 'crypto-js/sha1.js';
 import SHA256 from 'crypto-js/sha256.js';
-=======
 import {getPPID as coreGetPPID} from '../../src/adserver.js';
 import {promiseControls} from '../../src/utils/promise.js';
->>>>>>> d406c6e2
 
 const MODULE_NAME = 'User ID';
 const COOKIE = 'cookie';
@@ -554,54 +548,7 @@
   return new Promise((resolve) => setTimeout(resolve, ms));
 }
 
-<<<<<<< HEAD
-  // initializedSubmodulesUpdated - flag to identify if any module has been added from the page post module initialization. This is specifically for OW use case
-  if (initializedSubmodulesUpdated && initializedSubmodules !== undefined) {
-    for (var index in initializedSubmodules) {
-      submodules.push(initializedSubmodules[index]);
-    }
-  }
-
-  // initialize submodules only when undefined
-  if (typeof initializedSubmodules === 'undefined' || initializedSubmodulesUpdated) {
-    initializedSubmodulesUpdated = false;
-    initializedSubmodules = initSubmodules(submodules, gdprDataHandler.getConsentData());
-    if (initializedSubmodules.length) {
-      setPrebidServerEidPermissions(initializedSubmodules);
-      // list of submodules that have callbacks that need to be executed
-      const submodulesWithCallbacks = initializedSubmodules.filter(item => isFn(item.callback));
-
-      if (submodulesWithCallbacks.length) {
-        if (continueAuction && auctionDelay > 0) {
-          // delay auction until ids are available
-          delayed = true;
-          let continued = false;
-          const continueCallback = function () {
-            if (!continued) {
-              continued = true;
-              continueAuction();
-            }
-          }
-          logInfo(`${MODULE_NAME} - auction delayed by ${auctionDelay} at most to fetch ids`);
-
-          timeoutID = setTimeout(continueCallback, auctionDelay);
-          processSubmoduleCallbacks(submodulesWithCallbacks, continueCallback);
-        } else {
-          // wait for auction complete before processing submodule callbacks
-          events.on(CONSTANTS.EVENTS.REQUEST_BIDS, function auctionEndHandler() {
-            events.off(CONSTANTS.EVENTS.REQUEST_BIDS, auctionEndHandler);
-
-            // when syncDelay is zero, process callbacks now, otherwise delay process with a setTimeout
-            if (syncDelay > 0) {
-              setTimeout(function () {
-                processSubmoduleCallbacks(submodulesWithCallbacks);
-              }, syncDelay);
-            } else {
-              processSubmoduleCallbacks(submodulesWithCallbacks);
-            }
-          });
-        }
-=======
+
 const INIT_CANCELED = {};
 
 function idSystemInitializer({delay = delayFor} = {}) {
@@ -629,7 +576,6 @@
     return function(...args) {
       if (initModules === initializedSubmodules && allModules === submodules) {
         return fn(...args);
->>>>>>> d406c6e2
       }
     }
   }
@@ -721,6 +667,12 @@
     getUserIdsAsync(),
     delay(auctionDelay)
   ]).then(() => {
+    // initializedSubmodulesUpdated - flag to identify if any module has been added from the page post module initialization. This is specifically for OW use case
+    if (initializedSubmodulesUpdated && initializedSubmodules !== undefined) {
+      for (var index in initializedSubmodules) {
+        submodules.push(initializedSubmodules[index]);
+      }
+    }
     // pass available user id data to bid adapters
     addIdDataToAdUnitBids(reqBidsConfigObj.adUnits || getGlobal().adUnits, initializedSubmodules);
     const ppid = getPPID();
@@ -832,52 +784,6 @@
 }
 
 /**
-<<<<<<< HEAD
-* This function will be exposed in the global-name-space so that userIds can be refreshed after initialization.
-* @param {RefreshUserIdsOptions} options
-*/
-function refreshUserIds(options, callback, moduleUpdated) {
-  if (moduleUpdated !== undefined) {
-    initializedSubmodulesUpdated = moduleUpdated;
-  }
-
-  let submoduleNames = options ? options.submoduleNames : null;
-  if (!submoduleNames) {
-    submoduleNames = [];
-  }
-
-  initializeSubmodulesAndExecuteCallbacks(function() {
-    let consentData = gdprDataHandler.getConsentData()
-
-    // gdpr consent with purpose one is required, otherwise exit immediately
-    let {userIdModules, hasValidated} = validateGdprEnforcement(submodules, consentData);
-    if (!hasValidated && !hasGDPRConsent(consentData)) {
-      logWarn(`${MODULE_NAME} - gdpr permission not valid for local storage or cookies, exit module`);
-      return;
-    }
-
-    // we always want the latest consentData stored, even if we don't execute any submodules
-    const storedConsentData = getStoredConsentData();
-    setStoredConsentData(consentData);
-
-    let callbackSubmodules = [];
-    for (let submodule of userIdModules) {
-      if (submoduleNames.length > 0 &&
-        submoduleNames.indexOf(submodule.submodule.name) === -1) {
-        continue;
-      }
-
-      logInfo(`${MODULE_NAME} - refreshing ${submodule.submodule.name}`);
-      populateSubmoduleId(submodule, consentData, storedConsentData, true);
-      updateInitializedSubmodules(submodule);
-
-      if (initializedSubmodules.length) {
-        setPrebidServerEidPermissions(initializedSubmodules);
-      }
-
-      if (isFn(submodule.callback)) {
-        callbackSubmodules.push(submodule);
-=======
  * Force (re)initialization of ID submodules.
  *
  * This will force a refresh of the specified ID submodules regardless of `auctionDelay` / `syncDelay` settings, and
@@ -887,12 +793,14 @@
  * @param submoduleNames? submodules to refresh. If omitted, refresh all submodules.
  * @param callback? called when the refresh is complete
  */
-function refreshUserIds({submoduleNames} = {}, callback) {
+function refreshUserIds({submoduleNames} = {}, callback, moduleUpdated) {
+  if (moduleUpdated !== undefined) {
+    initializedSubmodulesUpdated = moduleUpdated;
+  }
   return initIdSystem({refresh: true, submoduleNames})
     .then(() => {
       if (callback && isFn(callback)) {
         callback();
->>>>>>> d406c6e2
       }
       return getUserIds();
     });
@@ -1321,14 +1229,11 @@
   (getGlobal()).getEncryptedEidsForSource = getEncryptedEidsForSource;
   (getGlobal()).registerSignalSources = registerSignalSources;
   (getGlobal()).refreshUserIds = refreshUserIds;
-<<<<<<< HEAD
   (getGlobal()).setUserIdentities = setUserIdentities;
   (getGlobal()).getUserIdentities = getUserIdentities;
   (getGlobal()).onSSOLogin = onSSOLogin;
   (getGlobal()).onSSOLogout = onSSOLogout;
-=======
   (getGlobal()).getUserIdsAsync = getUserIdsAsync;
->>>>>>> d406c6e2
   (getGlobal()).getUserIdsAsEidBySource = getUserIdsAsEidBySource;
 }
 
