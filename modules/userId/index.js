--- conflicted
+++ resolved
@@ -139,14 +139,10 @@
 import { module, hook } from '../../src/hook.js';
 import { createEidsArray, buildEidPermissions } from './eids.js';
 import { getCoreStorageManager } from '../../src/storageManager.js';
-<<<<<<< HEAD
-import {getPrebidInternal} from '../../src/utils.js';
-=======
 import {
   getPrebidInternal, isPlainObject, logError, isArray, cyrb53Hash, deepAccess, timestamp, delayExecution, logInfo, isFn,
   logWarn, isEmptyStr, isNumber
 } from '../../src/utils.js';
->>>>>>> 2d82104b
 import includes from 'core-js-pure/features/array/includes.js';
 
 const MODULE_NAME = 'User ID';
@@ -289,11 +285,7 @@
     storedConsentData.apiVersion = consentData.apiVersion;
   }
 
-<<<<<<< HEAD
-  return utils.cyrb53Hash(JSON.stringify(storedConsentData));
-=======
   return cyrb53Hash(JSON.stringify(storedConsentData));
->>>>>>> 2d82104b
 }
 
 /**
@@ -471,13 +463,8 @@
     return {};
   }
   return submodules
-<<<<<<< HEAD
-    .filter(i => !i.config.bidders || !utils.isArray(i.config.bidders) || includes(i.config.bidders, bidder))
-    .filter(i => utils.isPlainObject(i.idObj) && Object.keys(i.idObj).length)
-=======
     .filter(i => !i.config.bidders || !isArray(i.config.bidders) || includes(i.config.bidders, bidder))
     .filter(i => isPlainObject(i.idObj) && Object.keys(i.idObj).length)
->>>>>>> 2d82104b
     .reduce((carry, i) => {
       Object.keys(i.idObj).forEach(key => {
         carry[key] = i.idObj[key];
@@ -818,12 +805,8 @@
 
   // find submodule and the matching configuration, if found create and append a SubmoduleContainer
   submodules = addedSubmodules.map(i => {
-<<<<<<< HEAD
-    const submoduleConfig = find(configs, j => j.name && j.name.toLowerCase() === i.name.toLowerCase());
-=======
     const submoduleConfig = find(configs, j => j.name && (j.name.toLowerCase() === i.name.toLowerCase() ||
       (i.aliasName && j.name.toLowerCase() === i.aliasName.toLowerCase())));
->>>>>>> 2d82104b
     if (submoduleConfig && i.name !== submoduleConfig.name) submoduleConfig.name = i.name;
     i.findRootDomain = findRootDomain;
     return submoduleConfig ? {
