--- conflicted
+++ resolved
@@ -954,11 +954,8 @@
   (getGlobal()).refreshUserIds = refreshUserIds;
   (getGlobal()).setUserIdentities = setUserIdentities;
   (getGlobal()).getUserIdentities = getUserIdentities;
-<<<<<<< HEAD
   (getGlobal()).onSSOLogin = onSSOLogin;
   (getGlobal()).onSSOLogout = onSSOLogout;
-=======
->>>>>>> be757441
 }
 
 // init config update listener to start the application
