/**
 * This module adds User ID support to prebid.js
 * @module modules/userId
 */

/**
 * @interface Submodule
 */

/**
 * @function
 * @summary performs action to obtain id and return a value in the callback's response argument.
 *  If IdResponse#id is defined, then it will be written to the current active storage.
 *  If IdResponse#callback is defined, then it'll called at the end of auction.
 *  It's permissible to return neither, one, or both fields.
 * @name Submodule#getId
 * @param {SubmoduleConfig} config
 * @param {ConsentData|undefined} consentData
 * @param {(Object|undefined)} cacheIdObj
 * @return {(IdResponse|undefined)} A response object that contains id and/or callback.
 */

/**
 * @function
 * @summary Similar to Submodule#getId, this optional method returns response to for id that exists already.
 *  If IdResponse#id is defined, then it will be written to the current active storage even if it exists already.
 *  If IdResponse#callback is defined, then it'll called at the end of auction.
 *  It's permissible to return neither, one, or both fields.
 * @name Submodule#extendId
 * @param {SubmoduleConfig} config
 * @param {ConsentData|undefined} consentData
 * @param {Object} storedId - existing id, if any
 * @return {(IdResponse|function(callback:function))} A response object that contains id and/or callback.
 */

/**
 * @function
 * @summary decode a stored value for passing to bid requests
 * @name Submodule#decode
 * @param {Object|string} value
 * @param {SubmoduleConfig|undefined} config
 * @return {(Object|undefined)}
 */

/**
 * @property
 * @summary used to link submodule with config
 * @name Submodule#name
 * @type {string}
 */

/**
 * @property
 * @summary use a predefined domain override for cookies or provide your own
 * @name Submodule#domainOverride
 * @type {(undefined|function)}
 */

/**
 * @function
 * @summary Returns the root domain
 * @name Submodule#findRootDomain
 * @returns {string}
 */

/**
 * @typedef {Object} SubmoduleConfig
 * @property {string} name - the User ID submodule name (used to link submodule with config)
 * @property {(SubmoduleStorage|undefined)} storage - browser storage config
 * @property {(SubmoduleParams|undefined)} params - params config for use by the submodule.getId function
 * @property {(Object|undefined)} value - if not empty, this value is added to bid requests for access in adapters
 */

/**
 * @typedef {Object} SubmoduleStorage
 * @property {string} type - browser storage type (html5 or cookie)
 * @property {string} name - key name to use when saving/reading to local storage or cookies
 * @property {number} expires - time to live for browser storage in days
 * @property {(number|undefined)} refreshInSeconds - if not empty, this value defines the maximum time span in seconds before refreshing user ID stored in browser
 */

/**
 * @typedef {Object} LiveIntentCollectConfig
 * @property {(string|undefined)} fpiStorageStrategy - defines whether the first party identifiers that LiveConnect creates and updates are stored in a cookie jar, local storage, or not created at all
 * @property {(number|undefined)} fpiExpirationDays - the expiration time of an identifier created and updated by LiveConnect
 * @property {(string|undefined)} collectorUrl - defines where the LiveIntentId signal pixels are pointing to
 * @property {(string|undefined)} appId - the  unique identifier of the application in question
 */

/**
 * @typedef {Object} SubmoduleParams
 * @property {(string|undefined)} partner - partner url param value
 * @property {(string|undefined)} url - webservice request url used to load Id data
 * @property {(string|undefined)} pixelUrl - publisher pixel to extend/modify cookies
 * @property {(boolean|undefined)} create - create id if missing.  default is true.
 * @property {(boolean|undefined)} extend - extend expiration time on each access.  default is false.
 * @property {(string|undefined)} pid - placement id url param value
 * @property {(string|undefined)} publisherId - the unique identifier of the publisher in question
 * @property {(string|undefined)} ajaxTimeout - the number of milliseconds a resolution request can take before automatically being terminated
 * @property {(array|undefined)} identifiersToResolve - the identifiers from either ls|cookie to be attached to the getId query
 * @property {(LiveIntentCollectConfig|undefined)} liCollectConfig - the config for LiveIntent's collect requests
 * @property {(string|undefined)} pd - publisher provided data for reconciling ID5 IDs
 * @property {(string|undefined)} emailHash - if provided, the hashed email address of a user
 * @property {(string|undefined)} notUse3P - use to retrieve envelope from 3p endpoint
 */

/**
 * @typedef {Object} SubmoduleContainer
 * @property {Submodule} submodule
 * @property {SubmoduleConfig} config
 * @property {(Object|undefined)} idObj - cache decoded id value (this is copied to every adUnit bid)
 * @property {(function|undefined)} callback - holds reference to submodule.getId() result if it returned a function. Will be set to undefined after callback executes
 */

/**
 * @typedef {Object} ConsentData
 * @property {(string|undefined)} consentString
 * @property {(Object|undefined)} vendorData
 * @property {(boolean|undefined)} gdprApplies
 */

/**
 * @typedef {Object} IdResponse
 * @property {(Object|undefined)} id - id data
 * @property {(function|undefined)} callback - function that will return an id
 */

/**
  * @typedef {Object} RefreshUserIdsOptions
  * @property {(string[]|undefined)} submoduleNames - submodules to refresh
  */

import find from 'core-js-pure/features/array/find.js';
import { config } from '../../src/config.js';
import events from '../../src/events.js';
import { getGlobal } from '../../src/prebidGlobal.js';
import { gdprDataHandler } from '../../src/adapterManager.js';
import CONSTANTS from '../../src/constants.json';
import { module, hook } from '../../src/hook.js';
import { createEidsArray, buildEidPermissions } from './eids.js';
import { getCoreStorageManager } from '../../src/storageManager.js';
import {
  getPrebidInternal, isPlainObject, logError, isArray, cyrb53Hash, deepAccess, timestamp, delayExecution, logInfo, isFn,
  logWarn, isEmptyStr, isNumber
} from '../../src/utils.js';
import includes from 'core-js-pure/features/array/includes.js';
<<<<<<< HEAD
import MD5 from 'crypto-js/md5.js';
import SHA1 from 'crypto-js/sha1.js';
import SHA256 from 'crypto-js/sha256.js';
=======
>>>>>>> a0a72f7a

const MODULE_NAME = 'User ID';
const COOKIE = 'cookie';
const LOCAL_STORAGE = 'html5';
const DEFAULT_SYNC_DELAY = 500;
const NO_AUCTION_DELAY = 0;
const CONSENT_DATA_COOKIE_STORAGE_CONFIG = {
  name: '_pbjs_userid_consent_data',
  expires: 30 // 30 days expiration, which should match how often consent is refreshed by CMPs
};
export const PBJS_USER_ID_OPTOUT_NAME = '_pbjs_id_optout';
export const coreStorage = getCoreStorageManager('userid');

/** @type {string[]} */
let validStorageTypes = [];

/** @type {boolean} */
let addedUserIdHook = false;

/** @type {SubmoduleContainer[]} */
let submodules = [];

/** @type {SubmoduleContainer[]} */
let initializedSubmodules;

/** @type {boolean} */
let initializedSubmodulesUpdated = false;

/** @type {SubmoduleConfig[]} */
let configRegistry = [];

/** @type {Submodule[]} */
let submoduleRegistry = [];

/** @type {(number|undefined)} */
let timeoutID;

/** @type {(number|undefined)} */
export let syncDelay;

/** @type {(number|undefined)} */
export let auctionDelay;

/** @type {(Object|undefined)} */
let userIdentity;
/** @param {Submodule[]} submodules */
export function setSubmoduleRegistry(submodules) {
  submoduleRegistry = submodules;
}

/**
 * @param {SubmoduleContainer} submodule
 * @param {(Object|string)} value
 */
export function setStoredValue(submodule, value) {
  /**
   * @type {SubmoduleStorage}
   */
  const storage = submodule.config.storage;
  const domainOverride = (typeof submodule.submodule.domainOverride === 'function') ? submodule.submodule.domainOverride() : null;

  try {
    const valueStr = isPlainObject(value) ? JSON.stringify(value) : value;
    const expiresStr = (new Date(Date.now() + (storage.expires * (60 * 60 * 24 * 1000)))).toUTCString();
    if (storage.type === COOKIE) {
      coreStorage.setCookie(storage.name, valueStr, expiresStr, 'Lax', domainOverride);
      if (typeof storage.refreshInSeconds === 'number') {
        coreStorage.setCookie(`${storage.name}_last`, new Date().toUTCString(), expiresStr, 'Lax', domainOverride);
      }
    } else if (storage.type === LOCAL_STORAGE) {
      coreStorage.setDataInLocalStorage(`${storage.name}_exp`, expiresStr);
      coreStorage.setDataInLocalStorage(storage.name, encodeURIComponent(valueStr));
      if (typeof storage.refreshInSeconds === 'number') {
        coreStorage.setDataInLocalStorage(`${storage.name}_last`, new Date().toUTCString());
      }
    }
  } catch (error) {
    logError(error);
  }
}

function setPrebidServerEidPermissions(initializedSubmodules) {
  let setEidPermissions = getPrebidInternal().setEidPermissions;
  if (typeof setEidPermissions === 'function' && isArray(initializedSubmodules)) {
    setEidPermissions(buildEidPermissions(initializedSubmodules));
  }
}

/**
/**
 * @param {SubmoduleStorage} storage
 * @param {String|undefined} key optional key of the value
 * @returns {string}
 */
function getStoredValue(storage, key = undefined) {
  const storedKey = key ? `${storage.name}_${key}` : storage.name;
  let storedValue;
  try {
    if (storage.type === COOKIE) {
      storedValue = coreStorage.getCookie(storedKey);
    } else if (storage.type === LOCAL_STORAGE) {
      const storedValueExp = coreStorage.getDataFromLocalStorage(`${storage.name}_exp`);
      // empty string means no expiration set
      if (storedValueExp === '') {
        storedValue = coreStorage.getDataFromLocalStorage(storedKey);
      } else if (storedValueExp) {
        if ((new Date(storedValueExp)).getTime() - Date.now() > 0) {
          storedValue = decodeURIComponent(coreStorage.getDataFromLocalStorage(storedKey));
        }
      }
    }
    // support storing a string or a stringified object
    if (typeof storedValue === 'string' && storedValue.trim().charAt(0) === '{') {
      storedValue = JSON.parse(storedValue);
    }
  } catch (e) {
    logError(e);
  }
  return storedValue;
}

/**
 * makes an object that can be stored with only the keys we need to check.
 * excluding the vendorConsents object since the consentString is enough to know
 * if consent has changed without needing to have all the details in an object
 * @param consentData
 * @returns {{apiVersion: number, gdprApplies: boolean, consentString: string}}
 */
function makeStoredConsentDataHash(consentData) {
  const storedConsentData = {
    consentString: '',
    gdprApplies: false,
    apiVersion: 0
  };

  if (consentData) {
    storedConsentData.consentString = consentData.consentString;
    storedConsentData.gdprApplies = consentData.gdprApplies;
    storedConsentData.apiVersion = consentData.apiVersion;
  }

  return cyrb53Hash(JSON.stringify(storedConsentData));
}

/**
 * puts the current consent data into cookie storage
 * @param consentData
 */
export function setStoredConsentData(consentData) {
  try {
    const expiresStr = (new Date(Date.now() + (CONSENT_DATA_COOKIE_STORAGE_CONFIG.expires * (60 * 60 * 24 * 1000)))).toUTCString();
    coreStorage.setCookie(CONSENT_DATA_COOKIE_STORAGE_CONFIG.name, makeStoredConsentDataHash(consentData), expiresStr, 'Lax');
  } catch (error) {
    logError(error);
  }
}

/**
 * get the stored consent data from local storage, if any
 * @returns {string}
 */
function getStoredConsentData() {
  try {
    return coreStorage.getCookie(CONSENT_DATA_COOKIE_STORAGE_CONFIG.name);
  } catch (e) {
    logError(e);
  }
}

/**
 * test if the consent object stored locally matches the current consent data. if they
 * don't match or there is nothing stored locally, it means a refresh of the user id
 * submodule is needed
 * @param storedConsentData
 * @param consentData
 * @returns {boolean}
 */
function storedConsentDataMatchesConsentData(storedConsentData, consentData) {
  return (
    typeof storedConsentData !== 'undefined' &&
    storedConsentData !== null &&
    storedConsentData === makeStoredConsentDataHash(consentData)
  );
}

/**
 * test if consent module is present, applies, and is valid for local storage or cookies (purpose 1)
 * @param {ConsentData} consentData
 * @returns {boolean}
 */
function hasGDPRConsent(consentData) {
  if (consentData && typeof consentData.gdprApplies === 'boolean' && consentData.gdprApplies) {
    if (!consentData.consentString) {
      return false;
    }
    if (consentData.apiVersion === 1 && deepAccess(consentData, 'vendorData.purposeConsents.1') === false) {
      return false;
    }
    if (consentData.apiVersion === 2 && deepAccess(consentData, 'vendorData.purpose.consents.1') === false) {
      return false;
    }
  }
  return true;
}

/**
   * Find the root domain
   * @param {string|undefined} fullDomain
   * @return {string}
   */
export function findRootDomain(fullDomain = window.location.hostname) {
  if (!coreStorage.cookiesAreEnabled()) {
    return fullDomain;
  }

  const domainParts = fullDomain.split('.');
  if (domainParts.length == 2) {
    return fullDomain;
  }
  let rootDomain;
  let continueSearching;
  let startIndex = -2;
  const TEST_COOKIE_NAME = `_rdc${Date.now()}`;
  const TEST_COOKIE_VALUE = 'writeable';
  do {
    rootDomain = domainParts.slice(startIndex).join('.');
    let expirationDate = new Date(timestamp() + 10 * 1000).toUTCString();

    // Write a test cookie
    coreStorage.setCookie(
      TEST_COOKIE_NAME,
      TEST_COOKIE_VALUE,
      expirationDate,
      'Lax',
      rootDomain,
      undefined
    );

    // See if the write was successful
    const value = coreStorage.getCookie(TEST_COOKIE_NAME, undefined);
    if (value === TEST_COOKIE_VALUE) {
      continueSearching = false;
      // Delete our test cookie
      coreStorage.setCookie(
        TEST_COOKIE_NAME,
        '',
        'Thu, 01 Jan 1970 00:00:01 GMT',
        undefined,
        rootDomain,
        undefined
      );
    } else {
      startIndex += -1;
      continueSearching = Math.abs(startIndex) <= domainParts.length;
    }
  } while (continueSearching);
  return rootDomain;
}

/**
 * @param {SubmoduleContainer[]} submodules
 * @param {function} cb - callback for after processing is done.
 */
function processSubmoduleCallbacks(submodules, cb) {
  let done = () => {};
  if (cb) {
    done = delayExecution(() => {
      clearTimeout(timeoutID);
      cb();
    }, submodules.length);
  }
  submodules.forEach(function (submodule) {
    submodule.callback(function callbackCompleted(idObj) {
      // if valid, id data should be saved to cookie/html storage
      if (idObj) {
        if (submodule.config.storage) {
          setStoredValue(submodule, idObj);
        }
        // cache decoded value (this is copied to every adUnit bid)
        submodule.idObj = submodule.submodule.decode(idObj, submodule.config);
      } else {
        logInfo(`${MODULE_NAME}: ${submodule.submodule.name} - request id responded with an empty value`);
      }
      done();
    });

    // clear callback, this prop is used to test if all submodule callbacks are complete below
    submodule.callback = undefined;
  });
}

/**
 * This function will create a combined object for all subModule Ids
 * @param {SubmoduleContainer[]} submodules
 */
function getCombinedSubmoduleIds(submodules) {
  if (!Array.isArray(submodules) || !submodules.length) {
    return {};
  }
  const combinedSubmoduleIds = submodules.filter(i => isPlainObject(i.idObj) && Object.keys(i.idObj).length).reduce((carry, i) => {
    Object.keys(i.idObj).forEach(key => {
      carry[key] = i.idObj[key];
    });
    return carry;
  }, {});

  return combinedSubmoduleIds;
}

/**
 * This function will create a combined object for bidder with allowed subModule Ids
 * @param {SubmoduleContainer[]} submodules
 * @param {string} bidder
 */
function getCombinedSubmoduleIdsForBidder(submodules, bidder) {
  if (!Array.isArray(submodules) || !submodules.length || !bidder) {
    return {};
  }
  return submodules
    .filter(i => !i.config.bidders || !isArray(i.config.bidders) || includes(i.config.bidders, bidder))
    .filter(i => isPlainObject(i.idObj) && Object.keys(i.idObj).length)
    .reduce((carry, i) => {
      Object.keys(i.idObj).forEach(key => {
        carry[key] = i.idObj[key];
      });
      return carry;
    }, {});
}

/**
 * @param {AdUnit[]} adUnits
 * @param {SubmoduleContainer[]} submodules
 */
function addIdDataToAdUnitBids(adUnits, submodules) {
  if ([adUnits].some(i => !Array.isArray(i) || !i.length)) {
    return;
  }
  adUnits.forEach(adUnit => {
    if (adUnit.bids && isArray(adUnit.bids)) {
      adUnit.bids.forEach(bid => {
        const combinedSubmoduleIds = getCombinedSubmoduleIdsForBidder(submodules, bid.bidder);
        if (Object.keys(combinedSubmoduleIds).length) {
          // create a User ID object on the bid,
          bid.userId = combinedSubmoduleIds;
          bid.userIdAsEids = createEidsArray(combinedSubmoduleIds);
        }
      });
    }
  });
}

/**
 * This is a common function that will initialize subModules if not already done and it will also execute subModule callbacks
 */
function initializeSubmodulesAndExecuteCallbacks(continueAuction) {
  let delayed = false;

  // initializedSubmodulesUpdated - flag to identify if any module has been added from the page post module initialization. This is specifically for OW use case
  if (initializedSubmodulesUpdated && initializedSubmodules !== undefined) {
    for (var index in initializedSubmodules) {
      submodules.push(initializedSubmodules[index]);
    }
  }

  // initialize submodules only when undefined
  if (typeof initializedSubmodules === 'undefined' || initializedSubmodulesUpdated) {
    initializedSubmodulesUpdated = false;
    initializedSubmodules = initSubmodules(submodules, gdprDataHandler.getConsentData());
    if (initializedSubmodules.length) {
      setPrebidServerEidPermissions(initializedSubmodules);
      // list of submodules that have callbacks that need to be executed
      const submodulesWithCallbacks = initializedSubmodules.filter(item => isFn(item.callback));

      if (submodulesWithCallbacks.length) {
        if (continueAuction && auctionDelay > 0) {
          // delay auction until ids are available
          delayed = true;
          let continued = false;
          const continueCallback = function () {
            if (!continued) {
              continued = true;
              continueAuction();
            }
          }
          logInfo(`${MODULE_NAME} - auction delayed by ${auctionDelay} at most to fetch ids`);

          timeoutID = setTimeout(continueCallback, auctionDelay);
          processSubmoduleCallbacks(submodulesWithCallbacks, continueCallback);
        } else {
          // wait for auction complete before processing submodule callbacks
          events.on(CONSTANTS.EVENTS.REQUEST_BIDS, function auctionEndHandler() {
            events.off(CONSTANTS.EVENTS.REQUEST_BIDS, auctionEndHandler);

            // when syncDelay is zero, process callbacks now, otherwise delay process with a setTimeout
            if (syncDelay > 0) {
              setTimeout(function () {
                processSubmoduleCallbacks(submodulesWithCallbacks);
              }, syncDelay);
            } else {
              processSubmoduleCallbacks(submodulesWithCallbacks);
            }
          });
        }
      }
    }
  }

  if (continueAuction && !delayed) {
    continueAuction();
  }
}

/**
 * Hook is executed before adapters, but after consentManagement. Consent data is requied because
 * this module requires GDPR consent with Purpose #1 to save data locally.
 * The two main actions handled by the hook are:
 * 1. check gdpr consentData and handle submodule initialization.
 * 2. append user id data (loaded from cookied/html or from the getId method) to bids to be accessed in adapters.
 * @param {Object} reqBidsConfigObj required; This is the same param that's used in pbjs.requestBids.
 * @param {function} fn required; The next function in the chain, used by hook.js
 */
export function requestBidsHook(fn, reqBidsConfigObj) {
  // initialize submodules only when undefined
  initializeSubmodulesAndExecuteCallbacks(function () {
    // pass available user id data to bid adapters
    addIdDataToAdUnitBids(reqBidsConfigObj.adUnits || getGlobal().adUnits, initializedSubmodules);
    // calling fn allows prebid to continue processing
    fn.call(this, reqBidsConfigObj);
  });
}

/**
 * This function will be exposed in global-name-space so that userIds stored by Prebid UserId module can be used by external codes as well.
 * Simple use case will be passing these UserIds to A9 wrapper solution
 */
function getUserIds() {
  // initialize submodules only when undefined
  initializeSubmodulesAndExecuteCallbacks();
  return getCombinedSubmoduleIds(initializedSubmodules);
}

/**
 * This function will be exposed in global-name-space so that userIds stored by Prebid UserId module can be used by external codes as well.
 * Simple use case will be passing these UserIds to A9 wrapper solution
 */
function getUserIdsAsEids() {
  // initialize submodules only when undefined
  initializeSubmodulesAndExecuteCallbacks();
  return createEidsArray(getCombinedSubmoduleIds(initializedSubmodules));
}

/**
* This function will be exposed in the global-name-space so that userIds can be refreshed after initialization.
* @param {RefreshUserIdsOptions} options
*/
function refreshUserIds(options, callback, moduleUpdated) {
  if (moduleUpdated !== undefined) {
    initializedSubmodulesUpdated = moduleUpdated;
  }

  let submoduleNames = options ? options.submoduleNames : null;
  if (!submoduleNames) {
    submoduleNames = [];
  }

  initializeSubmodulesAndExecuteCallbacks(function() {
    let consentData = gdprDataHandler.getConsentData()

    // gdpr consent with purpose one is required, otherwise exit immediately
    let {userIdModules, hasValidated} = validateGdprEnforcement(submodules, consentData);
    if (!hasValidated && !hasGDPRConsent(consentData)) {
      logWarn(`${MODULE_NAME} - gdpr permission not valid for local storage or cookies, exit module`);
      return;
    }

    // we always want the latest consentData stored, even if we don't execute any submodules
    const storedConsentData = getStoredConsentData();
    setStoredConsentData(consentData);

    let callbackSubmodules = [];
    for (let submodule of userIdModules) {
      if (submoduleNames.length > 0 &&
        submoduleNames.indexOf(submodule.submodule.name) === -1) {
        continue;
      }

      logInfo(`${MODULE_NAME} - refreshing ${submodule.submodule.name}`);
      populateSubmoduleId(submodule, consentData, storedConsentData, true);
      updateInitializedSubmodules(submodule);

      if (initializedSubmodules.length) {
        setPrebidServerEidPermissions(initializedSubmodules);
      }

      if (isFn(submodule.callback)) {
        callbackSubmodules.push(submodule);
      }
    }

    if (callbackSubmodules.length > 0) {
      processSubmoduleCallbacks(callbackSubmodules);
    }

    if (callback) {
      callback();
    }
  });
}

function setUserIdentities(userIdentityData) {
  userIdentity = userIdentityData;
};

function getUserIdentities() {
  return userIdentity;
}

/**
 * This function is used to read sso information from facebook and google apis.
 * @param {String} provider SSO provider for which the api call is to be made
 * @param {Object} userObject Google's user object, passed from google's callback function
 */
function onSSOLogin(data) {
  var refThis = this;
  var email;
  var emailHash = {};

  if (!window.PWT || !window.PWT.ssoEnabled) return;

  switch (data.provider) {
    case undefined:
    case 'facebook':
      var timeout = data.provider === 'facebook' ? 0 : 2000;
      setTimeout(function() {
        window.FB && window.FB.getLoginStatus(function (response) {
          if (response.status === 'connected') {
            window.PWT = window.PWT || {};
            window.PWT.fbAt = response.authResponse.accessToken;
            window.FB && window.FB.api('/me?fields=email&access_token=' + window.PWT.fbAt, function (response) {
              logInfo('SSO - Data received from FB API');

              if (response.error) {
                logInfo('SSO - User information could not be retrieved by facebook api [', response.error.message, ']');
                return;
              }

              email = response.email || undefined;
              logInfo('SSO - Information successfully retrieved by Facebook API.');
              generateEmailHash(email, emailHash);
              refThis.setUserIdentities({
                emailHash: emailHash
              });
            });
          } else {
            logInfo('SSO - Error fetching login information from facebook');
          }
        }, true);
      }, timeout);
      break;
    case 'google':
      var profile = data.googleUserObject.getBasicProfile();
      email = profile.getEmail() || undefined;
      logInfo('SSO - Information successfully retrieved by Google API');
      generateEmailHash(email, emailHash);
      refThis.setUserIdentities({
        emailHash: emailHash
      });
      break;
  }
}

/**
 * This function is used to clear user login information once user logs out.
 */
function onSSOLogout() {
  this.setUserIdentities({});
}

function generateEmailHash(email, emailHash) {
  email = email !== undefined ? email.trim().toLowerCase() : '';
  var regex = new RegExp(/^(([^<>()\[\]\\.,;:\s@"]+(\.[^<>()\[\]\\.,;:\s@"]+)*)|(".+"))@((\[[0-9]{1,3}\.[0-9]{1,3}\.[0-9]{1,3}\.[0-9]{1,3}])|(([a-zA-Z\-0-9]+\.)+[a-zA-Z]{2,}))$/);
  if (regex.test(email)) {
    emailHash.MD5 = MD5(email).toString();
    emailHash.SHA1 = SHA1(email).toString();
    emailHash.SHA256 = SHA256(email).toString();
  }
}
/**
 * This hook returns updated list of submodules which are allowed to do get user id based on TCF 2 enforcement rules configured
 */
export const validateGdprEnforcement = hook('sync', function (submodules, consentData) {
  return { userIdModules: submodules, hasValidated: consentData && consentData.hasValidated };
}, 'validateGdprEnforcement');

function populateSubmoduleId(submodule, consentData, storedConsentData, forceRefresh) {
  // There are two submodule configuration types to handle: storage or value
  // 1. storage: retrieve user id data from cookie/html storage or with the submodule's getId method
  // 2. value: pass directly to bids
  if (submodule.config.storage) {
    let storedId = getStoredValue(submodule.config.storage);
    let response;

    let refreshNeeded = false;
    if (typeof submodule.config.storage.refreshInSeconds === 'number') {
      const storedDate = new Date(getStoredValue(submodule.config.storage, 'last'));
      refreshNeeded = storedDate && (Date.now() - storedDate.getTime() > submodule.config.storage.refreshInSeconds * 1000);
    }

    if (!storedId || refreshNeeded || forceRefresh || !storedConsentDataMatchesConsentData(storedConsentData, consentData)) {
      // No id previously saved, or a refresh is needed, or consent has changed. Request a new id from the submodule.
      response = submodule.submodule.getId(submodule.config, consentData, storedId);
    } else if (typeof submodule.submodule.extendId === 'function') {
      // If the id exists already, give submodule a chance to decide additional actions that need to be taken
      response = submodule.submodule.extendId(submodule.config, consentData, storedId);
    }

    if (isPlainObject(response)) {
      if (response.id) {
        // A getId/extendId result assumed to be valid user id data, which should be saved to users local storage or cookies
        setStoredValue(submodule, response.id);
        storedId = response.id;
      }

      if (typeof response.callback === 'function') {
        // Save async callback to be invoked after auction
        submodule.callback = response.callback;
      }
    }

    if (storedId) {
      // cache decoded value (this is copied to every adUnit bid)
      submodule.idObj = submodule.submodule.decode(storedId, submodule.config);
    }
  } else if (submodule.config.value) {
    // cache decoded value (this is copied to every adUnit bid)
    submodule.idObj = submodule.config.value;
  } else {
    const response = submodule.submodule.getId(submodule.config, consentData, undefined);
    if (isPlainObject(response)) {
      if (typeof response.callback === 'function') { submodule.callback = response.callback; }
      if (response.id) { submodule.idObj = submodule.submodule.decode(response.id, submodule.config); }
    }
  }
}

/**
 * @param {SubmoduleContainer[]} submodules
 * @param {ConsentData} consentData
 * @returns {SubmoduleContainer[]} initialized submodules
 */
function initSubmodules(submodules, consentData) {
  // gdpr consent with purpose one is required, otherwise exit immediately
  let { userIdModules, hasValidated } = validateGdprEnforcement(submodules, consentData);
  if (!hasValidated && !hasGDPRConsent(consentData)) {
    logWarn(`${MODULE_NAME} - gdpr permission not valid for local storage or cookies, exit module`);
    return [];
  }

  // we always want the latest consentData stored, even if we don't execute any submodules
  const storedConsentData = getStoredConsentData();
  setStoredConsentData(consentData);

  return userIdModules.reduce((carry, submodule) => {
    populateSubmoduleId(submodule, consentData, storedConsentData, false);
    carry.push(submodule);
    return carry;
  }, []);
}

function updateInitializedSubmodules(submodule) {
  let updated = false;
  for (let i = 0; i < initializedSubmodules.length; i++) {
    if (submodule.config.name.toLowerCase() === initializedSubmodules[i].config.name.toLowerCase()) {
      updated = true;
      initializedSubmodules[i] = submodule;
      break;
    }
  }

  if (!updated) {
    initializedSubmodules.push(submodule);
  }
}

/**
 * list of submodule configurations with valid 'storage' or 'value' obj definitions
 * * storage config: contains values for storing/retrieving User ID data in browser storage
 * * value config: object properties that are copied to bids (without saving to storage)
 * @param {SubmoduleConfig[]} configRegistry
 * @param {Submodule[]} submoduleRegistry
 * @param {string[]} activeStorageTypes
 * @returns {SubmoduleConfig[]}
 */
function getValidSubmoduleConfigs(configRegistry, submoduleRegistry, activeStorageTypes) {
  if (!Array.isArray(configRegistry)) {
    return [];
  }
  return configRegistry.reduce((carry, config) => {
    // every submodule config obj must contain a valid 'name'
    if (!config || isEmptyStr(config.name)) {
      return carry;
    }
    // Validate storage config contains 'type' and 'name' properties with non-empty string values
    // 'type' must be a value currently enabled in the browser
    if (config.storage &&
      !isEmptyStr(config.storage.type) &&
      !isEmptyStr(config.storage.name) &&
      activeStorageTypes.indexOf(config.storage.type) !== -1) {
      carry.push(config);
    } else if (isPlainObject(config.value)) {
      carry.push(config);
    } else if (!config.storage && !config.value) {
      carry.push(config);
    }
    return carry;
  }, []);
}

/**
 * update submodules by validating against existing configs and storage types
 */
function updateSubmodules() {
  const configs = getValidSubmoduleConfigs(configRegistry, submoduleRegistry, validStorageTypes);
  if (!configs.length) {
    return;
  }
  // do this to avoid reprocessing submodules
  const addedSubmodules = submoduleRegistry.filter(i => !find(submodules, j => j.name === i.name));

  // find submodule and the matching configuration, if found create and append a SubmoduleContainer
  submodules = addedSubmodules.map(i => {
    const submoduleConfig = find(configs, j => j.name && (j.name.toLowerCase() === i.name.toLowerCase() ||
      (i.aliasName && j.name.toLowerCase() === i.aliasName.toLowerCase())));
    if (submoduleConfig && i.name !== submoduleConfig.name) submoduleConfig.name = i.name;
    i.findRootDomain = findRootDomain;
    return submoduleConfig ? {
      submodule: i,
      config: submoduleConfig,
      callback: undefined,
      idObj: undefined
    } : null;
  }).filter(submodule => submodule !== null);

  if (!addedUserIdHook && submodules.length) {
    // priority value 40 will load after consentManagement with a priority of 50
    getGlobal().requestBids.before(requestBidsHook, 40);
    logInfo(`${MODULE_NAME} - usersync config updated for ${submodules.length} submodules: `, submodules.map(a => a.submodule.name));
    addedUserIdHook = true;
  }
}

/**
 * enable submodule in User ID
 * @param {Submodule} submodule
 */
export function attachIdSystem(submodule) {
  if (!find(submoduleRegistry, i => i.name === submodule.name)) {
    submoduleRegistry.push(submodule);
    updateSubmodules();
  }
}

/**
 * test browser support for storage config types (local storage or cookie), initializes submodules but consentManagement is required,
 * so a callback is added to fire after the consentManagement module.
 * @param {{getConfig:function}} config
 */
export function init(config) {
  submodules = [];
  configRegistry = [];
  addedUserIdHook = false;
  initializedSubmodules = undefined;

  // list of browser enabled storage types
  validStorageTypes = [
    coreStorage.localStorageIsEnabled() ? LOCAL_STORAGE : null,
    coreStorage.cookiesAreEnabled() ? COOKIE : null
  ].filter(i => i !== null);

  // exit immediately if opt out cookie or local storage keys exists.
  if (validStorageTypes.indexOf(COOKIE) !== -1 && coreStorage.getCookie(PBJS_USER_ID_OPTOUT_NAME)) {
    logInfo(`${MODULE_NAME} - opt-out cookie found, exit module`);
    return;
  }
  if (validStorageTypes.indexOf(LOCAL_STORAGE) !== -1 && coreStorage.getDataFromLocalStorage(PBJS_USER_ID_OPTOUT_NAME)) {
    logInfo(`${MODULE_NAME} - opt-out localStorage found, exit module`);
    return;
  }

  // listen for config userSyncs to be set
  config.getConfig(conf => {
    // Note: support for 'usersync' was dropped as part of Prebid.js 4.0
    const userSync = conf.userSync;
    if (userSync && userSync.userIds) {
      configRegistry = userSync.userIds;
      syncDelay = isNumber(userSync.syncDelay) ? userSync.syncDelay : DEFAULT_SYNC_DELAY;
      auctionDelay = isNumber(userSync.auctionDelay) ? userSync.auctionDelay : NO_AUCTION_DELAY;
      updateSubmodules();
    }
  });

  // exposing getUserIds function in global-name-space so that userIds stored in Prebid can be used by external codes.
  (getGlobal()).getUserIds = getUserIds;
  (getGlobal()).getUserIdsAsEids = getUserIdsAsEids;
  (getGlobal()).refreshUserIds = refreshUserIds;
  (getGlobal()).setUserIdentities = setUserIdentities;
  (getGlobal()).getUserIdentities = getUserIdentities;
  (getGlobal()).onSSOLogin = onSSOLogin;
  (getGlobal()).onSSOLogout = onSSOLogout;
}

// init config update listener to start the application
init(config);

module('userId', attachIdSystem);<|MERGE_RESOLUTION|>--- conflicted
+++ resolved
@@ -144,12 +144,6 @@
   logWarn, isEmptyStr, isNumber
 } from '../../src/utils.js';
 import includes from 'core-js-pure/features/array/includes.js';
-<<<<<<< HEAD
-import MD5 from 'crypto-js/md5.js';
-import SHA1 from 'crypto-js/sha1.js';
-import SHA256 from 'crypto-js/sha256.js';
-=======
->>>>>>> a0a72f7a
 
 const MODULE_NAME = 'User ID';
 const COOKIE = 'cookie';
