/**
 * This module adds User ID support to prebid.js
 * @module modules/userId
 */

/**
 * @interface Submodule
 */

/**
 * @function
 * @summary performs action to obtain id and return a value in the callback's response argument.
 *  If IdResponse#id is defined, then it will be written to the current active storage.
 *  If IdResponse#callback is defined, then it'll called at the end of auction.
 *  It's permissible to return neither, one, or both fields.
 * @name Submodule#getId
 * @param {SubmoduleConfig} config
 * @param {ConsentData|undefined} consentData
 * @param {(Object|undefined)} cacheIdObj
 * @return {(IdResponse|undefined)} A response object that contains id and/or callback.
 */

/**
 * @function
 * @summary Similar to Submodule#getId, this optional method returns response to for id that exists already.
 *  If IdResponse#id is defined, then it will be written to the current active storage even if it exists already.
 *  If IdResponse#callback is defined, then it'll called at the end of auction.
 *  It's permissible to return neither, one, or both fields.
 * @name Submodule#extendId
 * @param {SubmoduleConfig} config
 * @param {ConsentData|undefined} consentData
 * @param {Object} storedId - existing id, if any
 * @return {(IdResponse|function(callback:function))} A response object that contains id and/or callback.
 */

/**
 * @function
 * @summary decode a stored value for passing to bid requests
 * @name Submodule#decode
 * @param {Object|string} value
 * @param {SubmoduleConfig|undefined} config
 * @return {(Object|undefined)}
 */

/**
 * @property
 * @summary used to link submodule with config
 * @name Submodule#name
 * @type {string}
 */

/**
 * @property
 * @summary use a predefined domain override for cookies or provide your own
 * @name Submodule#domainOverride
 * @type {(undefined|function)}
 */

/**
 * @function
 * @summary Returns the root domain
 * @name Submodule#findRootDomain
 * @returns {string}
 */

/**
 * @typedef {Object} SubmoduleConfig
 * @property {string} name - the User ID submodule name (used to link submodule with config)
 * @property {(SubmoduleStorage|undefined)} storage - browser storage config
 * @property {(SubmoduleParams|undefined)} params - params config for use by the submodule.getId function
 * @property {(Object|undefined)} value - if not empty, this value is added to bid requests for access in adapters
 */

/**
 * @typedef {Object} SubmoduleStorage
 * @property {string} type - browser storage type (html5 or cookie)
 * @property {string} name - key name to use when saving/reading to local storage or cookies
 * @property {number} expires - time to live for browser storage in days
 * @property {(number|undefined)} refreshInSeconds - if not empty, this value defines the maximum time span in seconds before refreshing user ID stored in browser
 */

/**
 * @typedef {Object} LiveIntentCollectConfig
 * @property {(string|undefined)} fpiStorageStrategy - defines whether the first party identifiers that LiveConnect creates and updates are stored in a cookie jar, local storage, or not created at all
 * @property {(number|undefined)} fpiExpirationDays - the expiration time of an identifier created and updated by LiveConnect
 * @property {(string|undefined)} collectorUrl - defines where the LiveIntentId signal pixels are pointing to
 * @property {(string|undefined)} appId - the  unique identifier of the application in question
 */

/**
 * @typedef {Object} SubmoduleParams
 * @property {(string|undefined)} partner - partner url param value
 * @property {(string|undefined)} url - webservice request url used to load Id data
 * @property {(string|undefined)} pixelUrl - publisher pixel to extend/modify cookies
 * @property {(boolean|undefined)} create - create id if missing.  default is true.
 * @property {(boolean|undefined)} extend - extend expiration time on each access.  default is false.
 * @property {(string|undefined)} pid - placement id url param value
 * @property {(string|undefined)} publisherId - the unique identifier of the publisher in question
 * @property {(string|undefined)} ajaxTimeout - the number of milliseconds a resolution request can take before automatically being terminated
 * @property {(array|undefined)} identifiersToResolve - the identifiers from either ls|cookie to be attached to the getId query
 * @property {(LiveIntentCollectConfig|undefined)} liCollectConfig - the config for LiveIntent's collect requests
 * @property {(string|undefined)} pd - publisher provided data for reconciling ID5 IDs
 * @property {(string|undefined)} emailHash - if provided, the hashed email address of a user
 * @property {(string|undefined)} notUse3P - use to retrieve envelope from 3p endpoint
 */

/**
 * @typedef {Object} SubmoduleContainer
 * @property {Submodule} submodule
 * @property {SubmoduleConfig} config
 * @property {(Object|undefined)} idObj - cache decoded id value (this is copied to every adUnit bid)
 * @property {(function|undefined)} callback - holds reference to submodule.getId() result if it returned a function. Will be set to undefined after callback executes
 */

/**
 * @typedef {Object} ConsentData
 * @property {(string|undefined)} consentString
 * @property {(Object|undefined)} vendorData
 * @property {(boolean|undefined)} gdprApplies
 */

/**
 * @typedef {Object} IdResponse
 * @property {(Object|undefined)} id - id data
 * @property {(function|undefined)} callback - function that will return an id
 */

/**
  * @typedef {Object} RefreshUserIdsOptions
  * @property {(string[]|undefined)} submoduleNames - submodules to refresh
  */

import find from 'core-js-pure/features/array/find.js';
import { config } from '../../src/config.js';
import events from '../../src/events.js';
import { getGlobal } from '../../src/prebidGlobal.js';
import { gdprDataHandler } from '../../src/adapterManager.js';
import CONSTANTS from '../../src/constants.json';
import { module, hook } from '../../src/hook.js';
import { createEidsArray, buildEidPermissions } from './eids.js';
import { getCoreStorageManager } from '../../src/storageManager.js';
import {
  getPrebidInternal, isPlainObject, logError, isArray, cyrb53Hash, deepAccess, timestamp, delayExecution, logInfo, isFn,
  logWarn, isEmptyStr, isNumber, isEmpty, skipUndefinedValues
} from '../../src/utils.js';
import includes from 'core-js-pure/features/array/includes.js';
import MD5 from 'crypto-js/md5.js';
import SHA1 from 'crypto-js/sha1.js';
import SHA256 from 'crypto-js/sha256.js';

const MODULE_NAME = 'User ID';
const COOKIE = 'cookie';
const LOCAL_STORAGE = 'html5';
const DEFAULT_SYNC_DELAY = 500;
const NO_AUCTION_DELAY = 0;
const CONSENT_DATA_COOKIE_STORAGE_CONFIG = {
  name: '_pbjs_userid_consent_data',
  expires: 30 // 30 days expiration, which should match how often consent is refreshed by CMPs
};
export const PBJS_USER_ID_OPTOUT_NAME = '_pbjs_id_optout';
export const coreStorage = getCoreStorageManager('userid');

/** @type {string[]} */
let validStorageTypes = [];

/** @type {boolean} */
let addedUserIdHook = false;

/** @type {SubmoduleContainer[]} */
let submodules = [];

/** @type {SubmoduleContainer[]} */
let initializedSubmodules;

/** @type {boolean} */
let initializedSubmodulesUpdated = false;

/** @type {SubmoduleConfig[]} */
let configRegistry = [];

/** @type {Submodule[]} */
let submoduleRegistry = [];

/** @type {(number|undefined)} */
let timeoutID;

/** @type {(number|undefined)} */
export let syncDelay;

/** @type {(number|undefined)} */
export let auctionDelay;

/** @type {(Object|undefined)} */
let userIdentity = {};
/** @param {Submodule[]} submodules */

let modulesToRefresh = [];
let scriptBasedModulesToRefresh = [];

export function setSubmoduleRegistry(submodules) {
  submoduleRegistry = submodules;
}

/**
 * @param {SubmoduleContainer} submodule
 * @param {(Object|string)} value
 */
export function setStoredValue(submodule, value) {
  /**
   * @type {SubmoduleStorage}
   */
  const storage = submodule.config.storage;
  const domainOverride = (typeof submodule.submodule.domainOverride === 'function') ? submodule.submodule.domainOverride() : null;

  try {
    const valueStr = isPlainObject(value) ? JSON.stringify(value) : value;
    const expiresStr = (new Date(Date.now() + (storage.expires * (60 * 60 * 24 * 1000)))).toUTCString();
    if (storage.type === COOKIE) {
      coreStorage.setCookie(storage.name, valueStr, expiresStr, 'Lax', domainOverride);
      if (typeof storage.refreshInSeconds === 'number') {
        coreStorage.setCookie(`${storage.name}_last`, new Date().toUTCString(), expiresStr, 'Lax', domainOverride);
      }
    } else if (storage.type === LOCAL_STORAGE) {
      coreStorage.setDataInLocalStorage(`${storage.name}_exp`, expiresStr);
      coreStorage.setDataInLocalStorage(storage.name, encodeURIComponent(valueStr));
      if (typeof storage.refreshInSeconds === 'number') {
        coreStorage.setDataInLocalStorage(`${storage.name}_last`, new Date().toUTCString());
      }
    }
  } catch (error) {
    logError(error);
  }
}

function setPrebidServerEidPermissions(initializedSubmodules) {
  let setEidPermissions = getPrebidInternal().setEidPermissions;
  if (typeof setEidPermissions === 'function' && isArray(initializedSubmodules)) {
    setEidPermissions(buildEidPermissions(initializedSubmodules));
  }
}

/**
/**
 * @param {SubmoduleStorage} storage
 * @param {String|undefined} key optional key of the value
 * @returns {string}
 */
function getStoredValue(storage, key = undefined) {
  const storedKey = key ? `${storage.name}_${key}` : storage.name;
  let storedValue;
  try {
    if (storage.type === COOKIE) {
      storedValue = coreStorage.getCookie(storedKey);
    } else if (storage.type === LOCAL_STORAGE) {
      const storedValueExp = coreStorage.getDataFromLocalStorage(`${storage.name}_exp`);
      // empty string means no expiration set
      if (storedValueExp === '') {
        storedValue = coreStorage.getDataFromLocalStorage(storedKey);
      } else if (storedValueExp) {
        if ((new Date(storedValueExp)).getTime() - Date.now() > 0) {
          storedValue = decodeURIComponent(coreStorage.getDataFromLocalStorage(storedKey));
        }
      }
    }
    // support storing a string or a stringified object
    if (typeof storedValue === 'string' && storedValue.trim().charAt(0) === '{') {
      storedValue = JSON.parse(storedValue);
    }
  } catch (e) {
    logError(e);
  }
  return storedValue;
}

/**
 * makes an object that can be stored with only the keys we need to check.
 * excluding the vendorConsents object since the consentString is enough to know
 * if consent has changed without needing to have all the details in an object
 * @param consentData
 * @returns {{apiVersion: number, gdprApplies: boolean, consentString: string}}
 */
function makeStoredConsentDataHash(consentData) {
  const storedConsentData = {
    consentString: '',
    gdprApplies: false,
    apiVersion: 0
  };

  if (consentData) {
    storedConsentData.consentString = consentData.consentString;
    storedConsentData.gdprApplies = consentData.gdprApplies;
    storedConsentData.apiVersion = consentData.apiVersion;
  }

  return cyrb53Hash(JSON.stringify(storedConsentData));
}

/**
 * puts the current consent data into cookie storage
 * @param consentData
 */
export function setStoredConsentData(consentData) {
  try {
    const expiresStr = (new Date(Date.now() + (CONSENT_DATA_COOKIE_STORAGE_CONFIG.expires * (60 * 60 * 24 * 1000)))).toUTCString();
    coreStorage.setCookie(CONSENT_DATA_COOKIE_STORAGE_CONFIG.name, makeStoredConsentDataHash(consentData), expiresStr, 'Lax');
  } catch (error) {
    logError(error);
  }
}

/**
 * get the stored consent data from local storage, if any
 * @returns {string}
 */
function getStoredConsentData() {
  try {
    return coreStorage.getCookie(CONSENT_DATA_COOKIE_STORAGE_CONFIG.name);
  } catch (e) {
    logError(e);
  }
}

/**
 * test if the consent object stored locally matches the current consent data. if they
 * don't match or there is nothing stored locally, it means a refresh of the user id
 * submodule is needed
 * @param storedConsentData
 * @param consentData
 * @returns {boolean}
 */
function storedConsentDataMatchesConsentData(storedConsentData, consentData) {
  return (
    typeof storedConsentData !== 'undefined' &&
    storedConsentData !== null &&
    storedConsentData === makeStoredConsentDataHash(consentData)
  );
}

/**
 * test if consent module is present, applies, and is valid for local storage or cookies (purpose 1)
 * @param {ConsentData} consentData
 * @returns {boolean}
 */
function hasGDPRConsent(consentData) {
  if (consentData && typeof consentData.gdprApplies === 'boolean' && consentData.gdprApplies) {
    if (!consentData.consentString) {
      return false;
    }
    if (consentData.apiVersion === 1 && deepAccess(consentData, 'vendorData.purposeConsents.1') === false) {
      return false;
    }
    if (consentData.apiVersion === 2 && deepAccess(consentData, 'vendorData.purpose.consents.1') === false) {
      return false;
    }
  }
  return true;
}

/**
   * Find the root domain
   * @param {string|undefined} fullDomain
   * @return {string}
   */
export function findRootDomain(fullDomain = window.location.hostname) {
  if (!coreStorage.cookiesAreEnabled()) {
    return fullDomain;
  }

  const domainParts = fullDomain.split('.');
  if (domainParts.length == 2) {
    return fullDomain;
  }
  let rootDomain;
  let continueSearching;
  let startIndex = -2;
  const TEST_COOKIE_NAME = `_rdc${Date.now()}`;
  const TEST_COOKIE_VALUE = 'writeable';
  do {
    rootDomain = domainParts.slice(startIndex).join('.');
    let expirationDate = new Date(timestamp() + 10 * 1000).toUTCString();

    // Write a test cookie
    coreStorage.setCookie(
      TEST_COOKIE_NAME,
      TEST_COOKIE_VALUE,
      expirationDate,
      'Lax',
      rootDomain,
      undefined
    );

    // See if the write was successful
    const value = coreStorage.getCookie(TEST_COOKIE_NAME, undefined);
    if (value === TEST_COOKIE_VALUE) {
      continueSearching = false;
      // Delete our test cookie
      coreStorage.setCookie(
        TEST_COOKIE_NAME,
        '',
        'Thu, 01 Jan 1970 00:00:01 GMT',
        undefined,
        rootDomain,
        undefined
      );
    } else {
      startIndex += -1;
      continueSearching = Math.abs(startIndex) <= domainParts.length;
    }
  } while (continueSearching);
  return rootDomain;
}

/**
 * @param {SubmoduleContainer[]} submodules
 * @param {function} cb - callback for after processing is done.
 */
function processSubmoduleCallbacks(submodules, cb) {
  let done = () => {};
  if (cb) {
    done = delayExecution(() => {
      clearTimeout(timeoutID);
      cb();
    }, submodules.length);
  }
  submodules.forEach(function (submodule) {
    submodule.callback(function callbackCompleted(idObj) {
      // if valid, id data should be saved to cookie/html storage
      if (idObj) {
        if (submodule.config.storage) {
          setStoredValue(submodule, idObj);
        }
        // cache decoded value (this is copied to every adUnit bid)
        submodule.idObj = submodule.submodule.decode(idObj, submodule.config);
      } else {
        logInfo(`${MODULE_NAME}: ${submodule.submodule.name} - request id responded with an empty value`);
      }
      done();
    });

    // clear callback, this prop is used to test if all submodule callbacks are complete below
    submodule.callback = undefined;
  });
}

/**
 * This function will create a combined object for all subModule Ids
 * @param {SubmoduleContainer[]} submodules
 */
function getCombinedSubmoduleIds(submodules) {
  if (!Array.isArray(submodules) || !submodules.length) {
    return {};
  }
  const combinedSubmoduleIds = submodules.filter(i => isPlainObject(i.idObj) && Object.keys(i.idObj).length).reduce((carry, i) => {
    Object.keys(i.idObj).forEach(key => {
      carry[key] = i.idObj[key];
    });
    return carry;
  }, {});

  return combinedSubmoduleIds;
}

/**
 * This function will create a combined object for bidder with allowed subModule Ids
 * @param {SubmoduleContainer[]} submodules
 * @param {string} bidder
 */
function getCombinedSubmoduleIdsForBidder(submodules, bidder) {
  if (!Array.isArray(submodules) || !submodules.length || !bidder) {
    return {};
  }
  return submodules
    .filter(i => !i.config.bidders || !isArray(i.config.bidders) || includes(i.config.bidders, bidder))
    .filter(i => isPlainObject(i.idObj) && Object.keys(i.idObj).length)
    .reduce((carry, i) => {
      Object.keys(i.idObj).forEach(key => {
        carry[key] = i.idObj[key];
      });
      return carry;
    }, {});
}

/**
 * @param {AdUnit[]} adUnits
 * @param {SubmoduleContainer[]} submodules
 */
function addIdDataToAdUnitBids(adUnits, submodules) {
  if ([adUnits].some(i => !Array.isArray(i) || !i.length)) {
    return;
  }
  adUnits.forEach(adUnit => {
    if (adUnit.bids && isArray(adUnit.bids)) {
      adUnit.bids.forEach(bid => {
        const combinedSubmoduleIds = getCombinedSubmoduleIdsForBidder(submodules, bid.bidder);
        if (Object.keys(combinedSubmoduleIds).length) {
          // create a User ID object on the bid,
          bid.userId = combinedSubmoduleIds;
          bid.userIdAsEids = createEidsArray(combinedSubmoduleIds);
        }
      });
    }
  });
}

/**
 * This is a common function that will initialize subModules if not already done and it will also execute subModule callbacks
 */
function initializeSubmodulesAndExecuteCallbacks(continueAuction) {
  let delayed = false;

  // initializedSubmodulesUpdated - flag to identify if any module has been added from the page post module initialization. This is specifically for OW use case
  if (initializedSubmodulesUpdated && initializedSubmodules !== undefined) {
    for (var index in initializedSubmodules) {
      submodules.push(initializedSubmodules[index]);
    }
  }

  // initialize submodules only when undefined
  if (typeof initializedSubmodules === 'undefined' || initializedSubmodulesUpdated) {
    initializedSubmodulesUpdated = false;
    initializedSubmodules = initSubmodules(submodules, gdprDataHandler.getConsentData());
    if (initializedSubmodules.length) {
      setPrebidServerEidPermissions(initializedSubmodules);
      // list of submodules that have callbacks that need to be executed
      const submodulesWithCallbacks = initializedSubmodules.filter(item => isFn(item.callback));

      if (submodulesWithCallbacks.length) {
        if (continueAuction && auctionDelay > 0) {
          // delay auction until ids are available
          delayed = true;
          let continued = false;
          const continueCallback = function () {
            if (!continued) {
              continued = true;
              continueAuction();
            }
          }
          logInfo(`${MODULE_NAME} - auction delayed by ${auctionDelay} at most to fetch ids`);

          timeoutID = setTimeout(continueCallback, auctionDelay);
          processSubmoduleCallbacks(submodulesWithCallbacks, continueCallback);
        } else {
          // wait for auction complete before processing submodule callbacks
          events.on(CONSTANTS.EVENTS.REQUEST_BIDS, function auctionEndHandler() {
            events.off(CONSTANTS.EVENTS.REQUEST_BIDS, auctionEndHandler);

            // when syncDelay is zero, process callbacks now, otherwise delay process with a setTimeout
            if (syncDelay > 0) {
              setTimeout(function () {
                processSubmoduleCallbacks(submodulesWithCallbacks);
              }, syncDelay);
            } else {
              processSubmoduleCallbacks(submodulesWithCallbacks);
            }
          });
        }
      }
    }
  }

  if (continueAuction && !delayed) {
    continueAuction();
  }
}

/**
 * Hook is executed before adapters, but after consentManagement. Consent data is requied because
 * this module requires GDPR consent with Purpose #1 to save data locally.
 * The two main actions handled by the hook are:
 * 1. check gdpr consentData and handle submodule initialization.
 * 2. append user id data (loaded from cookied/html or from the getId method) to bids to be accessed in adapters.
 * @param {Object} reqBidsConfigObj required; This is the same param that's used in pbjs.requestBids.
 * @param {function} fn required; The next function in the chain, used by hook.js
 */
export function requestBidsHook(fn, reqBidsConfigObj) {
  // initialize submodules only when undefined
  initializeSubmodulesAndExecuteCallbacks(function () {
    // pass available user id data to bid adapters
    addIdDataToAdUnitBids(reqBidsConfigObj.adUnits || getGlobal().adUnits, initializedSubmodules);
    // calling fn allows prebid to continue processing
    fn.call(this, reqBidsConfigObj);
  });
}

/**
 * This function will be exposed in global-name-space so that userIds stored by Prebid UserId module can be used by external codes as well.
 * Simple use case will be passing these UserIds to A9 wrapper solution
 */
function getUserIds() {
  // initialize submodules only when undefined
  initializeSubmodulesAndExecuteCallbacks();
  return getCombinedSubmoduleIds(initializedSubmodules);
}

/**
 * This function will be exposed in global-name-space so that userIds stored by Prebid UserId module can be used by external codes as well.
 * Simple use case will be passing these UserIds to A9 wrapper solution
 */
function getUserIdsAsEids() {
  // initialize submodules only when undefined
  initializeSubmodulesAndExecuteCallbacks();
  return createEidsArray(getCombinedSubmoduleIds(initializedSubmodules));
}

/**
* This function will be exposed in the global-name-space so that userIds can be refreshed after initialization.
* @param {RefreshUserIdsOptions} options
*/
function refreshUserIds(options, callback, moduleUpdated) {
  if (moduleUpdated !== undefined) {
    initializedSubmodulesUpdated = moduleUpdated;
  }

  let submoduleNames = options ? options.submoduleNames : null;
  if (!submoduleNames) {
    submoduleNames = [];
  }

  initializeSubmodulesAndExecuteCallbacks(function() {
    let consentData = gdprDataHandler.getConsentData()

    // gdpr consent with purpose one is required, otherwise exit immediately
    let {userIdModules, hasValidated} = validateGdprEnforcement(submodules, consentData);
    if (!hasValidated && !hasGDPRConsent(consentData)) {
      logWarn(`${MODULE_NAME} - gdpr permission not valid for local storage or cookies, exit module`);
      return;
    }

    // we always want the latest consentData stored, even if we don't execute any submodules
    const storedConsentData = getStoredConsentData();
    setStoredConsentData(consentData);

    let callbackSubmodules = [];
    for (let submodule of userIdModules) {
      if (submoduleNames.length > 0 &&
        submoduleNames.indexOf(submodule.submodule.name) === -1) {
        continue;
      }

      logInfo(`${MODULE_NAME} - refreshing ${submodule.submodule.name}`);
      populateSubmoduleId(submodule, consentData, storedConsentData, true);
      updateInitializedSubmodules(submodule);

      if (initializedSubmodules.length) {
        setPrebidServerEidPermissions(initializedSubmodules);
      }

      if (isFn(submodule.callback)) {
        callbackSubmodules.push(submodule);
      }
    }

    if (callbackSubmodules.length > 0) {
      processSubmoduleCallbacks(callbackSubmodules);
    }

    if (callback) {
      callback();
    }
  });
}

function setUserIdentities(userIdentityData) {
  if (isEmpty(userIdentityData)) {
    userIdentity = {};
    return;
  }
  var pubProvidedEmailHash = {};
  if (userIdentityData.pubProvidedEmail) {
    generateEmailHash(userIdentityData.pubProvidedEmail, pubProvidedEmailHash);
    userIdentityData.pubProvidedEmailHash = pubProvidedEmailHash;
    delete userIdentityData.pubProvidedEmail;
  }
  Object.assign(userIdentity, userIdentityData);
  if (window.PWT && window.PWT.loginEvent) {
    reTriggerPartnerCallsWithEmailHashes();
    window.PWT.loginEvent = false;
  }
};

export function getRawPDString(emailHashes, userID) {
  let params = {
    1: (emailHashes && emailHashes['SHA256']) || undefined, // Email
    5: userID ? btoa(userID) : undefined // UserID
  };
  let pdString = Object.keys(skipUndefinedValues(params)).map(function(key) {
    return params[key] && key + '=' + params[key]
  }).join('&');
  return btoa(pdString);
};

export function updateModuleParams(moduleToUpdate) {
  let params = CONSTANTS.MODULE_PARAM_TO_UPDATE_FOR_SSO[moduleToUpdate.name];
  if (!params) return;
<<<<<<< HEAD
  
  let userIdentity = getUserIdentities() || {};
  let enableSSO = window.PWT.ssoEnabled || false;
=======

  let userIdentity = getUserIdentities() || {};
  let enableSSO = (window.PWT && window.PWT.ssoEnabled) || false;
>>>>>>> 193d5e1d
  let emailHashes = enableSSO && userIdentity.emailHash ? userIdentity.emailHash : userIdentity.pubProvidedEmailHash ? userIdentity.pubProvidedEmailHash : undefined;
  params.forEach(function(param) {
    moduleToUpdate.params[param.key] = (moduleToUpdate.name === 'id5Id' ? getRawPDString(emailHashes, userIdentity.userID) : emailHashes ? emailHashes[param.hashType] : undefined);
  });
}

function generateModuleLists() {
  let primaryModulesList = CONSTANTS.REFRESH_IDMODULES_LIST.PRIMARY_MODULES;
  let scriptBasedModulesList = CONSTANTS.REFRESH_IDMODULES_LIST.SCRIPT_BASED_MODULES;
<<<<<<< HEAD
  
=======

>>>>>>> 193d5e1d
  for (let index in configRegistry) {
    let moduleName = configRegistry[index].name;
    if (primaryModulesList.indexOf(moduleName) >= 0) {
      modulesToRefresh.push(moduleName);
      updateModuleParams(configRegistry[index]);
<<<<<<< HEAD
    }
    if (scriptBasedModulesList.indexOf(moduleName) >= 0) {
=======
    } else if (scriptBasedModulesList.indexOf(moduleName) >= 0) {
>>>>>>> 193d5e1d
      scriptBasedModulesToRefresh.push(moduleName);
    }
  }
}

export function reTriggerPartnerCallsWithEmailHashes(updateModulesOnly) {
  generateModuleLists();
  getGlobal().refreshUserIds({'submoduleNames': modulesToRefresh});
  reTriggerScriptBasedAPICalls(scriptBasedModulesToRefresh);
}

export function reTriggerScriptBasedAPICalls(modulesToRefresh) {
  let i = 0;
  let userIdentity = getUserIdentities() || {};
  for (i in modulesToRefresh) {
    switch (modulesToRefresh[i]) {
      case 'zeotapIdPlus':
        if (window.zeotap && isFn(window.zeotap.callMethod)) {
          var userIdentityObject = {
            email: userIdentity.emailHash['SHA256']
          };
          window.zeotap.callMethod('setUserIdentities', userIdentityObject, true);
        }
        break;
      case 'identityLink':
        if (window.ats && isFn(window.ats.start)) {
          var atsObject = window.ats.outputCurrentConfiguration();
          atsObject.emailHashes = userIdentity.emailHash ? [userIdentity.emailHash['MD5'], userIdentity.emailHash['SHA1'], userIdentity.emailHash['SHA256']] : undefined;
          window.ats.start(atsObject);
        }
        break;
<<<<<<< HEAD
      case 'publinkId':
        if (window.conversant && isFn(window.conversant.launch)) {
          let launchObject = window.conversant.getLauncherObject();
          launchObject.emailHashes = userIdentity.emailHash ? [userIdentity.emailHash['MD5'], userIdentity.emailHash['SHA256']] : undefined;
          window.conversant.launch('publink', 'start', launchObject);
        }
        break;
=======
>>>>>>> 193d5e1d
    }
  }
}

function getUserIdentities() {
  return userIdentity;
}

function processFBLoginData(refThis, response) {
  let emailHash = {};
  if (response.status === 'connected') {
    window.PWT = window.PWT || {};
    window.PWT.fbAt = response.authResponse.accessToken;
    window.FB && window.FB.api('/me?fields=email&access_token=' + window.PWT.fbAt, function (response) {
      logInfo('SSO - Data received from FB API');
      if (response.error) {
        logInfo('SSO - User information could not be retrieved by facebook api [', response.error.message, ']');
        return;
      }
      logInfo('SSO - Information successfully retrieved by Facebook API.');
      generateEmailHash(response.email || undefined, emailHash);
      refThis.setUserIdentities({
        emailHash: emailHash
      });
    });
  } else {
    logInfo('SSO - Error fetching login information from facebook');
  }
}

/**
 * This function is used to read sso information from facebook and google apis.
 * @param {String} provider SSO provider for which the api call is to be made
 * @param {Object} userObject Google's user object, passed from google's callback function
 */
function onSSOLogin(data) {
  let refThis = this;
  let email;
  let emailHash = {};
  if (!window.PWT || !window.PWT.ssoEnabled) return;

  switch (data.provider) {
    case undefined:
    case 'facebook':
      if (data.provider === 'facebook') {
        window.FB && window.FB.getLoginStatus(function (response) {
          processFBLoginData(refThis, response);
        }, true);
      } else {
        window.FB && window.FB.Event.subscribe('auth.statusChange', function (response) {
          processFBLoginData(refThis, response);
        });
      }
      break;
    case 'google':
      var profile = data.googleUserObject.getBasicProfile();
      email = profile.getEmail() || undefined;
      logInfo('SSO - Information successfully retrieved by Google API');
      generateEmailHash(email, emailHash);
      refThis.setUserIdentities({
        emailHash: emailHash
      });
      break;
  }
}

/**
 * This function is used to clear user login information once user logs out.
 */
function onSSOLogout() {
  this.setUserIdentities({});
}

function generateEmailHash(email, emailHash) {
  email = email !== undefined ? email.trim().toLowerCase() : '';
  let regex = new RegExp(/^(([^<>()\[\]\\.,;:\s@"]+(\.[^<>()\[\]\\.,;:\s@"]+)*)|(".+"))@((\[[0-9]{1,3}\.[0-9]{1,3}\.[0-9]{1,3}\.[0-9]{1,3}])|(([a-zA-Z\-0-9]+\.)+[a-zA-Z]{2,}))$/);
  if (regex.test(email)) {
    emailHash.MD5 = MD5(email).toString();
    emailHash.SHA1 = SHA1(email).toString();
    emailHash.SHA256 = SHA256(email).toString();
  }
}
/**
 * This hook returns updated list of submodules which are allowed to do get user id based on TCF 2 enforcement rules configured
 */
export const validateGdprEnforcement = hook('sync', function (submodules, consentData) {
  return { userIdModules: submodules, hasValidated: consentData && consentData.hasValidated };
}, 'validateGdprEnforcement');

function populateSubmoduleId(submodule, consentData, storedConsentData, forceRefresh) {
  // There are two submodule configuration types to handle: storage or value
  // 1. storage: retrieve user id data from cookie/html storage or with the submodule's getId method
  // 2. value: pass directly to bids
  if (submodule.config.storage) {
    let storedId = getStoredValue(submodule.config.storage);
    let response;

    let refreshNeeded = false;
    if (typeof submodule.config.storage.refreshInSeconds === 'number') {
      const storedDate = new Date(getStoredValue(submodule.config.storage, 'last'));
      refreshNeeded = storedDate && (Date.now() - storedDate.getTime() > submodule.config.storage.refreshInSeconds * 1000);
    }

    if (!storedId || refreshNeeded || forceRefresh || !storedConsentDataMatchesConsentData(storedConsentData, consentData)) {
      // No id previously saved, or a refresh is needed, or consent has changed. Request a new id from the submodule.
      response = submodule.submodule.getId(submodule.config, consentData, storedId);
    } else if (typeof submodule.submodule.extendId === 'function') {
      // If the id exists already, give submodule a chance to decide additional actions that need to be taken
      response = submodule.submodule.extendId(submodule.config, consentData, storedId);
    }

    if (isPlainObject(response)) {
      if (response.id) {
        // A getId/extendId result assumed to be valid user id data, which should be saved to users local storage or cookies
        setStoredValue(submodule, response.id);
        storedId = response.id;
      }

      if (typeof response.callback === 'function') {
        // Save async callback to be invoked after auction
        submodule.callback = response.callback;
      }
    }

    if (storedId) {
      // cache decoded value (this is copied to every adUnit bid)
      submodule.idObj = submodule.submodule.decode(storedId, submodule.config);
    }
  } else if (submodule.config.value) {
    // cache decoded value (this is copied to every adUnit bid)
    submodule.idObj = submodule.config.value;
  } else {
    const response = submodule.submodule.getId(submodule.config, consentData, undefined);
    if (isPlainObject(response)) {
      if (typeof response.callback === 'function') { submodule.callback = response.callback; }
      if (response.id) { submodule.idObj = submodule.submodule.decode(response.id, submodule.config); }
    }
  }
}

/**
 * @param {SubmoduleContainer[]} submodules
 * @param {ConsentData} consentData
 * @returns {SubmoduleContainer[]} initialized submodules
 */
function initSubmodules(submodules, consentData) {
  // gdpr consent with purpose one is required, otherwise exit immediately
  let { userIdModules, hasValidated } = validateGdprEnforcement(submodules, consentData);
  if (!hasValidated && !hasGDPRConsent(consentData)) {
    logWarn(`${MODULE_NAME} - gdpr permission not valid for local storage or cookies, exit module`);
    return [];
  }

  // we always want the latest consentData stored, even if we don't execute any submodules
  const storedConsentData = getStoredConsentData();
  setStoredConsentData(consentData);

  return userIdModules.reduce((carry, submodule) => {
    populateSubmoduleId(submodule, consentData, storedConsentData, false);
    carry.push(submodule);
    return carry;
  }, []);
}

function updateInitializedSubmodules(submodule) {
  let updated = false;
  for (let i = 0; i < initializedSubmodules.length; i++) {
    if (submodule.config.name.toLowerCase() === initializedSubmodules[i].config.name.toLowerCase()) {
      updated = true;
      initializedSubmodules[i] = submodule;
      break;
    }
  }

  if (!updated) {
    initializedSubmodules.push(submodule);
  }
}

/**
 * list of submodule configurations with valid 'storage' or 'value' obj definitions
 * * storage config: contains values for storing/retrieving User ID data in browser storage
 * * value config: object properties that are copied to bids (without saving to storage)
 * @param {SubmoduleConfig[]} configRegistry
 * @param {Submodule[]} submoduleRegistry
 * @param {string[]} activeStorageTypes
 * @returns {SubmoduleConfig[]}
 */
function getValidSubmoduleConfigs(configRegistry, submoduleRegistry, activeStorageTypes) {
  if (!Array.isArray(configRegistry)) {
    return [];
  }
  return configRegistry.reduce((carry, config) => {
    // every submodule config obj must contain a valid 'name'
    if (!config || isEmptyStr(config.name)) {
      return carry;
    }
    // Validate storage config contains 'type' and 'name' properties with non-empty string values
    // 'type' must be a value currently enabled in the browser
    if (config.storage &&
      !isEmptyStr(config.storage.type) &&
      !isEmptyStr(config.storage.name) &&
      activeStorageTypes.indexOf(config.storage.type) !== -1) {
      carry.push(config);
    } else if (isPlainObject(config.value)) {
      carry.push(config);
    } else if (!config.storage && !config.value) {
      carry.push(config);
    }
    return carry;
  }, []);
}

/**
 * update submodules by validating against existing configs and storage types
 */
function updateSubmodules() {
  const configs = getValidSubmoduleConfigs(configRegistry, submoduleRegistry, validStorageTypes);
  if (!configs.length) {
    return;
  }
<<<<<<< HEAD
  generateModuleLists(); //this is to generate the list of modules to be updated wit sso/publisher provided email data
=======
  generateModuleLists(); // this is to generate the list of modules to be updated wit sso/publisher provided email data
>>>>>>> 193d5e1d

  // do this to avoid reprocessing submodules
  const addedSubmodules = submoduleRegistry.filter(i => !find(submodules, j => j.name === i.name));

  // find submodule and the matching configuration, if found create and append a SubmoduleContainer
  submodules = addedSubmodules.map(i => {
    const submoduleConfig = find(configs, j => j.name && (j.name.toLowerCase() === i.name.toLowerCase() ||
      (i.aliasName && j.name.toLowerCase() === i.aliasName.toLowerCase())));
    if (submoduleConfig && i.name !== submoduleConfig.name) submoduleConfig.name = i.name;
    i.findRootDomain = findRootDomain;
    return submoduleConfig ? {
      submodule: i,
      config: submoduleConfig,
      callback: undefined,
      idObj: undefined
    } : null;
  }).filter(submodule => submodule !== null);

  if (!addedUserIdHook && submodules.length) {
    // priority value 40 will load after consentManagement with a priority of 50
    getGlobal().requestBids.before(requestBidsHook, 40);
    logInfo(`${MODULE_NAME} - usersync config updated for ${submodules.length} submodules: `, submodules.map(a => a.submodule.name));
    addedUserIdHook = true;
  }
}

/**
 * enable submodule in User ID
 * @param {Submodule} submodule
 */
export function attachIdSystem(submodule) {
  if (!find(submoduleRegistry, i => i.name === submodule.name)) {
    submoduleRegistry.push(submodule);
    updateSubmodules();
  }
}

/**
 * test browser support for storage config types (local storage or cookie), initializes submodules but consentManagement is required,
 * so a callback is added to fire after the consentManagement module.
 * @param {{getConfig:function}} config
 */
export function init(config) {
  submodules = [];
  configRegistry = [];
  addedUserIdHook = false;
  initializedSubmodules = undefined;

  // list of browser enabled storage types
  validStorageTypes = [
    coreStorage.localStorageIsEnabled() ? LOCAL_STORAGE : null,
    coreStorage.cookiesAreEnabled() ? COOKIE : null
  ].filter(i => i !== null);

  // exit immediately if opt out cookie or local storage keys exists.
  if (validStorageTypes.indexOf(COOKIE) !== -1 && coreStorage.getCookie(PBJS_USER_ID_OPTOUT_NAME)) {
    logInfo(`${MODULE_NAME} - opt-out cookie found, exit module`);
    return;
  }
  if (validStorageTypes.indexOf(LOCAL_STORAGE) !== -1 && coreStorage.getDataFromLocalStorage(PBJS_USER_ID_OPTOUT_NAME)) {
    logInfo(`${MODULE_NAME} - opt-out localStorage found, exit module`);
    return;
  }

  // listen for config userSyncs to be set
  config.getConfig(conf => {
    // Note: support for 'usersync' was dropped as part of Prebid.js 4.0
    const userSync = conf.userSync;
    if (userSync && userSync.userIds) {
      configRegistry = userSync.userIds;
      syncDelay = isNumber(userSync.syncDelay) ? userSync.syncDelay : DEFAULT_SYNC_DELAY;
      auctionDelay = isNumber(userSync.auctionDelay) ? userSync.auctionDelay : NO_AUCTION_DELAY;
      updateSubmodules();
    }
  });

  // exposing getUserIds function in global-name-space so that userIds stored in Prebid can be used by external codes.
  (getGlobal()).getUserIds = getUserIds;
  (getGlobal()).getUserIdsAsEids = getUserIdsAsEids;
  (getGlobal()).refreshUserIds = refreshUserIds;
  (getGlobal()).setUserIdentities = setUserIdentities;
  (getGlobal()).getUserIdentities = getUserIdentities;
  (getGlobal()).onSSOLogin = onSSOLogin;
  (getGlobal()).onSSOLogout = onSSOLogout;
}

// init config update listener to start the application
init(config);

module('userId', attachIdSystem);<|MERGE_RESOLUTION|>--- conflicted
+++ resolved
@@ -692,15 +692,9 @@
 export function updateModuleParams(moduleToUpdate) {
   let params = CONSTANTS.MODULE_PARAM_TO_UPDATE_FOR_SSO[moduleToUpdate.name];
   if (!params) return;
-<<<<<<< HEAD
-  
-  let userIdentity = getUserIdentities() || {};
-  let enableSSO = window.PWT.ssoEnabled || false;
-=======
 
   let userIdentity = getUserIdentities() || {};
   let enableSSO = (window.PWT && window.PWT.ssoEnabled) || false;
->>>>>>> 193d5e1d
   let emailHashes = enableSSO && userIdentity.emailHash ? userIdentity.emailHash : userIdentity.pubProvidedEmailHash ? userIdentity.pubProvidedEmailHash : undefined;
   params.forEach(function(param) {
     moduleToUpdate.params[param.key] = (moduleToUpdate.name === 'id5Id' ? getRawPDString(emailHashes, userIdentity.userID) : emailHashes ? emailHashes[param.hashType] : undefined);
@@ -710,22 +704,13 @@
 function generateModuleLists() {
   let primaryModulesList = CONSTANTS.REFRESH_IDMODULES_LIST.PRIMARY_MODULES;
   let scriptBasedModulesList = CONSTANTS.REFRESH_IDMODULES_LIST.SCRIPT_BASED_MODULES;
-<<<<<<< HEAD
-  
-=======
-
->>>>>>> 193d5e1d
   for (let index in configRegistry) {
     let moduleName = configRegistry[index].name;
     if (primaryModulesList.indexOf(moduleName) >= 0) {
       modulesToRefresh.push(moduleName);
       updateModuleParams(configRegistry[index]);
-<<<<<<< HEAD
     }
     if (scriptBasedModulesList.indexOf(moduleName) >= 0) {
-=======
-    } else if (scriptBasedModulesList.indexOf(moduleName) >= 0) {
->>>>>>> 193d5e1d
       scriptBasedModulesToRefresh.push(moduleName);
     }
   }
@@ -757,7 +742,6 @@
           window.ats.start(atsObject);
         }
         break;
-<<<<<<< HEAD
       case 'publinkId':
         if (window.conversant && isFn(window.conversant.launch)) {
           let launchObject = window.conversant.getLauncherObject();
@@ -765,8 +749,6 @@
           window.conversant.launch('publink', 'start', launchObject);
         }
         break;
-=======
->>>>>>> 193d5e1d
     }
   }
 }
@@ -988,11 +970,7 @@
   if (!configs.length) {
     return;
   }
-<<<<<<< HEAD
-  generateModuleLists(); //this is to generate the list of modules to be updated wit sso/publisher provided email data
-=======
   generateModuleLists(); // this is to generate the list of modules to be updated wit sso/publisher provided email data
->>>>>>> 193d5e1d
 
   // do this to avoid reprocessing submodules
   const addedSubmodules = submoduleRegistry.filter(i => !find(submodules, j => j.name === i.name));
