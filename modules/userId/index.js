/**
 * This module adds User ID support to prebid.js
 * @module modules/userId
 */

/**
 * @interface Submodule
 */

/**
 * @function
 * @summary performs action to obtain id and return a value in the callback's response argument.
 *  If IdResponse#id is defined, then it will be written to the current active storage.
 *  If IdResponse#callback is defined, then it'll called at the end of auction.
 *  It's permissible to return neither, one, or both fields.
 * @name Submodule#getId
 * @param {SubmoduleParams} configParams
 * @param {ConsentData|undefined} consentData
 * @param {(Object|undefined)} cacheIdObj
 * @return {(IdResponse|undefined)} A response object that contains id and/or callback.
 */

/**
 * @function
 * @summary Similar to Submodule#getId, this optional method returns response to for id that exists already.
 *  If IdResponse#id is defined, then it will be written to the current active storage even if it exists already.
 *  If IdResponse#callback is defined, then it'll called at the end of auction.
 *  It's permissible to return neither, one, or both fields.
 * @name Submodule#extendId
 * @param {SubmoduleParams} configParams
 * @param {Object} storedId - existing id, if any
 * @return {(IdResponse|function(callback:function))} A response object that contains id and/or callback.
 */

/**
 * @function
 * @summary decode a stored value for passing to bid requests
 * @name Submodule#decode
 * @param {Object|string} value
 * @return {(Object|undefined)}
 */

/**
 * @property
 * @summary used to link submodule with config
 * @name Submodule#name
 * @type {string}
 */

/**
 * @typedef {Object} SubmoduleConfig
 * @property {string} name - the User ID submodule name (used to link submodule with config)
 * @property {(SubmoduleStorage|undefined)} storage - browser storage config
 * @property {(SubmoduleParams|undefined)} params - params config for use by the submodule.getId function
 * @property {(Object|undefined)} value - if not empty, this value is added to bid requests for access in adapters
 */

/**
 * @typedef {Object} SubmoduleStorage
 * @property {string} type - browser storage type (html5 or cookie)
 * @property {string} name - key name to use when saving/reading to local storage or cookies
 * @property {number} expires - time to live for browser storage in days
 * @property {(number|undefined)} refreshInSeconds - if not empty, this value defines the maximum time span in seconds before refreshing user ID stored in browser
 */

/**
 * @typedef {Object} SubmoduleParams
 * @property {(string|undefined)} partner - partner url param value
 * @property {(string|undefined)} url - webservice request url used to load Id data
 * @property {(string|undefined)} pixelUrl - publisher pixel to extend/modify cookies
 * @property {(boolean|undefined)} create - create id if missing.  default is true.
 * @property {(boolean|undefined)} extend - extend expiration time on each access.  default is false.
 * @property {(string|undefined)} pid - placement id url param value
 * @property {(string|undefined)} publisherId - the unique identifier of the publisher in question
 * @property {(array|undefined)} identifiersToResolve - the identifiers from either ls|cookie to be attached to the getId query
 */

/**
 * @typedef {Object} SubmoduleContainer
 * @property {Submodule} submodule
 * @property {SubmoduleConfig} config
 * @property {(Object|undefined)} idObj - cache decoded id value (this is copied to every adUnit bid)
 * @property {(function|undefined)} callback - holds reference to submodule.getId() result if it returned a function. Will be set to undefined after callback executes
 */

/**
 * @typedef {Object} ConsentData
 * @property {(string|undefined)} consentString
 * @property {(Object|undefined)} vendorData
 * @property {(boolean|undefined)} gdprApplies
 */

/**
 * @typedef {Object} IdResponse
 * @property {(Object|undefined)} id - id data
 * @property {(function|undefined)} callback - function that will return an id
 */

import find from 'core-js/library/fn/array/find';
import {config} from '../../src/config';
import events from '../../src/events';
import * as utils from '../../src/utils';
import {getGlobal} from '../../src/prebidGlobal';
import {gdprDataHandler} from '../../src/adapterManager';
import CONSTANTS from '../../src/constants.json';
import {module} from '../../src/hook';
<<<<<<< HEAD
// import {unifiedIdSubmodule} from './unifiedIdSystem.js';
// import {pubCommonIdSubmodule} from '../pubCommonIdSystem';
// import {customIdSubmodule} from './customIdSystem.js';
=======
>>>>>>> 329837dd

const MODULE_NAME = 'User ID';
const COOKIE = 'cookie';
const LOCAL_STORAGE = 'html5';
const DEFAULT_SYNC_DELAY = 500;
const NO_AUCTION_DELAY = 0;

/** @type {string[]} */
let validStorageTypes = [];

/** @type {boolean} */
let addedUserIdHook = false;

/** @type {SubmoduleContainer[]} */
let submodules = [];

/** @type {SubmoduleContainer[]} */
let initializedSubmodules;

/** @type {SubmoduleConfig[]} */
let configRegistry = [];

/** @type {Submodule[]} */
let submoduleRegistry = [];

/** @type {(number|undefined)} */
export let syncDelay;

/** @type {(number|undefined)} */
export let auctionDelay;

/** @param {Submodule[]} submodules */
export function setSubmoduleRegistry(submodules) {
  submoduleRegistry = submodules;
}

/**
 * @param {SubmoduleStorage} storage
 * @param {(Object|string)} value
 */
function setStoredValue(storage, value) {
  try {
    const valueStr = utils.isPlainObject(value) ? JSON.stringify(value) : value;
    const expiresStr = (new Date(Date.now() + (storage.expires * (60 * 60 * 24 * 1000)))).toUTCString();
    if (storage.type === COOKIE) {
      utils.setCookie(storage.name, valueStr, expiresStr, 'Lax');
      if (typeof storage.refreshInSeconds === 'number') {
        utils.setCookie(`${storage.name}_last`, new Date().toUTCString(), expiresStr);
      }
    } else if (storage.type === LOCAL_STORAGE) {
      localStorage.setItem(`${storage.name}_exp`, expiresStr);
      localStorage.setItem(storage.name, encodeURIComponent(valueStr));
      if (typeof storage.refreshInSeconds === 'number') {
        localStorage.setItem(`${storage.name}_last`, new Date().toUTCString());
      }
    }
  } catch (error) {
    utils.logError(error);
  }
}

/**
 * @param {SubmoduleStorage} storage
 * @param {String|undefined} key optional key of the value
 * @returns {string}
 */
function getStoredValue(storage, key = undefined) {
  const storedKey = key ? `${storage.name}_${key}` : storage.name;
  let storedValue;
  try {
    if (storage.type === COOKIE) {
      storedValue = utils.getCookie(storedKey);
    } else if (storage.type === LOCAL_STORAGE) {
      const storedValueExp = localStorage.getItem(`${storage.name}_exp`);
      // empty string means no expiration set
      if (storedValueExp === '') {
        storedValue = localStorage.getItem(storedKey);
      } else if (storedValueExp) {
        if ((new Date(storedValueExp)).getTime() - Date.now() > 0) {
          storedValue = decodeURIComponent(localStorage.getItem(storedKey));
        }
      }
    }
    // support storing a string or a stringified object
    if (typeof storedValue === 'string' && storedValue.charAt(0) === '{') {
      storedValue = JSON.parse(storedValue);
    }
  } catch (e) {
    utils.logError(e);
  }
  return storedValue;
}

/**
 * test if consent module is present, applies, and is valid for local storage or cookies (purpose 1)
 * @param {ConsentData} consentData
 * @returns {boolean}
 */
function hasGDPRConsent(consentData) {
  if (consentData && typeof consentData.gdprApplies === 'boolean' && consentData.gdprApplies) {
    if (!consentData.consentString) {
      return false;
    }
    if (consentData.vendorData && consentData.vendorData.purposeConsents && consentData.vendorData.purposeConsents['1'] === false) {
      return false;
    }
  }
  return true;
}

/**
 * @param {SubmoduleContainer[]} submodules
 * @param {function} cb - callback for after processing is done.
 */
function processSubmoduleCallbacks(submodules, cb) {
  const done = cb ? utils.delayExecution(cb, submodules.length) : function() { };
  submodules.forEach(function(submodule) {
    submodule.callback(function callbackCompleted(idObj) {
      // if valid, id data should be saved to cookie/html storage
      if (idObj) {
        if (submodule.config.storage) {
          setStoredValue(submodule.config.storage, idObj);
        }
        // cache decoded value (this is copied to every adUnit bid)
        submodule.idObj = submodule.submodule.decode(idObj);
      } else {
        utils.logError(`${MODULE_NAME}: ${submodule.submodule.name} - request id responded with an empty value`);
      }
      done();
    });

    // clear callback, this prop is used to test if all submodule callbacks are complete below
    submodule.callback = undefined;
  });
}

/**
 * This function will create a combined object for all subModule Ids
 * @param {SubmoduleContainer[]} submodules
 */
function getCombinedSubmoduleIds(submodules) {
  if (!Array.isArray(submodules) || !submodules.length) {
    return {};
  }
  const combinedSubmoduleIds = submodules.filter(i => utils.isPlainObject(i.idObj) && Object.keys(i.idObj).length).reduce((carry, i) => {
    Object.keys(i.idObj).forEach(key => {
      carry[key] = i.idObj[key];
    });
    return carry;
  }, {});

  return combinedSubmoduleIds;
}

/**
 * @param {AdUnit[]} adUnits
 * @param {SubmoduleContainer[]} submodules
 */
function addIdDataToAdUnitBids(adUnits, submodules) {
  if ([adUnits].some(i => !Array.isArray(i) || !i.length)) {
    return;
  }
  const combinedSubmoduleIds = getCombinedSubmoduleIds(submodules);
  if (Object.keys(combinedSubmoduleIds).length) {
    adUnits.forEach(adUnit => {
      adUnit.bids.forEach(bid => {
        // create a User ID object on the bid,
        bid.userId = combinedSubmoduleIds;
      });
    });
  }
}

/**
 * This is a common function that will initalize subModules if not already done and it will also execute subModule callbacks
 */
function initializeSubmodulesAndExecuteCallbacks(continueAuction) {
  let delayed = false;

  // initialize submodules only when undefined
  if (typeof initializedSubmodules === 'undefined') {
    initializedSubmodules = initSubmodules(submodules, gdprDataHandler.getConsentData());
    if (initializedSubmodules.length) {
      // list of submodules that have callbacks that need to be executed
      const submodulesWithCallbacks = initializedSubmodules.filter(item => utils.isFn(item.callback));

      if (submodulesWithCallbacks.length) {
        if (continueAuction && auctionDelay > 0) {
          // delay auction until ids are available
          delayed = true;
          let continued = false;
          const continueCallback = function() {
            if (!continued) {
              continued = true;
              continueAuction();
            }
          }
          utils.logInfo(`${MODULE_NAME} - auction delayed by ${auctionDelay} at most to fetch ids`);
          processSubmoduleCallbacks(submodulesWithCallbacks, continueCallback);

          setTimeout(continueCallback, auctionDelay);
        } else {
          // wait for auction complete before processing submodule callbacks
          events.on(CONSTANTS.EVENTS.REQUEST_BIDS, function auctionEndHandler() {
            events.off(CONSTANTS.EVENTS.REQUEST_BIDS, auctionEndHandler);

            // when syncDelay is zero, process callbacks now, otherwise delay process with a setTimeout
            if (syncDelay > 0) {
              setTimeout(function() {
                processSubmoduleCallbacks(submodulesWithCallbacks);
              }, syncDelay);
            } else {
              processSubmoduleCallbacks(submodulesWithCallbacks);
            }
          });
        }
      }
    }
  }

  if (continueAuction && !delayed) {
    continueAuction();
  }
}

/**
 * Hook is executed before adapters, but after consentManagement. Consent data is requied because
 * this module requires GDPR consent with Purpose #1 to save data locally.
 * The two main actions handled by the hook are:
 * 1. check gdpr consentData and handle submodule initialization.
 * 2. append user id data (loaded from cookied/html or from the getId method) to bids to be accessed in adapters.
 * @param {Object} reqBidsConfigObj required; This is the same param that's used in pbjs.requestBids.
 * @param {function} fn required; The next function in the chain, used by hook.js
 */
export function requestBidsHook(fn, reqBidsConfigObj) {
  // initialize submodules only when undefined
  initializeSubmodulesAndExecuteCallbacks(function() {
    // pass available user id data to bid adapters
    addIdDataToAdUnitBids(reqBidsConfigObj.adUnits || getGlobal().adUnits, initializedSubmodules);
    // calling fn allows prebid to continue processing
    fn.call(this, reqBidsConfigObj);
  });
}

/**
 * This function will be exposed in global-name-space so that userIds stored by Prebid UserId module can be used by external codes as well.
 * Simple use case will be passing these UserIds to A9 wrapper solution
 */
function getUserIds() {
  // initialize submodules only when undefined
  initializeSubmodulesAndExecuteCallbacks();
  return getCombinedSubmoduleIds(initializedSubmodules);
}

/**
 * @param {SubmoduleContainer[]} submodules
 * @param {ConsentData} consentData
 * @returns {SubmoduleContainer[]} initialized submodules
 */
function initSubmodules(submodules, consentData) {
  // gdpr consent with purpose one is required, otherwise exit immediately
  if (!hasGDPRConsent(consentData)) {
    utils.logWarn(`${MODULE_NAME} - gdpr permission not valid for local storage or cookies, exit module`);
    return [];
  }

  return submodules.reduce((carry, submodule) => {
    // There are two submodule configuration types to handle: storage or value
    // 1. storage: retrieve user id data from cookie/html storage or with the submodule's getId method
    // 2. value: pass directly to bids
    if (submodule.config.storage) {
      let storedId = getStoredValue(submodule.config.storage);
      let response;

      let refreshNeeded = false;
      if (typeof submodule.config.storage.refreshInSeconds === 'number') {
        const storedDate = new Date(getStoredValue(submodule.config.storage, 'last'));
        refreshNeeded = storedDate && (Date.now() - storedDate.getTime() > submodule.config.storage.refreshInSeconds * 1000);
      }

      if (CONSTANTS.SUBMODULES_THAT_ALWAYS_REFRESH_ID[submodule.config.name] === true) {
        refreshNeeded = true;
      }

      if (!storedId || refreshNeeded) {
        // No previously saved id.  Request one from submodule.
        response = submodule.submodule.getId(submodule.config.params, consentData, storedId);
      } else if (typeof submodule.submodule.extendId === 'function') {
        // If the id exists already, give submodule a chance to decide additional actions that need to be taken
        response = submodule.submodule.extendId(submodule.config.params, storedId);
      }

      if (utils.isPlainObject(response)) {
        if (response.id) {
          // A getId/extendId result assumed to be valid user id data, which should be saved to users local storage or cookies
          setStoredValue(submodule.config.storage, response.id);
          storedId = response.id;
        }

        if (typeof response.callback === 'function') {
          // Save async callback to be invoked after auction
          submodule.callback = response.callback;
        }
      }

      if (storedId) {
        // cache decoded value (this is copied to every adUnit bid)
        submodule.idObj = submodule.submodule.decode(storedId);
      }
    } else if (submodule.config.value) {
      // cache decoded value (this is copied to every adUnit bid)
      submodule.idObj = submodule.config.value;
    } else {
      const response = submodule.submodule.getId(submodule.config.params, consentData, undefined);
      if (utils.isPlainObject(response)) {
        if (typeof response.callback === 'function') { submodule.callback = response.callback; }
        if (response.id) { submodule.idObj = submodule.submodule.decode(response.id); }
      }
    }
    carry.push(submodule);
    return carry;
  }, []);
}

/**
 * list of submodule configurations with valid 'storage' or 'value' obj definitions
 * * storage config: contains values for storing/retrieving User ID data in browser storage
 * * value config: object properties that are copied to bids (without saving to storage)
 * @param {SubmoduleConfig[]} configRegistry
 * @param {Submodule[]} submoduleRegistry
 * @param {string[]} activeStorageTypes
 * @returns {SubmoduleConfig[]}
 */
function getValidSubmoduleConfigs(configRegistry, submoduleRegistry, activeStorageTypes) {
  if (!Array.isArray(configRegistry)) {
    return [];
  }
  return configRegistry.reduce((carry, config) => {
    // every submodule config obj must contain a valid 'name'
    if (!config || utils.isEmptyStr(config.name)) {
      return carry;
    }
    // Validate storage config contains 'type' and 'name' properties with non-empty string values
    // 'type' must be a value currently enabled in the browser
    if (config.storage &&
      !utils.isEmptyStr(config.storage.type) &&
      !utils.isEmptyStr(config.storage.name) &&
      activeStorageTypes.indexOf(config.storage.type) !== -1) {
      carry.push(config);
    } else if (utils.isPlainObject(config.value)) {
      carry.push(config);
    } else if (!config.storage && !config.value) {
      carry.push(config);
    }
    return carry;
  }, []);
}

/**
 * update submodules by validating against existing configs and storage types
 */
function updateSubmodules() {
  const configs = getValidSubmoduleConfigs(configRegistry, submoduleRegistry, validStorageTypes);
  if (!configs.length) {
    return;
  }
  // do this to avoid reprocessing submodules
  const addedSubmodules = submoduleRegistry.filter(i => !find(submodules, j => j.name === i.name));

  // find submodule and the matching configuration, if found create and append a SubmoduleContainer
  submodules = addedSubmodules.map(i => {
    const submoduleConfig = find(configs, j => j.name === i.name);
    return submoduleConfig ? {
      submodule: i,
      config: submoduleConfig,
      callback: undefined,
      idObj: undefined
    } : null;
  }).filter(submodule => submodule !== null);

  if (!addedUserIdHook && submodules.length) {
    // priority value 40 will load after consentManagement with a priority of 50
    getGlobal().requestBids.before(requestBidsHook, 40);
    utils.logInfo(`${MODULE_NAME} - usersync config updated for ${submodules.length} submodules`);
    addedUserIdHook = true;
  }
}

/**
 * enable submodule in User ID
 * @param {Submodule} submodule
 */
export function attachIdSystem(submodule) {
  if (!find(submoduleRegistry, i => i.name === submodule.name)) {
    submoduleRegistry.push(submodule);
    updateSubmodules();
  }
}

/**
 * test browser support for storage config types (local storage or cookie), initializes submodules but consentManagement is required,
 * so a callback is added to fire after the consentManagement module.
 * @param {{getConfig:function}} config
 */
export function init(config) {
  submodules = [];
  configRegistry = [];
  addedUserIdHook = false;
  initializedSubmodules = undefined;

  // list of browser enabled storage types
  validStorageTypes = [
    utils.localStorageIsEnabled() ? LOCAL_STORAGE : null,
    utils.cookiesAreEnabled() ? COOKIE : null
  ].filter(i => i !== null);

  // exit immediately if opt out cookie or local storage keys exists.
  if (validStorageTypes.indexOf(COOKIE) !== -1 && (utils.getCookie('_pbjs_id_optout') || utils.getCookie('_pubcid_optout'))) {
    utils.logInfo(`${MODULE_NAME} - opt-out cookie found, exit module`);
    return;
  }
  // _pubcid_optout is checked for compatiblility with pubCommonId
  if (validStorageTypes.indexOf(LOCAL_STORAGE) !== -1 && (localStorage.getItem('_pbjs_id_optout') || localStorage.getItem('_pubcid_optout'))) {
    utils.logInfo(`${MODULE_NAME} - opt-out localStorage found, exit module`);
    return;
  }
  // listen for config userSyncs to be set
  config.getConfig(conf => {
    // Note: support for both 'userSync' and 'usersync' will be deprecated with Prebid.js 3.0
    const userSync = conf.userSync || conf.usersync;
    if (userSync && userSync.userIds) {
      configRegistry = userSync.userIds;
      syncDelay = utils.isNumber(userSync.syncDelay) ? userSync.syncDelay : DEFAULT_SYNC_DELAY;
      auctionDelay = utils.isNumber(userSync.auctionDelay) ? userSync.auctionDelay : NO_AUCTION_DELAY;
      updateSubmodules();
    }
  });

  // exposing getUserIds function in global-name-space so that userIds stored in Prebid can be used by external codes.
  (getGlobal()).getUserIds = getUserIds;
}

// init config update listener to start the application
init(config);

<<<<<<< HEAD
// add submodules after init has been called
// attachIdSystem(pubCommonIdSubmodule);
// attachIdSystem(unifiedIdSubmodule);
// attachIdSystem(customIdSubmodule);

=======
>>>>>>> 329837dd
module('userId', attachIdSystem);<|MERGE_RESOLUTION|>--- conflicted
+++ resolved
@@ -104,12 +104,6 @@
 import {gdprDataHandler} from '../../src/adapterManager';
 import CONSTANTS from '../../src/constants.json';
 import {module} from '../../src/hook';
-<<<<<<< HEAD
-// import {unifiedIdSubmodule} from './unifiedIdSystem.js';
-// import {pubCommonIdSubmodule} from '../pubCommonIdSystem';
-// import {customIdSubmodule} from './customIdSystem.js';
-=======
->>>>>>> 329837dd
 
 const MODULE_NAME = 'User ID';
 const COOKIE = 'cookie';
@@ -555,12 +549,4 @@
 // init config update listener to start the application
 init(config);
 
-<<<<<<< HEAD
-// add submodules after init has been called
-// attachIdSystem(pubCommonIdSubmodule);
-// attachIdSystem(unifiedIdSubmodule);
-// attachIdSystem(customIdSubmodule);
-
-=======
->>>>>>> 329837dd
 module('userId', attachIdSystem);