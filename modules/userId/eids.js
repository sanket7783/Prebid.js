import * as utils from '../../src/utils.js';

// Each user-id sub-module is expected to mention respective config here
const USER_IDS_CONFIG = {

  // key-name : {config}

  // intentIqId
  'intentIqId': {
    source: 'intentiq.com',
    atype: 1,
    getValue: function(data) {
      return data.RESULT;
    }
  },

  // pubCommonId
  'pubcid': {
    source: 'pubcid.org',
    atype: 1
  },

  // unifiedId
  'tdid': {
    source: 'adserver.org',
    atype: 1,
    getUidExt: function() {
      return {
        rtiPartner: 'TDID'
      };
    }
  },

  // id5Id
  'id5id': {
    getValue: function(data) {
      return data.uid
    },
    source: 'id5-sync.com',
    atype: 1,
    getUidExt: function(data) {
      if (data.ext) {
        return data.ext;
      }
    }
  },

  // parrableId
  'parrableId': {
    source: 'parrable.com',
    atype: 1,
    getValue: function(parrableId) {
      if (parrableId.eid) {
        return parrableId.eid;
      }
      if (parrableId.ccpaOptout) {
        // If the EID was suppressed due to a non consenting ccpa optout then
        // we still wish to provide this as a reason to the adapters
        return '';
      }
      return null;
    },
    getUidExt: function(parrableId) {
      const extendedData = utils.pick(parrableId, [
        'ibaOptout',
        'ccpaOptout'
      ]);
      if (Object.keys(extendedData).length) {
        return extendedData;
      }
    }
  },

  // identityLink
  'idl_env': {
    source: 'liveramp.com',
    atype: 3
  },

  // liveIntentId
  'lipb': {
    getValue: function(data) {
      return data.lipbid;
    },
    source: 'liveintent.com',
    atype: 3,
    getEidExt: function(data) {
      if (Array.isArray(data.segments) && data.segments.length) {
        return {
          segments: data.segments
        };
      }
    }
  },

  // britepoolId
  'britepoolid': {
    source: 'britepool.com',
    atype: 3
  },

  // lotamePanoramaId
  lotamePanoramaId: {
    source: 'crwdcntrl.net',
    atype: 1,
  },

  // criteo
  'criteoId': {
    source: 'criteo.com',
    atype: 1
  },

  // merkleId
  'merkleId': {
    source: 'merkleinc.com',
    atype: 3
  },

  // NetId
  'netId': {
    source: 'netid.de',
    atype: 1
  },

  // sharedid
  'sharedid': {
    source: 'sharedid.org',
    atype: 1,
    getValue: function(data) {
      return data.id;
    },
    getUidExt: function(data) {
      return (data && data.third) ? {
        third: data.third
      } : undefined;
    }
  },

  // zeotapIdPlus
  'IDP': {
    source: 'zeotap.com',
    atype: 1,
    getValue: function getValue(data) {
      return data.id;
    }
  },

  // haloId
  'haloId': {
    source: 'audigent.com',
    atype: 1
  },

  // quantcastId
  'quantcastId': {
    source: 'quantcast.com',
    atype: 1
  },

<<<<<<< HEAD
=======
  // nextroll
  'nextrollId': {
    source: 'nextroll.com',
    atype: 1
  },

>>>>>>> e3313698
  // IDx
  'idx': {
    source: 'idx.lat',
    atype: 1
  },

  // Verizon Media ConnectID
  'connectid': {
    source: 'verizonmedia.com',
<<<<<<< HEAD
    atype: 1
=======
    atype: 3
>>>>>>> e3313698
  },

  // Neustar Fabrick
  'fabrickId': {
    source: 'neustar.biz',
    atype: 1
  },
<<<<<<< HEAD
  'tapadId': {
    source: 'tapad.com',
    atype: 1
=======
  // MediaWallah OpenLink
  'mwOpenLinkId': {
    source: 'mediawallahscript.com',
    atype: 1
  },
  'tapadId': {
    source: 'tapad.com',
    atype: 1
  },
  // Novatiq Snowflake
  'novatiq': {
    getValue: function(data) {
      return data.snowflake
    },
    source: 'novatiq.com',
    atype: 1
  },
  'uid2': {
    source: 'uidapi.com',
    atype: 3,
    getValue: function(data) {
      return data.id;
    }
>>>>>>> e3313698
  }
};

// this function will create an eid object for the given UserId sub-module
function createEidObject(userIdData, subModuleKey) {
  const conf = USER_IDS_CONFIG[subModuleKey];
  if (conf && userIdData) {
    let eid = {};
    eid.source = conf['source'];
    const value = utils.isFn(conf['getValue']) ? conf['getValue'](userIdData) : userIdData;
    if (utils.isStr(value)) {
      const uid = { id: value, atype: conf['atype'] };
      // getUidExt
      if (utils.isFn(conf['getUidExt'])) {
        const uidExt = conf['getUidExt'](userIdData);
        if (uidExt) {
          uid.ext = uidExt;
        }
      }
      eid.uids = [uid];
      // getEidExt
      if (utils.isFn(conf['getEidExt'])) {
        const eidExt = conf['getEidExt'](userIdData);
        if (eidExt) {
          eid.ext = eidExt;
        }
      }
      return eid;
    }
  }
  return null;
}

// this function will generate eids array for all available IDs in bidRequest.userId
// this function will be called by userId module
// if any adapter does not want any particular userId to be passed then adapter can use Array.filter(e => e.source != 'tdid')
export function createEidsArray(bidRequestUserId) {
  let eids = [];
  for (const subModuleKey in bidRequestUserId) {
    if (bidRequestUserId.hasOwnProperty(subModuleKey)) {
      if (subModuleKey === 'pubProvidedId') {
        eids = eids.concat(bidRequestUserId['pubProvidedId']);
      } else {
        const eid = createEidObject(bidRequestUserId[subModuleKey], subModuleKey);
        if (eid) {
          eids.push(eid);
        }
      }
    }
  }
  return eids;
}

/**
 * @param {SubmoduleContainer[]} submodules
 */
export function buildEidPermissions(submodules) {
  let eidPermissions = [];
  submodules.filter(i => utils.isPlainObject(i.idObj) && Object.keys(i.idObj).length)
    .forEach(i => {
      Object.keys(i.idObj).forEach(key => {
        if (utils.deepAccess(i, 'config.bidders') && Array.isArray(i.config.bidders) &&
          utils.deepAccess(USER_IDS_CONFIG, key + '.source')) {
          eidPermissions.push(
            {
              source: USER_IDS_CONFIG[key].source,
              bidders: i.config.bidders
            }
          );
        }
      });
    });
  return eidPermissions;
}<|MERGE_RESOLUTION|>--- conflicted
+++ resolved
@@ -158,15 +158,12 @@
     atype: 1
   },
 
-<<<<<<< HEAD
-=======
   // nextroll
   'nextrollId': {
     source: 'nextroll.com',
     atype: 1
   },
 
->>>>>>> e3313698
   // IDx
   'idx': {
     source: 'idx.lat',
@@ -176,11 +173,7 @@
   // Verizon Media ConnectID
   'connectid': {
     source: 'verizonmedia.com',
-<<<<<<< HEAD
-    atype: 1
-=======
-    atype: 3
->>>>>>> e3313698
+    atype: 3
   },
 
   // Neustar Fabrick
@@ -188,11 +181,6 @@
     source: 'neustar.biz',
     atype: 1
   },
-<<<<<<< HEAD
-  'tapadId': {
-    source: 'tapad.com',
-    atype: 1
-=======
   // MediaWallah OpenLink
   'mwOpenLinkId': {
     source: 'mediawallahscript.com',
@@ -216,7 +204,6 @@
     getValue: function(data) {
       return data.id;
     }
->>>>>>> e3313698
   }
 };
 
