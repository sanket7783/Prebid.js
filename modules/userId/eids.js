import * as utils from '../../src/utils.js';

// Each user-id sub-module is expected to mention respective config here
const USER_IDS_CONFIG = {

  // key-name : {config}

  // intentIqId
  'intentIqId': {
    source: 'intentiq.com',
    atype: 1,
    getValue: function(data) {
      return data.RESULT;
    }
  },

  // pubCommonId
  'pubcid': {
    source: 'pubcid.org',
    atype: 1
  },

  // unifiedId
  'tdid': {
    source: 'adserver.org',
    atype: 1,
    getUidExt: function() {
      return {
        rtiPartner: 'TDID'
      };
    }
  },

  // id5Id
  'id5id': {
    getValue: function(data) {
      return data.uid
    },
    source: 'id5-sync.com',
    atype: 1,
    getUidExt: function(data) {
      if (data.ext) {
        return data.ext;
      }
    }
  },

  // parrableId
  'parrableId': {
    source: 'parrable.com',
    atype: 1,
    getValue: function(parrableId) {
      if (parrableId.eid) {
        return parrableId.eid;
      }
      if (parrableId.ccpaOptout) {
        // If the EID was suppressed due to a non consenting ccpa optout then
        // we still wish to provide this as a reason to the adapters
        return '';
      }
      return null;
    },
    getUidExt: function(parrableId) {
      const extendedData = utils.pick(parrableId, [
        'ibaOptout',
        'ccpaOptout'
      ]);
      if (Object.keys(extendedData).length) {
        return extendedData;
      }
    }
  },

  // identityLink
  'idl_env': {
    source: 'liveramp.com',
    atype: 3
  },

  // liveIntentId
  'lipb': {
    getValue: function(data) {
      return data.lipbid;
    },
    source: 'liveintent.com',
    atype: 3,
    getEidExt: function(data) {
      if (Array.isArray(data.segments) && data.segments.length) {
        return {
          segments: data.segments
        };
      }
    }
  },

  // britepoolId
  'britepoolid': {
    source: 'britepool.com',
    atype: 3
  },

  // lotamePanoramaId
  lotamePanoramaId: {
    source: 'crwdcntrl.net',
    atype: 1,
<<<<<<< HEAD
  },

  // DigiTrust
  'digitrustid': {
    getValue: function (data) {
      var id = null;
      if (data && data.data && data.data.id != null) {
        id = data.data.id;
      }
      return id;
    },
    source: 'digitru.st',
    atype: 1
=======
>>>>>>> e5ade754
  },

  // criteo
  'criteoId': {
    source: 'criteo.com',
    atype: 1
  },

  // merkleId
  'merkleId': {
    source: 'merkleinc.com',
    atype: 3
  },

  // NetId
  'netId': {
    source: 'netid.de',
    atype: 1
  },
<<<<<<< HEAD
=======

>>>>>>> e5ade754
  // sharedid
  'sharedid': {
    source: 'sharedid.org',
    atype: 1,
    getValue: function(data) {
      return data.id;
    },
    getUidExt: function(data) {
      return (data && data.third) ? {
        third: data.third
      } : undefined;
    }
<<<<<<< HEAD
=======
  },

  // zeotapIdPlus
  'IDP': {
    source: 'zeotap.com',
    atype: 1,
    getValue: function getValue(data) {
      return data.id;
    }
  },

  // haloId
  'haloId': {
    source: 'audigent.com',
    atype: 1
  },

  // quantcastId
  'quantcastId': {
    source: 'quantcast.com',
    atype: 1
  },

  // nextroll
  'nextrollId': {
    source: 'nextroll.com',
    atype: 1
  },

  // IDx
  'idx': {
    source: 'idx.lat',
    atype: 1
  },

  // Verizon Media ConnectID
  'connectid': {
    source: 'verizonmedia.com',
    atype: 3
  },

  // Neustar Fabrick
  'fabrickId': {
    source: 'neustar.biz',
    atype: 1
  },
  // MediaWallah OpenLink
  'mwOpenLinkId': {
    source: 'mediawallahscript.com',
    atype: 1
  },
  'tapadId': {
    source: 'tapad.com',
    atype: 1
  },
  // Novatiq Snowflake
  'novatiq': {
    getValue: function(data) {
      return data.snowflake
    },
    source: 'novatiq.com',
    atype: 1
  },
  'uid2': {
    source: 'uidapi.com',
    atype: 3,
    getValue: function(data) {
      return data.id;
    }
>>>>>>> e5ade754
  }
};

// this function will create an eid object for the given UserId sub-module
function createEidObject(userIdData, subModuleKey) {
  const conf = USER_IDS_CONFIG[subModuleKey];
  if (conf && userIdData) {
    let eid = {};
    eid.source = conf['source'];
    const value = utils.isFn(conf['getValue']) ? conf['getValue'](userIdData) : userIdData;
    if (utils.isStr(value)) {
      const uid = { id: value, atype: conf['atype'] };
      // getUidExt
      if (utils.isFn(conf['getUidExt'])) {
        const uidExt = conf['getUidExt'](userIdData);
        if (uidExt) {
          uid.ext = uidExt;
        }
      }
      eid.uids = [uid];
      // getEidExt
      if (utils.isFn(conf['getEidExt'])) {
        const eidExt = conf['getEidExt'](userIdData);
        if (eidExt) {
          eid.ext = eidExt;
        }
      }
      return eid;
    }
  }
  return null;
}

// this function will generate eids array for all available IDs in bidRequest.userId
// this function will be called by userId module
// if any adapter does not want any particular userId to be passed then adapter can use Array.filter(e => e.source != 'tdid')
export function createEidsArray(bidRequestUserId) {
  let eids = [];
  for (const subModuleKey in bidRequestUserId) {
    if (bidRequestUserId.hasOwnProperty(subModuleKey)) {
      if (subModuleKey === 'pubProvidedId') {
        eids = eids.concat(bidRequestUserId['pubProvidedId']);
      } else {
        const eid = createEidObject(bidRequestUserId[subModuleKey], subModuleKey);
        if (eid) {
          eids.push(eid);
        }
      }
    }
  }
  return eids;
}

/**
 * @param {SubmoduleContainer[]} submodules
 */
export function buildEidPermissions(submodules) {
  let eidPermissions = [];
  submodules.filter(i => utils.isPlainObject(i.idObj) && Object.keys(i.idObj).length)
    .forEach(i => {
      Object.keys(i.idObj).forEach(key => {
        if (utils.deepAccess(i, 'config.bidders') && Array.isArray(i.config.bidders) &&
          utils.deepAccess(USER_IDS_CONFIG, key + '.source')) {
          eidPermissions.push(
            {
              source: USER_IDS_CONFIG[key].source,
              bidders: i.config.bidders
            }
          );
        }
      });
    });
  return eidPermissions;
}<|MERGE_RESOLUTION|>--- conflicted
+++ resolved
@@ -103,22 +103,6 @@
   lotamePanoramaId: {
     source: 'crwdcntrl.net',
     atype: 1,
-<<<<<<< HEAD
-  },
-
-  // DigiTrust
-  'digitrustid': {
-    getValue: function (data) {
-      var id = null;
-      if (data && data.data && data.data.id != null) {
-        id = data.data.id;
-      }
-      return id;
-    },
-    source: 'digitru.st',
-    atype: 1
-=======
->>>>>>> e5ade754
   },
 
   // criteo
@@ -138,10 +122,6 @@
     source: 'netid.de',
     atype: 1
   },
-<<<<<<< HEAD
-=======
-
->>>>>>> e5ade754
   // sharedid
   'sharedid': {
     source: 'sharedid.org',
@@ -154,8 +134,6 @@
         third: data.third
       } : undefined;
     }
-<<<<<<< HEAD
-=======
   },
 
   // zeotapIdPlus
@@ -225,7 +203,6 @@
     getValue: function(data) {
       return data.id;
     }
->>>>>>> e5ade754
   }
 };
 
