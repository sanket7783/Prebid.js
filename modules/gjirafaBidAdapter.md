# Overview
Module Name: Gjirafa Bidder Adapter Module

Type: Bidder Adapter

Maintainer: arditb@gjirafa.com

# Description
Gjirafa Bidder Adapter for Prebid.js.

# Test Parameters
```js
var adUnits = [
    {
        code: 'test-div',
        mediaTypes: {
            banner: {
                sizes: [
                    [728, 90]
                ]
            }
        },
        bids: [{
            bidder: 'gjirafa',
            params: {
                propertyId: '105227',   //Required
                placementId: '846841',  //Required
                data: {                 //Optional
                    catalogs: [{
                        catalogId: 9,
                        items: ["193", "4", "1"]
                    }],
                    inventory: {
                        category: ["tech"],
                        query: ["iphone 12"]
                    }
                }
            }
        }]
    },
    {
        code: 'test-div',
        mediaTypes: {
<<<<<<< HEAD
             video: {
                context: 'instream'
             }
        },
        bids: [
            {
                 bidder: 'gjirafa',
                 params: {
                    propertyId: '105227',
                    placementId: '846836'
=======
            video: {
                context: 'instream'
            }
        },
        bids: [{
            bidder: 'gjirafa',
            params: {
                propertyId: '105227',  //Required
                placementId: '846836', //Required
                data: {                //Optional
                    catalogs: [{
                        catalogId: 9,
                        items: ["193", "4", "1"]
                    }],
                    inventory: {
                        category: ["tech"],
                        query: ["iphone 12"]
                    }
>>>>>>> eea7c792
                }
            }
        }]
    }
];
```<|MERGE_RESOLUTION|>--- conflicted
+++ resolved
@@ -41,18 +41,6 @@
     {
         code: 'test-div',
         mediaTypes: {
-<<<<<<< HEAD
-             video: {
-                context: 'instream'
-             }
-        },
-        bids: [
-            {
-                 bidder: 'gjirafa',
-                 params: {
-                    propertyId: '105227',
-                    placementId: '846836'
-=======
             video: {
                 context: 'instream'
             }
@@ -71,7 +59,6 @@
                         category: ["tech"],
                         query: ["iphone 12"]
                     }
->>>>>>> eea7c792
                 }
             }
         }]
