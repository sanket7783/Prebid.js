--- conflicted
+++ resolved
@@ -60,18 +60,11 @@
       // Check ats during callback so it has a chance to initialise.
       // If ats library is available, use it to retrieve envelope. If not use standard third party endpoint
       if (window.ats) {
-<<<<<<< HEAD
-        utils.logInfo('ATS exists!');
-        window.ats.retrieveEnvelope(function (envelope) {
-          if (envelope) {
-            utils.logInfo('An envelope can be retrieved from ATS!');
-=======
         utils.logInfo('identityLink: ATS exists!');
         window.ats.retrieveEnvelope(function (envelope) {
           if (envelope) {
             utils.logInfo('identityLink: An envelope can be retrieved from ATS!');
             setEnvelopeSource(true);
->>>>>>> e5ade754
             callback(JSON.parse(envelope).envelope);
           } else {
             getEnvelope(url, callback);
@@ -87,10 +80,6 @@
 };
 // return envelope from third party endpoint
 function getEnvelope(url, callback) {
-<<<<<<< HEAD
-  utils.logInfo('A 3P retrieval is attempted!');
-=======
->>>>>>> e5ade754
   const callbacks = {
     success: response => {
       let responseObj;
@@ -104,13 +93,6 @@
       callback((responseObj && responseObj.envelope) ? responseObj.envelope : '');
     },
     error: error => {
-<<<<<<< HEAD
-      utils.logInfo(`identityLink: ID fetch encountered an error`, error);
-      callback();
-    }
-  };
-  ajax(url, callbacks, undefined, {method: 'GET', withCredentials: true});
-=======
       utils.logInfo(`identityLink: identityLink: ID fetch encountered an error`, error);
       callback();
     }
@@ -134,7 +116,6 @@
   let now = new Date();
   now.setTime(now.getTime() + 2592000000);
   storage.setCookie('_lr_env_src_ats', src, now.toUTCString());
->>>>>>> e5ade754
 }
 
 submodule('userId', identityLinkSubmodule);