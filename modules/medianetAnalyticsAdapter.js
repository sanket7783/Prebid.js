--- conflicted
+++ resolved
@@ -126,11 +126,7 @@
       this.setDataFromResponse(response);
       this.overrideDomainLevelData(response);
       this.overrideToDebug(this.mnetDebugConfig);
-<<<<<<< HEAD
-      this.urlToConsume = VALID_URL_KEY.includes(response.urlKey) ? response.urlKey : this.urlToConsume;
-=======
       this.urlToConsume = includes(VALID_URL_KEY, response.urlKey) ? response.urlKey : this.urlToConsume;
->>>>>>> eea7c792
       this.ajaxState = CONFIG_PASS;
     } catch (e) {
       this.ajaxState = CONFIG_ERROR;
