--- conflicted
+++ resolved
@@ -43,11 +43,7 @@
 
 export const spec = {
   code: 'gamoshi',
-<<<<<<< HEAD
-  aliases: ['gambid', 'cleanmedia', '9MediaOnline', 'MobfoxX'],
-=======
   aliases: ['gambid', '9MediaOnline'],
->>>>>>> e3313698
   supportedMediaTypes: ['banner', 'video'],
 
   isBidRequestValid: function (bid) {
