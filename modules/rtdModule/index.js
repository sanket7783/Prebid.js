/**
 * This module adds Real time data support to prebid.js
 * @module modules/realTimeData
 */

/**
 * @interface UserConsentData
 */
/**
 * @property
 * @summary gdpr consent
 * @name UserConsentData#gdpr
 * @type {Object}
 */
/**
 * @property
 * @summary usp consent
 * @name UserConsentData#usp
 * @type {Object}
 */
/**
 * @property
 * @summary coppa
 * @name UserConsentData#coppa
 * @type {boolean}
 */

/**
 * @interface RtdSubmodule
 */

/**
 * @function?
 * @summary return real time data
 * @name RtdSubmodule#getTargetingData
 * @param {string[]} adUnitsCodes
 * @param {SubmoduleConfig} config
 * @param {UserConsentData} userConsent
 */

/**
 * @function?
 * @summary modify bid request data
 * @name RtdSubmodule#getBidRequestData
 * @param {SubmoduleConfig} config
 * @param {UserConsentData} userConsent
 * @param {Object} reqBidsConfigObj
 * @param {function} callback
 */

/**
 * @property
 * @summary used to link submodule with config
 * @name RtdSubmodule#name
 * @type {string}
 */

/**
 * @property
 * @summary used to link submodule with config
 * @name RtdSubmodule#config
 * @type {Object}
 */

/**
 * @function
 * @summary init sub module
 * @name RtdSubmodule#init
 * @param {SubmoduleConfig} config
 * @param {UserConsentData} user consent
 * @return {boolean} false to remove sub module
 */

/**
 * @function?
 * @summary on auction init event
 * @name RtdSubmodule#onAuctionInitEvent
 * @param {Object} data
 * @param {SubmoduleConfig} config
 * @param {UserConsentData} userConsent
 */

/**
 * @function?
 * @summary on auction end event
 * @name RtdSubmodule#onAuctionEndEvent
 * @param {Object} data
 * @param {SubmoduleConfig} config
 * @param {UserConsentData} userConsent
 */

/**
 * @function?
 * @summary on bid response event
 * @name RtdSubmodule#onBidResponseEvent
 * @param {Object} data
 * @param {SubmoduleConfig} config
 * @param {UserConsentData} userConsent
 */

/**
 * @interface ModuleConfig
 */

/**
 * @property
 * @summary auction delay
 * @name ModuleConfig#auctionDelay
 * @type {number}
 */

/**
 * @property
 * @summary list of sub modules
 * @name ModuleConfig#dataProviders
 * @type {SubmoduleConfig[]}
 */

/**
 * @interface SubModuleConfig
 */

/**
 * @property
 * @summary params for provide (sub module)
 * @name SubModuleConfig#params
 * @type {Object}
 */

/**
 * @property
 * @summary name
 * @name ModuleConfig#name
 * @type {string}
 */

/**
 * @property
 * @summary delay auction for this sub module
 * @name ModuleConfig#waitForIt
 * @type {boolean}
 */

import {config} from '../../src/config.js';
import {module} from '../../src/hook.js';
import * as utils from '../../src/utils.js';
import events from '../../src/events.js';
import CONSTANTS from '../../src/constants.json';
import {gdprDataHandler, uspDataHandler} from '../../src/adapterManager.js';
import find from 'core-js-pure/features/array/find.js';
import {getGlobal} from '../../src/prebidGlobal.js';

/** @type {string} */
const MODULE_NAME = 'realTimeData';
/** @type {RtdSubmodule[]} */
let registeredSubModules = [];
/** @type {RtdSubmodule[]} */
export let subModules = [];
/** @type {ModuleConfig} */
let _moduleConfig;
/** @type {SubmoduleConfig[]} */
let _dataProviders = [];
/** @type {UserConsentData} */
let _userConsent;

/**
 * enable submodule in User ID
 * @param {RtdSubmodule} submodule
 */
export function attachRealTimeDataProvider(submodule) {
  registeredSubModules.push(submodule);
}

export function init(config) {
  const confListener = config.getConfig(MODULE_NAME, ({realTimeData}) => {
    if (!realTimeData.dataProviders) {
      utils.logError('missing parameters for real time module');
      return;
    }
    confListener(); // unsubscribe config listener
    _moduleConfig = realTimeData;
    _dataProviders = realTimeData.dataProviders;
    setEventsListeners();
    getGlobal().requestBids.before(setBidRequestsData, 40);
    initSubModules();
  });
}

function getConsentData() {
  return {
    gdpr: gdprDataHandler.getConsentData(),
    usp: uspDataHandler.getConsentData(),
    coppa: !!(config.getConfig('coppa'))
  }
}

/**
 * call each sub module init function by config order
 * if no init function / init return failure / module not configured - remove it from submodules list
 */
function initSubModules() {
  _userConsent = getConsentData();
  let subModulesByOrder = [];
  _dataProviders.forEach(provider => {
    const sm = find(registeredSubModules, s => s.name === provider.name);
    const initResponse = sm && sm.init && sm.init(provider, _userConsent);
    if (initResponse) {
      subModulesByOrder.push(Object.assign(sm, {config: provider}));
    }
  });
  subModules = subModulesByOrder;
}

/**
 * call each sub module event function by config order
 */
function setEventsListeners() {
  events.on(CONSTANTS.EVENTS.AUCTION_INIT, (args) => {
    subModules.forEach(sm => { sm.onAuctionInitEvent && sm.onAuctionInitEvent(args, sm.config, _userConsent) })
  });
  events.on(CONSTANTS.EVENTS.AUCTION_END, (args) => {
    getAdUnitTargeting(args);
    subModules.forEach(sm => { sm.onAuctionEndEvent && sm.onAuctionEndEvent(args, sm.config, _userConsent) })
  });
  events.on(CONSTANTS.EVENTS.BID_RESPONSE, (args) => {
    subModules.forEach(sm => { sm.onBidResponseEvent && sm.onBidResponseEvent(args, sm.config, _userConsent) })
  });
}

/**
 * loop through configured data providers If the data provider has registered getBidRequestData,
 * call it, providing reqBidsConfigObj, consent data and module params
 * this allows submodules to modify bidders
 * @param {Object} reqBidsConfigObj required; This is the same param that's used in pbjs.requestBids.
 * @param {function} fn required; The next function in the chain, used by hook.js
 */
export function setBidRequestsData(fn, reqBidsConfigObj) {
  _userConsent = getConsentData();

  const relevantSubModules = [];
  const prioritySubModules = [];
  subModules.forEach(sm => {
    if (typeof sm.getBidRequestData !== 'function') {
      return;
    }
    relevantSubModules.push(sm);
    const config = sm.config;
    if (config && config.waitForIt) {
      prioritySubModules.push(sm);
    }
  });

  const shouldDelayAuction = prioritySubModules.length && _moduleConfig.auctionDelay && _moduleConfig.auctionDelay > 0;
  let callbacksExpected = prioritySubModules.length;
  let isDone = false;
  let waitTimeout;

  if (!relevantSubModules.length) {
    return exitHook();
  }

  if (shouldDelayAuction) {
    waitTimeout = setTimeout(exitHook, _moduleConfig.auctionDelay);
  }

  relevantSubModules.forEach(sm => {
    sm.getBidRequestData(reqBidsConfigObj, onGetBidRequestDataCallback.bind(sm), sm.config, _userConsent)
  });

  if (!shouldDelayAuction) {
    return exitHook();
  }

  function onGetBidRequestDataCallback() {
    if (isDone) {
      return;
    }
    if (this.config && this.config.waitForIt) {
      callbacksExpected--;
    }
    if (callbacksExpected <= 0) {
      return exitHook();
    }
  }

  function exitHook() {
    isDone = true;
    clearTimeout(waitTimeout);
    fn.call(this, reqBidsConfigObj);
  }
}

/**
<<<<<<< HEAD
 * delete invalid data received from provider
 * this is to ensure working flow for GPT
 * @param {Object} data received from provider
 * @return {Object} valid data for GPT targeting
 */
export function validateProviderDataForGPT(data) {
  // data must be an object, contains object with string as value
  if (typeof data !== 'object') {
    return {};
  }
  for (let key in data) {
    if (data.hasOwnProperty(key)) {
      for (let innerKey in data[key]) {
        if (data[key].hasOwnProperty(innerKey)) {
          if (typeof data[key][innerKey] !== 'string') {
            utils.logWarn(`removing ${key}: {${innerKey}:${data[key][innerKey]} } from GPT targeting because of invalid type (must be string)`);
            delete data[key][innerKey];
          }
        }
      }
    }
  }
  return data;
}

/**
 * run hook after bids request and before callback
 * get data from provider and set key values to primary ad server
 * @param {function} next - next hook function
 * @param {AdUnit[]} adUnits received from auction
=======
 * loop through configured data providers If the data provider has registered getTargetingData,
 * call it, providing ad unit codes, consent data and module params
 * the sub mlodle will return data to set on the ad unit
 * this function used to place key values on primary ad server per ad unit
 * @param {Object} auction object received on auction end event
>>>>>>> e5ade754
 */
export function getAdUnitTargeting(auction) {
  const relevantSubModules = subModules.filter(sm => typeof sm.getTargetingData === 'function');
  if (!relevantSubModules.length) {
    return;
  }

  // get data
  const adUnitCodes = auction.adUnitCodes;
  if (!adUnitCodes) {
    return;
  }
  let targeting = [];
  for (let i = relevantSubModules.length - 1; i >= 0; i--) {
    const smTargeting = relevantSubModules[i].getTargetingData(adUnitCodes, relevantSubModules[i].config, _userConsent);
    if (smTargeting && typeof smTargeting === 'object') {
      targeting.push(smTargeting);
    } else {
      utils.logWarn('invalid getTargetingData response for sub module', relevantSubModules[i].name);
    }
  }
  // place data on auction adUnits
  const mergedTargeting = deepMerge(targeting);
  auction.adUnits.forEach(adUnit => {
    const kv = adUnit.code && mergedTargeting[adUnit.code];
    if (!kv) {
      return
    }
    adUnit[CONSTANTS.JSON_MAPPING.ADSERVER_TARGETING] = Object.assign(adUnit[CONSTANTS.JSON_MAPPING.ADSERVER_TARGETING] || {}, kv);
  });
  return auction.adUnits;
}

/**
 * deep merge array of objects
 * @param {array} arr - objects array
 * @return {Object} merged object
 */
export function deepMerge(arr) {
  if (!Array.isArray(arr) || !arr.length) {
    return {};
  }
  return arr.reduce((merged, obj) => {
    for (let key in obj) {
      if (obj.hasOwnProperty(key)) {
        if (!merged.hasOwnProperty(key)) merged[key] = obj[key];
        else {
          // duplicate key - merge values
          const dp = obj[key];
          for (let dk in dp) {
            if (dp.hasOwnProperty(dk)) merged[key][dk] = dp[dk];
          }
        }
      }
    }
    return merged;
  }, {});
}

<<<<<<< HEAD
/**
 * run hook before bids request
 * get data from provider and set key values to primary ad server & bidders
 * @param {function} fn - hook function
 * @param {Object} reqBidsConfigObj - request bids object
 */
export function requestBidsHook(fn, reqBidsConfigObj) {
  getProviderData(reqBidsConfigObj.adUnits || getGlobal().adUnits, (data) => {
    if (data && Object.keys(data).length) {
      const _mergedData = deepMerge(data);
      if (Object.keys(_mergedData).length) {
        setDataForPrimaryAdServer(_mergedData);
        addIdDataToAdUnitBids(reqBidsConfigObj.adUnits || getGlobal().adUnits, _mergedData);
      }
    }
    return fn.call(this, reqBidsConfigObj);
  });
}

/**
 * set data to primary ad server
 * @param {Object} data - key values to set
 */
function setDataForPrimaryAdServer(data) {
  data = validateProviderDataForGPT(data);
  if (utils.isGptPubadsDefined()) {
    targeting.setTargetingForGPT(data, null)
  } else {
    window.googletag = window.googletag || {};
    window.googletag.cmd = window.googletag.cmd || [];
    window.googletag.cmd.push(() => {
      targeting.setTargetingForGPT(data, null);
    });
  }
}

/**
 * @param {AdUnit[]} adUnits
 *  @param {Object} data - key values to set
 */
function addIdDataToAdUnitBids(adUnits, data) {
  adUnits.forEach(adUnit => {
    adUnit.bids = adUnit.bids.map(bid => {
      const rd = data[adUnit.code] || {};
      return Object.assign(bid, {realTimeData: rd});
    })
  });
}

init(config);
module('realTimeData', attachRealTimeDataProvider);
=======
module('realTimeData', attachRealTimeDataProvider);
init(config);
>>>>>>> e5ade754
<|MERGE_RESOLUTION|>--- conflicted
+++ resolved
@@ -291,44 +291,11 @@
 }
 
 /**
-<<<<<<< HEAD
- * delete invalid data received from provider
- * this is to ensure working flow for GPT
- * @param {Object} data received from provider
- * @return {Object} valid data for GPT targeting
- */
-export function validateProviderDataForGPT(data) {
-  // data must be an object, contains object with string as value
-  if (typeof data !== 'object') {
-    return {};
-  }
-  for (let key in data) {
-    if (data.hasOwnProperty(key)) {
-      for (let innerKey in data[key]) {
-        if (data[key].hasOwnProperty(innerKey)) {
-          if (typeof data[key][innerKey] !== 'string') {
-            utils.logWarn(`removing ${key}: {${innerKey}:${data[key][innerKey]} } from GPT targeting because of invalid type (must be string)`);
-            delete data[key][innerKey];
-          }
-        }
-      }
-    }
-  }
-  return data;
-}
-
-/**
- * run hook after bids request and before callback
- * get data from provider and set key values to primary ad server
- * @param {function} next - next hook function
- * @param {AdUnit[]} adUnits received from auction
-=======
  * loop through configured data providers If the data provider has registered getTargetingData,
  * call it, providing ad unit codes, consent data and module params
  * the sub mlodle will return data to set on the ad unit
  * this function used to place key values on primary ad server per ad unit
  * @param {Object} auction object received on auction end event
->>>>>>> e5ade754
  */
 export function getAdUnitTargeting(auction) {
   const relevantSubModules = subModules.filter(sm => typeof sm.getTargetingData === 'function');
@@ -388,59 +355,5 @@
   }, {});
 }
 
-<<<<<<< HEAD
-/**
- * run hook before bids request
- * get data from provider and set key values to primary ad server & bidders
- * @param {function} fn - hook function
- * @param {Object} reqBidsConfigObj - request bids object
- */
-export function requestBidsHook(fn, reqBidsConfigObj) {
-  getProviderData(reqBidsConfigObj.adUnits || getGlobal().adUnits, (data) => {
-    if (data && Object.keys(data).length) {
-      const _mergedData = deepMerge(data);
-      if (Object.keys(_mergedData).length) {
-        setDataForPrimaryAdServer(_mergedData);
-        addIdDataToAdUnitBids(reqBidsConfigObj.adUnits || getGlobal().adUnits, _mergedData);
-      }
-    }
-    return fn.call(this, reqBidsConfigObj);
-  });
-}
-
-/**
- * set data to primary ad server
- * @param {Object} data - key values to set
- */
-function setDataForPrimaryAdServer(data) {
-  data = validateProviderDataForGPT(data);
-  if (utils.isGptPubadsDefined()) {
-    targeting.setTargetingForGPT(data, null)
-  } else {
-    window.googletag = window.googletag || {};
-    window.googletag.cmd = window.googletag.cmd || [];
-    window.googletag.cmd.push(() => {
-      targeting.setTargetingForGPT(data, null);
-    });
-  }
-}
-
-/**
- * @param {AdUnit[]} adUnits
- *  @param {Object} data - key values to set
- */
-function addIdDataToAdUnitBids(adUnits, data) {
-  adUnits.forEach(adUnit => {
-    adUnit.bids = adUnit.bids.map(bid => {
-      const rd = data[adUnit.code] || {};
-      return Object.assign(bid, {realTimeData: rd});
-    })
-  });
-}
-
-init(config);
 module('realTimeData', attachRealTimeDataProvider);
-=======
-module('realTimeData', attachRealTimeDataProvider);
-init(config);
->>>>>>> e5ade754
+init(config);