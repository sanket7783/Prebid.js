import {registerBidder} from '../src/adapters/bidderFactory.js';
import {BANNER, VIDEO, NATIVE} from '../src/mediaTypes.js';
import { getStorageManager } from '../src/storageManager.js';
<<<<<<< HEAD
=======
import { config } from '../src/config.js';
>>>>>>> e5ade754
import * as utils from '../src/utils.js';
const storage = getStorageManager();
const COOKIE_NAME = 'ucf_uid';
const VER = 'ADGENT_PREBID-2018011501';
const BIDDER_CODE = 'ucfunnel';
const GVLID = 607;
const VIDEO_CONTEXT = {
  INSTREAM: 0,
  OUSTREAM: 2
}

export const spec = {
  code: BIDDER_CODE,
  gvlid: GVLID,
  ENDPOINT: 'https://hb.aralego.com/header',
  supportedMediaTypes: [BANNER, VIDEO, NATIVE],
  /**
   * Check if the bid is a valid zone ID in either number or string form
   * @param {object} bid the ucfunnel bid to validate
   * @return boolean for whether or not a bid is valid
   */
  isBidRequestValid: function(bid) {
    const isVideoMediaType = (bid.mediaTypes && bid.mediaTypes.video != null);
    const videoContext = (bid.mediaTypes && bid.mediaTypes.video != null) ? bid.mediaTypes.video.videoContext : '';

    if (typeof bid.params !== 'object' || typeof bid.params.adid != 'string') {
      return false;
    }

    if (isVideoMediaType && videoContext === 'outstream') {
      return false;
    }

    return true;
  },

  /**
   * @param {BidRequest[]} bidRequests
   * @param {*} bidderRequest
   * @return {ServerRequest}
   */
  buildRequests: function(bids, bidderRequest) {
    return bids.map(bid => {
      return {
        method: 'GET',
        url: spec.ENDPOINT,
        data: getRequestData(bid, bidderRequest),
        bidRequest: bid
      }
    });
  },

  /**
   * Format ucfunnel responses as Prebid bid responses
   * @param {ucfunnelResponseObj} ucfunnelResponse A successful response from ucfunnel.
   * @return {Bid[]} An array of formatted bids.
  */
  interpretResponse: function (ucfunnelResponseObj, request) {
    const bidRequest = request.bidRequest;
    const ad = ucfunnelResponseObj ? ucfunnelResponseObj.body : {};
    const videoPlayerSize = parseSizes(bidRequest);

    let bid = {
      requestId: bidRequest.bidId,
      cpm: ad.cpm || 0,
      creativeId: ad.crid || ad.ad_id || bidRequest.params.adid,
      dealId: ad.deal || null,
      currency: ad.currency || 'USD',
      netRevenue: true,
      ttl: 1800,
      meta: {}
    };

    if (bidRequest.params && bidRequest.params.bidfloor && ad.cpm && ad.cpm < bidRequest.params.bidfloor) {
      bid.cpm = 0;
    }
    if (ad.creative_type) {
      bid.mediaType = ad.creative_type;
      bid.meta.mediaType = ad.creative_type;
    }
    if (ad.adomain) {
      bid.meta.advertiserDomains = ad.adomain;
    }

    switch (ad.creative_type) {
      case NATIVE:
        let nativeAd = ad.native;
        Object.assign(bid, {
          width: 1,
          height: 1,
          native: {
            title: nativeAd.title,
            body: nativeAd.desc,
            cta: nativeAd.ctatext,
            sponsoredBy: nativeAd.sponsored,
            image: nativeAd.image || nativeAd.image.url,
            icon: nativeAd.icon || nativeAd.icon.url,
            clickUrl: nativeAd.clickUrl,
            clickTrackers: (nativeAd.clicktrackers) ? nativeAd.clicktrackers : [],
            impressionTrackers: nativeAd.impressionTrackers,
          }
        });
        break;
      case VIDEO:
        Object.assign(bid, {
          vastUrl: ad.vastUrl,
          vastXml: ad.vastXml
        });

        if (videoPlayerSize && videoPlayerSize.length === 2) {
          Object.assign(bid, {
            width: videoPlayerSize[0],
            height: videoPlayerSize[1]
          });
        }
        break;
      case BANNER:
      default:
        var size = parseSizes(bidRequest);
        Object.assign(bid, {
          width: ad.width || size[0],
          height: ad.height || size[1],
          ad: ad.adm || ''
        });
    }

    return [bid];
  },

  getUserSyncs: function(syncOptions, serverResponses, gdprConsent = {}, uspConsent) {
    let gdprApplies = (gdprConsent && gdprConsent.gdprApplies) ? '1' : '';
    let apiVersion = (gdprConsent) ? gdprConsent.apiVersion : '';
    let consentString = (gdprConsent) ? gdprConsent.consentString : '';
    if (syncOptions.iframeEnabled) {
      return [{
        type: 'iframe',
        url: 'https://cdn.aralego.net/ucfad/cookie/sync.html' + getCookieSyncParameter(gdprApplies, apiVersion, consentString, uspConsent)
      }];
    } else if (syncOptions.pixelEnabled) {
      return [{
        type: 'image',
        url: 'https://sync.aralego.com/idSync' + getCookieSyncParameter(gdprApplies, apiVersion, consentString, uspConsent)
      }];
    }
  }
};
registerBidder(spec);

function transformSizes(requestSizes) {
  if (typeof requestSizes === 'object' && requestSizes.length) {
    return requestSizes[0];
  }
}

function getCookieSyncParameter(gdprApplies, apiVersion, consentString, uspConsent) {
  let param = '?';
  if (gdprApplies == '1') {
    param = param + 'gdpr=1&';
  }
  if (apiVersion == 1) {
    param = param + 'euconsent=' + consentString + '&';
  } else if (apiVersion == 2) {
    param = param + 'euconsent-v2=' + consentString + '&';
  }
  if (uspConsent) {
    param = param + 'usprivacy=' + uspConsent;
  }
  return (param == '?') ? '' : param;
}

function parseSizes(bid) {
  let params = bid.params;
  if (bid.mediaType === VIDEO) {
    let size = [];
    if (params.video && params.video.playerWidth && params.video.playerHeight) {
      size = [
        params.video.playerWidth,
        params.video.playerHeight
      ];
      return size;
    }
  }

  return transformSizes(bid.sizes);
}

function getSupplyChain(schain) {
  var supplyChain = '';
  if (schain != null && schain.nodes) {
    supplyChain = schain.ver + ',' + schain.complete;
    for (let i = 0; i < schain.nodes.length; i++) {
      supplyChain += '!';
      supplyChain += (schain.nodes[i].asi) ? encodeURIComponent(schain.nodes[i].asi) : '';
      supplyChain += ',';
      supplyChain += (schain.nodes[i].sid) ? encodeURIComponent(schain.nodes[i].sid) : '';
      supplyChain += ',';
      supplyChain += (schain.nodes[i].hp) ? encodeURIComponent(schain.nodes[i].hp) : '';
      supplyChain += ',';
      supplyChain += (schain.nodes[i].rid) ? encodeURIComponent(schain.nodes[i].rid) : '';
      supplyChain += ',';
      supplyChain += (schain.nodes[i].name) ? encodeURIComponent(schain.nodes[i].name) : '';
      supplyChain += ',';
      supplyChain += (schain.nodes[i].domain) ? encodeURIComponent(schain.nodes[i].domain) : '';
    }
  }
  return supplyChain;
}

function getRequestData(bid, bidderRequest) {
  const size = parseSizes(bid);
  const language = navigator.language;
  const dnt = (navigator.doNotTrack == 'yes' || navigator.doNotTrack == '1' || navigator.msDoNotTrack == '1') ? 1 : 0;
  const userIdTdid = (bid.userId && bid.userId.tdid) ? bid.userId.tdid : '';
  const supplyChain = getSupplyChain(bid.schain);
  // general bid data
  let bidData = {
    ver: VER,
    ifr: 0,
    bl: language,
    je: 1,
    dnt: dnt,
    adid: bid.params.adid,
    tdid: userIdTdid,
    schain: supplyChain,
    fp: bid.params.bidfloor
  };
  addUserId(bidData, bid.userId);
  try {
    bidData.host = window.top.location.hostname;
    bidData.u = config.getConfig('publisherDomain') || window.top.location.href;
    bidData.xr = 0;
  } catch (e) {
    bidData.host = window.location.hostname;
    bidData.u = config.getConfig('publisherDomain') || bidderRequest.refererInfo.referrer || document.referrer || window.location.href;
    bidData.xr = 1;
  }

  if (window.location.ancestorOrigins && window.location.ancestorOrigins.length > 0) {
    bidData.ao = window.location.ancestorOrigins[window.location.ancestorOrigins.length - 1];
  }

  if (storage.cookiesAreEnabled()) {
    let ucfUid = '';
    if (storage.getCookie(COOKIE_NAME) != undefined) {
      ucfUid = storage.getCookie(COOKIE_NAME);
      bidData.ucfUid = ucfUid;
    } else {
      ucfUid = utils.generateUUID();
      bidData.ucfUid = ucfUid;
      storage.setCookie(COOKIE_NAME, ucfUid);
    }
  }

  try {
    bidData.host = window.top.location.hostname;
    bidData.u = window.top.location.href;
    bidData.xr = 0;
  } catch (e) {
    bidData.host = window.location.hostname;
    bidData.u = document.referrer || window.location.href;
    bidData.xr = 1;
  }

  if (window.location.ancestorOrigins && window.location.ancestorOrigins.length > 0) {
    bidData.ao = window.location.ancestorOrigins[window.location.ancestorOrigins.length - 1];
  }

  if (storage.cookiesAreEnabled()) {
    let ucfUid = '';
    if (storage.getCookie(COOKIE_NAME) != undefined) {
      ucfUid = storage.getCookie(COOKIE_NAME);
      bidData.ucfUid = ucfUid;
    } else {
      ucfUid = utils.generateUUID();
      bidData.ucfUid = ucfUid;
      storage.setCookie(COOKIE_NAME, ucfUid);
    }
  }

  if (size != undefined && size.length == 2) {
    bidData.w = size[0];
    bidData.h = size[1];
  }

  if (bidderRequest && bidderRequest.uspConsent) {
    Object.assign(bidData, {
      usprivacy: bidderRequest.uspConsent
    });
  }
  if (bid.mediaTypes && bid.mediaTypes.video != null) {
    const videoContext = bid.mediaTypes.video.context;
    switch (videoContext) {
      case 'outstream':
        bidData.atype = VIDEO_CONTEXT.OUSTREAM;
        break;
      case 'instream':
      default:
        bidData.atype = VIDEO_CONTEXT.INSTREAM;
        break;
    }
  }

  if (bidderRequest && bidderRequest.gdprConsent) {
    if (bidderRequest.gdprConsent.apiVersion == 1) {
      Object.assign(bidData, {
        gdpr: bidderRequest.gdprConsent.gdprApplies ? 1 : 0,
        euconsent: bidderRequest.gdprConsent.consentString
      });
    } else if (bidderRequest.gdprConsent.apiVersion == 2) {
      Object.assign(bidData, {
        gdpr: bidderRequest.gdprConsent.gdprApplies ? 1 : 0,
        'euconsent-v2': bidderRequest.gdprConsent.consentString
      });
    }
  }

  if (config.getConfig('coppa')) {
    bidData.coppa = true;
  }

  return bidData;
}

function addUserId(bidData, userId) {
  utils._each(userId, (userIdObjectOrValue, userIdProviderKey) => {
    switch (userIdProviderKey) {
      case 'sharedid':
        if (userIdObjectOrValue.id) {
          bidData[userIdProviderKey + '_id'] = userIdObjectOrValue.id;
        }
        if (userIdObjectOrValue.third) {
          bidData[userIdProviderKey + '_third'] = userIdObjectOrValue.third;
        }
        break;
      case 'haloId':
        if (userIdObjectOrValue.haloId) {
          bidData[userIdProviderKey + 'haloId'] = userIdObjectOrValue.haloId;
        }
        if (userIdObjectOrValue.auSeg) {
          bidData[userIdProviderKey + '_auSeg'] = userIdObjectOrValue.auSeg;
        }
        break;
      case 'parrableId':
        if (userIdObjectOrValue.eid) {
          bidData[userIdProviderKey + '_eid'] = userIdObjectOrValue.eid;
        }
        break;
      case 'id5id':
        if (userIdObjectOrValue.uid) {
          bidData[userIdProviderKey + '_uid'] = userIdObjectOrValue.uid;
        }
        if (userIdObjectOrValue.ext && userIdObjectOrValue.ext.linkType) {
          bidData[userIdProviderKey + '_linkType'] = userIdObjectOrValue.ext.linkType;
        }
        break;
      default:
        bidData[userIdProviderKey] = userIdObjectOrValue;
        break;
    }
  });

  return bidData;
}<|MERGE_RESOLUTION|>--- conflicted
+++ resolved
@@ -1,10 +1,7 @@
 import {registerBidder} from '../src/adapters/bidderFactory.js';
 import {BANNER, VIDEO, NATIVE} from '../src/mediaTypes.js';
 import { getStorageManager } from '../src/storageManager.js';
-<<<<<<< HEAD
-=======
 import { config } from '../src/config.js';
->>>>>>> e5ade754
 import * as utils from '../src/utils.js';
 const storage = getStorageManager();
 const COOKIE_NAME = 'ucf_uid';
