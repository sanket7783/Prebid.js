import * as utils from '../src/utils.js';
import { config } from '../src/config.js';
import { Renderer } from '../src/Renderer.js';
import { registerBidder } from '../src/adapters/bidderFactory.js';
import { VIDEO } from '../src/mediaTypes.js';

const BIDDER_CODE = 'spotx';
const URL = 'https://search.spotxchange.com/openrtb/2.3/dados/';
const ORTB_VERSION = '2.3';
export const GOOGLE_CONSENT = { consented_providers: ['3', '7', '11', '12', '15', '20', '22', '35', '43', '46', '48', '55', '57', '61', '62', '66', '70', '80', '83', '85', '86', '89', '93', '108', '122', '124', '125', '126', '131', '134', '135', '136', '143', '144', '147', '149', '153', '154', '159', '161', '162', '165', '167', '171', '178', '184', '188', '192', '195', '196', '202', '209', '211', '218', '221', '228', '229', '230', '236', '239', '241', '253', '255', '259', '266', '271', '272', '274', '286', '291', '294', '303', '308', '310', '311', '313', '314', '316', '317', '322', '323', '327', '336', '338', '340', '348', '350', '358', '359', '363', '367', '370', '371', '384', '385', '389', '393', '394', '397', '398', '407', '414', '415', '424', '429', '430', '432', '436', '438', '440', '442', '443', '445', '448', '449', '453', '459', '479', '482', '486', '491', '492', '494', '495', '503', '505', '510', '522', '523', '528', '537', '540', '550', '559', '560', '568', '571', '574', '575', '576', '584', '585', '587', '588', '590', '591', '592', '595', '609', '621', '624', '723', '725', '733', '737', '776', '780', '782', '787', '797', '798', '802', '803', '814', '817', '820', '821', '827', '829', '839', '853', '864', '867', '874', '899', '904', '922', '926', '931', '932', '933', '938', '955', '973', '976', '979', '981', '985', '987', '991', '1003', '1024', '1025', '1027', '1028', '1029', '1033', '1034', '1040', '1047', '1048', '1051', '1052', '1053', '1054', '1062', '1063', '1067', '1072', '1085', '1092', '1095', '1097', '1099', '1100', '1107', '1126', '1127', '1143', '1149', '1152', '1162', '1166', '1167', '1170', '1171', '1172', '1188', '1192', '1199', '1201', '1204', '1205', '1211', '1212', '1215', '1220', '1225', '1226', '1227', '1230', '1232', '1236', '1241', '1248', '1250', '1252', '1268', '1275', '1276', '1284', '1286', '1298', '1301', '1307', '1312', '1313', '1317', '1329', '1336', '1344', '1345', '1356', '1362', '1365', '1375', '1403', '1409', '1411', '1415', '1416', '1419', '1423', '1440', '1442', '1449', '1451', '1455', '1456', '1468', '1496', '1503', '1509', '1512', '1514', '1517', '1520', '1525', '1540', '1547', '1548', '1555', '1558', '1570', '1575', '1577', '1579', '1583', '1584', '1591', '1598', '1603', '1608', '1613', '1616', '1626', '1631', '1633', '1638', '1642', '1648', '1651', '1652', '1653', '1660', '1665', '1667', '1669', '1671', '1674', '1677', '1678', '1682', '1684', '1697', '1703', '1705', '1716', '1720', '1721', '1722', '1725', '1732', '1733', '1735', '1739', '1741', '1745', '1750', '1753', '1760', '1765', '1769', '1776', '1780', '1782', '1786', '1791', '1794', '1799', '1800', '1801', '1810', '1827', '1831', '1832', '1834', '1837', '1840', '1843', '1844', '1845', '1858', '1859', '1863', '1866', '1870', '1872', '1875', '1878', '1880', '1882', '1883', '1889', '1892', '1896', '1898', '1899', '1902', '1905', '1911', '1922', '1928', '1929', '1934', '1942', '1943', '1944', '1945', '1958', '1960', '1962', '1963', '1964', '1967', '1968', '1978', '1985', '1986', '1987', '1998', '2003', '2007', '2012', '2013', '2027', '2035', '2038', '2039', '2044', '2047', '2052', '2056', '2059', '2062', '2064', '2068', '2070', '2072', '2078', '2079', '2084', '2088', '2090', '2095', '2100', '2103', '2107', '2109', '2113', '2115', '2121', '2127', '2130', '2133', '2137', '2140', '2141', '2145', '2147', '2150', '2156', '2166', '2170', '2171', '2176', '2177', '2179', '2183', '2186', '2192', '2198', '2202', '2205', '2214', '2216', '2219', '2220', '2222', '2223', '2224', '2225', '2227', '2228', '2234', '2238', '2247', '2251', '2253', '2262', '2264', '2271', '2276', '2278', '2279', '2282', '2290', '2292', '2295', '2299', '2305', '2306', '2310', '2311', '2312', '2315', '2320', '2325', '2328', '2331', '2334', '2335', '2336', '2337', '2343', '2346', '2354', '2357', '2358', '2359', '2366', '2370', '2373', '2376', '2377', '2380', '2382', '2387', '2389', '2392', '2394', '2400', '2403', '2405', '2406', '2407', '2410', '2411', '2413', '2414', '2415', '2416', '2418', '2422', '2425', '2427', '2435', '2437', '2440', '2441', '2447', '2453', '2459', '2461', '2462', '2464', '2467', '2468', '2472', '2477', '2481', '2484', '2486', '2492', '2493', '2496', '2497', '2498', '2499', '2504', '2506', '2510', '2511', '2512', '2517', '2526', '2527', '2531', '2532', '2534', '2542', '2544', '2552', '2555', '2559', '2563', '2564', '2567', '2568', '2569', '2571', '2572', '2573', '2575', '2577', '2579', '2583', '2584', '2586', '2589', '2595', '2596', '2597', '2601', '2604', '2605', '2609', '2610', '2612', '2614', '2621', '2622', '2624', '2628', '2629', '2632', '2634', '2636', '2639', '2643', '2645', '2646', '2647', '2649', '2650', '2651', '2652', '2656', '2657', '2658', '2660', '2661', '2662', '2663', '2664', '2669', '2670', '2673', '2676', '2677', '2678', '2681', '2682', '2684', '2685', '2686', '2689', '2690', '2691', '2695', '2698', '2699', '2702', '2704', '2705', '2706', '2707', '2709', '2710', '2713', '2714', '2727', '2729', '2739', '2758', '2765', '2766', '2767', '2768', '2770', '2771', '2772', '2776', '2777', '2778', '2779', '2780', '2783', '2784', '2786', '2787', '2791', '2792', '2793', '2797', '2798', '2801', '2802', '2803', '2805', '2808', '2809', '2810', '2811', '2812', '2813', '2814', '2817', '2818', '2824', '2826', '2827', '2829', '2830', '2831', '2832', '2834', '2836', '2838', '2840', '2842', '2843', '2844', '2850', '2851', '2852', '2854', '2858', '2860', '2862', '2864', '2865', '2866', '2867', '2868', '2869', '2871'] };

export const spec = {
  code: BIDDER_CODE,
  gvlid: 165,
  aliases: ['spotx'],
  supportedMediaTypes: [VIDEO],

  /**
   * Determines whether or not the given bid request is valid.
   * From Prebid.js: isBidRequestValid - Verify the the AdUnits.bids, respond with true (valid) or false (invalid).
   *
   * @param {object} bid The bid to validate.
   * @return {boolean} True if this is a valid bid, and false otherwise.
   */
  isBidRequestValid: function(bid) {
    if (bid && typeof bid.params !== 'object') {
      utils.logError(BIDDER_CODE + ': params is not defined or is incorrect in the bidder settings.');
      return false;
    }

    if (!utils.deepAccess(bid, 'mediaTypes.video')) {
      utils.logError(BIDDER_CODE + ': mediaTypes.video is not present in the bidder settings.');
      return false;
    }

    const playerSize = utils.deepAccess(bid, 'mediaTypes.video.playerSize');
    if (!playerSize || !utils.isArray(playerSize)) {
      utils.logError(BIDDER_CODE + ': mediaTypes.video.playerSize is not defined in the bidder settings.');
      return false;
    }

    if (!utils.getBidIdParameter('channel_id', bid.params)) {
      utils.logError(BIDDER_CODE + ': channel_id is not present in bidder params');
      return false;
    }

    if (utils.deepAccess(bid, 'mediaTypes.video.context') == 'outstream' || utils.deepAccess(bid, 'params.ad_unit') == 'outstream') {
      if (!utils.getBidIdParameter('outstream_function', bid.params)) {
        if (!utils.getBidIdParameter('outstream_options', bid.params)) {
          utils.logError(BIDDER_CODE + ': please define outstream_options parameter or override the default SpotX outstream rendering by defining your own Outstream function using field outstream_function.');
          return false;
        }
        if (!utils.getBidIdParameter('slot', bid.params.outstream_options)) {
          utils.logError(BIDDER_CODE + ': please define parameter slot in outstream_options object in the configuration.');
          return false;
        }
      }
    }

    return true;
  },

  /**
   * Make a server request from the list of BidRequests.
   * from Prebid.js: buildRequests - Takes an array of valid bid requests, all of which are guaranteed to have passed the isBidRequestValid() test.
   *
   * @param {BidRequest[]} bidRequests A non-empty list of bid requests which should be sent to the Server.
   * @param {object} bidderRequest - The master bidRequest object.
   * @return {ServerRequest} Info describing the request to the server.
   */
  buildRequests: function(bidRequests, bidderRequest) {
    const referer = bidderRequest.refererInfo.referer;
    const isPageSecure = !!referer.match(/^https:/);

    const siteId = '';
    const spotxRequests = bidRequests.map(function(bid) {
      let page;
      if (utils.getBidIdParameter('page', bid.params)) {
        page = utils.getBidIdParameter('page', bid.params);
      } else if (config.getConfig('pageUrl')) {
        page = config.getConfig('pageUrl');
      } else {
        page = referer;
      }

      const channelId = utils.getBidIdParameter('channel_id', bid.params);
      let pubcid = null;

      const playerSize = utils.deepAccess(bid, 'mediaTypes.video.playerSize');
      const contentWidth = playerSize[0][0];
      const contentHeight = playerSize[0][1];

      const secure = isPageSecure || (utils.getBidIdParameter('secure', bid.params) ? 1 : 0);

      const ext = {
        sdk_name: 'Prebid 1+',
        versionOrtb: ORTB_VERSION
      };

      if (utils.getBidIdParameter('hide_skin', bid.params) != '') {
        ext.hide_skin = +!!utils.getBidIdParameter('hide_skin', bid.params);
      }

      if (utils.getBidIdParameter('ad_volume', bid.params) != '') {
        ext.ad_volume = utils.getBidIdParameter('ad_volume', bid.params);
      }

      if (utils.getBidIdParameter('ad_unit', bid.params) != '') {
        ext.ad_unit = utils.getBidIdParameter('ad_unit', bid.params);
      }

      if (utils.getBidIdParameter('outstream_options', bid.params) != '') {
        ext.outstream_options = utils.getBidIdParameter('outstream_options', bid.params);
      }

      if (utils.getBidIdParameter('outstream_function', bid.params) != '') {
        ext.outstream_function = utils.getBidIdParameter('outstream_function', bid.params);
      }

      if (utils.getBidIdParameter('custom', bid.params) != '') {
        ext.custom = utils.getBidIdParameter('custom', bid.params);
      }

      if (utils.getBidIdParameter('pre_market_bids', bid.params) != '' && utils.isArray(utils.getBidIdParameter('pre_market_bids', bid.params))) {
        const preMarketBids = utils.getBidIdParameter('pre_market_bids', bid.params);
        ext.pre_market_bids = [];
        for (let i in preMarketBids) {
          const preMarketBid = preMarketBids[i];
          let vastStr = '';
          if (preMarketBid['vast_url']) {
            vastStr = '<?xml version="1.0" encoding="utf-8"?><VAST version="2.0"><Ad><Wrapper><VASTAdTagURI>' + preMarketBid['vast_url'] + '</VASTAdTagURI></Wrapper></Ad></VAST>';
          } else if (preMarketBid['vast_string']) {
            vastStr = preMarketBid['vast_string'];
          }
          ext.pre_market_bids.push({
            id: preMarketBid['deal_id'],
            seatbid: [{
              bid: [{
                impid: Date.now(),
                dealid: preMarketBid['deal_id'],
                price: preMarketBid['price'],
                adm: vastStr
              }]
            }],
            cur: preMarketBid['currency'],
            ext: {
              event_log: [{}]
            }
          });
        }
      }

      const mimes = utils.getBidIdParameter('mimes', bid.params) || ['application/javascript', 'video/mp4', 'video/webm'];

      const spotxReq = {
        id: bid.bidId,
        secure: secure,
        video: {
          w: contentWidth,
          h: contentHeight,
          ext: ext,
          mimes: mimes
        }
      };

      if (utils.getBidIdParameter('price_floor', bid.params) != '') {
        spotxReq.bidfloor = utils.getBidIdParameter('price_floor', bid.params);
      }

      if (utils.getBidIdParameter('start_delay', bid.params) != '') {
        spotxReq.video.startdelay = 0 + Boolean(utils.getBidIdParameter('start_delay', bid.params));
      }

      if (utils.getBidIdParameter('min_duration', bid.params) != '') {
        spotxReq.video.minduration = utils.getBidIdParameter('min_duration', bid.params);
      }

      if (utils.getBidIdParameter('max_duration', bid.params) != '') {
        spotxReq.video.maxduration = utils.getBidIdParameter('max_duration', bid.params);
      }

      if (utils.getBidIdParameter('placement_type', bid.params) != '') {
        spotxReq.video.ext.placement = utils.getBidIdParameter('placement_type', bid.params);
      }

      if (utils.getBidIdParameter('position', bid.params) != '') {
        spotxReq.video.ext.pos = utils.getBidIdParameter('position', bid.params);
      }

      if (bid.crumbs && bid.crumbs.pubcid) {
        pubcid = bid.crumbs.pubcid;
      }

      const language = navigator.language ? 'language' : 'userLanguage';
      const device = {
        h: screen.height,
        w: screen.width,
        dnt: utils.getDNT() ? 1 : 0,
        language: navigator[language].split('-')[0],
        make: navigator.vendor ? navigator.vendor : '',
        ua: navigator.userAgent
      };

      const requestPayload = {
        id: channelId,
        imp: spotxReq,
        site: {
          id: siteId,
          page: page,
          content: 'content',
        },
        device: device,
        ext: {
          wrap_response: 1
        }
      };

      if (utils.getBidIdParameter('number_of_ads', bid.params)) {
        requestPayload['ext']['number_of_ads'] = utils.getBidIdParameter('number_of_ads', bid.params);
      }

      const userExt = {};

      if (utils.getBidIdParameter('spotx_all_google_consent', bid.params) == 1) {
        userExt['consented_providers_settings'] = GOOGLE_CONSENT;
      }

      // Add GDPR flag and consent string
      if (bidderRequest && bidderRequest.gdprConsent) {
        userExt.consent = bidderRequest.gdprConsent.consentString;

        if (typeof bidderRequest.gdprConsent.gdprApplies !== 'undefined') {
          utils.deepSetValue(requestPayload, 'regs.ext.gdpr', (bidderRequest.gdprConsent.gdprApplies ? 1 : 0));
        }
      }

      if (bidderRequest && bidderRequest.uspConsent) {
        utils.deepSetValue(requestPayload, 'regs.ext.us_privacy', bidderRequest.uspConsent);
      }

      // ID5 fied
      if (utils.deepAccess(bid, 'userId.id5id.uid')) {
        userExt.eids = userExt.eids || [];
        userExt.eids.push(
          {
            source: 'id5-sync.com',
            uids: [{
<<<<<<< HEAD
              id: bid.userId.id5id.uid
            }],
            ext: bid.userId.id5id.ext || {}
=======
              id: bid.userId.id5id.uid,
              ext: bid.userId.id5id.ext || {}
            }]
>>>>>>> eea7c792
          }
        )
      }

      // Add common id if available
      if (pubcid) {
        userExt.fpc = pubcid;
      }

      // Add schain object if it is present
      if (bid && bid.schain) {
        requestPayload['source'] = {
          ext: {
            schain: bid.schain
          }
        };
      }

      if (bid && bid.userId && bid.userId.tdid) {
        userExt.eids = userExt.eids || [];
        userExt.eids.push(
          {
            source: 'adserver.org',
            uids: [{
              id: bid.userId.tdid,
              ext: {
                rtiPartner: 'TDID'
              }
            }]
          }
        )
      }

      // Only add the user object if it's not empty
      if (!utils.isEmpty(userExt)) {
        requestPayload.user = { ext: userExt };
      }
      return {
        method: 'POST',
        url: URL + channelId,
        data: requestPayload,
        bidRequest: bidderRequest
      };
    });

    return spotxRequests;
  },

  /**
   * Unpack the response from the server into a list of bids.
   *
   * @param {*} serverResponse A successful response from the server.
   * @return {Bid[]} An array of bids which were nested inside the server.
   */
  interpretResponse: function(serverResponse, bidderRequest) {
    const bidResponses = [];
    const serverResponseBody = serverResponse.body;

    if (serverResponseBody && utils.isArray(serverResponseBody.seatbid)) {
      utils._each(serverResponseBody.seatbid, function(bids) {
        utils._each(bids.bid, function(spotxBid) {
          let currentBidRequest = {};
          for (let i in bidderRequest.bidRequest.bids) {
            if (spotxBid.impid == bidderRequest.bidRequest.bids[i].bidId) {
              currentBidRequest = bidderRequest.bidRequest.bids[i];
            }
          }

          /**
           * Make sure currency and price are the right ones
           * TODO: what about the pre_market_bid partners sizes?
           */
          utils._each(currentBidRequest.params.pre_market_bids, function(pmb) {
            if (pmb.deal_id == spotxBid.id) {
              spotxBid.price = pmb.price;
              serverResponseBody.cur = pmb.currency;
            }
          });

          const bid = {
            requestId: currentBidRequest.bidId,
            currency: serverResponseBody.cur || 'USD',
            cpm: spotxBid.price,
            creativeId: spotxBid.crid || '',
            dealId: spotxBid.dealid || '',
            ttl: 360,
            netRevenue: true,
            channel_id: serverResponseBody.id,
            cache_key: spotxBid.ext.cache_key,
            vastUrl: 'https://search.spotxchange.com/ad/vast.html?key=' + spotxBid.ext.cache_key,
            videoCacheKey: spotxBid.ext.cache_key,
            mediaType: VIDEO,
            width: spotxBid.w,
            height: spotxBid.h
          };

          bid.meta = bid.meta || {};
          if (spotxBid && spotxBid.adomain && spotxBid.adomain.length > 0) {
            bid.meta.advertiserDomains = spotxBid.adomain;
          }

          const context1 = utils.deepAccess(currentBidRequest, 'mediaTypes.video.context');
          const context2 = utils.deepAccess(currentBidRequest, 'params.ad_unit');
          if (context1 == 'outstream' || context2 == 'outstream') {
            const playersize = utils.deepAccess(currentBidRequest, 'mediaTypes.video.playerSize');
            const renderer = Renderer.install({
              id: 0,
              url: '//',
              config: {
                adText: 'SpotX Outstream Video Ad via Prebid.js',
                player_width: playersize[0][0],
                player_height: playersize[0][1],
                content_page_url: utils.deepAccess(bidderRequest, 'data.site.page'),
                ad_mute: +!!utils.deepAccess(currentBidRequest, 'params.ad_mute'),
                hide_skin: +!!utils.deepAccess(currentBidRequest, 'params.hide_skin'),
                outstream_options: utils.deepAccess(currentBidRequest, 'params.outstream_options'),
                outstream_function: utils.deepAccess(currentBidRequest, 'params.outstream_function')
              }
            });

            try {
              renderer.setRender(outstreamRender);
              renderer.setEventHandlers({
                impression: function impression() {
                  return utils.logMessage('SpotX outstream video impression event');
                },
                loaded: function loaded() {
                  return utils.logMessage('SpotX outstream video loaded event');
                },
                ended: function ended() {
                  utils.logMessage('SpotX outstream renderer video event');
                }
              });
            } catch (err) {
              utils.logWarn('Prebid Error calling setRender or setEventHandlers on renderer', err);
            }
            bid.renderer = renderer;
          }

          bidResponses.push(bid);
        })
      });
    }

    return bidResponses;
  }
}

function createOutstreamScript(bid) {
  const slot = utils.getBidIdParameter('slot', bid.renderer.config.outstream_options);
  utils.logMessage('[SPOTX][renderer] Handle SpotX outstream renderer');
  const script = window.document.createElement('script');
  script.type = 'text/javascript';
  script.src = 'https://js.spotx.tv/easi/v1/' + bid.channel_id + '.js';
  let dataSpotXParams = {};
  dataSpotXParams['data-spotx_channel_id'] = '' + bid.channel_id;
  dataSpotXParams['data-spotx_vast_url'] = '' + bid.vastUrl;
  dataSpotXParams['data-spotx_content_page_url'] = bid.renderer.config.content_page_url;
  dataSpotXParams['data-spotx_ad_unit'] = 'incontent';

  utils.logMessage('[SPOTX][renderer] Default behavior');
  if (utils.getBidIdParameter('ad_mute', bid.renderer.config.outstream_options)) {
    dataSpotXParams['data-spotx_ad_mute'] = '1';
  }
  dataSpotXParams['data-spotx_collapse'] = '0';
  dataSpotXParams['data-spotx_autoplay'] = '1';
  dataSpotXParams['data-spotx_blocked_autoplay_override_mode'] = '1';
  dataSpotXParams['data-spotx_video_slot_can_autoplay'] = '1';

  const playersizeAutoAdapt = utils.getBidIdParameter('playersize_auto_adapt', bid.renderer.config.outstream_options);
  if (playersizeAutoAdapt && utils.isBoolean(playersizeAutoAdapt) && playersizeAutoAdapt === true) {
    const ratio = bid.width && utils.isNumber(bid.width) && bid.height && utils.isNumber(bid.height) ? bid.width / bid.height : 4 / 3;
    const slotClientWidth = window.document.getElementById(slot).clientWidth;
    let playerWidth = bid.renderer.config.player_width;
    let playerHeight = bid.renderer.config.player_height;
    let contentWidth = 0;
    let contentHeight = 0;
    if (slotClientWidth < playerWidth) {
      playerWidth = slotClientWidth;
      playerHeight = playerWidth / ratio;
    }
    if (ratio <= 1) {
      contentWidth = Math.round(playerHeight * ratio);
      contentHeight = playerHeight;
    } else {
      contentWidth = playerWidth;
      contentHeight = Math.round(playerWidth / ratio);
    }

    dataSpotXParams['data-spotx_content_width'] = '' + contentWidth;
    dataSpotXParams['data-spotx_content_height'] = '' + contentHeight;
  }

  const customOverride = utils.getBidIdParameter('custom_override', bid.renderer.config.outstream_options);
  if (customOverride && utils.isPlainObject(customOverride)) {
    utils.logMessage('[SPOTX][renderer] Custom behavior.');
    for (let name in customOverride) {
      if (customOverride.hasOwnProperty(name)) {
        if (name === 'channel_id' || name === 'vast_url' || name === 'content_page_url' || name === 'ad_unit') {
          utils.logWarn('[SPOTX][renderer] Custom behavior: following option cannot be overridden: ' + name);
        } else {
          dataSpotXParams['data-spotx_' + name] = customOverride[name];
        }
      }
    }
  }

  for (let key in dataSpotXParams) {
    if (dataSpotXParams.hasOwnProperty(key)) {
      script.setAttribute(key, dataSpotXParams[key]);
    }
  }

  return script;
}

function outstreamRender(bid) {
  const script = createOutstreamScript(bid);
  if (bid.renderer.config.outstream_function != null && typeof bid.renderer.config.outstream_function === 'function') {
    bid.renderer.config.outstream_function(bid, script);
  } else {
    try {
      const inIframe = utils.getBidIdParameter('in_iframe', bid.renderer.config.outstream_options);
      if (inIframe && window.document.getElementById(inIframe).nodeName == 'IFRAME') {
        const rawframe = window.document.getElementById(inIframe);
        let framedoc = rawframe.contentDocument;
        if (!framedoc && rawframe.contentWindow) {
          framedoc = rawframe.contentWindow.document;
        }
        framedoc.body.appendChild(script);
      } else {
        const slot = utils.getBidIdParameter('slot', bid.renderer.config.outstream_options);
        if (slot && window.document.getElementById(slot)) {
          window.document.getElementById(slot).appendChild(script);
        } else {
          window.document.getElementsByTagName('head')[0].appendChild(script);
        }
      }
    } catch (err) {
      utils.logError('[SPOTX][renderer] Error:' + err.message)
    }
  }
}

registerBidder(spec);<|MERGE_RESOLUTION|>--- conflicted
+++ resolved
@@ -245,15 +245,9 @@
           {
             source: 'id5-sync.com',
             uids: [{
-<<<<<<< HEAD
-              id: bid.userId.id5id.uid
-            }],
-            ext: bid.userId.id5id.ext || {}
-=======
               id: bid.userId.id5id.uid,
               ext: bid.userId.id5id.ext || {}
             }]
->>>>>>> eea7c792
           }
         )
       }
