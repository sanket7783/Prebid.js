--- conflicted
+++ resolved
@@ -1,11 +1,6 @@
 import * as utils from '../src/utils.js';
-<<<<<<< HEAD
-import { registerBidder } from '../src/adapters/bidderFactory.js';
-import { getStorageManager } from '../src/storageManager.js';
-=======
 import {registerBidder} from '../src/adapters/bidderFactory.js';
 import {getStorageManager} from '../src/storageManager.js';
->>>>>>> e5ade754
 
 const CONSTANTS = {
   BIDDER_CODE: 'invibes',
@@ -463,40 +458,9 @@
   return false;
 }
 
-<<<<<<< HEAD
-function readGdprConsent(gdprConsent) {
-  if (gdprConsent && gdprConsent.vendorData) {
-    if (!gdprConsent.vendorData.gdprApplies || gdprConsent.vendorData.hasGlobalConsent) {
-      return 2;
-    }
-
-    let purposeConsents = getPurposeConsents(gdprConsent.vendorData);
-
-    if (purposeConsents == null) { return 0; }
-    let properties = Object.keys(purposeConsents);
-    let purposeConsentsCounter = getPurposeConsentsCounter(gdprConsent.vendorData);
-
-    if (properties.length < purposeConsentsCounter) {
-      return 0;
-    }
-
-    for (let i = 0; i < purposeConsentsCounter; i++) {
-      if (!purposeConsents[properties[i]] || purposeConsents[properties[i]] === 'false') { return 0; }
-    }
-
-    let vendorConsents = getVendorConsents(gdprConsent.vendorData);
-    if (vendorConsents == null || vendorConsents[CONSTANTS.INVIBES_VENDOR_ID.toString(10)] == null) {
-      return 4;
-    }
-
-    if (vendorConsents[CONSTANTS.INVIBES_VENDOR_ID.toString(10)] === false) { return 0; }
-
-    return 2;
-=======
 function getPurposeConsentsCounter(vendorData) {
   if (vendorData.purpose && vendorData.purpose.consents) {
     return 10;
->>>>>>> e5ade754
   }
 
   return 5;
@@ -549,38 +513,6 @@
   }
 
   return {};
-}
-
-function getPurposeConsentsCounter(vendorData) {
-  if (vendorData.purpose && vendorData.purpose.consents) {
-    return 10;
-  }
-
-  return 5;
-}
-
-function getPurposeConsents(vendorData) {
-  if (vendorData.purpose && vendorData.purpose.consents) {
-    return vendorData.purpose.consents;
-  }
-
-  if (vendorData.purposeConsents) {
-    return vendorData.purposeConsents;
-  }
-
-  return null;
-}
-
-function getVendorConsents(vendorData) {
-  if (vendorData.vendor && vendorData.vendor.consents) {
-    return vendorData.vendor.consents;
-  }
-
-  if (vendorData.vendorConsents) {
-    return vendorData.vendorConsents;
-  }
-
-  return null;
 }
 
 const ivLogger = initLogger();
