import { registerBidder } from '../src/adapters/bidderFactory.js';
import { config } from '../src/config.js';
import * as utils from '../src/utils.js';
import {BANNER, VIDEO} from '../src/mediaTypes.js';

const BIDDER_CODE = '33across';
const END_POINT = 'https://ssc.33across.com/api/v1/hb';
const SYNC_ENDPOINT = 'https://ssc-cms.33across.com/ps/?m=xch&rt=html&ru=deb';
const MEDIA_TYPE = 'banner';
const CURRENCY = 'USD';

<<<<<<< HEAD
=======
const CURRENCY = 'USD';
const GUID_PATTERN = /^[a-zA-Z0-9_-]{22}$/;

const PRODUCT = {
  SIAB: 'siab',
  INVIEW: 'inview',
  INSTREAM: 'instream'
};

const VIDEO_ORTB_PARAMS = [
  'mimes',
  'minduration',
  'maxduration',
  'placement',
  'protocols',
  'startdelay',
  'skip',
  'skipafter',
  'minbitrate',
  'maxbitrate',
  'delivery',
  'playbackmethod',
  'api',
  'linearity'
];

>>>>>>> e5ade754
const adapterState = {
  uniqueSiteIds: []
};

const NON_MEASURABLE = 'nm';

// **************************** VALIDATION *************************** //
function isBidRequestValid(bid) {
  return (
    _validateBasic(bid) &&
    _validateBanner(bid) &&
    _validateVideo(bid)
  );
}

function _validateBasic(bid) {
  if (bid.bidder !== BIDDER_CODE || typeof bid.params === 'undefined') {
    return false;
  }

  if (!_validateGUID(bid)) {
    return false;
  }

  return true;
}

function _validateGUID(bid) {
  const siteID = utils.deepAccess(bid, 'params.siteId', '') || '';
  if (siteID.trim().match(GUID_PATTERN) === null) {
    return false;
  }

  return true;
}

function _validateBanner(bid) {
  const banner = utils.deepAccess(bid, 'mediaTypes.banner');
  // If there's no banner no need to validate against banner rules
  if (banner === undefined) {
    return true;
  }

  if (!Array.isArray(banner.sizes)) {
    return false;
  }

  return true;
}

function _validateVideo(bid) {
  const videoAdUnit = utils.deepAccess(bid, 'mediaTypes.video');
  const videoBidderParams = utils.deepAccess(bid, 'params.video', {});

  // If there's no video no need to validate against video rules
  if (videoAdUnit === undefined) {
    return true;
  }

  if (!Array.isArray(videoAdUnit.playerSize)) {
    return false;
  }

  if (!videoAdUnit.context) {
    return false;
  }

  const videoParams = {
    ...videoAdUnit,
    ...videoBidderParams
  };

  if (!Array.isArray(videoParams.mimes) || videoParams.mimes.length === 0) {
    return false;
  }

  if (!Array.isArray(videoParams.protocols) || videoParams.protocols.length === 0) {
    return false;
  }

  // If placement if defined, it must be a number
  if (
    typeof videoParams.placement !== 'undefined' &&
    typeof videoParams.placement !== 'number'
  ) {
    return false;
  }

  // If startdelay is defined it must be a number
  if (
    videoAdUnit.context === 'instream' &&
    typeof videoParams.startdelay !== 'undefined' &&
    typeof videoParams.startdelay !== 'number'
  ) {
    return false;
  }

  return true;
}

// **************************** BUILD REQUESTS *************************** //
// NOTE: With regards to gdrp consent data, the server will independently
// infer the gdpr applicability therefore, setting the default value to false
function buildRequests(bidRequests, bidderRequest) {
  const gdprConsent = Object.assign({
    consentString: undefined,
    gdprApplies: false
  }, bidderRequest && bidderRequest.gdprConsent);

  const uspConsent = bidderRequest && bidderRequest.uspConsent;
  const pageUrl = (bidderRequest && bidderRequest.refererInfo) ? (bidderRequest.refererInfo.referer) : (undefined);

  adapterState.uniqueSiteIds = bidRequests.map(req => req.params.siteId).filter(utils.uniques);

  return bidRequests.map(bidRequest => _createServerRequest(
    {
      bidRequest,
      gdprConsent,
      uspConsent,
      pageUrl
    })
  );
}

// Infer the necessary data from valid bid for a minimal ttxRequest and create HTTP request
// NOTE: At this point, TTX only accepts request for a single impression
function _createServerRequest({bidRequest, gdprConsent = {}, uspConsent, pageUrl}) {
  const ttxRequest = {};
  const params = bidRequest.params;
<<<<<<< HEAD
  const element = _getAdSlotHTMLElement(bidRequest.adUnitCode);
  const sizes = _transformSizes(bidRequest.sizes);

  let format;

  // We support size based bidfloors so obtain one if there's a rule associated
  if (typeof bidRequest.getFloor === 'function') {
    let getFloor = bidRequest.getFloor.bind(bidRequest);

    format = sizes.map((size) => {
      const formatExt = _getBidFloors(getFloor, size);

      return Object.assign({}, size, formatExt);
    });
  } else {
    format = sizes;
  }

  const minSize = _getMinSize(sizes);

  const viewabilityAmount = _isViewabilityMeasurable(element)
    ? _getViewability(element, utils.getWindowTop(), minSize)
    : NON_MEASURABLE;

  const contributeViewability = ViewabilityContributor(viewabilityAmount);
=======
>>>>>>> e5ade754

  /*
   * Infer data for the request payload
   */
<<<<<<< HEAD
  ttxRequest.imp = [];
  ttxRequest.imp[0] = {
    banner: {
      format
    },
    ext: {
      ttx: {
        prod: params.productId
      }
=======
  ttxRequest.imp = [{}];

  if (utils.deepAccess(bidRequest, 'mediaTypes.banner')) {
    ttxRequest.imp[0].banner = {
      ..._buildBannerORTB(bidRequest)
    }
  }

  if (utils.deepAccess(bidRequest, 'mediaTypes.video')) {
    ttxRequest.imp[0].video = _buildVideoORTB(bidRequest);
  }

  ttxRequest.imp[0].ext = {
    ttx: {
      prod: _getProduct(bidRequest)
>>>>>>> e5ade754
    }
  };

  ttxRequest.site = { id: params.siteId };

  if (pageUrl) {
    ttxRequest.site.page = pageUrl;
  }

  // Go ahead send the bidId in request to 33exchange so it's kept track of in the bid response and
  // therefore in ad targetting process
  ttxRequest.id = bidRequest.bidId;

  // Set GDPR related fields
  ttxRequest.user = {
    ext: {
      consent: gdprConsent.consentString
    }
  };
  ttxRequest.regs = {
    ext: {
      gdpr: (gdprConsent.gdprApplies === true) ? 1 : 0,
      us_privacy: uspConsent || null
    }
  };
  ttxRequest.ext = {
    ttx: {
      prebidStartedAt: Date.now(),
      caller: [ {
        'name': 'prebidjs',
        'version': '$prebid.version$'
      } ]
    }
  };

  if (bidRequest.schain) {
    ttxRequest.source = {
      ext: {
        schain: bidRequest.schain
      }
    }
  }

  // Finally, set the openRTB 'test' param if this is to be a test bid
  if (params.test === 1) {
    ttxRequest.test = 1;
  }

  /*
   * Now construct the full server request
   */
  const options = {
    contentType: 'text/plain',
    withCredentials: true
  };

  // Allow the ability to configure the HB endpoint for testing purposes.
  const ttxSettings = config.getConfig('ttxSettings');
  const url = (ttxSettings && ttxSettings.url) || `${END_POINT}?guid=${params.siteId}`;

  // Return the server request
  return {
    'method': 'POST',
    'url': url,
    'data': JSON.stringify(ttxRequest),
    'options': options
  }
}

<<<<<<< HEAD
// Sync object will always be of type iframe for TTX
function _createSync({ siteId = 'zzz000000000003zzz', gdprConsent = {}, uspConsent }) {
  const ttxSettings = config.getConfig('ttxSettings');
  const syncUrl = (ttxSettings && ttxSettings.syncUrl) || SYNC_ENDPOINT;

  const { consentString, gdprApplies } = gdprConsent;

  const sync = {
    type: 'iframe',
    url: `${syncUrl}&id=${siteId}&gdpr_consent=${encodeURIComponent(consentString)}&us_privacy=${encodeURIComponent(uspConsent)}`
  };

  if (typeof gdprApplies === 'boolean') {
    sync.url += `&gdpr=${Number(gdprApplies)}`;
=======
// BUILD REQUESTS: SIZE INFERENCE
function _transformSizes(sizes) {
  if (utils.isArray(sizes) && sizes.length === 2 && !utils.isArray(sizes[0])) {
    return [ _getSize(sizes) ];
>>>>>>> e5ade754
  }

  return sizes.map(_getSize);
}

function _getBidFloors(getFloor, size) {
  const bidFloors = getFloor({
    currency: CURRENCY,
    mediaType: MEDIA_TYPE,
    size: [ size.w, size.h ]
  });

  if (!isNaN(bidFloors.floor) && (bidFloors.currency === CURRENCY)) {
    return {
      ext: {
        ttx: {
          bidfloors: [ bidFloors.floor ]
        }
      }
    }
  }
}

function _getSize(size) {
  return {
    w: parseInt(size[0], 10),
    h: parseInt(size[1], 10)
  }
}

// BUILD REQUESTS: PRODUCT INFERENCE
function _getProduct(bidRequest) {
  const { params, mediaTypes } = bidRequest;

  const { banner, video } = mediaTypes;

  if ((video && !banner) && video.context === 'instream') {
    return PRODUCT.INSTREAM;
  }

  return (params.productId === PRODUCT.INVIEW) ? (params.productId) : PRODUCT.SIAB;
}

// BUILD REQUESTS: BANNER
function _buildBannerORTB(bidRequest) {
  const bannerAdUnit = utils.deepAccess(bidRequest, 'mediaTypes.banner', {});
  const element = _getAdSlotHTMLElement(bidRequest.adUnitCode);

  const sizes = _transformSizes(bannerAdUnit.sizes);

  let format;

  // We support size based bidfloors so obtain one if there's a rule associated
  if (typeof bidRequest.getFloor === 'function') {
    format = sizes.map((size) => {
      const bidfloors = _getBidFloors(bidRequest, size, BANNER);

      let formatExt;
      if (bidfloors) {
        formatExt = {
          ext: {
            ttx: {
              bidfloors: [ bidfloors ]
            }
          }
        }
      }

      return Object.assign({}, size, formatExt);
    });
  } else {
    format = sizes;
  }

  const minSize = _getMinSize(sizes);

  const viewabilityAmount = _isViewabilityMeasurable(element)
    ? _getViewability(element, utils.getWindowTop(), minSize)
    : NON_MEASURABLE;

  const ext = contributeViewability(viewabilityAmount);

  return {
    format,
    ext
  }
}

// BUILD REQUESTS: VIDEO
// eslint-disable-next-line no-unused-vars
function _buildVideoORTB(bidRequest) {
  const videoAdUnit = utils.deepAccess(bidRequest, 'mediaTypes.video', {});
  const videoBidderParams = utils.deepAccess(bidRequest, 'params.video', {});

  const videoParams = {
    ...videoAdUnit,
    ...videoBidderParams // Bidder Specific overrides
  };

  const video = {}

  const {w, h} = _getSize(videoParams.playerSize[0]);
  video.w = w;
  video.h = h;

  // Obtain all ORTB params related video from Ad Unit
  VIDEO_ORTB_PARAMS.forEach((param) => {
    if (videoParams.hasOwnProperty(param)) {
      video[param] = videoParams[param];
    }
  });

  const product = _getProduct(bidRequest);

  // Placement Inference Rules:
  // - If no placement is defined then default to 2 (In Banner)
  // - If product is instream (for instream context) then override placement to 1
  video.placement = video.placement || 2;

  if (product === PRODUCT.INSTREAM) {
    video.startdelay = video.startdelay || 0;
    video.placement = 1;
  };

  // bidfloors
  if (typeof bidRequest.getFloor === 'function') {
    const bidfloors = _getBidFloors(bidRequest, {w: video.w, h: video.h}, VIDEO);

    if (bidfloors) {
      Object.assign(video, {
        ext: {
          ttx: {
            bidfloors: [ bidfloors ]
          }
        }
      });
    }
  }
  return video;
}

// BUILD REQUESTS: BIDFLOORS
function _getBidFloors(bidRequest, size, mediaType) {
  const bidFloors = bidRequest.getFloor({
    currency: CURRENCY,
    mediaType,
    size: [ size.w, size.h ]
  });

  if (!isNaN(bidFloors.floor) && (bidFloors.currency === CURRENCY)) {
    return bidFloors.floor;
  }
}

// BUILD REQUESTS: VIEWABILITY
function _isViewabilityMeasurable(element) {
  return !_isIframe() && element !== null;
}

function _getViewability(element, topWin, { w, h } = {}) {
  return topWin.document.visibilityState === 'visible'
    ? _getPercentInView(element, topWin, { w, h })
    : 0;
}

function _mapAdUnitPathToElementId(adUnitCode) {
  if (utils.isGptPubadsDefined()) {
    // eslint-disable-next-line no-undef
    const adSlots = googletag.pubads().getSlots();
    const isMatchingAdSlot = utils.isSlotMatchingAdUnitCode(adUnitCode);

    for (let i = 0; i < adSlots.length; i++) {
      if (isMatchingAdSlot(adSlots[i])) {
        const id = adSlots[i].getSlotElementId();

        utils.logInfo(`[33Across Adapter] Map ad unit path to HTML element id: '${adUnitCode}' -> ${id}`);

        return id;
      }
    }
  }

  utils.logWarn(`[33Across Adapter] Unable to locate element for ad unit code: '${adUnitCode}'`);

  return null;
}

function _getAdSlotHTMLElement(adUnitCode) {
  return document.getElementById(adUnitCode) ||
    document.getElementById(_mapAdUnitPathToElementId(adUnitCode));
}

function _getMinSize(sizes) {
  return sizes.reduce((min, size) => size.h * size.w < min.h * min.w ? size : min);
}

function _getBoundingBox(element, { w, h } = {}) {
  let { width, height, left, top, right, bottom } = element.getBoundingClientRect();

  if ((width === 0 || height === 0) && w && h) {
    width = w;
    height = h;
    right = left + w;
    bottom = top + h;
  }

  return { width, height, left, top, right, bottom };
}

<<<<<<< HEAD
function _transformSizes(sizes) {
  if (utils.isArray(sizes) && sizes.length === 2 && !utils.isArray(sizes[0])) {
    return [ _getSize(sizes) ];
  }

  return sizes.map(_getSize);
}

=======
>>>>>>> e5ade754
function _getIntersectionOfRects(rects) {
  const bbox = {
    left: rects[0].left,
    right: rects[0].right,
    top: rects[0].top,
    bottom: rects[0].bottom
  };

  for (let i = 1; i < rects.length; ++i) {
    bbox.left = Math.max(bbox.left, rects[i].left);
    bbox.right = Math.min(bbox.right, rects[i].right);

    if (bbox.left >= bbox.right) {
      return null;
    }

    bbox.top = Math.max(bbox.top, rects[i].top);
    bbox.bottom = Math.min(bbox.bottom, rects[i].bottom);

    if (bbox.top >= bbox.bottom) {
      return null;
    }
  }

  bbox.width = bbox.right - bbox.left;
  bbox.height = bbox.bottom - bbox.top;

  return bbox;
}

function _getPercentInView(element, topWin, { w, h } = {}) {
  const elementBoundingBox = _getBoundingBox(element, { w, h });

  // Obtain the intersection of the element and the viewport
  const elementInViewBoundingBox = _getIntersectionOfRects([ {
    left: 0,
    top: 0,
    right: topWin.innerWidth,
    bottom: topWin.innerHeight
  }, elementBoundingBox ]);

  let elementInViewArea,
    elementTotalArea;

  if (elementInViewBoundingBox !== null) {
    // Some or all of the element is in view
    elementInViewArea = elementInViewBoundingBox.width * elementInViewBoundingBox.height;
    elementTotalArea = elementBoundingBox.width * elementBoundingBox.height;

    return ((elementInViewArea / elementTotalArea) * 100);
  }

  // No overlap between element and the viewport; therefore, the element
  // lies completely out of view
  return 0;
}

/**
 * Viewability contribution to request..
 */
function contributeViewability(viewabilityAmount) {
  const amount = isNaN(viewabilityAmount) ? viewabilityAmount : Math.round(viewabilityAmount);

  return {
    ttx: {
      viewability: {
        amount
      }
    }
  };
}

function _isIframe() {
  try {
    return utils.getWindowSelf() !== utils.getWindowTop();
  } catch (e) {
    return true;
  }
}

<<<<<<< HEAD
function isBidRequestValid(bid) {
  if (bid.bidder !== BIDDER_CODE || typeof bid.params === 'undefined') {
    return false;
  }

  if (typeof bid.params.siteId === 'undefined' || typeof bid.params.productId === 'undefined') {
    return false;
  }

  return true;
}

// NOTE: With regards to gdrp consent data,
// - the server independently infers gdpr applicability therefore, setting the default value to false
function buildRequests(bidRequests, bidderRequest) {
  const gdprConsent = Object.assign({
    consentString: undefined,
    gdprApplies: false
  }, bidderRequest && bidderRequest.gdprConsent);

  const uspConsent = bidderRequest && bidderRequest.uspConsent;
  const pageUrl = (bidderRequest && bidderRequest.refererInfo) ? (bidderRequest.refererInfo.referer) : (undefined);

  adapterState.uniqueSiteIds = bidRequests.map(req => req.params.siteId).filter(utils.uniques);

  return bidRequests.map(bidRequest => _createServerRequest(
    {
      bidRequest,
      gdprConsent,
      uspConsent,
      pageUrl
    })
  );
}

// NOTE: At this point, the response from 33exchange will only ever contain one bid i.e. the highest bid
=======
// **************************** INTERPRET RESPONSE ******************************** //
// NOTE: At this point, the response from 33exchange will only ever contain one bid
// i.e. the highest bid
>>>>>>> e5ade754
function interpretResponse(serverResponse, bidRequest) {
  const bidResponses = [];

  // If there are bids, look at the first bid of the first seatbid (see NOTE above for assumption about ttx)
  if (serverResponse.body.seatbid.length > 0 && serverResponse.body.seatbid[0].bid.length > 0) {
    bidResponses.push(_createBidResponse(serverResponse.body));
  }

  return bidResponses;
}

// All this assumes that only one bid is ever returned by ttx
function _createBidResponse(response) {
  const bid = {
    requestId: response.id,
    bidderCode: BIDDER_CODE,
    cpm: response.seatbid[0].bid[0].price,
    width: response.seatbid[0].bid[0].w,
    height: response.seatbid[0].bid[0].h,
    ad: response.seatbid[0].bid[0].adm,
    ttl: response.seatbid[0].bid[0].ttl || 60,
    creativeId: response.seatbid[0].bid[0].crid,
    mediaType: utils.deepAccess(response.seatbid[0].bid[0], 'ext.ttx.mediaType', BANNER),
    currency: response.cur,
    netRevenue: true
  }

  if (bid.mediaType === VIDEO) {
    const vastType = utils.deepAccess(response.seatbid[0].bid[0], 'ext.ttx.vastType', 'xml');

    if (vastType === 'xml') {
      bid.vastXml = bid.ad;
    } else {
      bid.vastUrl = bid.ad;
    }
  }

  return bid;
}

// **************************** USER SYNC *************************** //
// Register one sync per unique guid so long as iframe is enable
// Else no syncs
// For logic on how we handle gdpr data see _createSyncs and module's unit tests
// '33acrossBidAdapter#getUserSyncs'
function getUserSyncs(syncOptions, responses, gdprConsent, uspConsent) {
  const syncUrls = (
    (syncOptions.iframeEnabled)
      ? adapterState.uniqueSiteIds.map((siteId) => _createSync({ gdprConsent, uspConsent, siteId }))
      : ([])
  );

  // Clear adapter state of siteID's since we don't need this info anymore.
  adapterState.uniqueSiteIds = [];

  return syncUrls;
<<<<<<< HEAD
=======
}

// Sync object will always be of type iframe for TTX
function _createSync({ siteId = 'zzz000000000003zzz', gdprConsent = {}, uspConsent }) {
  const ttxSettings = config.getConfig('ttxSettings');
  const syncUrl = (ttxSettings && ttxSettings.syncUrl) || SYNC_ENDPOINT;

  const { consentString, gdprApplies } = gdprConsent;

  const sync = {
    type: 'iframe',
    url: `${syncUrl}&id=${siteId}&gdpr_consent=${encodeURIComponent(consentString)}&us_privacy=${encodeURIComponent(uspConsent)}`
  };

  if (typeof gdprApplies === 'boolean') {
    sync.url += `&gdpr=${Number(gdprApplies)}`;
  }

  return sync;
>>>>>>> e5ade754
}

export const spec = {
  NON_MEASURABLE,

  code: BIDDER_CODE,
  supportedMediaTypes: [ BANNER, VIDEO ],
  isBidRequestValid,
  buildRequests,
  interpretResponse,
  getUserSyncs,
};

registerBidder(spec);<|MERGE_RESOLUTION|>--- conflicted
+++ resolved
@@ -6,11 +6,7 @@
 const BIDDER_CODE = '33across';
 const END_POINT = 'https://ssc.33across.com/api/v1/hb';
 const SYNC_ENDPOINT = 'https://ssc-cms.33across.com/ps/?m=xch&rt=html&ru=deb';
-const MEDIA_TYPE = 'banner';
-const CURRENCY = 'USD';
-
-<<<<<<< HEAD
-=======
+
 const CURRENCY = 'USD';
 const GUID_PATTERN = /^[a-zA-Z0-9_-]{22}$/;
 
@@ -37,7 +33,6 @@
   'linearity'
 ];
 
->>>>>>> e5ade754
 const adapterState = {
   uniqueSiteIds: []
 };
@@ -167,49 +162,10 @@
 function _createServerRequest({bidRequest, gdprConsent = {}, uspConsent, pageUrl}) {
   const ttxRequest = {};
   const params = bidRequest.params;
-<<<<<<< HEAD
-  const element = _getAdSlotHTMLElement(bidRequest.adUnitCode);
-  const sizes = _transformSizes(bidRequest.sizes);
-
-  let format;
-
-  // We support size based bidfloors so obtain one if there's a rule associated
-  if (typeof bidRequest.getFloor === 'function') {
-    let getFloor = bidRequest.getFloor.bind(bidRequest);
-
-    format = sizes.map((size) => {
-      const formatExt = _getBidFloors(getFloor, size);
-
-      return Object.assign({}, size, formatExt);
-    });
-  } else {
-    format = sizes;
-  }
-
-  const minSize = _getMinSize(sizes);
-
-  const viewabilityAmount = _isViewabilityMeasurable(element)
-    ? _getViewability(element, utils.getWindowTop(), minSize)
-    : NON_MEASURABLE;
-
-  const contributeViewability = ViewabilityContributor(viewabilityAmount);
-=======
->>>>>>> e5ade754
 
   /*
    * Infer data for the request payload
    */
-<<<<<<< HEAD
-  ttxRequest.imp = [];
-  ttxRequest.imp[0] = {
-    banner: {
-      format
-    },
-    ext: {
-      ttx: {
-        prod: params.productId
-      }
-=======
   ttxRequest.imp = [{}];
 
   if (utils.deepAccess(bidRequest, 'mediaTypes.banner')) {
@@ -225,7 +181,6 @@
   ttxRequest.imp[0].ext = {
     ttx: {
       prod: _getProduct(bidRequest)
->>>>>>> e5ade754
     }
   };
 
@@ -295,48 +250,13 @@
   }
 }
 
-<<<<<<< HEAD
-// Sync object will always be of type iframe for TTX
-function _createSync({ siteId = 'zzz000000000003zzz', gdprConsent = {}, uspConsent }) {
-  const ttxSettings = config.getConfig('ttxSettings');
-  const syncUrl = (ttxSettings && ttxSettings.syncUrl) || SYNC_ENDPOINT;
-
-  const { consentString, gdprApplies } = gdprConsent;
-
-  const sync = {
-    type: 'iframe',
-    url: `${syncUrl}&id=${siteId}&gdpr_consent=${encodeURIComponent(consentString)}&us_privacy=${encodeURIComponent(uspConsent)}`
-  };
-
-  if (typeof gdprApplies === 'boolean') {
-    sync.url += `&gdpr=${Number(gdprApplies)}`;
-=======
 // BUILD REQUESTS: SIZE INFERENCE
 function _transformSizes(sizes) {
   if (utils.isArray(sizes) && sizes.length === 2 && !utils.isArray(sizes[0])) {
     return [ _getSize(sizes) ];
->>>>>>> e5ade754
   }
 
   return sizes.map(_getSize);
-}
-
-function _getBidFloors(getFloor, size) {
-  const bidFloors = getFloor({
-    currency: CURRENCY,
-    mediaType: MEDIA_TYPE,
-    size: [ size.w, size.h ]
-  });
-
-  if (!isNaN(bidFloors.floor) && (bidFloors.currency === CURRENCY)) {
-    return {
-      ext: {
-        ttx: {
-          bidfloors: [ bidFloors.floor ]
-        }
-      }
-    }
-  }
 }
 
 function _getSize(size) {
@@ -525,17 +445,6 @@
   return { width, height, left, top, right, bottom };
 }
 
-<<<<<<< HEAD
-function _transformSizes(sizes) {
-  if (utils.isArray(sizes) && sizes.length === 2 && !utils.isArray(sizes[0])) {
-    return [ _getSize(sizes) ];
-  }
-
-  return sizes.map(_getSize);
-}
-
-=======
->>>>>>> e5ade754
 function _getIntersectionOfRects(rects) {
   const bbox = {
     left: rects[0].left,
@@ -616,48 +525,9 @@
   }
 }
 
-<<<<<<< HEAD
-function isBidRequestValid(bid) {
-  if (bid.bidder !== BIDDER_CODE || typeof bid.params === 'undefined') {
-    return false;
-  }
-
-  if (typeof bid.params.siteId === 'undefined' || typeof bid.params.productId === 'undefined') {
-    return false;
-  }
-
-  return true;
-}
-
-// NOTE: With regards to gdrp consent data,
-// - the server independently infers gdpr applicability therefore, setting the default value to false
-function buildRequests(bidRequests, bidderRequest) {
-  const gdprConsent = Object.assign({
-    consentString: undefined,
-    gdprApplies: false
-  }, bidderRequest && bidderRequest.gdprConsent);
-
-  const uspConsent = bidderRequest && bidderRequest.uspConsent;
-  const pageUrl = (bidderRequest && bidderRequest.refererInfo) ? (bidderRequest.refererInfo.referer) : (undefined);
-
-  adapterState.uniqueSiteIds = bidRequests.map(req => req.params.siteId).filter(utils.uniques);
-
-  return bidRequests.map(bidRequest => _createServerRequest(
-    {
-      bidRequest,
-      gdprConsent,
-      uspConsent,
-      pageUrl
-    })
-  );
-}
-
-// NOTE: At this point, the response from 33exchange will only ever contain one bid i.e. the highest bid
-=======
 // **************************** INTERPRET RESPONSE ******************************** //
 // NOTE: At this point, the response from 33exchange will only ever contain one bid
 // i.e. the highest bid
->>>>>>> e5ade754
 function interpretResponse(serverResponse, bidRequest) {
   const bidResponses = [];
 
@@ -714,8 +584,6 @@
   adapterState.uniqueSiteIds = [];
 
   return syncUrls;
-<<<<<<< HEAD
-=======
 }
 
 // Sync object will always be of type iframe for TTX
@@ -735,7 +603,6 @@
   }
 
   return sync;
->>>>>>> e5ade754
 }
 
 export const spec = {
