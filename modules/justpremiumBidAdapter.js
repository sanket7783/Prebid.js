--- conflicted
+++ resolved
@@ -4,11 +4,7 @@
 const BIDDER_CODE = 'justpremium'
 const GVLID = 62
 const ENDPOINT_URL = 'https://pre.ads.justpremium.com/v/2.0/t/xhr'
-<<<<<<< HEAD
-const JP_ADAPTER_VERSION = '1.8'
-=======
 const JP_ADAPTER_VERSION = '1.8.1'
->>>>>>> a0a72f7a
 const pixels = []
 
 export const spec = {
@@ -104,14 +100,11 @@
           meta: {
             advertiserDomains: bid.adomain && bid.adomain.length > 0 ? bid.adomain : []
           }
-<<<<<<< HEAD
-=======
         }
         if (bid.ext && bid.ext.pg) {
           bidResponse.adserverTargeting = {
             'hb_deal_justpremium': 'jp_pg'
           }
->>>>>>> a0a72f7a
         }
         bidResponses.push(bidResponse)
       }
