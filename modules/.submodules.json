{
  "userId": [
    "unifiedIdSystem",
    "pubCommonIdSystem",
    "id5IdSystem",
    "criteortusIdSystem",
    "parrableIdSystem",
    "britepoolIdSystem",
    "liveIntentIdSystem",
    "lotamePanoramaId",
    "merkleIdSystem",
    "criteoIdSystem",
    "netIdSystem",
    "identityLinkIdSystem",
    "sharedIdSystem",
    "intentIqIdSystem",
    "zeotapIdPlusIdSystem",
    "haloIdSystem",
    "quantcastIdSystem",
    "idxIdSystem",
    "fabrickIdSystem",
<<<<<<< HEAD
    "verizonMediaIdSystem"
=======
    "verizonMediaIdSystem",
    "pubProvidedIdSystem",
    "tapadIdSystem"
>>>>>>> eea7c792
  ],
  "adpod": [
    "freeWheelAdserverVideo",
    "dfpAdServerVideo"
  ],
  "rtdModule": [
    "browsiRtdProvider",
    "haloRtdProvider",
    "jwplayerRtdProvider",
<<<<<<< HEAD
    "reconciliationRtdProvider"
=======
    "reconciliationRtdProvider",
    "geoedgeRtdProvider"
>>>>>>> eea7c792
  ]
}<|MERGE_RESOLUTION|>--- conflicted
+++ resolved
@@ -19,13 +19,9 @@
     "quantcastIdSystem",
     "idxIdSystem",
     "fabrickIdSystem",
-<<<<<<< HEAD
-    "verizonMediaIdSystem"
-=======
     "verizonMediaIdSystem",
     "pubProvidedIdSystem",
     "tapadIdSystem"
->>>>>>> eea7c792
   ],
   "adpod": [
     "freeWheelAdserverVideo",
@@ -35,11 +31,7 @@
     "browsiRtdProvider",
     "haloRtdProvider",
     "jwplayerRtdProvider",
-<<<<<<< HEAD
-    "reconciliationRtdProvider"
-=======
     "reconciliationRtdProvider",
     "geoedgeRtdProvider"
->>>>>>> eea7c792
   ]
 }