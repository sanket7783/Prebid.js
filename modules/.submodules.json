--- conflicted
+++ resolved
@@ -3,13 +3,10 @@
     "digiTrustIdSystem",
     "id5IdSystem",
     "criteortusIdSystem",
-<<<<<<< HEAD
-    "customIdSystem"
-=======
+    "customIdSystem",
     "parrableIdSystem",
     "liveIntentIdSystem",
     "criteoIdSystem"
->>>>>>> 5ed97cba
   ],
   "adpod": [
     "freeWheelAdserverVideo",
