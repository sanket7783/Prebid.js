{
  "userId": [
    "unifiedIdSystem",
    "pubCommonIdSystem",
    "digiTrustIdSystem",
    "id5IdSystem",
<<<<<<< HEAD
    "criteortusIdSystem",
    "customIdSystem",
=======
>>>>>>> 8da55d4a
    "parrableIdSystem",
    "britepoolIdSystem",
    "liveIntentIdSystem",
    "criteoIdSystem",
    "netIdSystem",
    "identityLinkIdSystem"
  ],
  "adpod": [
    "freeWheelAdserverVideo",
    "dfpAdServerVideo"
  ],
  "rtdModule": [
    "browsiRtdProvider"
  ]
}<|MERGE_RESOLUTION|>--- conflicted
+++ resolved
@@ -4,11 +4,7 @@
     "pubCommonIdSystem",
     "digiTrustIdSystem",
     "id5IdSystem",
-<<<<<<< HEAD
     "criteortusIdSystem",
-    "customIdSystem",
-=======
->>>>>>> 8da55d4a
     "parrableIdSystem",
     "britepoolIdSystem",
     "liveIntentIdSystem",
