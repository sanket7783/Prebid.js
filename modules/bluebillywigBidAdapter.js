--- conflicted
+++ resolved
@@ -153,11 +153,7 @@
     const renderer = find(window.bluebillywig.renderers, r => r._id === rendererId);
 
     if (renderer) renderer.bootstrap(config, ele, bid.rendererSettings || {});
-<<<<<<< HEAD
-    else utils.logWarn(`${BB_CONSTANTS.BIDDER_CODE}: Couldn't find a renderer with ${rendererId}`);
-=======
     else logWarn(`${BB_CONSTANTS.BIDDER_CODE}: Couldn't find a renderer with ${rendererId}`);
->>>>>>> 2d82104b
   },
   newRenderer: function(rendererUrl, adUnitCode) {
     const renderer = Renderer.install({
