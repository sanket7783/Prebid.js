--- conflicted
+++ resolved
@@ -227,10 +227,7 @@
           rv.ext[partner] = params;
         });
       }
-<<<<<<< HEAD
-=======
       rv.ext.gpid = deepAccess(bid, 'ortb2Imp.ext.data.pbadslot');
->>>>>>> a0a72f7a
       return rv;
     });
     const gdprConsent = bidderRequest && bidderRequest.gdprConsent;
