--- conflicted
+++ resolved
@@ -24,13 +24,8 @@
 export const storage = getStorageManager(QUANTCAST_VENDOR_ID, BIDDER_CODE);
 
 function makeVideoImp(bid) {
-<<<<<<< HEAD
-  const videoInMediaType = utils.deepAccess(bid, 'mediaTypes.video') || {};
-  const videoInParams = utils.deepAccess(bid, 'params.video') || {};
-=======
   const videoInMediaType = deepAccess(bid, 'mediaTypes.video') || {};
   const videoInParams = deepAccess(bid, 'params.video') || {};
->>>>>>> 2d82104b
   const video = Object.assign({}, videoInParams, videoInMediaType);
 
   if (video.playerSize) {
@@ -276,11 +271,7 @@
         result['dealId'] = dealId;
       }
 
-<<<<<<< HEAD
-      if (meta !== undefined && meta.advertiserDomains && utils.isArray(meta.advertiserDomains)) {
-=======
       if (meta !== undefined && meta.advertiserDomains && isArray(meta.advertiserDomains)) {
->>>>>>> 2d82104b
         result.meta = {};
         result.meta.advertiserDomains = meta.advertiserDomains;
       }
