/**
 * This module adds [DFP support]{@link https://www.doubleclickbygoogle.com/} for Video to Prebid.
 */

import { registerVideoSupport } from '../src/adServerManager.js';
import { targeting } from '../src/targeting.js';
import { deepAccess, isEmpty, logError, parseSizesInput, formatQS, parseUrl, buildUrl } from '../src/utils.js';
import { config } from '../src/config.js';
import { getHook, submodule } from '../src/hook.js';
import { auctionManager } from '../src/auctionManager.js';
import { gdprDataHandler, uspDataHandler } from '../src/adapterManager.js';
import * as events from '../src/events.js';
import CONSTANTS from '../src/constants.json';

/**
 * @typedef {Object} DfpVideoParams
 *
 * This object contains the params needed to form a URL which hits the
 * [DFP API]{@link https://support.google.com/dfp_premium/answer/1068325?hl=en}.
 *
 * All params (except iu, mentioned below) should be considered optional. This module will choose reasonable
 * defaults for all of the other required params.
 *
 * The cust_params property, if present, must be an object. It will be merged with the rest of the
 * standard Prebid targeting params (hb_adid, hb_bidder, etc).
 *
 * @param {string} iu This param *must* be included, in order for us to create a valid request.
 * @param [string] description_url This field is required if you want Ad Exchange to bid on our ad unit...
 *   but otherwise optional
 */

/**
 * @typedef {Object} DfpVideoOptions
 *
 * @param {Object} adUnit The adUnit which this bid is supposed to help fill.
 * @param [Object] bid The bid which should be considered alongside the rest of the adserver's demand.
 *   If this isn't defined, then we'll use the winning bid for the adUnit.
 *
 * @param {DfpVideoParams} [params] Query params which should be set on the DFP request.
 *   These will override this module's defaults whenever they conflict.
 * @param {string} [url] video adserver url
 */

/** Safe defaults which work on pretty much all video calls. */
const defaultParamConstants = {
  env: 'vp',
  gdfp_req: 1,
  output: 'vast',
  unviewed_position_start: 1,
};

export const adpodUtils = {};

/**
 * Merge all the bid data and publisher-supplied options into a single URL, and then return it.
 *
 * @see [The DFP API]{@link https://support.google.com/dfp_premium/answer/1068325?hl=en#env} for details.
 *
 * @param {DfpVideoOptions} options Options which should be used to construct the URL.
 *
 * @return {string} A URL which calls DFP, letting options.bid
 *   (or the auction's winning bid for this adUnit, if undefined) compete alongside the rest of the
 *   demand in DFP.
 */
export function buildDfpVideoUrl(options) {
  if (!options.params && !options.url) {
    logError(`A params object or a url is required to use $$PREBID_GLOBAL$$.adServers.dfp.buildVideoUrl`);
    return;
  }

  const adUnit = options.adUnit;
  const bid = options.bid || targeting.getWinningBids(adUnit.code)[0];

  let urlComponents = {};

  if (options.url) {
    // when both `url` and `params` are given, parsed url will be overwriten
    // with any matching param components
    urlComponents = parseUrl(options.url, {noDecodeWholeURL: true});

    if (isEmpty(options.params)) {
      return buildUrlFromAdserverUrlComponents(urlComponents, bid, options);
    }
  }

  const derivedParams = {
    correlator: Date.now(),
    sz: parseSizesInput(deepAccess(adUnit, 'mediaTypes.video.playerSize')).join('|'),
    url: encodeURIComponent(location.href),
  };

  const urlSearchComponent = urlComponents.search;
  const urlSzParam = urlSearchComponent && urlSearchComponent.sz
  if (urlSzParam) {
    derivedParams.sz = urlSzParam + '|' + derivedParams.sz;
  }

  let encodedCustomParams = getCustParams(bid, options, urlSearchComponent && urlSearchComponent.cust_params);

  const queryParams = Object.assign({},
    defaultParamConstants,
    urlComponents.search,
    derivedParams,
    options.params,
    { cust_params: encodedCustomParams }
  );

  const descriptionUrl = getDescriptionUrl(bid, options, 'params');
  if (descriptionUrl) { queryParams.description_url = descriptionUrl; }

  const gdprConsent = gdprDataHandler.getConsentData();
  if (gdprConsent) {
    if (typeof gdprConsent.gdprApplies === 'boolean') { queryParams.gdpr = Number(gdprConsent.gdprApplies); }
    if (gdprConsent.consentString) { queryParams.gdpr_consent = gdprConsent.consentString; }
    if (gdprConsent.addtlConsent) { queryParams.addtl_consent = gdprConsent.addtlConsent; }
  }

  const uspConsent = uspDataHandler.getConsentData();
  if (uspConsent) { queryParams.us_privacy = uspConsent; }

  return buildUrl(Object.assign({
    protocol: 'https',
    host: 'securepubads.g.doubleclick.net',
    pathname: '/gampad/ads'
  }, urlComponents, { search: queryParams }));
}

export function notifyTranslationModule(fn) {
  fn.call(this, 'dfp');
}

if (config.getConfig('brandCategoryTranslation.translationFile')) { getHook('registerAdserver').before(notifyTranslationModule); }

/**
 * @typedef {Object} DfpAdpodOptions
 *
 * @param {string} code Ad Unit code
 * @param {Object} params Query params which should be set on the DFP request.
 * These will override this module's defaults whenever they conflict.
 * @param {function} callback Callback function to execute when master tag is ready
 */

/**
 * Creates master tag url for long-form
 * @param {DfpAdpodOptions} options
 * @returns {string} A URL which calls DFP with custom adpod targeting key values to compete with rest of the demand in DFP
 */
export function buildAdpodVideoUrl({code, params, callback} = {}) {
  if (!params || !callback) {
    logError(`A params object and a callback is required to use pbjs.adServers.dfp.buildAdpodVideoUrl`);
    return;
  }

  const derivedParams = {
    correlator: Date.now(),
    sz: getSizeForAdUnit(code),
    url: encodeURIComponent(location.href),
  };

  function getSizeForAdUnit(code) {
    let adUnit = auctionManager.getAdUnits()
      .filter((adUnit) => adUnit.code === code)
    let sizes = deepAccess(adUnit[0], 'mediaTypes.video.playerSize');
    return parseSizesInput(sizes).join('|');
  }

  adpodUtils.getTargeting({
    'codes': [code],
    'callback': createMasterTag
  });

  function createMasterTag(err, targeting) {
    if (err) {
      callback(err, null);
      return;
    }

    let initialValue = {
      [adpodUtils.TARGETING_KEY_PB_CAT_DUR]: undefined,
      [adpodUtils.TARGETING_KEY_CACHE_ID]: undefined
    }
    let customParams = {};
    if (targeting[code]) {
      customParams = targeting[code].reduce((acc, curValue) => {
        if (Object.keys(curValue)[0] === adpodUtils.TARGETING_KEY_PB_CAT_DUR) {
          acc[adpodUtils.TARGETING_KEY_PB_CAT_DUR] = (typeof acc[adpodUtils.TARGETING_KEY_PB_CAT_DUR] !== 'undefined') ? acc[adpodUtils.TARGETING_KEY_PB_CAT_DUR] + ',' + curValue[adpodUtils.TARGETING_KEY_PB_CAT_DUR] : curValue[adpodUtils.TARGETING_KEY_PB_CAT_DUR];
        } else if (Object.keys(curValue)[0] === adpodUtils.TARGETING_KEY_CACHE_ID) {
          acc[adpodUtils.TARGETING_KEY_CACHE_ID] = curValue[adpodUtils.TARGETING_KEY_CACHE_ID]
        }
        return acc;
      }, initialValue);
    }

    let encodedCustomParams = encodeURIComponent(formatQS(customParams));

    const queryParams = Object.assign({},
      defaultParamConstants,
      derivedParams,
      params,
      { cust_params: encodedCustomParams }
    );

    const gdprConsent = gdprDataHandler.getConsentData();
    if (gdprConsent) {
      if (typeof gdprConsent.gdprApplies === 'boolean') { queryParams.gdpr = Number(gdprConsent.gdprApplies); }
      if (gdprConsent.consentString) { queryParams.gdpr_consent = gdprConsent.consentString; }
      if (gdprConsent.addtlConsent) { queryParams.addtl_consent = gdprConsent.addtlConsent; }
    }

    const uspConsent = uspDataHandler.getConsentData();
    if (uspConsent) { queryParams.us_privacy = uspConsent; }

    const masterTag = buildUrl({
      protocol: 'https',
      host: 'securepubads.g.doubleclick.net',
      pathname: '/gampad/ads',
      search: queryParams
    });

    callback(null, masterTag);
  }
}

/**
 * Builds a video url from a base dfp video url and a winning bid, appending
 * Prebid-specific key-values.
 * @param {Object} components base video adserver url parsed into components object
 * @param {AdapterBidResponse} bid winning bid object to append parameters from
 * @param {Object} options Options which should be used to construct the URL (used for custom params).
 * @return {string} video url
 */
function buildUrlFromAdserverUrlComponents(components, bid, options) {
  const descriptionUrl = getDescriptionUrl(bid, components, 'search');
  if (descriptionUrl) { components.search.description_url = descriptionUrl; }

  components.search.cust_params = getCustParams(bid, options, components.search.cust_params);
  return buildUrl(components);
}

/**
 * Returns the encoded vast url if it exists on a bid object, only if prebid-cache
 * is disabled, and description_url is not already set on a given input
 * @param {AdapterBidResponse} bid object to check for vast url
 * @param {Object} components the object to check that description_url is NOT set on
 * @param {string} prop the property of components that would contain description_url
 * @return {string | undefined} The encoded vast url if it exists, or undefined
 */
function getDescriptionUrl(bid, components, prop) {
  if (config.getConfig('cache.url')) { return; }

  if (!deepAccess(components, `${prop}.description_url`)) {
    const vastUrl = bid && bid.vastUrl;
    if (vastUrl) { return encodeURIComponent(vastUrl); }
  } else {
    logError(`input cannnot contain description_url`);
  }
}

/**
 * Returns the encoded `cust_params` from the bid.adserverTargeting and adds the `hb_uuid`, and `hb_cache_id`. Optionally the options.params.cust_params
 * @param {AdapterBidResponse} bid
 * @param {Object} options this is the options passed in from the `buildDfpVideoUrl` function
 * @return {Object} Encoded key value pairs for cust_params
 */
function getCustParams(bid, options, urlCustParams) {
  const adserverTargeting = (bid && bid.adserverTargeting) || {};

  let allTargetingData = {};
  const adUnit = options && options.adUnit;
  if (adUnit) {
    let allTargeting = targeting.getAllTargeting(adUnit.code);
    allTargetingData = (allTargeting) ? allTargeting[adUnit.code] : {};
  }

  const prebidTargetingSet = Object.assign({},
    // Why are we adding standard keys here ? Refer https://github.com/prebid/Prebid.js/issues/3664
    { hb_uuid: bid && bid.videoCacheKey },
    // hb_cache_id became optional in prebid 5.0 after 4.x enabled the concept of optional keys. Discussion led to reversing the prior expectation of deprecating hb_uuid
    { hb_cache_id: bid && bid.videoCacheKey },
    allTargetingData,
    adserverTargeting,
  );

  events.emit(CONSTANTS.EVENTS.SET_TARGETING, {[adUnit.code]: prebidTargetingSet});

  // merge the prebid + publisher targeting sets
  const publisherTargetingSet = deepAccess(options, 'params.cust_params');
<<<<<<< HEAD
  // TODO : Remove below function and change the constant value in file to update the key names for video
  // Changing few key name might have impact on banner as well as we ignore few key names , hence using below function
  // to get the cust_params that should be attached to dfp.
  // It will also handle the send allBids cases
  var customParams = {}
  if (window.PWT && window.PWT.getCustomParamsForDFPVideo) {
    customParams = window.PWT.getCustomParamsForDFPVideo(publisherTargetingSet, bid);
  }
  // Changing PrebidTargetingSet to adServerTargeitn as for OpenWrap we don't want to set Prebid Keys and instead Set the adServerKeys sent from OpenWrap.
  const targetingSet = Object.assign({}, adserverTargeting, publisherTargetingSet, customParams);
  return encodeURIComponent(formatQS(targetingSet));
=======
  const targetingSet = Object.assign({}, prebidTargetingSet, publisherTargetingSet);
  let encodedParams = encodeURIComponent(formatQS(targetingSet));
  if (urlCustParams) {
    encodedParams = urlCustParams + '%26' + encodedParams;
  }

  return encodedParams;
>>>>>>> f12529c7
}

registerVideoSupport('dfp', {
  buildVideoUrl: buildDfpVideoUrl,
  buildAdpodVideoUrl: buildAdpodVideoUrl,
  getAdpodTargeting: (args) => adpodUtils.getTargeting(args)
});

submodule('adpod', adpodUtils);<|MERGE_RESOLUTION|>--- conflicted
+++ resolved
@@ -285,7 +285,6 @@
 
   // merge the prebid + publisher targeting sets
   const publisherTargetingSet = deepAccess(options, 'params.cust_params');
-<<<<<<< HEAD
   // TODO : Remove below function and change the constant value in file to update the key names for video
   // Changing few key name might have impact on banner as well as we ignore few key names , hence using below function
   // to get the cust_params that should be attached to dfp.
@@ -296,16 +295,12 @@
   }
   // Changing PrebidTargetingSet to adServerTargeitn as for OpenWrap we don't want to set Prebid Keys and instead Set the adServerKeys sent from OpenWrap.
   const targetingSet = Object.assign({}, adserverTargeting, publisherTargetingSet, customParams);
-  return encodeURIComponent(formatQS(targetingSet));
-=======
-  const targetingSet = Object.assign({}, prebidTargetingSet, publisherTargetingSet);
   let encodedParams = encodeURIComponent(formatQS(targetingSet));
   if (urlCustParams) {
     encodedParams = urlCustParams + '%26' + encodedParams;
   }
 
   return encodedParams;
->>>>>>> f12529c7
 }
 
 registerVideoSupport('dfp', {
