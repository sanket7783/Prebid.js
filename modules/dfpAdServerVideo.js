--- conflicted
+++ resolved
@@ -276,24 +276,15 @@
     allTargetingData,
     adserverTargeting,
   );
-<<<<<<< HEAD
-=======
 
   events.emit(CONSTANTS.EVENTS.SET_TARGETING, {[adUnit.code]: prebidTargetingSet});
 
   // merge the prebid + publisher targeting sets
   const publisherTargetingSet = deepAccess(options, 'params.cust_params');
->>>>>>> e5ade754
   // TODO : Remove below function and change the constant value in file to update the key names for video
   // Changing few key name might have impact on banner as well as we ignore few key names , hence using below function
   // to get the cust_params that should be attached to dfp.
   // It will also handle the send allBids cases
-<<<<<<< HEAD
-  if (window.PWT && window.PWT.getCustomParamsForDFPVideo) {
-    customParams = window.PWT.getCustomParamsForDFPVideo(optCustParams, bid);
-  }
-  return encodeURIComponent(formatQS(customParams));
-=======
   var customParams = {}
   if (window.PWT && window.PWT.getCustomParamsForDFPVideo) {
     customParams = window.PWT.getCustomParamsForDFPVideo(publisherTargetingSet, bid);
@@ -301,7 +292,6 @@
   // Changing PrebidTargetingSet to adServerTargeitn as for OpenWrap we don't want to set Prebid Keys and instead Set the adServerKeys sent from OpenWrap.
   const targetingSet = Object.assign({}, adserverTargeting, publisherTargetingSet, customParams);
   return encodeURIComponent(formatQS(targetingSet));
->>>>>>> e5ade754
 }
 
 registerVideoSupport('dfp', {
