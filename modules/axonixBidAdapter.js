--- conflicted
+++ resolved
@@ -142,11 +142,7 @@
   interpretResponse: function(serverResponse) {
     const response = serverResponse ? serverResponse.body : [];
 
-<<<<<<< HEAD
-    if (!utils.isArray(response)) {
-=======
     if (!isArray(response)) {
->>>>>>> 2d82104b
       return [];
     }
 
@@ -181,11 +177,7 @@
     const { nurl } = bid || {};
 
     if (bid.nurl) {
-<<<<<<< HEAD
-      utils.triggerPixel(utils.replaceAuctionPrice(nurl, bid.cpm));
-=======
       triggerPixel(replaceAuctionPrice(nurl, bid.cpm));
->>>>>>> 2d82104b
     };
   }
 }
