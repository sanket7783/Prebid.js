import {registerBidder} from '../src/adapters/bidderFactory.js';
import {config} from '../src/config.js';
import {BANNER, VIDEO} from '../src/mediaTypes.js';
import * as utils from '../src/utils.js';
import { Renderer } from '../src/Renderer.js';

const BIDDER_CODE = 'richaudience';
let REFERER = '';

export const spec = {
  code: BIDDER_CODE,
  gvlid: 108,
  aliases: ['ra'],
  supportedMediaTypes: [BANNER, VIDEO],

  /***
   * Determines whether or not the given bid request is valid
   *
   * @param {bidRequest} bid The bid params to validate.
   * @returns {boolean} True if this is a valid bid, and false otherwise
   */
  isBidRequestValid: function (bid) {
    return !!(bid.params && bid.params.pid && bid.params.supplyType);
  },
  /***
   * Build a server request from the list of valid BidRequests
   * @param {validBidRequests} is an array of the valid bids
   * @param {bidderRequest} bidder request object
   * @returns {ServerRequest} Info describing the request to the server
   */
  buildRequests: function (validBidRequests, bidderRequest) {
    return validBidRequests.map(bid => {
      var payload = {
        bidfloor: bid.params.bidfloor,
        ifa: bid.params.ifa,
        pid: bid.params.pid,
        supplyType: bid.params.supplyType,
        currencyCode: config.getConfig('currency.adServerCurrency'),
        auctionId: bid.auctionId,
        bidId: bid.bidId,
        BidRequestsCount: bid.bidRequestsCount,
        bidder: bid.bidder,
        bidderRequestId: bid.bidderRequestId,
        tagId: bid.adUnitCode,
        sizes: raiGetSizes(bid),
        referer: (typeof bidderRequest.refererInfo.referer != 'undefined' ? encodeURIComponent(bidderRequest.refererInfo.referer) : null),
        numIframes: (typeof bidderRequest.refererInfo.numIframes != 'undefined' ? bidderRequest.refererInfo.numIframes : null),
        transactionId: bid.transactionId,
        timeout: config.getConfig('bidderTimeout'),
        user: raiSetEids(bid),
        demand: raiGetDemandType(bid),
<<<<<<< HEAD
        videoData: raiGetVideoInfo(bid)
=======
        videoData: raiGetVideoInfo(bid),
        scr_rsl: raiGetResolution(),
        cpuc: (typeof window.navigator != 'undefined' ? window.navigator.hardwareConcurrency : null),
        kws: (!utils.isEmpty(bid.params.keywords) ? bid.params.keywords : null)
>>>>>>> e5ade754
      };

      REFERER = (typeof bidderRequest.refererInfo.referer != 'undefined' ? encodeURIComponent(bidderRequest.refererInfo.referer) : null)

      payload.gdpr_consent = '';
      payload.gdpr = null;

      if (bidderRequest && bidderRequest.gdprConsent) {
        payload.gdpr_consent = bidderRequest.gdprConsent.consentString;
        payload.gdpr = bidderRequest.gdprConsent.gdprApplies;
      }

      var payloadString = JSON.stringify(payload);

      var endpoint = 'https://shb.richaudience.com/hb/';

      return {
        method: 'POST',
        url: endpoint,
        data: payloadString,
      };
    });
  },
  /***
   * Read the response from the server and build a list of bids
   * @param {serverResponse} Response from the server.
   * @param {bidRequest} Bid request object
   * @returns {bidResponses} Array of bids which were nested inside the server
   */
  interpretResponse: function (serverResponse, bidRequest) {
    const bidResponses = [];
    // try catch
    var response = serverResponse.body;
    if (response) {
      var bidResponse = {
        requestId: JSON.parse(bidRequest.data).bidId,
        cpm: response.cpm,
        width: response.width,
        height: response.height,
        creativeId: response.creative_id,
        mediaType: response.media_type,
        netRevenue: response.netRevenue,
        currency: response.currency,
        ttl: response.ttl,
        dealId: response.dealId,
      };

      if (response.media_type === 'video') {
        bidResponse.vastXml = response.vastXML;
        try {
<<<<<<< HEAD
          if (JSON.parse(bidRequest.data).videoData.format == 'outstream') {
            bidResponse.renderer = Renderer.install({
              url: 'https://cdn3.richaudience.com/prebidVideo/player.js'
            });
=======
          if (bidResponse.vastXml != null) {
            if (JSON.parse(bidRequest.data).videoData.format == 'outstream' || JSON.parse(bidRequest.data).videoData.format == 'banner') {
              bidResponse.renderer = Renderer.install({
                id: bidRequest.bidId,
                adunitcode: bidRequest.tagId,
                loaded: false,
                config: response.media_type,
                url: 'https://cdn3.richaudience.com/prebidVideo/player.js'
              });
            }
>>>>>>> e5ade754
            bidResponse.renderer.setRender(renderer);
          }
        } catch (e) {
          bidResponse.ad = response.adm;
        }
      } else {
        bidResponse.ad = response.adm;
      }

      bidResponses.push(bidResponse);
    }
    return bidResponses
  },
  /***
   * User Syncs
   *
   * @param {syncOptions} Publisher prebid configuration
   * @param {serverResponses} Response from the server
   * @param {gdprConsent} GPDR consent object
   * @returns {Array}
   */
  getUserSyncs: function (syncOptions, serverResponses, gdprConsent) {
    const syncs = [];

    var rand = Math.floor(Math.random() * 9999999999);
    var syncUrl = '';
    var consent = '';

    if (gdprConsent && typeof gdprConsent.consentString === 'string' && typeof gdprConsent.consentString != 'undefined') {
<<<<<<< HEAD
      consent = `consentString=’${gdprConsent.consentString}`
=======
      consent = `consentString=${gdprConsent.consentString}`
>>>>>>> e5ade754
    }

    if (syncOptions.iframeEnabled) {
      syncUrl = 'https://sync.richaudience.com/dcf3528a0b8aa83634892d50e91c306e/?ord=' + rand
      if (consent != '') {
        syncUrl += `&${consent}`
      }
      syncs.push({
        type: 'iframe',
        url: syncUrl
      });
    }

    if (syncOptions.pixelEnabled && REFERER != null && syncs.length == 0) {
      syncUrl = `https://sync.richaudience.com/bf7c142f4339da0278e83698a02b0854/?referrer=${REFERER}`;
      if (consent != '') {
        syncUrl += `&${consent}`
      }
      syncs.push({
        type: 'image',
        url: syncUrl
      });
    }
    return syncs
  },
};

registerBidder(spec);

function raiGetSizes(bid) {
  let raiNewSizes;
  if (bid.mediaTypes && bid.mediaTypes.banner && bid.mediaTypes.banner.sizes) {
    raiNewSizes = bid.mediaTypes.banner.sizes
  }
  if (raiNewSizes != null) {
    return raiNewSizes.map(size => ({
      w: size[0],
      h: size[1]
    }));
  }
}

function raiGetDemandType(bid) {
  let raiFormat = 'display';
  if (bid.mediaTypes != undefined) {
    if (bid.mediaTypes.video != undefined) {
      raiFormat = 'video';
    }
  }
  return raiFormat;
}

function raiGetVideoInfo(bid) {
  let videoData;
  if (raiGetDemandType(bid) == 'video') {
    videoData = {
      format: bid.mediaTypes.video.context,
      playerSize: bid.mediaTypes.video.playerSize,
      mimes: bid.mediaTypes.video.mimes
    };
<<<<<<< HEAD
=======
  } else {
    videoData = {
      format: 'banner'
    }
>>>>>>> e5ade754
  }
  return videoData;
}

function raiSetEids(bid) {
  let eids = [];

  if (bid && bid.userId) {
    raiSetUserId(bid, eids, 'id5-sync.com', utils.deepAccess(bid, `userId.id5id.uid`));
    raiSetUserId(bid, eids, 'pubcommon', utils.deepAccess(bid, `userId.pubcid`));
    raiSetUserId(bid, eids, 'criteo.com', utils.deepAccess(bid, `userId.criteoId`));
    raiSetUserId(bid, eids, 'liveramp.com', utils.deepAccess(bid, `userId.idl_env`));
    raiSetUserId(bid, eids, 'liveintent.com', utils.deepAccess(bid, `userId.lipb.lipbid`));
    raiSetUserId(bid, eids, 'adserver.org', utils.deepAccess(bid, `userId.tdid`));
  }

  return eids;
}

function raiSetUserId(bid, eids, source, value) {
  if (utils.isStr(value)) {
    eids.push({
      userId: value,
      source: source
    });
  }
}

function renderer(bid) {
  bid.renderer.push(() => {
    renderAd(bid)
  });
}

function renderAd(bid) {
  let raOutstreamHBPassback = `${bid.vastXml}`;
  let raPlayerHB = {
    config: bid.params[0].player != undefined ? {
      end: bid.params[0].player.end != null ? bid.params[0].player.end : 'close',
      init: bid.params[0].player.init != null ? bid.params[0].player.init : 'close',
      skin: bid.params[0].player.skin != null ? bid.params[0].player.skin : 'light',
    } : {end: 'close', init: 'close', skin: 'light'},
    pid: bid.params[0].pid,
    adUnit: bid.adUnitCode
  };

  window.raParams(raPlayerHB, raOutstreamHBPassback, true);
<<<<<<< HEAD
=======
}

function raiGetResolution() {
  let resolution = '';
  if (typeof window.screen != 'undefined') {
    resolution = window.screen.width + 'x' + window.screen.height;
  }
  return resolution;
>>>>>>> e5ade754
}<|MERGE_RESOLUTION|>--- conflicted
+++ resolved
@@ -49,14 +49,10 @@
         timeout: config.getConfig('bidderTimeout'),
         user: raiSetEids(bid),
         demand: raiGetDemandType(bid),
-<<<<<<< HEAD
-        videoData: raiGetVideoInfo(bid)
-=======
         videoData: raiGetVideoInfo(bid),
         scr_rsl: raiGetResolution(),
         cpuc: (typeof window.navigator != 'undefined' ? window.navigator.hardwareConcurrency : null),
         kws: (!utils.isEmpty(bid.params.keywords) ? bid.params.keywords : null)
->>>>>>> e5ade754
       };
 
       REFERER = (typeof bidderRequest.refererInfo.referer != 'undefined' ? encodeURIComponent(bidderRequest.refererInfo.referer) : null)
@@ -107,12 +103,6 @@
       if (response.media_type === 'video') {
         bidResponse.vastXml = response.vastXML;
         try {
-<<<<<<< HEAD
-          if (JSON.parse(bidRequest.data).videoData.format == 'outstream') {
-            bidResponse.renderer = Renderer.install({
-              url: 'https://cdn3.richaudience.com/prebidVideo/player.js'
-            });
-=======
           if (bidResponse.vastXml != null) {
             if (JSON.parse(bidRequest.data).videoData.format == 'outstream' || JSON.parse(bidRequest.data).videoData.format == 'banner') {
               bidResponse.renderer = Renderer.install({
@@ -123,7 +113,6 @@
                 url: 'https://cdn3.richaudience.com/prebidVideo/player.js'
               });
             }
->>>>>>> e5ade754
             bidResponse.renderer.setRender(renderer);
           }
         } catch (e) {
@@ -153,11 +142,7 @@
     var consent = '';
 
     if (gdprConsent && typeof gdprConsent.consentString === 'string' && typeof gdprConsent.consentString != 'undefined') {
-<<<<<<< HEAD
-      consent = `consentString=’${gdprConsent.consentString}`
-=======
       consent = `consentString=${gdprConsent.consentString}`
->>>>>>> e5ade754
     }
 
     if (syncOptions.iframeEnabled) {
@@ -218,13 +203,10 @@
       playerSize: bid.mediaTypes.video.playerSize,
       mimes: bid.mediaTypes.video.mimes
     };
-<<<<<<< HEAD
-=======
   } else {
     videoData = {
       format: 'banner'
     }
->>>>>>> e5ade754
   }
   return videoData;
 }
@@ -272,8 +254,6 @@
   };
 
   window.raParams(raPlayerHB, raOutstreamHBPassback, true);
-<<<<<<< HEAD
-=======
 }
 
 function raiGetResolution() {
@@ -282,5 +262,4 @@
     resolution = window.screen.width + 'x' + window.screen.height;
   }
   return resolution;
->>>>>>> e5ade754
 }