/**
 * This module adds Multibid support to prebid.js
 * @module modules/multibid
 */

import {config} from '../../src/config.js';
import {setupBeforeHookFnOnce, getHook} from '../../src/hook.js';
import {
  logWarn, deepAccess, getUniqueIdentifierStr, deepSetValue, groupBy
} from '../../src/utils.js';
import events from '../../src/events.js';
import CONSTANTS from '../../src/constants.json';
import {addBidderRequests} from '../../src/auction.js';
import {getHighestCpmBidsFromBidPool, sortByDealAndPriceBucketOrCpm} from '../../src/targeting.js';

const MODULE_NAME = 'multibid';
let hasMultibid = false;
let multiConfig = {};
let multibidUnits = {};

// Storing this globally on init for easy reference to configuration
config.getConfig(MODULE_NAME, conf => {
  if (!Array.isArray(conf.multibid) || !conf.multibid.length || !validateMultibid(conf.multibid)) return;

  resetMultiConfig();
  hasMultibid = true;

  conf.multibid.forEach(entry => {
    if (entry.bidder) {
      multiConfig[entry.bidder] = {
        maxbids: entry.maxBids,
        prefix: entry.targetBiddercodePrefix
      }
    } else {
      entry.bidders.forEach(key => {
        multiConfig[key] = {
          maxbids: entry.maxBids,
          prefix: entry.targetBiddercodePrefix
        }
      });
    }
  });
});

/**
   * @summary validates multibid configuration entries
   * @param {Object[]} multibid - example [{bidder: 'bidderA', maxbids: 2, prefix: 'bidA'}, {bidder: 'bidderB', maxbids: 2}]
   * @return {Boolean}
*/
export function validateMultibid(conf) {
  let check = true;
  let duplicate = conf.filter(entry => {
    // Check if entry.bidder is not defined or typeof string, filter entry and reset configuration
    if ((!entry.bidder || typeof entry.bidder !== 'string') && (!entry.bidders || !Array.isArray(entry.bidders))) {
      logWarn('Filtering multibid entry. Missing required bidder or bidders property.');
      check = false;
      return false;
    }

    return true;
  }).map(entry => {
    // Check if entry.maxbids is not defined, not typeof number, or less than 1, set maxbids to 1 and reset configuration
    // Check if entry.maxbids is greater than 9, set maxbids to 9 and reset configuration
    if (typeof entry.maxBids !== 'number' || entry.maxBids < 1 || entry.maxBids > 9) {
      entry.maxBids = (typeof entry.maxBids !== 'number' || entry.maxBids < 1) ? 1 : 9;
      check = false;
    }

    return entry;
  });

  if (!check) config.setConfig({multibid: duplicate});

  return check;
}

/**
   * @summary addBidderRequests before hook
   * @param {Function} fn reference to original function (used by hook logic)
   * @param {Object[]} array containing copy of each bidderRequest object
*/
export function adjustBidderRequestsHook(fn, bidderRequests) {
  bidderRequests.map(bidRequest => {
    // Loop through bidderRequests and check if bidderCode exists in multiconfig
    // If true, add bidderRequest.bidLimit to bidder request
    if (multiConfig[bidRequest.bidderCode]) {
      bidRequest.bidLimit = multiConfig[bidRequest.bidderCode].maxbids
    }
    return bidRequest;
  })

  fn.call(this, bidderRequests);
}

/**
   * @summary addBidResponse before hook
   * @param {Function} fn reference to original function (used by hook logic)
   * @param {String} ad unit code for bid
   * @param {Object} bid object
*/
export function addBidResponseHook(fn, adUnitCode, bid) {
  let floor = deepAccess(bid, 'floorData.floorValue');

  if (!config.getConfig('multibid')) resetMultiConfig();
  // Checks if multiconfig exists and bid bidderCode exists within config and is an adpod bid
  // Else checks if multiconfig exists and bid bidderCode exists within config
  // Else continue with no modifications
  if (hasMultibid && multiConfig[bid.bidderCode] && deepAccess(bid, 'video.context') === 'adpod') {
    fn.call(this, adUnitCode, bid);
  } else if (hasMultibid && multiConfig[bid.bidderCode]) {
    // Set property multibidPrefix on bid
    if (multiConfig[bid.bidderCode].prefix) bid.multibidPrefix = multiConfig[bid.bidderCode].prefix;
    bid.originalBidder = bid.bidderCode;
    // Check if stored bids for auction include adUnitCode.bidder and max limit not reach for ad unit
<<<<<<< HEAD
    if (deepAccess(multibidUnits, `${adUnitCode}.${bid.bidderCode}`)) {
=======
    if (deepAccess(multibidUnits, [adUnitCode, bid.bidderCode])) {
>>>>>>> a0a72f7a
      // Store request id under new property originalRequestId, create new unique bidId,
      // and push bid into multibid stored bids for auction if max not reached and bid cpm above floor
      if (!multibidUnits[adUnitCode][bid.bidderCode].maxReached && (!floor || floor <= bid.cpm)) {
        bid.originalRequestId = bid.requestId;

        bid.requestId = getUniqueIdentifierStr();
        multibidUnits[adUnitCode][bid.bidderCode].ads.push(bid);

        let length = multibidUnits[adUnitCode][bid.bidderCode].ads.length;

        if (multiConfig[bid.bidderCode].prefix) bid.targetingBidder = multiConfig[bid.bidderCode].prefix + length;
        if (length === multiConfig[bid.bidderCode].maxbids) multibidUnits[adUnitCode][bid.bidderCode].maxReached = true;

        fn.call(this, adUnitCode, bid);
      } else {
        logWarn(`Filtering multibid received from bidder ${bid.bidderCode}: ` + ((multibidUnits[adUnitCode][bid.bidderCode].maxReached) ? `Maximum bid limit reached for ad unit code ${adUnitCode}` : 'Bid cpm under floors value.'));
      }
    } else {
<<<<<<< HEAD
      if (deepAccess(bid, 'floorData.floorValue')) deepSetValue(multibidUnits, `${adUnitCode}.${bid.bidderCode}`, {floor: deepAccess(bid, 'floorData.floorValue')});

      deepSetValue(multibidUnits, `${adUnitCode}.${bid.bidderCode}`, {ads: [bid]});
=======
      if (deepAccess(bid, 'floorData.floorValue')) deepSetValue(multibidUnits, [adUnitCode, bid.bidderCode], {floor: deepAccess(bid, 'floorData.floorValue')});

      deepSetValue(multibidUnits, [adUnitCode, bid.bidderCode], {ads: [bid]});
>>>>>>> a0a72f7a
      if (multibidUnits[adUnitCode][bid.bidderCode].ads.length === multiConfig[bid.bidderCode].maxbids) multibidUnits[adUnitCode][bid.bidderCode].maxReached = true;

      fn.call(this, adUnitCode, bid);
    }
  } else {
    fn.call(this, adUnitCode, bid);
  }
}

/**
* A descending sort function that will sort the list of objects based on the following:
*  - bids without dynamic aliases are sorted before bids with dynamic aliases
*/
export function sortByMultibid(a, b) {
  if (a.bidder !== a.bidderCode && b.bidder === b.bidderCode) {
    return 1;
  }

  if (a.bidder === a.bidderCode && b.bidder !== b.bidderCode) {
    return -1;
  }

  return 0;
}

/**
   * @summary getHighestCpmBidsFromBidPool before hook
   * @param {Function} fn reference to original function (used by hook logic)
   * @param {Object[]} array of objects containing all bids from bid pool
   * @param {Function} function to reduce to only highest cpm value for each bidderCode
   * @param {Number} adUnit bidder targeting limit, default set to 0
   * @param {Boolean} default set to false, this hook modifies targeting and sets to true
*/
export function targetBidPoolHook(fn, bidsReceived, highestCpmCallback, adUnitBidLimit = 0, hasModified = false) {
  if (!config.getConfig('multibid')) resetMultiConfig();
  if (hasMultibid) {
    const dealPrioritization = config.getConfig('sendBidsControl.dealPrioritization');
    let modifiedBids = [];
    let buckets = groupBy(bidsReceived, 'adUnitCode');
    let bids = [].concat.apply([], Object.keys(buckets).reduce((result, slotId) => {
      let bucketBids = [];
      // Get bids and group by property originalBidder
      let bidsByBidderName = groupBy(buckets[slotId], 'originalBidder');
      let adjustedBids = [].concat.apply([], Object.keys(bidsByBidderName).map(key => {
        // Reset all bidderCodes to original bidder values and sort by CPM
        return bidsByBidderName[key].sort((bidA, bidB) => {
          if (bidA.originalBidder && bidA.originalBidder !== bidA.bidderCode) bidA.bidderCode = bidA.originalBidder;
          if (bidA.originalBidder && bidB.originalBidder !== bidB.bidderCode) bidB.bidderCode = bidB.originalBidder;
          return bidA.cpm > bidB.cpm ? -1 : (bidA.cpm < bidB.cpm ? 1 : 0);
        }).map((bid, index) => {
          // For each bid (post CPM sort), set dynamic bidderCode using prefix and index if less than maxbid amount
          if (deepAccess(multiConfig, `${bid.bidderCode}.prefix`) && index !== 0 && index < multiConfig[bid.bidderCode].maxbids) {
            bid.bidderCode = multiConfig[bid.bidderCode].prefix + (index + 1);
          }

          return bid
        })
      }));
      // Get adjustedBids by bidderCode and reduce using highestCpmCallback
      let bidsByBidderCode = groupBy(adjustedBids, 'bidderCode');
      Object.keys(bidsByBidderCode).forEach(key => bucketBids.push(bidsByBidderCode[key].reduce(highestCpmCallback)));
      // if adUnitBidLimit is set, pass top N number bids
      if (adUnitBidLimit > 0) {
        bucketBids = dealPrioritization ? bucketBids.sort(sortByDealAndPriceBucketOrCpm(true)) : bucketBids.sort((a, b) => b.cpm - a.cpm);
        bucketBids.sort(sortByMultibid);
        modifiedBids.push(...bucketBids.slice(0, adUnitBidLimit));
      } else {
        modifiedBids.push(...bucketBids);
      }

      return [].concat.apply([], modifiedBids);
    }, []));

    fn.call(this, bids, highestCpmCallback, adUnitBidLimit, true);
  } else {
    fn.call(this, bidsReceived, highestCpmCallback, adUnitBidLimit);
  }
}

/**
* Resets globally stored multibid configuration
*/
export const resetMultiConfig = () => { hasMultibid = false; multiConfig = {}; };

/**
* Resets globally stored multibid ad unit bids
*/
export const resetMultibidUnits = () => multibidUnits = {};

/**
* Set up hooks on init
*/
function init() {
  events.on(CONSTANTS.EVENTS.AUCTION_INIT, resetMultibidUnits);
  setupBeforeHookFnOnce(addBidderRequests, adjustBidderRequestsHook);
  getHook('addBidResponse').before(addBidResponseHook, 3);
  setupBeforeHookFnOnce(getHighestCpmBidsFromBidPool, targetBidPoolHook);
}

init();<|MERGE_RESOLUTION|>--- conflicted
+++ resolved
@@ -112,11 +112,7 @@
     if (multiConfig[bid.bidderCode].prefix) bid.multibidPrefix = multiConfig[bid.bidderCode].prefix;
     bid.originalBidder = bid.bidderCode;
     // Check if stored bids for auction include adUnitCode.bidder and max limit not reach for ad unit
-<<<<<<< HEAD
-    if (deepAccess(multibidUnits, `${adUnitCode}.${bid.bidderCode}`)) {
-=======
     if (deepAccess(multibidUnits, [adUnitCode, bid.bidderCode])) {
->>>>>>> a0a72f7a
       // Store request id under new property originalRequestId, create new unique bidId,
       // and push bid into multibid stored bids for auction if max not reached and bid cpm above floor
       if (!multibidUnits[adUnitCode][bid.bidderCode].maxReached && (!floor || floor <= bid.cpm)) {
@@ -135,15 +131,9 @@
         logWarn(`Filtering multibid received from bidder ${bid.bidderCode}: ` + ((multibidUnits[adUnitCode][bid.bidderCode].maxReached) ? `Maximum bid limit reached for ad unit code ${adUnitCode}` : 'Bid cpm under floors value.'));
       }
     } else {
-<<<<<<< HEAD
-      if (deepAccess(bid, 'floorData.floorValue')) deepSetValue(multibidUnits, `${adUnitCode}.${bid.bidderCode}`, {floor: deepAccess(bid, 'floorData.floorValue')});
-
-      deepSetValue(multibidUnits, `${adUnitCode}.${bid.bidderCode}`, {ads: [bid]});
-=======
       if (deepAccess(bid, 'floorData.floorValue')) deepSetValue(multibidUnits, [adUnitCode, bid.bidderCode], {floor: deepAccess(bid, 'floorData.floorValue')});
 
       deepSetValue(multibidUnits, [adUnitCode, bid.bidderCode], {ads: [bid]});
->>>>>>> a0a72f7a
       if (multibidUnits[adUnitCode][bid.bidderCode].ads.length === multiConfig[bid.bidderCode].maxbids) multibidUnits[adUnitCode][bid.bidderCode].maxReached = true;
 
       fn.call(this, adUnitCode, bid);
