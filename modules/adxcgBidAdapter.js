<<<<<<< HEAD
import { logWarn, isStr, deepAccess, inIframe, checkCookieSupport, timestamp, getBidIdParameter, parseSizesInput, buildUrl, logMessage, isArray, deepSetValue, isPlainObject, triggerPixel, replaceAuctionPrice, isFn } from '../src/utils.js';
import {config} from '../src/config.js'
import {registerBidder} from '../src/adapters/bidderFactory.js'
import {BANNER, NATIVE, VIDEO} from '../src/mediaTypes.js'
import includes from 'core-js-pure/features/array/includes.js'

/**
 * Adapter for requesting bids from adxcg.net
 * updated to latest prebid repo on 2017.10.20
 * updated for gdpr compliance on 2018.05.22 -requires gdpr compliance module
 * updated to pass aditional auction and impression level parameters. added pass for video targeting parameters
 * updated to fix native support for image width/height and icon 2019.03.17
 * updated support for userid - pubcid,ttid 2019.05.28
 * updated to support prebid 3.0 - remove non https, move to banner.xx.sizes, remove utils.getTopWindowLocation,remove utils.getTopWindowUrl(),remove utils.getTopWindowReferrer()
 * updated to support prebid 4.0 - standardized video params, updated video validation, add onBidWon, onTimeOut, use standardized getFloor
 */

const BIDDER_CODE = 'adxcg'
const SUPPORTED_AD_TYPES = [BANNER, VIDEO, NATIVE]
const SOURCE = 'pbjs10'
const VIDEO_TARGETING = ['id', 'minduration', 'maxduration', 'startdelay', 'skippable', 'playback_method', 'frameworks']
const USER_PARAMS_AUCTION = ['forcedDspIds', 'forcedCampaignIds', 'forcedCreativeIds', 'gender', 'dnt', 'language']
const USER_PARAMS_BID = ['lineparam1', 'lineparam2', 'lineparam3']
const BIDADAPTERVERSION = 'r20210330PB40'
const DEFAULT_MIN_FLOOR = 0;

export const spec = {
  code: BIDDER_CODE,
  supportedMediaTypes: SUPPORTED_AD_TYPES,

  /**
   * Determines whether or not the given bid request is valid.
   *
   * @param {object} bid The bid params to validate.
   * @return boolean True if this is a valid bid, and false otherwise.
   */
  isBidRequestValid: function (bid) {
    if (!bid || !bid.params) {
      logWarn(BIDDER_CODE + ': Missing bid parameters');
      return false
    }

    if (!isStr(bid.params.adzoneid)) {
      logWarn(BIDDER_CODE + ': adzoneid must be specified as a string');
      return false
    }

    if (isBannerRequest(bid)) {
      const banneroAdUnit = deepAccess(bid, 'mediaTypes.banner');
      if (!banneroAdUnit.sizes) {
        logWarn(BIDDER_CODE + ': banner sizes must be specified');
        return false;
      }
    }

    if (isVideoRequest(bid)) {
      // prebid 4.0 use standardized Video parameters
      const videoAdUnit = deepAccess(bid, 'mediaTypes.video');

      if (!Array.isArray(videoAdUnit.playerSize)) {
        logWarn(BIDDER_CODE + ': video playerSize must be an array of integers');
        return false;
      }

      if (!videoAdUnit.context) {
        logWarn(BIDDER_CODE + ': video context must be specified');
        return false;
      }

      if (!Array.isArray(videoAdUnit.mimes) || videoAdUnit.mimes.length === 0) {
        logWarn(BIDDER_CODE + ': video mimes must be an array of strings');
        return false;
      }

      if (!Array.isArray(videoAdUnit.protocols) || videoAdUnit.protocols.length === 0) {
        logWarn(BIDDER_CODE + ': video protocols must be an array of integers');
        return false;
      }
    }

    return true
  },

  /**
   * Make a server request from the list of BidRequests.
   *
   * an array of validBidRequests
   * Info describing the request to the server.
   */
  buildRequests: function (validBidRequests, bidderRequest) {
    let dt = new Date();
    let ratio = window.devicePixelRatio || 1;
    let iobavailable = window && window.IntersectionObserver && window.IntersectionObserverEntry && window.IntersectionObserverEntry.prototype && 'intersectionRatio' in window.IntersectionObserverEntry.prototype

    let bt = config.getConfig('bidderTimeout');
    if (window.PREBID_TIMEOUT) {
      bt = Math.min(window.PREBID_TIMEOUT, bt);
    }

    let referrer = deepAccess(bidderRequest, 'refererInfo.referer');
    let page = deepAccess(bidderRequest, 'refererInfo.canonicalUrl') || config.getConfig('pageUrl') || deepAccess(window, 'location.href');

    // add common parameters
    let beaconParams = {
      renderformat: 'javascript',
      ver: BIDADAPTERVERSION,
      secure: '1',
      source: SOURCE,
      uw: window.screen.width,
      uh: window.screen.height,
      dpr: ratio,
      bt: bt,
      isinframe: inIframe(),
      cookies: checkCookieSupport() ? '1' : '0',
      tz: dt.getTimezoneOffset(),
      dt: timestamp(),
      iob: iobavailable ? '1' : '0',
      pbjs: '$prebid.version$',
      rndid: Math.floor(Math.random() * (999999 - 100000 + 1)) + 100000,
      ref: encodeURIComponent(referrer),
      url: encodeURIComponent(page)
    };

    if (bidderRequest && bidderRequest.gdprConsent && bidderRequest.gdprConsent.gdprApplies) {
      beaconParams.gdpr = bidderRequest.gdprConsent.gdprApplies ? '1' : '0';
      beaconParams.gdpr_consent = bidderRequest.gdprConsent.consentString;
    }

    if (isStr(deepAccess(validBidRequests, '0.userId.pubcid'))) {
      beaconParams.pubcid = validBidRequests[0].userId.pubcid;
    }

    if (isStr(deepAccess(validBidRequests, '0.userId.tdid'))) {
      beaconParams.tdid = validBidRequests[0].userId.tdid;
    }

    if (isStr(deepAccess(validBidRequests, '0.userId.id5id.uid'))) {
      beaconParams.id5id = validBidRequests[0].userId.id5id.uid;
    }

    if (isStr(deepAccess(validBidRequests, '0.userId.idl_env'))) {
      beaconParams.idl_env = validBidRequests[0].userId.idl_env;
    }

    let biddercustom = config.getConfig(BIDDER_CODE);
    if (biddercustom) {
      Object.keys(biddercustom)
        .filter(param => includes(USER_PARAMS_AUCTION, param))
        .forEach(param => beaconParams[param] = encodeURIComponent(biddercustom[param]))
    }

    // per impression parameters
    let adZoneIds = [];
    let prebidBidIds = [];
    let sizes = [];
    let bidfloors = [];

    validBidRequests.forEach((bid, index) => {
      adZoneIds.push(getBidIdParameter('adzoneid', bid.params));
      prebidBidIds.push(bid.bidId);

      let bidfloor = getFloor(bid);
      bidfloors.push(bidfloor);

      // copy all custom parameters impression level parameters not supported above
      let customBidParams = getBidIdParameter('custom', bid.params) || {}
      if (customBidParams) {
        Object.keys(customBidParams)
          .filter(param => includes(USER_PARAMS_BID, param))
          .forEach(param => beaconParams[param + '.' + index] = encodeURIComponent(customBidParams[param]))
      }

      if (isBannerRequest(bid)) {
        sizes.push(parseSizesInput(bid.mediaTypes.banner.sizes).join('|'));
      }

      if (isNativeRequest(bid)) {
        sizes.push('0x0');
      }

      if (isVideoRequest(bid)) {
        if (bid.params.video) {
          Object.keys(bid.params.video)
            .filter(param => includes(VIDEO_TARGETING, param))
            .forEach(param => beaconParams['video.' + param + '.' + index] = encodeURIComponent(bid.params.video[param]))
        }
        // copy video standarized params
        beaconParams['video.context' + '.' + index] = deepAccess(bid, 'mediaTypes.video.context');
        sizes.push(parseSizesInput(bid.mediaTypes.video.playerSize).join('|'));
        beaconParams['video.mimes' + '.' + index] = deepAccess(bid, 'mediaTypes.video.mimes').join(',');
        beaconParams['video.protocols' + '.' + index] = deepAccess(bid, 'mediaTypes.video.protocols').join(',');
      }
    })

    beaconParams.adzoneid = adZoneIds.join(',');
    beaconParams.format = sizes.join(',');
    beaconParams.prebidBidIds = prebidBidIds.join(',');
    beaconParams.bidfloors = bidfloors.join(',');

    let adxcgRequestUrl = buildUrl({
      protocol: 'https',
      hostname: 'hbps.adxcg.net',
      pathname: '/get/adi',
      search: beaconParams
    });
=======
// jshint esversion: 6, es3: false, node: true
'use strict';

import {registerBidder} from '../src/adapters/bidderFactory.js';
import {NATIVE, BANNER, VIDEO} from '../src/mediaTypes.js';
import {
  mergeDeep,
  _map,
  deepAccess,
  getDNT,
  parseSizesInput,
  deepSetValue,
  isStr,
  isArray,
  isPlainObject,
  parseUrl,
  replaceAuctionPrice, triggerPixel
} from '../src/utils.js';
import {config} from '../src/config.js';

const { getConfig } = config;

const BIDDER_CODE = 'adxcg';
const SECURE_BID_URL = 'https://pbc.adxcg.net/rtb/ortb/pbc?adExchangeId=1';

const NATIVE_ASSET_IDS = { 0: 'title', 2: 'icon', 3: 'image', 5: 'sponsoredBy', 4: 'body', 1: 'cta' };
const NATIVE_PARAMS = {
  title: {
    id: 0,
    name: 'title'
  },
  icon: {
    id: 2,
    type: 1,
    name: 'img'
  },
  image: {
    id: 3,
    type: 3,
    name: 'img'
  },
  sponsoredBy: {
    id: 5,
    name: 'data',
    type: 1
  },
  body: {
    id: 4,
    name: 'data',
    type: 2
  },
  cta: {
    id: 1,
    type: 12,
    name: 'data'
  }
};

export const spec = {
  code: BIDDER_CODE,
  supportedMediaTypes: [ NATIVE, BANNER, VIDEO ],
  isBidRequestValid: (bid) => {
    const params = bid.params || {};
    const { adzoneid } = params;
    return !!(adzoneid);
  },
  buildRequests: (validBidRequests, bidderRequest) => {
    let app, site;

    const commonFpd = getConfig('ortb2') || {};
    let { user } = commonFpd;

    if (typeof getConfig('app') === 'object') {
      app = getConfig('app') || {};
      if (commonFpd.app) {
        mergeDeep(app, commonFpd.app);
      }
    } else {
      site = getConfig('site') || {};
      if (commonFpd.site) {
        mergeDeep(site, commonFpd.site);
      }

      if (!site.page) {
        site.page = bidderRequest.refererInfo.referer;
        site.domain = parseUrl(bidderRequest.refererInfo.referer).hostname;
      }
    }

    const device = getConfig('device') || {};
    device.w = device.w || window.innerWidth;
    device.h = device.h || window.innerHeight;
    device.ua = device.ua || navigator.userAgent;
    device.dnt = getDNT() ? 1 : 0;
    device.language = (navigator && navigator.language) ? navigator.language.split('-')[0] : '';

    const tid = validBidRequests[0].transactionId;
    const test = setOnAny(validBidRequests, 'params.test');
    const currency = getConfig('currency.adServerCurrency');
    const cur = currency && [ currency ];
    const eids = setOnAny(validBidRequests, 'userIdAsEids');
    const schain = setOnAny(validBidRequests, 'schain');

    const imp = validBidRequests.map((bid, id) => {
      const floorInfo = bid.getFloor ? bid.getFloor({
        currency: currency || 'USD'
      }) : {};
      const bidfloor = floorInfo.floor;
      const bidfloorcur = floorInfo.currency;
      const { adzoneid } = bid.params;

      const imp = {
        id: id + 1,
        tagid: adzoneid,
        secure: 1,
        bidfloor,
        bidfloorcur,
        ext: {
        }
      };

      const assets = _map(bid.nativeParams, (bidParams, key) => {
        const props = NATIVE_PARAMS[key];
        const asset = {
          required: bidParams.required & 1,
        };
        if (props) {
          asset.id = props.id;
          let wmin, hmin, w, h;
          let aRatios = bidParams.aspect_ratios;

          if (aRatios && aRatios[0]) {
            aRatios = aRatios[0];
            wmin = aRatios.min_width || 0;
            hmin = aRatios.ratio_height * wmin / aRatios.ratio_width | 0;
          }

          if (bidParams.sizes) {
            const sizes = flatten(bidParams.sizes);
            w = sizes[0];
            h = sizes[1];
          }

          asset[props.name] = {
            len: bidParams.len,
            type: props.type,
            wmin,
            hmin,
            w,
            h
          };

          return asset;
        }
      }).filter(Boolean);

      if (assets.length) {
        imp.native = {
          request: JSON.stringify({assets: assets})
        };
      }

      const bannerParams = deepAccess(bid, 'mediaTypes.banner');

      if (bannerParams && bannerParams.sizes) {
        const sizes = parseSizesInput(bannerParams.sizes);
        const format = sizes.map(size => {
          const [ width, height ] = size.split('x');
          const w = parseInt(width, 10);
          const h = parseInt(height, 10);
          return { w, h };
        });

        imp.banner = {
          format
        };
      }

      const videoParams = deepAccess(bid, 'mediaTypes.video');
      if (videoParams) {
        imp.video = videoParams;
      }

      return imp;
    });

    const request = {
      id: bidderRequest.auctionId,
      site,
      app,
      user,
      geo: { utcoffset: new Date().getTimezoneOffset() },
      device,
      source: { tid, fd: 1 },
      ext: {
        prebid: {
          channel: {
            name: 'pbjs',
            version: '$prebid.version$'
          }
        }
      },
      cur,
      imp
    };

    if (test) {
      request.is_debug = !!test;
      request.test = 1;
    }
    if (deepAccess(bidderRequest, 'gdprConsent.gdprApplies') !== undefined) {
      deepSetValue(request, 'user.ext.consent', bidderRequest.gdprConsent.consentString);
      deepSetValue(request, 'regs.ext.gdpr', bidderRequest.gdprConsent.gdprApplies & 1);
    }

    if (bidderRequest.uspConsent) {
      deepSetValue(request, 'regs.ext.us_privacy', bidderRequest.uspConsent);
    }

    if (eids) {
      deepSetValue(request, 'user.ext.eids', eids);
    }

    if (schain) {
      deepSetValue(request, 'source.ext.schain', schain);
    }
>>>>>>> a0a72f7a

    logMessage(`calling adi adxcg`);
    return {
<<<<<<< HEAD
      contentType: 'text/plain',
      method: 'GET',
      url: adxcgRequestUrl,
      withCredentials: true
    };
  },
  /**
   * Unpack the response from the server into a list of bids.
   *
   * @param {*} serverResponse A successful response from the server.
   * @return {bidRequests[]} An array of bids which were nested inside the server.
   */
  interpretResponse:
    function (serverResponse) {
      logMessage(`interpretResponse adxcg`);
      let bidsAll = [];

      if (!serverResponse || !serverResponse.body || !isArray(serverResponse.body.seatbid) || !serverResponse.body.seatbid.length) {
        logWarn(BIDDER_CODE + ': empty bid response');
        return bidsAll;
      }

      serverResponse.body.seatbid.forEach((bids) => {
        bids.bid.forEach((serverResponseOneItem) => {
          let bid = {}
          // parse general fields
          bid.requestId = serverResponseOneItem.impid;
          bid.cpm = serverResponseOneItem.price;
          bid.creativeId = parseInt(serverResponseOneItem.crid);
          bid.currency = serverResponseOneItem.currency ? serverResponseOneItem.currency : 'USD';
          bid.netRevenue = serverResponseOneItem.netRevenue ? serverResponseOneItem.netRevenue : true;
          bid.ttl = serverResponseOneItem.ttl ? serverResponseOneItem.ttl : 300;
          bid.width = serverResponseOneItem.w;
          bid.height = serverResponseOneItem.h;
          bid.burl = serverResponseOneItem.burl || '';

          if (serverResponseOneItem.dealid != null && serverResponseOneItem.dealid.trim().length > 0) {
            bid.dealId = serverResponseOneItem.dealid;
          }

          if (serverResponseOneItem.ext.crType === 'banner') {
            bid.ad = serverResponseOneItem.adm;
          } else if (serverResponseOneItem.ext.crType === 'video') {
            bid.vastUrl = serverResponseOneItem.nurl;
            bid.vastXml = serverResponseOneItem.adm;
            bid.mediaType = 'video';
          } else if (serverResponseOneItem.ext.crType === 'native') {
            bid.mediaType = 'native';
            bid.native = parseNative(JSON.parse(serverResponseOneItem.adm));
          } else {
            logWarn(BIDDER_CODE + ': unknown or undefined crType');
          }

          // prebid 4.0 meta taxonomy
          if (isArray(serverResponseOneItem.adomain)) {
            deepSetValue(bid, 'meta.advertiserDomains', serverResponseOneItem.adomain);
          }
          if (isArray(serverResponseOneItem.cat)) {
            deepSetValue(bid, 'meta.secondaryCatIds', serverResponseOneItem.cat);
          }
          if (isPlainObject(serverResponseOneItem.ext)) {
            if (isStr(serverResponseOneItem.ext.advertiser_id)) {
              deepSetValue(bid, 'meta.mediaType', serverResponseOneItem.ext.mediaType);
            }
            if (isStr(serverResponseOneItem.ext.advertiser_id)) {
              deepSetValue(bid, 'meta.advertiserId', serverResponseOneItem.ext.advertiser_id);
            }
            if (isStr(serverResponseOneItem.ext.advertiser_name)) {
              deepSetValue(bid, 'meta.advertiserName', serverResponseOneItem.ext.advertiser_name);
            }
            if (isStr(serverResponseOneItem.ext.agency_name)) {
              deepSetValue(bid, 'meta.agencyName', serverResponseOneItem.ext.agency_name);
            }
          }
          bidsAll.push(bid)
        })
      })
      return bidsAll
    },

  onBidWon: (bid) => {
    if (bid.burl) {
      triggerPixel(replaceAuctionPrice(bid.burl, bid.originalCpm));
    }
  },

  onTimeout(timeoutData) {
    if (timeoutData == null) {
      return;
    }

    let beaconParams = {
      A: timeoutData.bidder,
      bid: timeoutData.bidId,
      a: timeoutData.adUnitCode,
      cn: timeoutData.timeout,
      aud: timeoutData.auctionId,
    };
    let adxcgRequestUrl = buildUrl({
      protocol: 'https',
      hostname: 'hbps.adxcg.net',
      pathname: '/event/timeout.gif',
      search: beaconParams
    });
    logWarn(BIDDER_CODE + ': onTimeout called');
    triggerPixel(adxcgRequestUrl);
  },

  getUserSyncs: function (syncOptions, serverResponses, gdprConsent) {
    let params = '';
    if (gdprConsent && 'gdprApplies' in gdprConsent) {
      if (gdprConsent.consentString) {
        if (typeof gdprConsent.gdprApplies === 'boolean') {
          params += `?gdpr=${Number(gdprConsent.gdprApplies)}&gdpr_consent=${gdprConsent.consentString}`;
        } else {
          params += `?gdpr=0&gdpr_consent=${gdprConsent.consentString}`;
        }
      }
    }

    if (syncOptions.iframeEnabled) {
      return [{
        type: 'iframe',
        url: 'https://cdn.adxcg.net/pb-sync.html' + params
      }];
=======
      method: 'POST',
      url: SECURE_BID_URL,
      data: JSON.stringify(request),
      options: {
        contentType: 'application/json'
      },
      bids: validBidRequests
    };
  },
  interpretResponse: function(serverResponse, { bids }) {
    if (!serverResponse.body) {
      return;
    }
    const { seatbid, cur } = serverResponse.body;

    const bidResponses = flatten(seatbid.map(seat => seat.bid)).reduce((result, bid) => {
      result[bid.impid - 1] = bid;
      return result;
    }, []);

    return bids.map((bid, id) => {
      const bidResponse = bidResponses[id];
      if (bidResponse) {
        const mediaType = deepAccess(bidResponse, 'ext.crType');
        const result = {
          requestId: bid.bidId,
          cpm: bidResponse.price,
          creativeId: bidResponse.crid,
          ttl: bidResponse.ttl ? bidResponse.ttl : 300,
          netRevenue: bid.netRevenue === 'net',
          currency: cur,
          burl: bid.burl || '',
          mediaType: mediaType,
          width: bidResponse.w,
          height: bidResponse.h,
          dealId: bidResponse.dealid,
        };

        deepSetValue(result, 'meta.mediaType', mediaType);
        if (isArray(bidResponse.adomain)) {
          deepSetValue(result, 'meta.advertiserDomains', bidResponse.adomain);
        }

        if (isPlainObject(bidResponse.ext)) {
          if (isStr(bidResponse.ext.mediaType)) {
            deepSetValue(result, 'meta.mediaType', mediaType);
          }
          if (isStr(bidResponse.ext.advertiser_id)) {
            deepSetValue(result, 'meta.advertiserId', bidResponse.ext.advertiser_id);
          }
          if (isStr(bidResponse.ext.advertiser_name)) {
            deepSetValue(result, 'meta.advertiserName', bidResponse.ext.advertiser_name);
          }
          if (isStr(bidResponse.ext.agency_name)) {
            deepSetValue(result, 'meta.agencyName', bidResponse.ext.agency_name);
          }
        }
        if (mediaType === BANNER) {
          result.ad = bidResponse.adm;
        } else if (mediaType === NATIVE) {
          result.native = parseNative(bidResponse);
          result.width = 0;
          result.height = 0;
        } else if (mediaType === VIDEO) {
          result.vastUrl = bidResponse.nurl;
          result.vastXml = bidResponse.adm;
        }

        return result;
      }
    }).filter(Boolean);
  },
  getUserSyncs: (syncOptions, responses, gdprConsent, uspConsent) => {
    const syncs = [];
    let syncUrl = config.getConfig('adxcg.usersyncUrl');

    let query = [];
    if (syncOptions.pixelEnabled && syncUrl) {
      if (gdprConsent) {
        query.push('gdpr=' + (gdprConsent.gdprApplies & 1));
        query.push('gdpr_consent=' + encodeURIComponent(gdprConsent.consentString || ''));
      }
      if (uspConsent) {
        query.push('us_privacy=' + encodeURIComponent(uspConsent));
      }

      syncs.push({
        type: 'image',
        url: syncUrl + (query.length ? '?' + query.join('&') : '')
      });
    }
    return syncs;
  },
  onBidWon: (bid) => {
    // for native requests we put the nurl as an imp tracker, otherwise if the auction takes place on prebid server
    // the server JS adapter puts the nurl in the adm as a tracking pixel and removes the attribute
    if (bid.nurl) {
      triggerPixel(replaceAuctionPrice(bid.nurl, bid.originalCpm))
>>>>>>> a0a72f7a
    }
  }
};

registerBidder(spec);

function parseNative(bid) {
  const { assets, link, imptrackers, jstracker } = JSON.parse(bid.adm);
  const result = {
    clickUrl: link.url,
    clickTrackers: link.clicktrackers || undefined,
    impressionTrackers: imptrackers || undefined,
    javascriptTrackers: jstracker ? [ jstracker ] : undefined
  };
  assets.forEach(asset => {
    const kind = NATIVE_ASSET_IDS[asset.id];
    const content = kind && asset[NATIVE_PARAMS[kind].name];
    if (content) {
      result[kind] = content.text || content.value || { url: content.url, width: content.w, height: content.h };
    }
  });
  return result;
}

<<<<<<< HEAD
function isVideoRequest(bid) {
  return bid.mediaType === 'video' || !!deepAccess(bid, 'mediaTypes.video');
}

function isBannerRequest(bid) {
  return bid.mediaType === 'banner' || !!deepAccess(bid, 'mediaTypes.banner');
}

function isNativeRequest(bid) {
  return bid.mediaType === 'native' || !!deepAccess(bid, 'mediaTypes.native');
}

function getFloor(bid) {
  if (!isFn(bid.getFloor)) {
    return deepAccess(bid, 'params.floor', DEFAULT_MIN_FLOOR);
  }

  try {
    const floor = bid.getFloor({
      currency: 'EUR',
      mediaType: '*',
      size: '*',
      bidRequest: bid
    });
    return floor.floor;
  } catch (e) {
    logWarn(BIDDER_CODE + ': call to getFloor failed:' + e.message);
    return DEFAULT_MIN_FLOOR;
  }
}

function parseNative(nativeResponse) {
  let bidNative = {};
  bidNative = {
    clickUrl: nativeResponse.link.url,
    impressionTrackers: nativeResponse.imptrackers,
    clickTrackers: nativeResponse.clktrackers,
    javascriptTrackers: nativeResponse.jstrackers
  };

  nativeResponse.assets.forEach(asset => {
    if (asset.title && asset.title.text) {
      bidNative.title = asset.title.text;
    }

    if (asset.img && asset.img.url) {
      bidNative.image = {
        url: asset.img.url,
        height: asset.img.h,
        width: asset.img.w
      };
    }

    if (asset.icon && asset.icon.url) {
      bidNative.icon = {
        url: asset.icon.url,
        height: asset.icon.h,
        width: asset.icon.w
      };
    }

    if (asset.data && asset.data.label === 'DESC' && asset.data.value) {
      bidNative.body = asset.data.value;
    }

    if (asset.data && asset.data.label === 'SPONSORED' && asset.data.value) {
      bidNative.sponsoredBy = asset.data.value;
    }
  })
  return bidNative;
=======
function setOnAny(collection, key) {
  for (let i = 0, result; i < collection.length; i++) {
    result = deepAccess(collection[i], key);
    if (result) {
      return result;
    }
  }
>>>>>>> a0a72f7a
}

function flatten(arr) {
  return [].concat(...arr);
}<|MERGE_RESOLUTION|>--- conflicted
+++ resolved
@@ -1,210 +1,3 @@
-<<<<<<< HEAD
-import { logWarn, isStr, deepAccess, inIframe, checkCookieSupport, timestamp, getBidIdParameter, parseSizesInput, buildUrl, logMessage, isArray, deepSetValue, isPlainObject, triggerPixel, replaceAuctionPrice, isFn } from '../src/utils.js';
-import {config} from '../src/config.js'
-import {registerBidder} from '../src/adapters/bidderFactory.js'
-import {BANNER, NATIVE, VIDEO} from '../src/mediaTypes.js'
-import includes from 'core-js-pure/features/array/includes.js'
-
-/**
- * Adapter for requesting bids from adxcg.net
- * updated to latest prebid repo on 2017.10.20
- * updated for gdpr compliance on 2018.05.22 -requires gdpr compliance module
- * updated to pass aditional auction and impression level parameters. added pass for video targeting parameters
- * updated to fix native support for image width/height and icon 2019.03.17
- * updated support for userid - pubcid,ttid 2019.05.28
- * updated to support prebid 3.0 - remove non https, move to banner.xx.sizes, remove utils.getTopWindowLocation,remove utils.getTopWindowUrl(),remove utils.getTopWindowReferrer()
- * updated to support prebid 4.0 - standardized video params, updated video validation, add onBidWon, onTimeOut, use standardized getFloor
- */
-
-const BIDDER_CODE = 'adxcg'
-const SUPPORTED_AD_TYPES = [BANNER, VIDEO, NATIVE]
-const SOURCE = 'pbjs10'
-const VIDEO_TARGETING = ['id', 'minduration', 'maxduration', 'startdelay', 'skippable', 'playback_method', 'frameworks']
-const USER_PARAMS_AUCTION = ['forcedDspIds', 'forcedCampaignIds', 'forcedCreativeIds', 'gender', 'dnt', 'language']
-const USER_PARAMS_BID = ['lineparam1', 'lineparam2', 'lineparam3']
-const BIDADAPTERVERSION = 'r20210330PB40'
-const DEFAULT_MIN_FLOOR = 0;
-
-export const spec = {
-  code: BIDDER_CODE,
-  supportedMediaTypes: SUPPORTED_AD_TYPES,
-
-  /**
-   * Determines whether or not the given bid request is valid.
-   *
-   * @param {object} bid The bid params to validate.
-   * @return boolean True if this is a valid bid, and false otherwise.
-   */
-  isBidRequestValid: function (bid) {
-    if (!bid || !bid.params) {
-      logWarn(BIDDER_CODE + ': Missing bid parameters');
-      return false
-    }
-
-    if (!isStr(bid.params.adzoneid)) {
-      logWarn(BIDDER_CODE + ': adzoneid must be specified as a string');
-      return false
-    }
-
-    if (isBannerRequest(bid)) {
-      const banneroAdUnit = deepAccess(bid, 'mediaTypes.banner');
-      if (!banneroAdUnit.sizes) {
-        logWarn(BIDDER_CODE + ': banner sizes must be specified');
-        return false;
-      }
-    }
-
-    if (isVideoRequest(bid)) {
-      // prebid 4.0 use standardized Video parameters
-      const videoAdUnit = deepAccess(bid, 'mediaTypes.video');
-
-      if (!Array.isArray(videoAdUnit.playerSize)) {
-        logWarn(BIDDER_CODE + ': video playerSize must be an array of integers');
-        return false;
-      }
-
-      if (!videoAdUnit.context) {
-        logWarn(BIDDER_CODE + ': video context must be specified');
-        return false;
-      }
-
-      if (!Array.isArray(videoAdUnit.mimes) || videoAdUnit.mimes.length === 0) {
-        logWarn(BIDDER_CODE + ': video mimes must be an array of strings');
-        return false;
-      }
-
-      if (!Array.isArray(videoAdUnit.protocols) || videoAdUnit.protocols.length === 0) {
-        logWarn(BIDDER_CODE + ': video protocols must be an array of integers');
-        return false;
-      }
-    }
-
-    return true
-  },
-
-  /**
-   * Make a server request from the list of BidRequests.
-   *
-   * an array of validBidRequests
-   * Info describing the request to the server.
-   */
-  buildRequests: function (validBidRequests, bidderRequest) {
-    let dt = new Date();
-    let ratio = window.devicePixelRatio || 1;
-    let iobavailable = window && window.IntersectionObserver && window.IntersectionObserverEntry && window.IntersectionObserverEntry.prototype && 'intersectionRatio' in window.IntersectionObserverEntry.prototype
-
-    let bt = config.getConfig('bidderTimeout');
-    if (window.PREBID_TIMEOUT) {
-      bt = Math.min(window.PREBID_TIMEOUT, bt);
-    }
-
-    let referrer = deepAccess(bidderRequest, 'refererInfo.referer');
-    let page = deepAccess(bidderRequest, 'refererInfo.canonicalUrl') || config.getConfig('pageUrl') || deepAccess(window, 'location.href');
-
-    // add common parameters
-    let beaconParams = {
-      renderformat: 'javascript',
-      ver: BIDADAPTERVERSION,
-      secure: '1',
-      source: SOURCE,
-      uw: window.screen.width,
-      uh: window.screen.height,
-      dpr: ratio,
-      bt: bt,
-      isinframe: inIframe(),
-      cookies: checkCookieSupport() ? '1' : '0',
-      tz: dt.getTimezoneOffset(),
-      dt: timestamp(),
-      iob: iobavailable ? '1' : '0',
-      pbjs: '$prebid.version$',
-      rndid: Math.floor(Math.random() * (999999 - 100000 + 1)) + 100000,
-      ref: encodeURIComponent(referrer),
-      url: encodeURIComponent(page)
-    };
-
-    if (bidderRequest && bidderRequest.gdprConsent && bidderRequest.gdprConsent.gdprApplies) {
-      beaconParams.gdpr = bidderRequest.gdprConsent.gdprApplies ? '1' : '0';
-      beaconParams.gdpr_consent = bidderRequest.gdprConsent.consentString;
-    }
-
-    if (isStr(deepAccess(validBidRequests, '0.userId.pubcid'))) {
-      beaconParams.pubcid = validBidRequests[0].userId.pubcid;
-    }
-
-    if (isStr(deepAccess(validBidRequests, '0.userId.tdid'))) {
-      beaconParams.tdid = validBidRequests[0].userId.tdid;
-    }
-
-    if (isStr(deepAccess(validBidRequests, '0.userId.id5id.uid'))) {
-      beaconParams.id5id = validBidRequests[0].userId.id5id.uid;
-    }
-
-    if (isStr(deepAccess(validBidRequests, '0.userId.idl_env'))) {
-      beaconParams.idl_env = validBidRequests[0].userId.idl_env;
-    }
-
-    let biddercustom = config.getConfig(BIDDER_CODE);
-    if (biddercustom) {
-      Object.keys(biddercustom)
-        .filter(param => includes(USER_PARAMS_AUCTION, param))
-        .forEach(param => beaconParams[param] = encodeURIComponent(biddercustom[param]))
-    }
-
-    // per impression parameters
-    let adZoneIds = [];
-    let prebidBidIds = [];
-    let sizes = [];
-    let bidfloors = [];
-
-    validBidRequests.forEach((bid, index) => {
-      adZoneIds.push(getBidIdParameter('adzoneid', bid.params));
-      prebidBidIds.push(bid.bidId);
-
-      let bidfloor = getFloor(bid);
-      bidfloors.push(bidfloor);
-
-      // copy all custom parameters impression level parameters not supported above
-      let customBidParams = getBidIdParameter('custom', bid.params) || {}
-      if (customBidParams) {
-        Object.keys(customBidParams)
-          .filter(param => includes(USER_PARAMS_BID, param))
-          .forEach(param => beaconParams[param + '.' + index] = encodeURIComponent(customBidParams[param]))
-      }
-
-      if (isBannerRequest(bid)) {
-        sizes.push(parseSizesInput(bid.mediaTypes.banner.sizes).join('|'));
-      }
-
-      if (isNativeRequest(bid)) {
-        sizes.push('0x0');
-      }
-
-      if (isVideoRequest(bid)) {
-        if (bid.params.video) {
-          Object.keys(bid.params.video)
-            .filter(param => includes(VIDEO_TARGETING, param))
-            .forEach(param => beaconParams['video.' + param + '.' + index] = encodeURIComponent(bid.params.video[param]))
-        }
-        // copy video standarized params
-        beaconParams['video.context' + '.' + index] = deepAccess(bid, 'mediaTypes.video.context');
-        sizes.push(parseSizesInput(bid.mediaTypes.video.playerSize).join('|'));
-        beaconParams['video.mimes' + '.' + index] = deepAccess(bid, 'mediaTypes.video.mimes').join(',');
-        beaconParams['video.protocols' + '.' + index] = deepAccess(bid, 'mediaTypes.video.protocols').join(',');
-      }
-    })
-
-    beaconParams.adzoneid = adZoneIds.join(',');
-    beaconParams.format = sizes.join(',');
-    beaconParams.prebidBidIds = prebidBidIds.join(',');
-    beaconParams.bidfloors = bidfloors.join(',');
-
-    let adxcgRequestUrl = buildUrl({
-      protocol: 'https',
-      hostname: 'hbps.adxcg.net',
-      pathname: '/get/adi',
-      search: beaconParams
-    });
-=======
 // jshint esversion: 6, es3: false, node: true
 'use strict';
 
@@ -431,137 +224,9 @@
     if (schain) {
       deepSetValue(request, 'source.ext.schain', schain);
     }
->>>>>>> a0a72f7a
 
     logMessage(`calling adi adxcg`);
     return {
-<<<<<<< HEAD
-      contentType: 'text/plain',
-      method: 'GET',
-      url: adxcgRequestUrl,
-      withCredentials: true
-    };
-  },
-  /**
-   * Unpack the response from the server into a list of bids.
-   *
-   * @param {*} serverResponse A successful response from the server.
-   * @return {bidRequests[]} An array of bids which were nested inside the server.
-   */
-  interpretResponse:
-    function (serverResponse) {
-      logMessage(`interpretResponse adxcg`);
-      let bidsAll = [];
-
-      if (!serverResponse || !serverResponse.body || !isArray(serverResponse.body.seatbid) || !serverResponse.body.seatbid.length) {
-        logWarn(BIDDER_CODE + ': empty bid response');
-        return bidsAll;
-      }
-
-      serverResponse.body.seatbid.forEach((bids) => {
-        bids.bid.forEach((serverResponseOneItem) => {
-          let bid = {}
-          // parse general fields
-          bid.requestId = serverResponseOneItem.impid;
-          bid.cpm = serverResponseOneItem.price;
-          bid.creativeId = parseInt(serverResponseOneItem.crid);
-          bid.currency = serverResponseOneItem.currency ? serverResponseOneItem.currency : 'USD';
-          bid.netRevenue = serverResponseOneItem.netRevenue ? serverResponseOneItem.netRevenue : true;
-          bid.ttl = serverResponseOneItem.ttl ? serverResponseOneItem.ttl : 300;
-          bid.width = serverResponseOneItem.w;
-          bid.height = serverResponseOneItem.h;
-          bid.burl = serverResponseOneItem.burl || '';
-
-          if (serverResponseOneItem.dealid != null && serverResponseOneItem.dealid.trim().length > 0) {
-            bid.dealId = serverResponseOneItem.dealid;
-          }
-
-          if (serverResponseOneItem.ext.crType === 'banner') {
-            bid.ad = serverResponseOneItem.adm;
-          } else if (serverResponseOneItem.ext.crType === 'video') {
-            bid.vastUrl = serverResponseOneItem.nurl;
-            bid.vastXml = serverResponseOneItem.adm;
-            bid.mediaType = 'video';
-          } else if (serverResponseOneItem.ext.crType === 'native') {
-            bid.mediaType = 'native';
-            bid.native = parseNative(JSON.parse(serverResponseOneItem.adm));
-          } else {
-            logWarn(BIDDER_CODE + ': unknown or undefined crType');
-          }
-
-          // prebid 4.0 meta taxonomy
-          if (isArray(serverResponseOneItem.adomain)) {
-            deepSetValue(bid, 'meta.advertiserDomains', serverResponseOneItem.adomain);
-          }
-          if (isArray(serverResponseOneItem.cat)) {
-            deepSetValue(bid, 'meta.secondaryCatIds', serverResponseOneItem.cat);
-          }
-          if (isPlainObject(serverResponseOneItem.ext)) {
-            if (isStr(serverResponseOneItem.ext.advertiser_id)) {
-              deepSetValue(bid, 'meta.mediaType', serverResponseOneItem.ext.mediaType);
-            }
-            if (isStr(serverResponseOneItem.ext.advertiser_id)) {
-              deepSetValue(bid, 'meta.advertiserId', serverResponseOneItem.ext.advertiser_id);
-            }
-            if (isStr(serverResponseOneItem.ext.advertiser_name)) {
-              deepSetValue(bid, 'meta.advertiserName', serverResponseOneItem.ext.advertiser_name);
-            }
-            if (isStr(serverResponseOneItem.ext.agency_name)) {
-              deepSetValue(bid, 'meta.agencyName', serverResponseOneItem.ext.agency_name);
-            }
-          }
-          bidsAll.push(bid)
-        })
-      })
-      return bidsAll
-    },
-
-  onBidWon: (bid) => {
-    if (bid.burl) {
-      triggerPixel(replaceAuctionPrice(bid.burl, bid.originalCpm));
-    }
-  },
-
-  onTimeout(timeoutData) {
-    if (timeoutData == null) {
-      return;
-    }
-
-    let beaconParams = {
-      A: timeoutData.bidder,
-      bid: timeoutData.bidId,
-      a: timeoutData.adUnitCode,
-      cn: timeoutData.timeout,
-      aud: timeoutData.auctionId,
-    };
-    let adxcgRequestUrl = buildUrl({
-      protocol: 'https',
-      hostname: 'hbps.adxcg.net',
-      pathname: '/event/timeout.gif',
-      search: beaconParams
-    });
-    logWarn(BIDDER_CODE + ': onTimeout called');
-    triggerPixel(adxcgRequestUrl);
-  },
-
-  getUserSyncs: function (syncOptions, serverResponses, gdprConsent) {
-    let params = '';
-    if (gdprConsent && 'gdprApplies' in gdprConsent) {
-      if (gdprConsent.consentString) {
-        if (typeof gdprConsent.gdprApplies === 'boolean') {
-          params += `?gdpr=${Number(gdprConsent.gdprApplies)}&gdpr_consent=${gdprConsent.consentString}`;
-        } else {
-          params += `?gdpr=0&gdpr_consent=${gdprConsent.consentString}`;
-        }
-      }
-    }
-
-    if (syncOptions.iframeEnabled) {
-      return [{
-        type: 'iframe',
-        url: 'https://cdn.adxcg.net/pb-sync.html' + params
-      }];
-=======
       method: 'POST',
       url: SECURE_BID_URL,
       data: JSON.stringify(request),
@@ -660,7 +325,6 @@
     // the server JS adapter puts the nurl in the adm as a tracking pixel and removes the attribute
     if (bid.nurl) {
       triggerPixel(replaceAuctionPrice(bid.nurl, bid.originalCpm))
->>>>>>> a0a72f7a
     }
   }
 };
@@ -685,78 +349,6 @@
   return result;
 }
 
-<<<<<<< HEAD
-function isVideoRequest(bid) {
-  return bid.mediaType === 'video' || !!deepAccess(bid, 'mediaTypes.video');
-}
-
-function isBannerRequest(bid) {
-  return bid.mediaType === 'banner' || !!deepAccess(bid, 'mediaTypes.banner');
-}
-
-function isNativeRequest(bid) {
-  return bid.mediaType === 'native' || !!deepAccess(bid, 'mediaTypes.native');
-}
-
-function getFloor(bid) {
-  if (!isFn(bid.getFloor)) {
-    return deepAccess(bid, 'params.floor', DEFAULT_MIN_FLOOR);
-  }
-
-  try {
-    const floor = bid.getFloor({
-      currency: 'EUR',
-      mediaType: '*',
-      size: '*',
-      bidRequest: bid
-    });
-    return floor.floor;
-  } catch (e) {
-    logWarn(BIDDER_CODE + ': call to getFloor failed:' + e.message);
-    return DEFAULT_MIN_FLOOR;
-  }
-}
-
-function parseNative(nativeResponse) {
-  let bidNative = {};
-  bidNative = {
-    clickUrl: nativeResponse.link.url,
-    impressionTrackers: nativeResponse.imptrackers,
-    clickTrackers: nativeResponse.clktrackers,
-    javascriptTrackers: nativeResponse.jstrackers
-  };
-
-  nativeResponse.assets.forEach(asset => {
-    if (asset.title && asset.title.text) {
-      bidNative.title = asset.title.text;
-    }
-
-    if (asset.img && asset.img.url) {
-      bidNative.image = {
-        url: asset.img.url,
-        height: asset.img.h,
-        width: asset.img.w
-      };
-    }
-
-    if (asset.icon && asset.icon.url) {
-      bidNative.icon = {
-        url: asset.icon.url,
-        height: asset.icon.h,
-        width: asset.icon.w
-      };
-    }
-
-    if (asset.data && asset.data.label === 'DESC' && asset.data.value) {
-      bidNative.body = asset.data.value;
-    }
-
-    if (asset.data && asset.data.label === 'SPONSORED' && asset.data.value) {
-      bidNative.sponsoredBy = asset.data.value;
-    }
-  })
-  return bidNative;
-=======
 function setOnAny(collection, key) {
   for (let i = 0, result; i < collection.length; i++) {
     result = deepAccess(collection[i], key);
@@ -764,7 +356,6 @@
       return result;
     }
   }
->>>>>>> a0a72f7a
 }
 
 function flatten(arr) {
