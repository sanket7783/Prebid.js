--- conflicted
+++ resolved
@@ -1,10 +1,5 @@
-<<<<<<< HEAD
-import {config} from '../src/config.js'
-import * as utils from '../src/utils.js'
-=======
 import { logWarn, isStr, deepAccess, inIframe, checkCookieSupport, timestamp, getBidIdParameter, parseSizesInput, buildUrl, logMessage, isArray, deepSetValue, isPlainObject, triggerPixel, replaceAuctionPrice, isFn } from '../src/utils.js';
 import {config} from '../src/config.js'
->>>>>>> 2d82104b
 import {registerBidder} from '../src/adapters/bidderFactory.js'
 import {BANNER, NATIVE, VIDEO} from '../src/mediaTypes.js'
 import includes from 'core-js-pure/features/array/includes.js'
@@ -41,56 +36,25 @@
    */
   isBidRequestValid: function (bid) {
     if (!bid || !bid.params) {
-<<<<<<< HEAD
-      utils.logWarn(BIDDER_CODE + ': Missing bid parameters');
-      return false
-    }
-
-    if (!utils.isStr(bid.params.adzoneid)) {
-      utils.logWarn(BIDDER_CODE + ': adzoneid must be specified as a string');
-=======
       logWarn(BIDDER_CODE + ': Missing bid parameters');
       return false
     }
 
     if (!isStr(bid.params.adzoneid)) {
       logWarn(BIDDER_CODE + ': adzoneid must be specified as a string');
->>>>>>> 2d82104b
       return false
     }
 
     if (isBannerRequest(bid)) {
-<<<<<<< HEAD
-      const banneroAdUnit = utils.deepAccess(bid, 'mediaTypes.banner');
-      if (!banneroAdUnit.sizes) {
-        utils.logWarn(BIDDER_CODE + ': banner sizes must be specified');
-=======
       const banneroAdUnit = deepAccess(bid, 'mediaTypes.banner');
       if (!banneroAdUnit.sizes) {
         logWarn(BIDDER_CODE + ': banner sizes must be specified');
->>>>>>> 2d82104b
         return false;
       }
     }
 
     if (isVideoRequest(bid)) {
       // prebid 4.0 use standardized Video parameters
-<<<<<<< HEAD
-      const videoAdUnit = utils.deepAccess(bid, 'mediaTypes.video');
-
-      if (!Array.isArray(videoAdUnit.playerSize)) {
-        utils.logWarn(BIDDER_CODE + ': video playerSize must be an array of integers');
-        return false;
-      }
-
-      if (!videoAdUnit.context) {
-        utils.logWarn(BIDDER_CODE + ': video context must be specified');
-        return false;
-      }
-
-      if (!Array.isArray(videoAdUnit.mimes) || videoAdUnit.mimes.length === 0) {
-        utils.logWarn(BIDDER_CODE + ': video mimes must be an array of strings');
-=======
       const videoAdUnit = deepAccess(bid, 'mediaTypes.video');
 
       if (!Array.isArray(videoAdUnit.playerSize)) {
@@ -105,16 +69,11 @@
 
       if (!Array.isArray(videoAdUnit.mimes) || videoAdUnit.mimes.length === 0) {
         logWarn(BIDDER_CODE + ': video mimes must be an array of strings');
->>>>>>> 2d82104b
         return false;
       }
 
       if (!Array.isArray(videoAdUnit.protocols) || videoAdUnit.protocols.length === 0) {
-<<<<<<< HEAD
-        utils.logWarn(BIDDER_CODE + ': video protocols must be an array of integers');
-=======
         logWarn(BIDDER_CODE + ': video protocols must be an array of integers');
->>>>>>> 2d82104b
         return false;
       }
     }
@@ -138,13 +97,8 @@
       bt = Math.min(window.PREBID_TIMEOUT, bt);
     }
 
-<<<<<<< HEAD
-    let referrer = utils.deepAccess(bidderRequest, 'refererInfo.referer');
-    let page = utils.deepAccess(bidderRequest, 'refererInfo.canonicalUrl') || config.getConfig('pageUrl') || utils.deepAccess(window, 'location.href');
-=======
     let referrer = deepAccess(bidderRequest, 'refererInfo.referer');
     let page = deepAccess(bidderRequest, 'refererInfo.canonicalUrl') || config.getConfig('pageUrl') || deepAccess(window, 'location.href');
->>>>>>> 2d82104b
 
     // add common parameters
     let beaconParams = {
@@ -170,23 +124,6 @@
     if (bidderRequest && bidderRequest.gdprConsent && bidderRequest.gdprConsent.gdprApplies) {
       beaconParams.gdpr = bidderRequest.gdprConsent.gdprApplies ? '1' : '0';
       beaconParams.gdpr_consent = bidderRequest.gdprConsent.consentString;
-<<<<<<< HEAD
-    }
-
-    if (utils.isStr(utils.deepAccess(validBidRequests, '0.userId.pubcid'))) {
-      beaconParams.pubcid = validBidRequests[0].userId.pubcid;
-    }
-
-    if (utils.isStr(utils.deepAccess(validBidRequests, '0.userId.tdid'))) {
-      beaconParams.tdid = validBidRequests[0].userId.tdid;
-    }
-
-    if (utils.isStr(utils.deepAccess(validBidRequests, '0.userId.id5id.uid'))) {
-      beaconParams.id5id = validBidRequests[0].userId.id5id.uid;
-    }
-
-    if (utils.isStr(utils.deepAccess(validBidRequests, '0.userId.idl_env'))) {
-=======
     }
 
     if (isStr(deepAccess(validBidRequests, '0.userId.pubcid'))) {
@@ -202,7 +139,6 @@
     }
 
     if (isStr(deepAccess(validBidRequests, '0.userId.idl_env'))) {
->>>>>>> 2d82104b
       beaconParams.idl_env = validBidRequests[0].userId.idl_env;
     }
 
@@ -220,22 +156,14 @@
     let bidfloors = [];
 
     validBidRequests.forEach((bid, index) => {
-<<<<<<< HEAD
-      adZoneIds.push(utils.getBidIdParameter('adzoneid', bid.params));
-=======
       adZoneIds.push(getBidIdParameter('adzoneid', bid.params));
->>>>>>> 2d82104b
       prebidBidIds.push(bid.bidId);
 
       let bidfloor = getFloor(bid);
       bidfloors.push(bidfloor);
 
       // copy all custom parameters impression level parameters not supported above
-<<<<<<< HEAD
-      let customBidParams = utils.getBidIdParameter('custom', bid.params) || {}
-=======
       let customBidParams = getBidIdParameter('custom', bid.params) || {}
->>>>>>> 2d82104b
       if (customBidParams) {
         Object.keys(customBidParams)
           .filter(param => includes(USER_PARAMS_BID, param))
@@ -243,11 +171,7 @@
       }
 
       if (isBannerRequest(bid)) {
-<<<<<<< HEAD
-        sizes.push(utils.parseSizesInput(bid.mediaTypes.banner.sizes).join('|'));
-=======
         sizes.push(parseSizesInput(bid.mediaTypes.banner.sizes).join('|'));
->>>>>>> 2d82104b
       }
 
       if (isNativeRequest(bid)) {
@@ -261,17 +185,10 @@
             .forEach(param => beaconParams['video.' + param + '.' + index] = encodeURIComponent(bid.params.video[param]))
         }
         // copy video standarized params
-<<<<<<< HEAD
-        beaconParams['video.context' + '.' + index] = utils.deepAccess(bid, 'mediaTypes.video.context');
-        sizes.push(utils.parseSizesInput(bid.mediaTypes.video.playerSize).join('|'));
-        beaconParams['video.mimes' + '.' + index] = utils.deepAccess(bid, 'mediaTypes.video.mimes').join(',');
-        beaconParams['video.protocols' + '.' + index] = utils.deepAccess(bid, 'mediaTypes.video.protocols').join(',');
-=======
         beaconParams['video.context' + '.' + index] = deepAccess(bid, 'mediaTypes.video.context');
         sizes.push(parseSizesInput(bid.mediaTypes.video.playerSize).join('|'));
         beaconParams['video.mimes' + '.' + index] = deepAccess(bid, 'mediaTypes.video.mimes').join(',');
         beaconParams['video.protocols' + '.' + index] = deepAccess(bid, 'mediaTypes.video.protocols').join(',');
->>>>>>> 2d82104b
       }
     })
 
@@ -280,22 +197,14 @@
     beaconParams.prebidBidIds = prebidBidIds.join(',');
     beaconParams.bidfloors = bidfloors.join(',');
 
-<<<<<<< HEAD
-    let adxcgRequestUrl = utils.buildUrl({
-=======
     let adxcgRequestUrl = buildUrl({
->>>>>>> 2d82104b
       protocol: 'https',
       hostname: 'hbps.adxcg.net',
       pathname: '/get/adi',
       search: beaconParams
     });
 
-<<<<<<< HEAD
-    utils.logMessage(`calling adi adxcg`);
-=======
     logMessage(`calling adi adxcg`);
->>>>>>> 2d82104b
     return {
       contentType: 'text/plain',
       method: 'GET',
@@ -311,19 +220,11 @@
    */
   interpretResponse:
     function (serverResponse) {
-<<<<<<< HEAD
-      utils.logMessage(`interpretResponse adxcg`);
-      let bidsAll = [];
-
-      if (!serverResponse || !serverResponse.body || !utils.isArray(serverResponse.body.seatbid) || !serverResponse.body.seatbid.length) {
-        utils.logWarn(BIDDER_CODE + ': empty bid response');
-=======
       logMessage(`interpretResponse adxcg`);
       let bidsAll = [];
 
       if (!serverResponse || !serverResponse.body || !isArray(serverResponse.body.seatbid) || !serverResponse.body.seatbid.length) {
         logWarn(BIDDER_CODE + ': empty bid response');
->>>>>>> 2d82104b
         return bidsAll;
       }
 
@@ -355,30 +256,6 @@
             bid.mediaType = 'native';
             bid.native = parseNative(JSON.parse(serverResponseOneItem.adm));
           } else {
-<<<<<<< HEAD
-            utils.logWarn(BIDDER_CODE + ': unknown or undefined crType');
-          }
-
-          // prebid 4.0 meta taxonomy
-          if (utils.isArray(serverResponseOneItem.adomain)) {
-            utils.deepSetValue(bid, 'meta.advertiserDomains', serverResponseOneItem.adomain);
-          }
-          if (utils.isArray(serverResponseOneItem.cat)) {
-            utils.deepSetValue(bid, 'meta.secondaryCatIds', serverResponseOneItem.cat);
-          }
-          if (utils.isPlainObject(serverResponseOneItem.ext)) {
-            if (utils.isStr(serverResponseOneItem.ext.advertiser_id)) {
-              utils.deepSetValue(bid, 'meta.mediaType', serverResponseOneItem.ext.mediaType);
-            }
-            if (utils.isStr(serverResponseOneItem.ext.advertiser_id)) {
-              utils.deepSetValue(bid, 'meta.advertiserId', serverResponseOneItem.ext.advertiser_id);
-            }
-            if (utils.isStr(serverResponseOneItem.ext.advertiser_name)) {
-              utils.deepSetValue(bid, 'meta.advertiserName', serverResponseOneItem.ext.advertiser_name);
-            }
-            if (utils.isStr(serverResponseOneItem.ext.agency_name)) {
-              utils.deepSetValue(bid, 'meta.agencyName', serverResponseOneItem.ext.agency_name);
-=======
             logWarn(BIDDER_CODE + ': unknown or undefined crType');
           }
 
@@ -401,7 +278,6 @@
             }
             if (isStr(serverResponseOneItem.ext.agency_name)) {
               deepSetValue(bid, 'meta.agencyName', serverResponseOneItem.ext.agency_name);
->>>>>>> 2d82104b
             }
           }
           bidsAll.push(bid)
@@ -412,11 +288,7 @@
 
   onBidWon: (bid) => {
     if (bid.burl) {
-<<<<<<< HEAD
-      utils.triggerPixel(utils.replaceAuctionPrice(bid.burl, bid.originalCpm));
-=======
       triggerPixel(replaceAuctionPrice(bid.burl, bid.originalCpm));
->>>>>>> 2d82104b
     }
   },
 
@@ -432,23 +304,14 @@
       cn: timeoutData.timeout,
       aud: timeoutData.auctionId,
     };
-<<<<<<< HEAD
-    let adxcgRequestUrl = utils.buildUrl({
-=======
     let adxcgRequestUrl = buildUrl({
->>>>>>> 2d82104b
       protocol: 'https',
       hostname: 'hbps.adxcg.net',
       pathname: '/event/timeout.gif',
       search: beaconParams
     });
-<<<<<<< HEAD
-    utils.logWarn(BIDDER_CODE + ': onTimeout called');
-    utils.triggerPixel(adxcgRequestUrl);
-=======
     logWarn(BIDDER_CODE + ': onTimeout called');
     triggerPixel(adxcgRequestUrl);
->>>>>>> 2d82104b
   },
 
   getUserSyncs: function (syncOptions, serverResponses, gdprConsent) {
@@ -473,38 +336,6 @@
 }
 
 function isVideoRequest(bid) {
-<<<<<<< HEAD
-  return bid.mediaType === 'video' || !!utils.deepAccess(bid, 'mediaTypes.video');
-}
-
-function isBannerRequest(bid) {
-  return bid.mediaType === 'banner' || !!utils.deepAccess(bid, 'mediaTypes.banner');
-}
-
-function isNativeRequest(bid) {
-  return bid.mediaType === 'native' || !!utils.deepAccess(bid, 'mediaTypes.native');
-}
-
-function getFloor(bid) {
-  if (!utils.isFn(bid.getFloor)) {
-    return utils.deepAccess(bid, 'params.floor', DEFAULT_MIN_FLOOR);
-  }
-
-  try {
-    const floor = bid.getFloor({
-      currency: 'EUR',
-      mediaType: '*',
-      size: '*',
-      bidRequest: bid
-    });
-    return floor.floor;
-  } catch (e) {
-    utils.logWarn(BIDDER_CODE + ': call to getFloor failed:' + e.message);
-    return DEFAULT_MIN_FLOOR;
-  }
-}
-
-=======
   return bid.mediaType === 'video' || !!deepAccess(bid, 'mediaTypes.video');
 }
 
@@ -535,7 +366,6 @@
   }
 }
 
->>>>>>> 2d82104b
 function parseNative(nativeResponse) {
   let bidNative = {};
   bidNative = {
