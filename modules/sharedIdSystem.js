/**
 * This module adds SharedId to the User ID module
 * The {@link module:modules/userId} module is required
 * @module modules/sharedIdSystem
 * @requires module:modules/userId
 */

import { parseUrl, buildUrl, triggerPixel, logInfo, hasDeviceAccess, generateUUID } from '../src/utils.js';
import {submodule} from '../src/hook.js';
<<<<<<< HEAD
import { uspDataHandler, coppaDataHandler } from '../src/adapterManager.js';
=======
import { coppaDataHandler } from '../src/adapterManager.js';
import {getStorageManager} from '../src/storageManager.js';
>>>>>>> 2d82104b

const GVLID = 887;
const storage = getStorageManager(GVLID, 'pubCommonId');
const COOKIE = 'cookie';
const LOCAL_STORAGE = 'html5';
const OPTOUT_NAME = '_pubcid_optout';
const PUB_COMMON_ID = 'PublisherCommonId';

/**
 * Read a value either from cookie or local storage
 * @param {string} name Name of the item
 * @param {string} type storage type override
 * @returns {string|null} a string if item exists
 */
function readValue(name, type) {
  if (type === COOKIE) {
    return storage.getCookie(name);
  } else if (type === LOCAL_STORAGE) {
    if (storage.hasLocalStorage()) {
      const expValue = storage.getDataFromLocalStorage(`${name}_exp`);
      if (!expValue) {
        return storage.getDataFromLocalStorage(name);
      } else if ((new Date(expValue)).getTime() - Date.now() > 0) {
        return storage.getDataFromLocalStorage(name)
      }
    }
  }
}

function getIdCallback(pubcid, pixelCallback) {
  return function (callback) {
    if (typeof pixelCallback === 'function') {
      pixelCallback();
    }
    callback(pubcid);
  }
}

function queuePixelCallback(pixelUrl, id = '', callback) {
  if (!pixelUrl) {
    return;
  }

  // Use pubcid as a cache buster
  const urlInfo = parseUrl(pixelUrl);
  urlInfo.search.id = encodeURIComponent('pubcid:' + id);
  const targetUrl = buildUrl(urlInfo);

  return function () {
    triggerPixel(targetUrl);
  };
}

<<<<<<< HEAD
/**
 * Builds and returns the shared Id URL with attached consent data if applicable
 * @param {Object} consentData
 * @return {string}
 */
function sharedIdUrl(consentData) {
  const usPrivacyString = uspDataHandler.getConsentData();
  let sharedIdUrl = ID_SVC;
  if (usPrivacyString) {
    sharedIdUrl = `${ID_SVC}?us_privacy=${usPrivacyString}`;
  }
  if (!consentData || typeof consentData.gdprApplies !== 'boolean' || !consentData.gdprApplies) return sharedIdUrl;
  if (usPrivacyString) {
    sharedIdUrl = `${sharedIdUrl}&gdpr=1&gdpr_consent=${consentData.consentString}`
    return sharedIdUrl;
  }
  sharedIdUrl = `${ID_SVC}?gdpr=1&gdpr_consent=${consentData.consentString}`;
  return sharedIdUrl
=======
function hasOptedOut() {
  return !!((storage.cookiesAreEnabled() && readValue(OPTOUT_NAME, COOKIE)) ||
    (storage.hasLocalStorage() && readValue(OPTOUT_NAME, LOCAL_STORAGE)));
>>>>>>> 2d82104b
}

export const sharedIdSystemSubmodule = {
  /**
   * used to link submodule with config
   * @type {string}
   */
  name: 'sharedId',
  aliasName: 'pubCommonId',
  /**
   * Vendor id of prebid
   * @type {Number}
   */
  gvlid: GVLID,

  /**
   * decode the stored id value for passing to bid requests
   * @function
   * @param {string} value
   * @param {SubmoduleConfig} config
   * @returns {{pubcid:string}}
   */
  decode(value, config) {
    if (hasOptedOut()) {
      logInfo('PubCommonId decode: Has opted-out');
      return undefined;
    }
    logInfo(' Decoded value PubCommonId ' + value);
    const idObj = {'pubcid': value};
    return idObj;
  },
  /**
   * performs action to obtain id
   * @function
   * @param {SubmoduleConfig} [config] Config object with params and storage properties
   * @param {Object} consentData
   * @param {string} storedId Existing pubcommon id
   * @returns {IdResponse}
   */
<<<<<<< HEAD
  getId(config, consentData) {
    const coppa = coppaDataHandler.getCoppa();
    if (coppa) {
      utils.logInfo('SharedId: IDs not provided for coppa requests, exiting SharedId');
      return;
    }
    const resp = function (callback) {
      utils.logInfo('SharedId: Sharedid doesnt exists, new cookie creation');
      ajax(sharedIdUrl(consentData), idGenerationCallback(callback), undefined, {method: 'GET', withCredentials: true});
    };
    return {callback: resp};
  },
=======
  getId: function (config = {}, consentData, storedId) {
    if (hasOptedOut()) {
      logInfo('PubCommonId: Has opted-out');
      return;
    }
    const coppa = coppaDataHandler.getCoppa();

    if (coppa) {
      logInfo('PubCommonId: IDs not provided for coppa requests, exiting PubCommonId');
      return;
    }
    const {params: {create = true, pixelUrl} = {}} = config;
    let newId = storedId;
    if (!newId) {
      try {
        if (typeof window[PUB_COMMON_ID] === 'object') {
          // If the page includes its own pubcid module, then save a copy of id.
          newId = window[PUB_COMMON_ID].getId();
        }
      } catch (e) {
      }
>>>>>>> 2d82104b

      if (!newId) newId = (create && hasDeviceAccess()) ? generateUUID() : undefined;
    }

    const pixelCallback = queuePixelCallback(pixelUrl, newId);
    return {id: newId, callback: getIdCallback(newId, pixelCallback)};
  },
  /**
   * performs action to extend an id.  There are generally two ways to extend the expiration time
   * of stored id: using pixelUrl or return the id and let main user id module write it again with
   * the new expiration time.
   *
   * PixelUrl, if defined, should point back to a first party domain endpoint.  On the server
   * side, there is either a plugin, or customized logic to read and write back the pubcid cookie.
   * The extendId function itself should return only the callback, and not the id itself to avoid
   * having the script-side overwriting server-side.  This applies to both pubcid and sharedid.
   *
   * On the other hand, if there is no pixelUrl, then the extendId should return storedId so that
   * its expiration time is updated.
   *
   * @function
   * @param {SubmoduleParams} [config]
   * @param {ConsentData|undefined} consentData
   * @param {Object} storedId existing id
   * @returns {IdResponse|undefined}
   */
<<<<<<< HEAD
  extendId(config, consentData, storedId) {
    const coppa = coppaDataHandler.getCoppa();
    if (coppa) {
      utils.logInfo('SharedId: IDs not provided for coppa requests, exiting SharedId');
      return;
    }
    const configParams = (config && config.params) || {};
    utils.logInfo('SharedId: Existing shared id ' + storedId.id);
    const resp = function (callback) {
      const needSync = isIdSynced(configParams, storedId);
      if (needSync) {
        utils.logInfo('SharedId: Existing shared id ' + storedId + ' is not synced');
        const sharedIdPayload = {};
        sharedIdPayload.sharedId = storedId.id;
        const payloadString = JSON.stringify(sharedIdPayload);
        ajax(sharedIdUrl(consentData), existingIdCallback(storedId, callback), payloadString, {method: 'POST', withCredentials: true});
=======
  extendId: function(config = {}, consentData, storedId) {
    if (hasOptedOut()) {
      logInfo('PubCommonId: Has opted-out');
      return {id: undefined};
    }
    const coppa = coppaDataHandler.getCoppa();
    if (coppa) {
      logInfo('PubCommonId: IDs not provided for coppa requests, exiting PubCommonId');
      return;
    }
    const {params: {extend = false, pixelUrl} = {}} = config;

    if (extend) {
      if (pixelUrl) {
        const callback = queuePixelCallback(pixelUrl, storedId);
        return {callback: callback};
      } else {
        return {id: storedId};
>>>>>>> 2d82104b
      }
    }
  }
};

submodule('userId', sharedIdSystemSubmodule);<|MERGE_RESOLUTION|>--- conflicted
+++ resolved
@@ -7,12 +7,8 @@
 
 import { parseUrl, buildUrl, triggerPixel, logInfo, hasDeviceAccess, generateUUID } from '../src/utils.js';
 import {submodule} from '../src/hook.js';
-<<<<<<< HEAD
-import { uspDataHandler, coppaDataHandler } from '../src/adapterManager.js';
-=======
 import { coppaDataHandler } from '../src/adapterManager.js';
 import {getStorageManager} from '../src/storageManager.js';
->>>>>>> 2d82104b
 
 const GVLID = 887;
 const storage = getStorageManager(GVLID, 'pubCommonId');
@@ -66,30 +62,9 @@
   };
 }
 
-<<<<<<< HEAD
-/**
- * Builds and returns the shared Id URL with attached consent data if applicable
- * @param {Object} consentData
- * @return {string}
- */
-function sharedIdUrl(consentData) {
-  const usPrivacyString = uspDataHandler.getConsentData();
-  let sharedIdUrl = ID_SVC;
-  if (usPrivacyString) {
-    sharedIdUrl = `${ID_SVC}?us_privacy=${usPrivacyString}`;
-  }
-  if (!consentData || typeof consentData.gdprApplies !== 'boolean' || !consentData.gdprApplies) return sharedIdUrl;
-  if (usPrivacyString) {
-    sharedIdUrl = `${sharedIdUrl}&gdpr=1&gdpr_consent=${consentData.consentString}`
-    return sharedIdUrl;
-  }
-  sharedIdUrl = `${ID_SVC}?gdpr=1&gdpr_consent=${consentData.consentString}`;
-  return sharedIdUrl
-=======
 function hasOptedOut() {
   return !!((storage.cookiesAreEnabled() && readValue(OPTOUT_NAME, COOKIE)) ||
     (storage.hasLocalStorage() && readValue(OPTOUT_NAME, LOCAL_STORAGE)));
->>>>>>> 2d82104b
 }
 
 export const sharedIdSystemSubmodule = {
@@ -129,20 +104,6 @@
    * @param {string} storedId Existing pubcommon id
    * @returns {IdResponse}
    */
-<<<<<<< HEAD
-  getId(config, consentData) {
-    const coppa = coppaDataHandler.getCoppa();
-    if (coppa) {
-      utils.logInfo('SharedId: IDs not provided for coppa requests, exiting SharedId');
-      return;
-    }
-    const resp = function (callback) {
-      utils.logInfo('SharedId: Sharedid doesnt exists, new cookie creation');
-      ajax(sharedIdUrl(consentData), idGenerationCallback(callback), undefined, {method: 'GET', withCredentials: true});
-    };
-    return {callback: resp};
-  },
-=======
   getId: function (config = {}, consentData, storedId) {
     if (hasOptedOut()) {
       logInfo('PubCommonId: Has opted-out');
@@ -164,7 +125,6 @@
         }
       } catch (e) {
       }
->>>>>>> 2d82104b
 
       if (!newId) newId = (create && hasDeviceAccess()) ? generateUUID() : undefined;
     }
@@ -191,24 +151,6 @@
    * @param {Object} storedId existing id
    * @returns {IdResponse|undefined}
    */
-<<<<<<< HEAD
-  extendId(config, consentData, storedId) {
-    const coppa = coppaDataHandler.getCoppa();
-    if (coppa) {
-      utils.logInfo('SharedId: IDs not provided for coppa requests, exiting SharedId');
-      return;
-    }
-    const configParams = (config && config.params) || {};
-    utils.logInfo('SharedId: Existing shared id ' + storedId.id);
-    const resp = function (callback) {
-      const needSync = isIdSynced(configParams, storedId);
-      if (needSync) {
-        utils.logInfo('SharedId: Existing shared id ' + storedId + ' is not synced');
-        const sharedIdPayload = {};
-        sharedIdPayload.sharedId = storedId.id;
-        const payloadString = JSON.stringify(sharedIdPayload);
-        ajax(sharedIdUrl(consentData), existingIdCallback(storedId, callback), payloadString, {method: 'POST', withCredentials: true});
-=======
   extendId: function(config = {}, consentData, storedId) {
     if (hasOptedOut()) {
       logInfo('PubCommonId: Has opted-out');
@@ -227,7 +169,6 @@
         return {callback: callback};
       } else {
         return {id: storedId};
->>>>>>> 2d82104b
       }
     }
   }
