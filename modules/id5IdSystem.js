--- conflicted
+++ resolved
@@ -77,14 +77,6 @@
     if (!hasRequiredConfig(config)) {
       return undefined;
     }
-<<<<<<< HEAD
-    if (!configParams || typeof parseInt(configParams.partner) !== 'number') {
-      utils.logError(`User ID - ID5 submodule requires partner to be defined as a number`);
-    }
-    configParams.partner = parseInt(configParams.partner)
-=======
-
->>>>>>> 05eafcf6
     const hasGdpr = (consentData && typeof consentData.gdprApplies === 'boolean' && consentData.gdprApplies) ? 1 : 0;
     const gdprConsentString = hasGdpr ? consentData.consentString : '';
     const usp = uspDataHandler.getConsentData() || '';
