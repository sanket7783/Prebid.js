/**
 * This module adds ID5 to the User ID module
 * The {@link module:modules/userId} module is required
 * @module modules/id5IdSystem
 * @requires module:modules/userId
 */

import * as utils from '../src/utils.js'
import { ajax } from '../src/ajax.js';
import { submodule } from '../src/hook.js';
import { getRefererInfo } from '../src/refererDetection.js';
import { getStorageManager } from '../src/storageManager.js';
import { uspDataHandler } from '../src/adapterManager.js';

const MODULE_NAME = 'id5Id';
const GVLID = 131;
const NB_EXP_DAYS = 30;
export const ID5_STORAGE_NAME = 'id5id';
<<<<<<< HEAD
=======
export const ID5_PRIVACY_STORAGE_NAME = `${ID5_STORAGE_NAME}_privacy`;
>>>>>>> eea7c792
const LOCAL_STORAGE = 'html5';

// order the legacy cookie names in reverse priority order so the last
// cookie in the array is the most preferred to use
const LEGACY_COOKIE_NAMES = [ 'pbjs-id5id', 'id5id.1st' ];

const storage = getStorageManager(GVLID, MODULE_NAME);

/** @type {Submodule} */
export const id5IdSubmodule = {
  /**
   * used to link submodule with config
   * @type {string}
   */
  name: 'id5Id',

  /**
   * Vendor id of ID5
   * @type {Number}
   */
  gvlid: GVLID,

  /**
   * decode the stored id value for passing to bid requests
   * @function decode
   * @param {(Object|string)} value
   * @param {SubmoduleConfig|undefined} config
   * @returns {(Object|undefined)}
   */
<<<<<<< HEAD
  decode(value) {
    let uid;
    let linkType = 0;

    if (value && typeof value.universal_uid === 'string') {
      uid = value.universal_uid;
=======
  decode(value, config) {
    let universalUid;
    let linkType = 0;

    if (value && typeof value.universal_uid === 'string') {
      universalUid = value.universal_uid;
>>>>>>> eea7c792
      linkType = value.link_type || linkType;
    } else {
      return undefined;
    }

<<<<<<< HEAD
    return {
      'id5id': {
        'uid': uid,
        'ext': {
          'linkType': linkType
        }
      }
    };
=======
    // check for A/B testing configuration and hide ID if in Control Group
    let abConfig = getAbTestingConfig(config);
    let controlGroup = false;
    if (
      abConfig.enabled === true &&
      (!utils.isNumber(abConfig.controlGroupPct) ||
        abConfig.controlGroupPct < 0 ||
        abConfig.controlGroupPct > 1)
    ) {
      // A/B Testing is enabled, but configured improperly, so skip A/B testing
      utils.logError('User ID - ID5 submodule: A/B Testing controlGroupPct must be a number >= 0 and <= 1! Skipping A/B Testing');
    } else if (
      abConfig.enabled === true &&
      Math.random() < abConfig.controlGroupPct
    ) {
      // A/B Testing is enabled and user is in the Control Group, so do not share the ID5 ID
      utils.logInfo('User ID - ID5 submodule: A/B Testing Enabled - request is in the Control Group, so the ID5 ID is NOT exposed');
      universalUid = linkType = 0;
      controlGroup = true;
    } else if (abConfig.enabled === true) {
      // A/B Testing is enabled but user is not in the Control Group, so ID5 ID is shared
      utils.logInfo('User ID - ID5 submodule: A/B Testing Enabled - request is NOT in the Control Group, so the ID5 ID is exposed');
    }

    let responseObj = {
      id5id: {
        uid: universalUid,
        ext: {
          linkType: linkType
        }
      }
    };

    if (abConfig.enabled === true) {
      utils.deepSetValue(responseObj, 'id5id.ext.abTestingControlGroup', controlGroup);
    }

    return responseObj;
>>>>>>> eea7c792
  },

  /**
   * performs action to obtain id and return a value in the callback's response argument
   * @function getId
   * @param {SubmoduleConfig} config
   * @param {ConsentData} consentData
   * @param {(Object|undefined)} cacheIdObj
   * @returns {IdResponse|undefined}
   */
  getId(config, consentData, cacheIdObj) {
    if (!hasRequiredConfig(config)) {
      return undefined;
    }
<<<<<<< HEAD
    //This check is redundant. moving it to the 'hasRequiredConfig function instead' - UOE-5788
    /*if (!configParams || typeof parseInt(configParams.partner) !== 'number') {
      utils.logError(`User ID - ID5 submodule requires partner to be defined as a number`);
      return undefined;
    }*/
    config.params.partner = parseInt(config.params.partner)
    const hasGdpr = (consentData && typeof consentData.gdprApplies === 'boolean' && consentData.gdprApplies) ? 1 : 0;
    const gdprConsentString = hasGdpr ? consentData.consentString : '';
    const usp = uspDataHandler.getConsentData() || '';
    const url = `https://id5-sync.com/g/v2/${config.params.partner}.json?gdpr_consent=${gdprConsentString}&gdpr=${hasGdpr}&us_privacy=${usp}`;
    const referer = getRefererInfo();
    const signature = (cacheIdObj && cacheIdObj.signature) ? cacheIdObj.signature : getLegacyCookieSignature();
    const data = {
=======

    const url = `https://id5-sync.com/g/v2/${config.params.partner}.json`;
    const hasGdpr = (consentData && typeof consentData.gdprApplies === 'boolean' && consentData.gdprApplies) ? 1 : 0;
    const referer = getRefererInfo();
    const signature = (cacheIdObj && cacheIdObj.signature) ? cacheIdObj.signature : getLegacyCookieSignature();
    const data = {
      'gdpr': hasGdpr,
      'gdpr_consent': hasGdpr ? consentData.consentString : '',
>>>>>>> eea7c792
      'partner': config.params.partner,
      'nbPage': incrementNb(config.params.partner),
      'o': 'pbjs',
      'pd': config.params.pd || '',
      'provider': config.params.provider || '',
      'rf': referer.referer,
      's': signature,
      'top': referer.reachedTop ? 1 : 0,
      'u': referer.stack[0] || window.location.href,
      'us_privacy': uspDataHandler.getConsentData() || '',
      'v': '$prebid.version$'
    };

    if (getAbTestingConfig(config).enabled === true) {
      utils.deepSetValue(data, 'features.ab', 1);
    }

    const resp = function (callback) {
      const callbacks = {
        success: response => {
          let responseObj;
          if (response) {
            try {
              responseObj = JSON.parse(response);
              resetNb(config.params.partner);
<<<<<<< HEAD
=======
              if (responseObj.privacy) {
                storeInLocalStorage(ID5_PRIVACY_STORAGE_NAME, JSON.stringify(responseObj.privacy), NB_EXP_DAYS);
              }
>>>>>>> eea7c792

              // TODO: remove after requiring publishers to use localstorage and
              // all publishers have upgraded
              if (config.storage.type === LOCAL_STORAGE) {
                removeLegacyCookies(config.params.partner);
              }
            } catch (error) {
              utils.logError(error);
            }
          }
          callback(responseObj);
        },
        error: error => {
          utils.logError(`User ID - ID5 submodule getId fetch encountered an error`, error);
          callback();
        }
      };
      ajax(url, callbacks, JSON.stringify(data), { method: 'POST', withCredentials: true });
    };
    return {callback: resp};
  },

  /**
   * Similar to Submodule#getId, this optional method returns response to for id that exists already.
   *  If IdResponse#id is defined, then it will be written to the current active storage even if it exists already.
   *  If IdResponse#callback is defined, then it'll called at the end of auction.
   *  It's permissible to return neither, one, or both fields.
   * @function extendId
   * @param {SubmoduleConfig} config
   * @param {Object} cacheIdObj - existing id, if any
   * @return {(IdResponse|function(callback:function))} A response object that contains id and/or callback.
   */
  extendId(config, cacheIdObj) {
    const partnerId = (config && config.params && config.params.partner) || 0;
    incrementNb(partnerId);
    return cacheIdObj;
  }
};

function hasRequiredConfig(config) {
<<<<<<< HEAD
  if (!config || !config.params || typeof parseInt(config.params.partner) !== 'number' || isNaN(parseInt(config.params.partner)))  {
    utils.logError(`User ID - ID5 submodule requires partner to be defined as a number - Current value received: ` + config.params.partner);
    return false;
  }

  if (!config.storage || !config.storage.type || !config.storage.name) {
    utils.logError(`User ID - ID5 submodule requires storage to be set`);
    return false;
  }

=======
  if (!config || !config.params || !config.params.partner || typeof config.params.partner !== 'number') {
    utils.logError(`User ID - ID5 submodule requires partner to be defined as a number`);
    return false;
  }

  if (!config.storage || !config.storage.type || !config.storage.name) {
    utils.logError(`User ID - ID5 submodule requires storage to be set`);
    return false;
  }

>>>>>>> eea7c792
  // TODO: in a future release, return false if storage type or name are not set as required
  if (config.storage.type !== LOCAL_STORAGE) {
    utils.logWarn(`User ID - ID5 submodule recommends storage type to be '${LOCAL_STORAGE}'. In a future release this will become a strict requirement`);
  }
  // TODO: in a future release, return false if storage type or name are not set as required
  if (config.storage.name !== ID5_STORAGE_NAME) {
    utils.logWarn(`User ID - ID5 submodule recommends storage name to be '${ID5_STORAGE_NAME}'. In a future release this will become a strict requirement`);
  }

  return true;
}

export function expDaysStr(expDays) {
  return (new Date(Date.now() + (1000 * 60 * 60 * 24 * expDays))).toUTCString();
}

export function nbCacheName(partnerId) {
  return `${ID5_STORAGE_NAME}_${partnerId}_nb`;
}
export function storeNbInCache(partnerId, nb) {
  storeInLocalStorage(nbCacheName(partnerId), nb, NB_EXP_DAYS);
}
export function getNbFromCache(partnerId) {
  let cacheNb = getFromLocalStorage(nbCacheName(partnerId));
  return (cacheNb) ? parseInt(cacheNb) : 0;
}
function incrementNb(partnerId) {
  const nb = (getNbFromCache(partnerId) + 1);
  storeNbInCache(partnerId, nb);
  return nb;
}
function resetNb(partnerId) {
  storeNbInCache(partnerId, 0);
}

function getLegacyCookieSignature() {
  let legacyStoredValue;
  LEGACY_COOKIE_NAMES.forEach(function(cookie) {
    if (storage.getCookie(cookie)) {
      legacyStoredValue = JSON.parse(storage.getCookie(cookie)) || legacyStoredValue;
    }
  });
  return (legacyStoredValue && legacyStoredValue.signature) || '';
}

/**
 * Remove our legacy cookie values. Needed until we move all publishers
 * to html5 storage in a future release
 * @param {integer} partnerId
 */
function removeLegacyCookies(partnerId) {
  LEGACY_COOKIE_NAMES.forEach(function(cookie) {
    storage.setCookie(`${cookie}`, '', expDaysStr(-1));
    storage.setCookie(`${cookie}_nb`, '', expDaysStr(-1));
    storage.setCookie(`${cookie}_${partnerId}_nb`, '', expDaysStr(-1));
    storage.setCookie(`${cookie}_last`, '', expDaysStr(-1));
  });
}

/**
 * This will make sure we check for expiration before accessing local storage
 * @param {string} key
 */
export function getFromLocalStorage(key) {
  const storedValueExp = storage.getDataFromLocalStorage(`${key}_exp`);
  // empty string means no expiration set
  if (storedValueExp === '') {
    return storage.getDataFromLocalStorage(key);
  } else if (storedValueExp) {
    if ((new Date(storedValueExp)).getTime() - Date.now() > 0) {
      return storage.getDataFromLocalStorage(key);
    }
  }
  // if we got here, then we have an expired item or we didn't set an
  // expiration initially somehow, so we need to remove the item from the
  // local storage
  storage.removeDataFromLocalStorage(key);
  return null;
}
/**
 * Ensure that we always set an expiration in local storage since
 * by default it's not required
 * @param {string} key
 * @param {any} value
 * @param {integer} expDays
 */
export function storeInLocalStorage(key, value, expDays) {
  storage.setDataInLocalStorage(`${key}_exp`, expDaysStr(expDays));
  storage.setDataInLocalStorage(`${key}`, value);
<<<<<<< HEAD
=======
}

/**
 * gets the existing abTesting config or generates a default config with abTesting off
 *
 * @param {SubmoduleConfig|undefined} config
 * @returns {(Object|undefined)}
 */
function getAbTestingConfig(config) {
  return (config && config.params && config.params.abTesting) || { enabled: false };
>>>>>>> eea7c792
}

submodule('userId', id5IdSubmodule);<|MERGE_RESOLUTION|>--- conflicted
+++ resolved
@@ -16,10 +16,7 @@
 const GVLID = 131;
 const NB_EXP_DAYS = 30;
 export const ID5_STORAGE_NAME = 'id5id';
-<<<<<<< HEAD
-=======
 export const ID5_PRIVACY_STORAGE_NAME = `${ID5_STORAGE_NAME}_privacy`;
->>>>>>> eea7c792
 const LOCAL_STORAGE = 'html5';
 
 // order the legacy cookie names in reverse priority order so the last
@@ -49,36 +46,17 @@
    * @param {SubmoduleConfig|undefined} config
    * @returns {(Object|undefined)}
    */
-<<<<<<< HEAD
-  decode(value) {
-    let uid;
-    let linkType = 0;
-
-    if (value && typeof value.universal_uid === 'string') {
-      uid = value.universal_uid;
-=======
   decode(value, config) {
     let universalUid;
     let linkType = 0;
 
     if (value && typeof value.universal_uid === 'string') {
       universalUid = value.universal_uid;
->>>>>>> eea7c792
       linkType = value.link_type || linkType;
     } else {
       return undefined;
     }
 
-<<<<<<< HEAD
-    return {
-      'id5id': {
-        'uid': uid,
-        'ext': {
-          'linkType': linkType
-        }
-      }
-    };
-=======
     // check for A/B testing configuration and hide ID if in Control Group
     let abConfig = getAbTestingConfig(config);
     let controlGroup = false;
@@ -117,7 +95,6 @@
     }
 
     return responseObj;
->>>>>>> eea7c792
   },
 
   /**
@@ -132,21 +109,6 @@
     if (!hasRequiredConfig(config)) {
       return undefined;
     }
-<<<<<<< HEAD
-    //This check is redundant. moving it to the 'hasRequiredConfig function instead' - UOE-5788
-    /*if (!configParams || typeof parseInt(configParams.partner) !== 'number') {
-      utils.logError(`User ID - ID5 submodule requires partner to be defined as a number`);
-      return undefined;
-    }*/
-    config.params.partner = parseInt(config.params.partner)
-    const hasGdpr = (consentData && typeof consentData.gdprApplies === 'boolean' && consentData.gdprApplies) ? 1 : 0;
-    const gdprConsentString = hasGdpr ? consentData.consentString : '';
-    const usp = uspDataHandler.getConsentData() || '';
-    const url = `https://id5-sync.com/g/v2/${config.params.partner}.json?gdpr_consent=${gdprConsentString}&gdpr=${hasGdpr}&us_privacy=${usp}`;
-    const referer = getRefererInfo();
-    const signature = (cacheIdObj && cacheIdObj.signature) ? cacheIdObj.signature : getLegacyCookieSignature();
-    const data = {
-=======
 
     const url = `https://id5-sync.com/g/v2/${config.params.partner}.json`;
     const hasGdpr = (consentData && typeof consentData.gdprApplies === 'boolean' && consentData.gdprApplies) ? 1 : 0;
@@ -155,7 +117,6 @@
     const data = {
       'gdpr': hasGdpr,
       'gdpr_consent': hasGdpr ? consentData.consentString : '',
->>>>>>> eea7c792
       'partner': config.params.partner,
       'nbPage': incrementNb(config.params.partner),
       'o': 'pbjs',
@@ -181,12 +142,9 @@
             try {
               responseObj = JSON.parse(response);
               resetNb(config.params.partner);
-<<<<<<< HEAD
-=======
               if (responseObj.privacy) {
                 storeInLocalStorage(ID5_PRIVACY_STORAGE_NAME, JSON.stringify(responseObj.privacy), NB_EXP_DAYS);
               }
->>>>>>> eea7c792
 
               // TODO: remove after requiring publishers to use localstorage and
               // all publishers have upgraded
@@ -227,9 +185,8 @@
 };
 
 function hasRequiredConfig(config) {
-<<<<<<< HEAD
-  if (!config || !config.params || typeof parseInt(config.params.partner) !== 'number' || isNaN(parseInt(config.params.partner)))  {
-    utils.logError(`User ID - ID5 submodule requires partner to be defined as a number - Current value received: ` + config.params.partner);
+  if (!config || !config.params || !config.params.partner || typeof config.params.partner !== 'number') {
+    utils.logError(`User ID - ID5 submodule requires partner to be defined as a number`);
     return false;
   }
 
@@ -238,18 +195,6 @@
     return false;
   }
 
-=======
-  if (!config || !config.params || !config.params.partner || typeof config.params.partner !== 'number') {
-    utils.logError(`User ID - ID5 submodule requires partner to be defined as a number`);
-    return false;
-  }
-
-  if (!config.storage || !config.storage.type || !config.storage.name) {
-    utils.logError(`User ID - ID5 submodule requires storage to be set`);
-    return false;
-  }
-
->>>>>>> eea7c792
   // TODO: in a future release, return false if storage type or name are not set as required
   if (config.storage.type !== LOCAL_STORAGE) {
     utils.logWarn(`User ID - ID5 submodule recommends storage type to be '${LOCAL_STORAGE}'. In a future release this will become a strict requirement`);
@@ -339,8 +284,6 @@
 export function storeInLocalStorage(key, value, expDays) {
   storage.setDataInLocalStorage(`${key}_exp`, expDaysStr(expDays));
   storage.setDataInLocalStorage(`${key}`, value);
-<<<<<<< HEAD
-=======
 }
 
 /**
@@ -351,7 +294,6 @@
  */
 function getAbTestingConfig(config) {
   return (config && config.params && config.params.abTesting) || { enabled: false };
->>>>>>> eea7c792
 }
 
 submodule('userId', id5IdSubmodule);