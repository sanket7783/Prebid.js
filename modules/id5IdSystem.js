/**
 * This module adds ID5 to the User ID module
 * The {@link module:modules/userId} module is required
 * @module modules/id5IdSystem
 * @requires module:modules/userId
 */

import * as utils from '../src/utils.js'
import { ajax } from '../src/ajax.js';
import { submodule } from '../src/hook.js';
import { getRefererInfo } from '../src/refererDetection.js';
import { getStorageManager } from '../src/storageManager.js';

const MODULE_NAME = 'id5Id';
const GVLID = 131;
const BASE_NB_COOKIE_NAME = 'pbjs-id5id';
const NB_COOKIE_EXP_DAYS = (30 * 24 * 60 * 60 * 1000); // 30 days

const storage = getStorageManager(GVLID, MODULE_NAME);

/** @type {Submodule} */
export const id5IdSubmodule = {
  /**
   * used to link submodule with config
   * @type {string}
   */
  name: 'id5Id',

  /**
   * Vendor id of ID5
   * @type {Number}
   */
  gvlid: GVLID,

  /**
   * decode the stored id value for passing to bid requests
   * @function decode
   * @param {(Object|string)} value
   * @returns {(Object|undefined)}
   */
  decode(value) {
    if (value && typeof value.ID5ID === 'string') {
      // don't lose our legacy value from cache
      return { 'id5id': value.ID5ID };
    } else if (value && typeof value.universal_uid === 'string') {
      return { 'id5id': value.universal_uid };
    } else {
      return undefined;
    }
  },

  /**
   * performs action to obtain id and return a value in the callback's response argument
   * @function getId
   * @param {SubmoduleParams} [configParams]
   * @param {ConsentData} [consentData]
   * @param {(Object|undefined)} cacheIdObj
   * @returns {IdResponse|undefined}
   */
  getId(configParams, consentData, cacheIdObj) {
<<<<<<< HEAD
    if (!configParams || typeof parseInt(configParams.partner) !== 'number') {
      utils.logError(`User ID - ID5 submodule requires partner to be defined as a number`);
=======
    if (!hasRequiredParams(configParams)) {
>>>>>>> a81e15bc
      return undefined;
    }
    configParams.partner = parseInt(configParams.partner)
    const hasGdpr = (consentData && typeof consentData.gdprApplies === 'boolean' && consentData.gdprApplies) ? 1 : 0;
    const gdprConsentString = hasGdpr ? consentData.consentString : '';
    const url = `https://id5-sync.com/g/v2/${configParams.partner}.json?gdpr_consent=${gdprConsentString}&gdpr=${hasGdpr}`;
    const referer = getRefererInfo();
    const signature = (cacheIdObj && cacheIdObj.signature) ? cacheIdObj.signature : '';
    const pubId = (cacheIdObj && cacheIdObj.ID5ID) ? cacheIdObj.ID5ID : ''; // TODO: remove when 1puid isn't needed
    const data = {
      'partner': configParams.partner,
      '1puid': pubId, // TODO: remove when 1puid isn't needed
      'nbPage': incrementNb(configParams),
      'o': 'pbjs',
      'pd': configParams.pd || '',
      'rf': referer.referer,
      's': signature,
      'top': referer.reachedTop ? 1 : 0,
      'u': referer.stack[0] || window.location.href,
      'v': '$prebid.version$'
    };

    const resp = function (callback) {
      const callbacks = {
        success: response => {
          let responseObj;
          if (response) {
            try {
              responseObj = JSON.parse(response);
              resetNb(configParams);
            } catch (error) {
              utils.logError(error);
            }
          }
          callback(responseObj);
        },
        error: error => {
          utils.logError(`id5Id: ID fetch encountered an error`, error);
          callback();
        }
      };
      ajax(url, callbacks, JSON.stringify(data), { method: 'POST', withCredentials: true });
    };
    return {callback: resp};
  },

  /**
   * Similar to Submodule#getId, this optional method returns response to for id that exists already.
   *  If IdResponse#id is defined, then it will be written to the current active storage even if it exists already.
   *  If IdResponse#callback is defined, then it'll called at the end of auction.
   *  It's permissible to return neither, one, or both fields.
   * @function extendId
   * @param {SubmoduleParams} configParams
   * @param {Object} cacheIdObj - existing id, if any
   * @return {(IdResponse|function(callback:function))} A response object that contains id and/or callback.
   */
  extendId(configParams, cacheIdObj) {
    incrementNb(configParams);
    return cacheIdObj;
  }
};

function hasRequiredParams(configParams) {
  if (!configParams || typeof configParams.partner !== 'number') {
    utils.logError(`User ID - ID5 submodule requires partner to be defined as a number`);
    return false;
  }
  return true;
}
function nbCookieName(configParams) {
  return hasRequiredParams(configParams) ? `${BASE_NB_COOKIE_NAME}-${configParams.partner}-nb` : undefined;
}
function nbCookieExpStr(expDays) {
  return (new Date(Date.now() + expDays)).toUTCString();
}
function storeNbInCookie(configParams, nb) {
  storage.setCookie(nbCookieName(configParams), nb, nbCookieExpStr(NB_COOKIE_EXP_DAYS), 'Lax');
}
function getNbFromCookie(configParams) {
  const cacheNb = storage.getCookie(nbCookieName(configParams));
  return (cacheNb) ? parseInt(cacheNb) : 0;
}
function incrementNb(configParams) {
  const nb = (getNbFromCookie(configParams) + 1);
  storeNbInCookie(configParams, nb);
  return nb;
}
function resetNb(configParams) {
  storeNbInCookie(configParams, 0);
}

submodule('userId', id5IdSubmodule);<|MERGE_RESOLUTION|>--- conflicted
+++ resolved
@@ -58,14 +58,13 @@
    * @returns {IdResponse|undefined}
    */
   getId(configParams, consentData, cacheIdObj) {
-<<<<<<< HEAD
-    if (!configParams || typeof parseInt(configParams.partner) !== 'number') {
-      utils.logError(`User ID - ID5 submodule requires partner to be defined as a number`);
-=======
+   
     if (!hasRequiredParams(configParams)) {
->>>>>>> a81e15bc
       return undefined;
     }
+     if (!configParams || typeof parseInt(configParams.partner) !== 'number') {
+      utils.logError(`User ID - ID5 submodule requires partner to be defined as a number`);
+     }
     configParams.partner = parseInt(configParams.partner)
     const hasGdpr = (consentData && typeof consentData.gdprApplies === 'boolean' && consentData.gdprApplies) ? 1 : 0;
     const gdprConsentString = hasGdpr ? consentData.consentString : '';
