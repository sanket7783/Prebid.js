--- conflicted
+++ resolved
@@ -33,7 +33,6 @@
    * @param {(Object|undefined)} cacheIdObj
    * @returns {IdResponse|undefined}
    */
-<<<<<<< HEAD
   getId(configParams, consentData) {
     if (configParams) {
       configParams.partner = parseInt(configParams.partner);
@@ -42,10 +41,6 @@
         return;
       }
     } else {
-=======
-  getId(configParams, consentData, cacheIdObj) {
-    if (!configParams || typeof configParams.partner !== 'number') {
->>>>>>> 5ed97cba
       utils.logError(`User ID - ID5 submodule requires partner to be defined as a number`);
       return undefined;
     }
