/**
 * This module adds ID5 to the User ID module
 * The {@link module:modules/userId} module is required
 * @module modules/id5IdSystem
 * @requires module:modules/userId
 */

import * as utils from '../src/utils.js'
import { ajax } from '../src/ajax.js';
import { submodule } from '../src/hook.js';
import { getRefererInfo } from '../src/refererDetection.js';
import { getStorageManager } from '../src/storageManager.js';
<<<<<<< HEAD

const MODULE_NAME = 'id5Id';
const GVLID = 131;
const BASE_NB_COOKIE_NAME = 'pbjs-id5id';
const NB_COOKIE_EXP_DAYS = (30 * 24 * 60 * 60 * 1000); // 30 days
=======
import { uspDataHandler } from '../src/adapterManager.js';

const MODULE_NAME = 'id5Id';
const GVLID = 131;
const NB_EXP_DAYS = 30;
export const ID5_STORAGE_NAME = 'id5id';
export const ID5_PRIVACY_STORAGE_NAME = `${ID5_STORAGE_NAME}_privacy`;
const LOCAL_STORAGE = 'html5';
const ABTEST_RESOLUTION = 10000;

// order the legacy cookie names in reverse priority order so the last
// cookie in the array is the most preferred to use
const LEGACY_COOKIE_NAMES = [ 'pbjs-id5id', 'id5id.1st' ];
>>>>>>> e5ade754

const storage = getStorageManager(GVLID, MODULE_NAME);

/** @type {Submodule} */
export const id5IdSubmodule = {
  /**
   * used to link submodule with config
   * @type {string}
   */
  name: 'id5Id',

  /**
   * Vendor id of ID5
   * @type {Number}
   */
  gvlid: GVLID,

  /**
   * decode the stored id value for passing to bid requests
   * @function decode
   * @param {(Object|string)} value
   * @param {SubmoduleConfig|undefined} config
   * @returns {(Object|undefined)}
   */
<<<<<<< HEAD
  decode(value) {
    if (value && typeof value.ID5ID === 'string') {
      // don't lose our legacy value from cache
      return { 'id5id': value.ID5ID };
    } else if (value && typeof value.universal_uid === 'string') {
      return { 'id5id': value.universal_uid };
    } else {
      return undefined;
    }
=======
  decode(value, config) {
    let universalUid;
    let linkType = 0;

    if (value && typeof value.universal_uid === 'string') {
      universalUid = value.universal_uid;
      linkType = value.link_type || linkType;
    } else {
      return undefined;
    }

    // check for A/B testing configuration and hide ID if in Control Group
    const abConfig = getAbTestingConfig(config);
    const controlGroup = isInControlGroup(universalUid, abConfig.controlGroupPct);
    if (abConfig.enabled === true && typeof controlGroup === 'undefined') {
      // A/B Testing is enabled, but configured improperly, so skip A/B testing
      utils.logError('User ID - ID5 submodule: A/B Testing controlGroupPct must be a number >= 0 and <= 1! Skipping A/B Testing');
    } else if (abConfig.enabled === true && controlGroup === true) {
      // A/B Testing is enabled and user is in the Control Group, so do not share the ID5 ID
      utils.logInfo('User ID - ID5 submodule: A/B Testing Enabled - user is in the Control Group, so the ID5 ID is NOT exposed');
      universalUid = '';
      linkType = 0;
    } else if (abConfig.enabled === true) {
      // A/B Testing is enabled but user is not in the Control Group, so ID5 ID is shared
      utils.logInfo('User ID - ID5 submodule: A/B Testing Enabled - user is NOT in the Control Group, so the ID5 ID is exposed');
    }

    let responseObj = {
      id5id: {
        uid: universalUid,
        ext: {
          linkType: linkType
        }
      }
    };

    if (abConfig.enabled === true) {
      utils.deepSetValue(responseObj, 'id5id.ext.abTestingControlGroup', (typeof controlGroup === 'undefined' ? false : controlGroup));
    }

    return responseObj;
>>>>>>> e5ade754
  },

  /**
   * performs action to obtain id and return a value in the callback's response argument
   * @function getId
<<<<<<< HEAD
   * @param {SubmoduleParams} [configParams]
   * @param {ConsentData} [consentData]
   * @param {(Object|undefined)} cacheIdObj
   * @returns {IdResponse|undefined}
   */
  getId(configParams, consentData, cacheIdObj) {
    if (!hasRequiredParams(configParams)) {
      return undefined;
    }
    if (!configParams || typeof parseInt(configParams.partner) !== 'number') {
      utils.logError(`User ID - ID5 submodule requires partner to be defined as a number`);
    }
    configParams.partner = parseInt(configParams.partner)
    const hasGdpr = (consentData && typeof consentData.gdprApplies === 'boolean' && consentData.gdprApplies) ? 1 : 0;
    const gdprConsentString = hasGdpr ? consentData.consentString : '';
    const url = `https://id5-sync.com/g/v2/${configParams.partner}.json?gdpr_consent=${gdprConsentString}&gdpr=${hasGdpr}`;
    const referer = getRefererInfo();
    const signature = (cacheIdObj && cacheIdObj.signature) ? cacheIdObj.signature : '';
    const pubId = (cacheIdObj && cacheIdObj.ID5ID) ? cacheIdObj.ID5ID : ''; // TODO: remove when 1puid isn't needed
    const data = {
      'partner': configParams.partner,
      '1puid': pubId, // TODO: remove when 1puid isn't needed
      'nbPage': incrementNb(configParams),
      'o': 'pbjs',
      'pd': configParams.pd || '',
=======
   * @param {SubmoduleConfig} config
   * @param {ConsentData} consentData
   * @param {(Object|undefined)} cacheIdObj
   * @returns {IdResponse|undefined}
   */
  getId(config, consentData, cacheIdObj) {
    if (!hasRequiredConfig(config)) {
      return undefined;
    }

    const url = `https://id5-sync.com/g/v2/${config.params.partner}.json`;
    const hasGdpr = (consentData && typeof consentData.gdprApplies === 'boolean' && consentData.gdprApplies) ? 1 : 0;
    const referer = getRefererInfo();
    const signature = (cacheIdObj && cacheIdObj.signature) ? cacheIdObj.signature : getLegacyCookieSignature();
    const data = {
      'gdpr': hasGdpr,
      'gdpr_consent': hasGdpr ? consentData.consentString : '',
      'partner': config.params.partner,
      'nbPage': incrementNb(config.params.partner),
      'o': 'pbjs',
      'pd': config.params.pd || '',
      'provider': config.params.provider || '',
>>>>>>> e5ade754
      'rf': referer.referer,
      's': signature,
      'top': referer.reachedTop ? 1 : 0,
      'u': referer.stack[0] || window.location.href,
<<<<<<< HEAD
      'v': '$prebid.version$'
    };
=======
      'us_privacy': uspDataHandler.getConsentData() || '',
      'v': '$prebid.version$'
    };

    if (getAbTestingConfig(config).enabled === true) {
      utils.deepSetValue(data, 'features.ab', 1);
    }
>>>>>>> e5ade754

    const resp = function (callback) {
      const callbacks = {
        success: response => {
          let responseObj;
          if (response) {
            try {
              responseObj = JSON.parse(response);
<<<<<<< HEAD
              resetNb(configParams);
=======
              resetNb(config.params.partner);
              if (responseObj.privacy) {
                storeInLocalStorage(ID5_PRIVACY_STORAGE_NAME, JSON.stringify(responseObj.privacy), NB_EXP_DAYS);
              }

              // TODO: remove after requiring publishers to use localstorage and
              // all publishers have upgraded
              if (config.storage.type === LOCAL_STORAGE) {
                removeLegacyCookies(config.params.partner);
              }
>>>>>>> e5ade754
            } catch (error) {
              utils.logError(error);
            }
          }
          callback(responseObj);
        },
        error: error => {
<<<<<<< HEAD
          utils.logError(`id5Id: ID fetch encountered an error`, error);
=======
          utils.logError(`User ID - ID5 submodule getId fetch encountered an error`, error);
>>>>>>> e5ade754
          callback();
        }
      };
      ajax(url, callbacks, JSON.stringify(data), { method: 'POST', withCredentials: true });
    };
    return {callback: resp};
  },

  /**
   * Similar to Submodule#getId, this optional method returns response to for id that exists already.
   *  If IdResponse#id is defined, then it will be written to the current active storage even if it exists already.
   *  If IdResponse#callback is defined, then it'll called at the end of auction.
   *  It's permissible to return neither, one, or both fields.
   * @function extendId
<<<<<<< HEAD
   * @param {SubmoduleParams} configParams
   * @param {Object} cacheIdObj - existing id, if any
   * @return {(IdResponse|function(callback:function))} A response object that contains id and/or callback.
   */
  extendId(configParams, cacheIdObj) {
    incrementNb(configParams);
=======
   * @param {SubmoduleConfig} config
   * @param {ConsentData|undefined} consentData
   * @param {Object} cacheIdObj - existing id, if any
   * @return {(IdResponse|function(callback:function))} A response object that contains id and/or callback.
   */
  extendId(config, consentData, cacheIdObj) {
    const partnerId = (config && config.params && config.params.partner) || 0;
    incrementNb(partnerId);
>>>>>>> e5ade754
    return cacheIdObj;
  }
};

<<<<<<< HEAD
function hasRequiredParams(configParams) {
  if (!configParams || typeof configParams.partner !== 'number') {
    utils.logError(`User ID - ID5 submodule requires partner to be defined as a number`);
    return false;
  }
  return true;
}
function nbCookieName(configParams) {
  return hasRequiredParams(configParams) ? `${BASE_NB_COOKIE_NAME}-${configParams.partner}-nb` : undefined;
}
function nbCookieExpStr(expDays) {
  return (new Date(Date.now() + expDays)).toUTCString();
}
function storeNbInCookie(configParams, nb) {
  storage.setCookie(nbCookieName(configParams), nb, nbCookieExpStr(NB_COOKIE_EXP_DAYS), 'Lax');
}
function getNbFromCookie(configParams) {
  const cacheNb = storage.getCookie(nbCookieName(configParams));
  return (cacheNb) ? parseInt(cacheNb) : 0;
}
function incrementNb(configParams) {
  const nb = (getNbFromCookie(configParams) + 1);
  storeNbInCookie(configParams, nb);
  return nb;
}
function resetNb(configParams) {
  storeNbInCookie(configParams, 0);
=======
function hasRequiredConfig(config) {
  if (!config || !config.params || !config.params.partner || typeof config.params.partner !== 'number') {
    utils.logError(`User ID - ID5 submodule requires partner to be defined as a number`);
    return false;
  }

  if (!config.storage || !config.storage.type || !config.storage.name) {
    utils.logError(`User ID - ID5 submodule requires storage to be set`);
    return false;
  }

  // TODO: in a future release, return false if storage type or name are not set as required
  if (config.storage.type !== LOCAL_STORAGE) {
    utils.logWarn(`User ID - ID5 submodule recommends storage type to be '${LOCAL_STORAGE}'. In a future release this will become a strict requirement`);
  }
  // TODO: in a future release, return false if storage type or name are not set as required
  if (config.storage.name !== ID5_STORAGE_NAME) {
    utils.logWarn(`User ID - ID5 submodule recommends storage name to be '${ID5_STORAGE_NAME}'. In a future release this will become a strict requirement`);
  }

  return true;
}

export function expDaysStr(expDays) {
  return (new Date(Date.now() + (1000 * 60 * 60 * 24 * expDays))).toUTCString();
}

export function nbCacheName(partnerId) {
  return `${ID5_STORAGE_NAME}_${partnerId}_nb`;
}
export function storeNbInCache(partnerId, nb) {
  storeInLocalStorage(nbCacheName(partnerId), nb, NB_EXP_DAYS);
}
export function getNbFromCache(partnerId) {
  let cacheNb = getFromLocalStorage(nbCacheName(partnerId));
  return (cacheNb) ? parseInt(cacheNb) : 0;
}
function incrementNb(partnerId) {
  const nb = (getNbFromCache(partnerId) + 1);
  storeNbInCache(partnerId, nb);
  return nb;
}
function resetNb(partnerId) {
  storeNbInCache(partnerId, 0);
}

function getLegacyCookieSignature() {
  let legacyStoredValue;
  LEGACY_COOKIE_NAMES.forEach(function(cookie) {
    if (storage.getCookie(cookie)) {
      legacyStoredValue = JSON.parse(storage.getCookie(cookie)) || legacyStoredValue;
    }
  });
  return (legacyStoredValue && legacyStoredValue.signature) || '';
}

/**
 * Remove our legacy cookie values. Needed until we move all publishers
 * to html5 storage in a future release
 * @param {integer} partnerId
 */
function removeLegacyCookies(partnerId) {
  LEGACY_COOKIE_NAMES.forEach(function(cookie) {
    storage.setCookie(`${cookie}`, '', expDaysStr(-1));
    storage.setCookie(`${cookie}_nb`, '', expDaysStr(-1));
    storage.setCookie(`${cookie}_${partnerId}_nb`, '', expDaysStr(-1));
    storage.setCookie(`${cookie}_last`, '', expDaysStr(-1));
  });
}

/**
 * This will make sure we check for expiration before accessing local storage
 * @param {string} key
 */
export function getFromLocalStorage(key) {
  const storedValueExp = storage.getDataFromLocalStorage(`${key}_exp`);
  // empty string means no expiration set
  if (storedValueExp === '') {
    return storage.getDataFromLocalStorage(key);
  } else if (storedValueExp) {
    if ((new Date(storedValueExp)).getTime() - Date.now() > 0) {
      return storage.getDataFromLocalStorage(key);
    }
  }
  // if we got here, then we have an expired item or we didn't set an
  // expiration initially somehow, so we need to remove the item from the
  // local storage
  storage.removeDataFromLocalStorage(key);
  return null;
}
/**
 * Ensure that we always set an expiration in local storage since
 * by default it's not required
 * @param {string} key
 * @param {any} value
 * @param {integer} expDays
 */
export function storeInLocalStorage(key, value, expDays) {
  storage.setDataInLocalStorage(`${key}_exp`, expDaysStr(expDays));
  storage.setDataInLocalStorage(`${key}`, value);
}

/**
 * gets the existing abTesting config or generates a default config with abTesting off
 *
 * @param {SubmoduleConfig|undefined} config
 * @returns {(Object|undefined)}
 */
function getAbTestingConfig(config) {
  return (config && config.params && config.params.abTesting) || { enabled: false };
}

/**
 * Return a consistant random number between 0 and ABTEST_RESOLUTION-1 for this user
 * Falls back to plain random if no user provided
 * @param {string} userId
 * @returns {number}
 */
function abTestBucket(userId) {
  if (userId) {
    return ((utils.cyrb53Hash(userId) % ABTEST_RESOLUTION) + ABTEST_RESOLUTION) % ABTEST_RESOLUTION;
  } else {
    return Math.floor(Math.random() * ABTEST_RESOLUTION);
  }
}

/**
 * Return a consistant boolean if this user is within the control group ratio provided
 * @param {string} userId
 * @param {number} controlGroupPct - Ratio [0,1] of users expected to be in the control group
 * @returns {boolean}
 */
export function isInControlGroup(userId, controlGroupPct) {
  if (!utils.isNumber(controlGroupPct) || controlGroupPct < 0 || controlGroupPct > 1) {
    return undefined;
  }
  return abTestBucket(userId) < controlGroupPct * ABTEST_RESOLUTION;
>>>>>>> e5ade754
}

submodule('userId', id5IdSubmodule);<|MERGE_RESOLUTION|>--- conflicted
+++ resolved
@@ -10,13 +10,6 @@
 import { submodule } from '../src/hook.js';
 import { getRefererInfo } from '../src/refererDetection.js';
 import { getStorageManager } from '../src/storageManager.js';
-<<<<<<< HEAD
-
-const MODULE_NAME = 'id5Id';
-const GVLID = 131;
-const BASE_NB_COOKIE_NAME = 'pbjs-id5id';
-const NB_COOKIE_EXP_DAYS = (30 * 24 * 60 * 60 * 1000); // 30 days
-=======
 import { uspDataHandler } from '../src/adapterManager.js';
 
 const MODULE_NAME = 'id5Id';
@@ -30,7 +23,6 @@
 // order the legacy cookie names in reverse priority order so the last
 // cookie in the array is the most preferred to use
 const LEGACY_COOKIE_NAMES = [ 'pbjs-id5id', 'id5id.1st' ];
->>>>>>> e5ade754
 
 const storage = getStorageManager(GVLID, MODULE_NAME);
 
@@ -55,17 +47,6 @@
    * @param {SubmoduleConfig|undefined} config
    * @returns {(Object|undefined)}
    */
-<<<<<<< HEAD
-  decode(value) {
-    if (value && typeof value.ID5ID === 'string') {
-      // don't lose our legacy value from cache
-      return { 'id5id': value.ID5ID };
-    } else if (value && typeof value.universal_uid === 'string') {
-      return { 'id5id': value.universal_uid };
-    } else {
-      return undefined;
-    }
-=======
   decode(value, config) {
     let universalUid;
     let linkType = 0;
@@ -107,39 +88,11 @@
     }
 
     return responseObj;
->>>>>>> e5ade754
   },
 
   /**
    * performs action to obtain id and return a value in the callback's response argument
    * @function getId
-<<<<<<< HEAD
-   * @param {SubmoduleParams} [configParams]
-   * @param {ConsentData} [consentData]
-   * @param {(Object|undefined)} cacheIdObj
-   * @returns {IdResponse|undefined}
-   */
-  getId(configParams, consentData, cacheIdObj) {
-    if (!hasRequiredParams(configParams)) {
-      return undefined;
-    }
-    if (!configParams || typeof parseInt(configParams.partner) !== 'number') {
-      utils.logError(`User ID - ID5 submodule requires partner to be defined as a number`);
-    }
-    configParams.partner = parseInt(configParams.partner)
-    const hasGdpr = (consentData && typeof consentData.gdprApplies === 'boolean' && consentData.gdprApplies) ? 1 : 0;
-    const gdprConsentString = hasGdpr ? consentData.consentString : '';
-    const url = `https://id5-sync.com/g/v2/${configParams.partner}.json?gdpr_consent=${gdprConsentString}&gdpr=${hasGdpr}`;
-    const referer = getRefererInfo();
-    const signature = (cacheIdObj && cacheIdObj.signature) ? cacheIdObj.signature : '';
-    const pubId = (cacheIdObj && cacheIdObj.ID5ID) ? cacheIdObj.ID5ID : ''; // TODO: remove when 1puid isn't needed
-    const data = {
-      'partner': configParams.partner,
-      '1puid': pubId, // TODO: remove when 1puid isn't needed
-      'nbPage': incrementNb(configParams),
-      'o': 'pbjs',
-      'pd': configParams.pd || '',
-=======
    * @param {SubmoduleConfig} config
    * @param {ConsentData} consentData
    * @param {(Object|undefined)} cacheIdObj
@@ -162,15 +115,10 @@
       'o': 'pbjs',
       'pd': config.params.pd || '',
       'provider': config.params.provider || '',
->>>>>>> e5ade754
       'rf': referer.referer,
       's': signature,
       'top': referer.reachedTop ? 1 : 0,
       'u': referer.stack[0] || window.location.href,
-<<<<<<< HEAD
-      'v': '$prebid.version$'
-    };
-=======
       'us_privacy': uspDataHandler.getConsentData() || '',
       'v': '$prebid.version$'
     };
@@ -178,7 +126,6 @@
     if (getAbTestingConfig(config).enabled === true) {
       utils.deepSetValue(data, 'features.ab', 1);
     }
->>>>>>> e5ade754
 
     const resp = function (callback) {
       const callbacks = {
@@ -187,9 +134,6 @@
           if (response) {
             try {
               responseObj = JSON.parse(response);
-<<<<<<< HEAD
-              resetNb(configParams);
-=======
               resetNb(config.params.partner);
               if (responseObj.privacy) {
                 storeInLocalStorage(ID5_PRIVACY_STORAGE_NAME, JSON.stringify(responseObj.privacy), NB_EXP_DAYS);
@@ -200,7 +144,6 @@
               if (config.storage.type === LOCAL_STORAGE) {
                 removeLegacyCookies(config.params.partner);
               }
->>>>>>> e5ade754
             } catch (error) {
               utils.logError(error);
             }
@@ -208,11 +151,7 @@
           callback(responseObj);
         },
         error: error => {
-<<<<<<< HEAD
-          utils.logError(`id5Id: ID fetch encountered an error`, error);
-=======
           utils.logError(`User ID - ID5 submodule getId fetch encountered an error`, error);
->>>>>>> e5ade754
           callback();
         }
       };
@@ -227,14 +166,6 @@
    *  If IdResponse#callback is defined, then it'll called at the end of auction.
    *  It's permissible to return neither, one, or both fields.
    * @function extendId
-<<<<<<< HEAD
-   * @param {SubmoduleParams} configParams
-   * @param {Object} cacheIdObj - existing id, if any
-   * @return {(IdResponse|function(callback:function))} A response object that contains id and/or callback.
-   */
-  extendId(configParams, cacheIdObj) {
-    incrementNb(configParams);
-=======
    * @param {SubmoduleConfig} config
    * @param {ConsentData|undefined} consentData
    * @param {Object} cacheIdObj - existing id, if any
@@ -243,40 +174,10 @@
   extendId(config, consentData, cacheIdObj) {
     const partnerId = (config && config.params && config.params.partner) || 0;
     incrementNb(partnerId);
->>>>>>> e5ade754
     return cacheIdObj;
   }
 };
 
-<<<<<<< HEAD
-function hasRequiredParams(configParams) {
-  if (!configParams || typeof configParams.partner !== 'number') {
-    utils.logError(`User ID - ID5 submodule requires partner to be defined as a number`);
-    return false;
-  }
-  return true;
-}
-function nbCookieName(configParams) {
-  return hasRequiredParams(configParams) ? `${BASE_NB_COOKIE_NAME}-${configParams.partner}-nb` : undefined;
-}
-function nbCookieExpStr(expDays) {
-  return (new Date(Date.now() + expDays)).toUTCString();
-}
-function storeNbInCookie(configParams, nb) {
-  storage.setCookie(nbCookieName(configParams), nb, nbCookieExpStr(NB_COOKIE_EXP_DAYS), 'Lax');
-}
-function getNbFromCookie(configParams) {
-  const cacheNb = storage.getCookie(nbCookieName(configParams));
-  return (cacheNb) ? parseInt(cacheNb) : 0;
-}
-function incrementNb(configParams) {
-  const nb = (getNbFromCookie(configParams) + 1);
-  storeNbInCookie(configParams, nb);
-  return nb;
-}
-function resetNb(configParams) {
-  storeNbInCookie(configParams, 0);
-=======
 function hasRequiredConfig(config) {
   if (!config || !config.params || !config.params.partner || typeof config.params.partner !== 'number') {
     utils.logError(`User ID - ID5 submodule requires partner to be defined as a number`);
@@ -414,7 +315,6 @@
     return undefined;
   }
   return abTestBucket(userId) < controlGroupPct * ABTEST_RESOLUTION;
->>>>>>> e5ade754
 }
 
 submodule('userId', id5IdSubmodule);