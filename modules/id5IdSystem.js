/**
 * This module adds ID5 to the User ID module
 * The {@link module:modules/userId} module is required
 * @module modules/unifiedIdSystem
 * @requires module:modules/userId
 */

import * as utils from '../src/utils'
import {ajax} from '../src/ajax';
import {submodule} from '../src/hook';

/** @type {Submodule} */
export const id5IdSubmodule = {
  /**
   * used to link submodule with config
   * @type {string}
   */
  name: 'id5Id',
  /**
   * decode the stored id value for passing to bid requests
   * @function decode
   * @param {(Object|string)} value
   * @returns {(Object|undefined)}
   */
  decode(value) {
    return (value && typeof value['ID5ID'] === 'string') ? { 'id5id': value['ID5ID'] } : undefined;
  },
  /**
   * performs action to obtain id and return a value in the callback's response argument
   * @function
   * @param {SubmoduleParams} [configParams]
   * @param {ConsentData} [consentData]
   * @param {(Object|undefined)} cacheIdObj
   * @returns {IdResponse|undefined}
   */
<<<<<<< HEAD
  getId(configParams, consentData) {
    if (configParams) {
      configParams.partner = parseInt(configParams.partner);
      if (typeof configParams.partner !== 'number') {
        utils.logError(`User ID - ID5 submodule requires partner to be defined as a number`);
        return;
      }
    } else {
=======
  getId(configParams, consentData, cacheIdObj) {
    if (!configParams || typeof configParams.partner !== 'number') {
>>>>>>> 0c95464f
      utils.logError(`User ID - ID5 submodule requires partner to be defined as a number`);
      return undefined;
    }
    const hasGdpr = (consentData && typeof consentData.gdprApplies === 'boolean' && consentData.gdprApplies) ? 1 : 0;
    const gdprConsentString = hasGdpr ? consentData.consentString : '';
    const storedUserId = this.decode(cacheIdObj);
    const url = `https://id5-sync.com/g/v1/${configParams.partner}.json?1puid=${storedUserId ? storedUserId.id5id : ''}&gdpr=${hasGdpr}&gdpr_consent=${gdprConsentString}`;

    const resp = function (callback) {
      ajax(url, response => {
        let responseObj;
        if (response) {
          try {
            responseObj = JSON.parse(response);
          } catch (error) {
            utils.logError(error);
          }
        }
        callback(responseObj);
      }, undefined, { method: 'GET', withCredentials: true });
    };
    return {callback: resp};
  }
};

submodule('userId', id5IdSubmodule);<|MERGE_RESOLUTION|>--- conflicted
+++ resolved
@@ -33,8 +33,7 @@
    * @param {(Object|undefined)} cacheIdObj
    * @returns {IdResponse|undefined}
    */
-<<<<<<< HEAD
-  getId(configParams, consentData) {
+  getId(configParams, consentData, cacheIdObj) {
     if (configParams) {
       configParams.partner = parseInt(configParams.partner);
       if (typeof configParams.partner !== 'number') {
@@ -42,10 +41,6 @@
         return;
       }
     } else {
-=======
-  getId(configParams, consentData, cacheIdObj) {
-    if (!configParams || typeof configParams.partner !== 'number') {
->>>>>>> 0c95464f
       utils.logError(`User ID - ID5 submodule requires partner to be defined as a number`);
       return undefined;
     }
