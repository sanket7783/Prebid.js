import { _each, isArray, getBidIdParameter, deepClone, getUniqueIdentifierStr } from '../src/utils.js';
// import {config} from 'src/config.js';
import {registerBidder} from '../src/adapters/bidderFactory.js';

const BIDDER_CODE = 'bidglass';

export const spec = {
  code: BIDDER_CODE,
  aliases: ['bg'], // short code
  /**
   * Determines whether or not the given bid request is valid.
   *
   * @param {BidRequest} bid The bid params to validate.
   * @return boolean True if this is a valid bid, and false otherwise.
   */
  isBidRequestValid: function(bid) {
    return !!(bid.params.adUnitId && !isNaN(parseFloat(bid.params.adUnitId)) && isFinite(bid.params.adUnitId));
  },
  /**
   * Make a server request from the list of BidRequests.
   *
   * @param {validBidRequests[]} - an array of bids
   * @return ServerRequest Info describing the request to the server.
   */
  buildRequests: function(validBidRequests, bidderRequest) {
    /*
    Sample array entry for validBidRequests[]:
    [{
      "bidder": "bidglass",
      "bidId": "51ef8751f9aead",
      "params": {
      "adUnitId": 11,
      ...
      },
      "adUnitCode": "div-gpt-ad-1460505748561-0",
      "transactionId": "d7b773de-ceaa-484d-89ca-d9f51b8d61ec",
      "sizes": [[320,50],[300,250],[300,600]],
      "bidderRequestId": "418b37f85e772c",
      "auctionId": "18fd8b8b0bd757",
      "bidRequestsCount": 1
    }]
    */

    let imps = [];
    let getReferer = function() {
      return window === window.top ? window.location.href : window.parent === window.top ? document.referrer : null;
    };
    let getOrigins = function() {
      var ori = [window.location.protocol + '//' + window.location.hostname];

      if (window.location.ancestorOrigins) {
        for (var i = 0; i < window.location.ancestorOrigins.length; i++) {
          ori.push(window.location.ancestorOrigins[i]);
        }
      } else if (window !== window.top) {
        // Derive the parent origin
        var parts = document.referrer.split('/');

        ori.push(parts[0] + '//' + parts[2]);

        if (window.parent !== window.top) {
          // Additional unknown origins exist
          ori.push('null');
        }
      }

      return ori;
    };

    let bidglass = window['bidglass'];

    _each(validBidRequests, function(bid) {
      bid.sizes = ((isArray(bid.sizes) && isArray(bid.sizes[0])) ? bid.sizes : [bid.sizes]);
      bid.sizes = bid.sizes.filter(size => isArray(size));

      var adUnitId = getBidIdParameter('adUnitId', bid.params);
      var options = deepClone(bid.params);

      delete options.adUnitId;

      // Merge externally set targeting params
      if (typeof bidglass === 'object' && bidglass.getTargeting) {
        let targeting = bidglass.getTargeting(adUnitId, options.targeting);

        if (targeting && Object.keys(targeting).length > 0) options.targeting = targeting;
      }

      // Stuff to send: [bid id, sizes, adUnitId, options]
      imps.push({
        bidId: bid.bidId,
        sizes: bid.sizes,
        adUnitId: adUnitId,
        options: options
      });
    });

    // Stuff to send: page URL
    const bidReq = {
      reqId: getUniqueIdentifierStr(),
      imps: imps,
      ref: getReferer(),
      ori: getOrigins()
    };

    let url = 'https://bid.glass/ad/hb.php?' +
      `src=$$REPO_AND_VERSION$$`;

    return {
      method: 'POST',
      url: url,
      data: JSON.stringify(bidReq),
      options: {
        contentType: 'text/plain',
        withCredentials: false
      }
    }
  },

  /**
   * Unpack the response from the server into a list of bids.
   *
   * @param {ServerResponse} serverResponse A successful response from the server.
   * @return {Bid[]} An array of bids which were nested inside the server.
   */
  interpretResponse: function(serverResponse) {
    const bidResponses = [];

<<<<<<< HEAD
    utils._each(serverResponse.body.bidResponses, function(serverBid) {
=======
    _each(serverResponse.body.bidResponses, function(serverBid) {
>>>>>>> 2d82104b
      const bidResponse = {
        requestId: serverBid.requestId,
        cpm: parseFloat(serverBid.cpm),
        width: parseInt(serverBid.width, 10),
        height: parseInt(serverBid.height, 10),
        creativeId: serverBid.creativeId,
        dealId: serverBid.dealId || null,
        currency: serverBid.currency || 'USD',
        mediaType: serverBid.mediaType || 'banner',
        netRevenue: true,
        ttl: serverBid.ttl || 10,
        ad: serverBid.ad,
        meta: {}
      };

      if (serverBid.meta) {
        let meta = serverBid.meta;

        if (meta.advertiserDomains && meta.advertiserDomains.length) {
          bidResponse.meta.advertiserDomains = meta.advertiserDomains;
        }
      }

      bidResponses.push(bidResponse);
    });

    return bidResponses;
  }

}

registerBidder(spec);<|MERGE_RESOLUTION|>--- conflicted
+++ resolved
@@ -125,11 +125,7 @@
   interpretResponse: function(serverResponse) {
     const bidResponses = [];
 
-<<<<<<< HEAD
-    utils._each(serverResponse.body.bidResponses, function(serverBid) {
-=======
     _each(serverResponse.body.bidResponses, function(serverBid) {
->>>>>>> 2d82104b
       const bidResponse = {
         requestId: serverBid.requestId,
         cpm: parseFloat(serverBid.cpm),
