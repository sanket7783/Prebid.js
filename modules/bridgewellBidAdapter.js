import { _each, inIframe, deepSetValue } from '../src/utils.js';
import { registerBidder } from '../src/adapters/bidderFactory.js';
import { BANNER, NATIVE } from '../src/mediaTypes.js';
import find from 'core-js-pure/features/array/find.js';

const BIDDER_CODE = 'bridgewell';
const REQUEST_ENDPOINT = 'https://prebid.scupio.com/recweb/prebid.aspx?cb=';
const BIDDER_VERSION = '1.1.0';

export const spec = {
  code: BIDDER_CODE,
  supportedMediaTypes: [BANNER, NATIVE],

  /**
   * Determines whether or not the given bid request is valid.
   *
   * @param {BidRequest} bid The bid params to validate.
   * @return boolean True if this is a valid bid, and false otherwise.
   */
  isBidRequestValid: function (bid) {
    let valid = false;
    if (bid && bid.params) {
      if ((bid.params.cid) && (typeof bid.params.cid === 'number')) {
        valid = true;
      } else if (bid.params.ChannelID) {
        valid = true;
      }
    }
    return valid;
  },

  /**
   * Make a server request from the list of BidRequests.
   *
   * @param {BidRequest[]} validBidRequests - an array of bids
   * @return ServerRequest Info describing the request to the server.
   */
  buildRequests: function (validBidRequests, bidderRequest) {
    const adUnits = [];
    var bidderUrl = REQUEST_ENDPOINT + Math.random();
    var userIds;

<<<<<<< HEAD
    utils._each(validBidRequests, function (bid) {
=======
    _each(validBidRequests, function (bid) {
>>>>>>> 2d82104b
      userIds = bid.userId;

      if (bid.params.cid) {
        adUnits.push({
          cid: bid.params.cid,
          adUnitCode: bid.adUnitCode,
          requestId: bid.bidId,
          mediaTypes: bid.mediaTypes || {
            banner: {
              sizes: bid.sizes
            }
          },
          userIds: userIds || {}
        });
      } else {
        adUnits.push({
          ChannelID: bid.params.ChannelID,
          adUnitCode: bid.adUnitCode,
          requestId: bid.bidId,
          mediaTypes: bid.mediaTypes || {
            banner: {
              sizes: bid.sizes
            }
          },
          userIds: userIds || {}
        });
      }
    });

    let topUrl = '';
    if (bidderRequest && bidderRequest.refererInfo) {
      topUrl = bidderRequest.refererInfo.referer;
    }

    return {
      method: 'POST',
      url: bidderUrl,
      data: {
        version: {
          prebid: '$prebid.version$',
          bridgewell: BIDDER_VERSION
        },
        inIframe: inIframe(),
        url: topUrl,
        referrer: getTopWindowReferrer(),
        adUnits: adUnits,
        refererInfo: bidderRequest.refererInfo,
      },
      validBidRequests: validBidRequests
    };
  },

  /**
   * Unpack the response from the server into a list of bids.
   *
   * @param {*} serverResponse A successful response from the server.
   * @param {*} bidRequest
   * @return {Bid[]} An array of bids which were nested inside the server.
   */
  interpretResponse: function (serverResponse, bidRequest) {
    const bidResponses = [];

    // map responses to requests
    _each(bidRequest.validBidRequests, function (req) {
      const bidResponse = {};

      if (!serverResponse.body) {
        return;
      }

      let matchedResponse = find(serverResponse.body, function (res) {
        let valid = false;

        if (res && !res.consumed) {
          let mediaTypes = req.mediaTypes;
          let adUnitCode = req.adUnitCode;
          if (res.adUnitCode) {
            return res.adUnitCode === adUnitCode;
          } else if (res.width && res.height && mediaTypes) {
            if (mediaTypes.native) { // dont care native sizes
              valid = true;
            } else if (mediaTypes.banner) {
              if (mediaTypes.banner.sizes) {
                let width = res.width;
                let height = res.height;
                let sizes = mediaTypes.banner.sizes;
                // check response size validation
                if (typeof sizes[0] === 'number') { // for foramt Array[Number] check
                  valid = width === sizes[0] && height === sizes[1];
                } else { // for format Array[Array[Number]] check
                  valid = !!find(sizes, function (size) {
                    return (width === size[0] && height === size[1]);
                  });
                }
              }
            }
          }
        }

        return valid;
      });

      if (matchedResponse) {
        matchedResponse.consumed = true;

        // check required parameters
        if (typeof matchedResponse.cpm !== 'number') {
          return;
        } else if (typeof matchedResponse.netRevenue !== 'boolean') {
          return;
        } else if (typeof matchedResponse.currency !== 'string') {
          return;
        } else if (typeof matchedResponse.mediaType !== 'string') {
          return;
        }

        bidResponse.requestId = req.bidId;
        bidResponse.cpm = matchedResponse.cpm;
        bidResponse.width = matchedResponse.width;
        bidResponse.height = matchedResponse.height;
        bidResponse.ttl = matchedResponse.ttl;
        bidResponse.creativeId = matchedResponse.id;
        bidResponse.netRevenue = matchedResponse.netRevenue;
        bidResponse.currency = matchedResponse.currency;
        bidResponse.mediaType = matchedResponse.mediaType;

        if (matchedResponse.adomain) {
<<<<<<< HEAD
          utils.deepSetValue(bidResponse, 'meta.advertiserDomains', Array.isArray(matchedResponse.adomain) ? matchedResponse.adomain : [matchedResponse.adomain]);
=======
          deepSetValue(bidResponse, 'meta.advertiserDomains', Array.isArray(matchedResponse.adomain) ? matchedResponse.adomain : [matchedResponse.adomain]);
>>>>>>> 2d82104b
        }

        // check required parameters by matchedResponse.mediaType
        switch (matchedResponse.mediaType) {
          case BANNER:
            // check banner required parameters
            if (typeof matchedResponse.ad !== 'string') {
              return;
            }

            bidResponse.ad = matchedResponse.ad;
            break;
          case NATIVE:
            // check native required parameters
            if (!matchedResponse.native) {
              return;
            }

            let reqNativeLayout = req.mediaTypes.native;
            let resNative = matchedResponse.native;

            // check title
            let title = reqNativeLayout.title;
            if (title && title.required) {
              if (typeof resNative.title !== 'string') {
                return;
              } else if (title.len && title.len < resNative.title.length) {
                return;
              }
            }

            // check body
            let body = reqNativeLayout.body;
            if (body && body.required) {
              if (typeof resNative.body !== 'string') {
                return;
              }
            }

            // check image
            let image = reqNativeLayout.image;
            if (image && image.required) {
              if (resNative.image) {
                if (typeof resNative.image.url !== 'string') { // check image url
                  return;
                } else {
                  if (resNative.image.width !== image.sizes[0] || resNative.image.height !== image.sizes[1]) { // check image sizes
                    return;
                  }
                }
              } else {
                return;
              }
            }

            // check sponsoredBy
            let sponsoredBy = reqNativeLayout.sponsoredBy;
            if (sponsoredBy && sponsoredBy.required) {
              if (typeof resNative.sponsoredBy !== 'string') {
                return;
              }
            }

            // check icon
            let icon = reqNativeLayout.icon;
            if (icon && icon.required) {
              if (resNative.icon) {
                if (typeof resNative.icon.url !== 'string') { // check icon url
                  return;
                } else {
                  if (resNative.icon.width !== icon.sizes[0] || resNative.icon.height !== icon.sizes[0]) { // check image sizes
                    return;
                  }
                }
              } else {
                return;
              }
            }

            // check clickUrl
            if (typeof resNative.clickUrl !== 'string') {
              return;
            }

            // check clickTracker
            let clickTrackers = resNative.clickTrackers;
            if (clickTrackers) {
              if (clickTrackers.length === 0) {
                return;
              }
            } else {
              return;
            }

            // check impressionTrackers
            let impressionTrackers = resNative.impressionTrackers;
            if (impressionTrackers) {
              if (impressionTrackers.length === 0) {
                return;
              }
            } else {
              return;
            }

            bidResponse.native = matchedResponse.native;

            break;

          default: // response mediaType is not supported
            return;
        }

        bidResponses.push(bidResponse);
      }
    });

    return bidResponses;
  }
};

function getTopWindowReferrer() {
  try {
    return window.top.document.referrer;
  } catch (e) {
    return '';
  }
}

registerBidder(spec);<|MERGE_RESOLUTION|>--- conflicted
+++ resolved
@@ -40,11 +40,7 @@
     var bidderUrl = REQUEST_ENDPOINT + Math.random();
     var userIds;
 
-<<<<<<< HEAD
-    utils._each(validBidRequests, function (bid) {
-=======
     _each(validBidRequests, function (bid) {
->>>>>>> 2d82104b
       userIds = bid.userId;
 
       if (bid.params.cid) {
@@ -172,11 +168,7 @@
         bidResponse.mediaType = matchedResponse.mediaType;
 
         if (matchedResponse.adomain) {
-<<<<<<< HEAD
-          utils.deepSetValue(bidResponse, 'meta.advertiserDomains', Array.isArray(matchedResponse.adomain) ? matchedResponse.adomain : [matchedResponse.adomain]);
-=======
           deepSetValue(bidResponse, 'meta.advertiserDomains', Array.isArray(matchedResponse.adomain) ? matchedResponse.adomain : [matchedResponse.adomain]);
->>>>>>> 2d82104b
         }
 
         // check required parameters by matchedResponse.mediaType
