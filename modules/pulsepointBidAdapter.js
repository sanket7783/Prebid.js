--- conflicted
+++ resolved
@@ -532,11 +532,7 @@
 
 function bidFloor(slot) {
   let floor = slot.params.bidfloor;
-<<<<<<< HEAD
-  if (utils.isFn(slot.getFloor)) {
-=======
   if (isFn(slot.getFloor)) {
->>>>>>> 2d82104b
     const floorData = slot.getFloor({
       mediaType: slot.mediaTypes.banner ? 'banner' : slot.mediaTypes.video ? 'video' : 'Native',
       size: '*',
