import adapter from '../src/AnalyticsAdapter.js';
import CONSTANTS from '../src/constants.json';
import adaptermanager from '../src/adapterManager.js';
import * as utils from '../src/utils.js';
import {ajax} from '../src/ajax.js';
import {getStorageManager} from '../src/storageManager.js';

export const storage = getStorageManager();

/**
 * Analytics adapter for - https://liveramp.com
 * Maintainer - prebid@liveramp.com
 */

const analyticsType = 'endpoint';
// dev endpoints
// const preflightUrl = 'https://analytics-check.publishersite.xyz/check/';
// export const analyticsUrl = 'https://analyticsv2.publishersite.xyz';

const preflightUrl = 'https://check.analytics.rlcdn.com/check/';
export const analyticsUrl = 'https://analytics.rlcdn.com';

let handlerRequest = [];
let handlerResponse = [];

let atsAnalyticsAdapterVersion = 1;

let browsersList = [
  /* Googlebot */
  {
    test: /googlebot/i,
    name: 'Googlebot'
  },

  /* Opera < 13.0 */
  {
    test: /opera/i,
    name: 'Opera',
  },

  /* Opera > 13.0 */
  {
    test: /opr\/|opios/i,
    name: 'Opera'
  },
  {
    test: /SamsungBrowser/i,
    name: 'Samsung Internet for Android',
  },
  {
    test: /Whale/i,
    name: 'NAVER Whale Browser',
  },
  {
    test: /MZBrowser/i,
    name: 'MZ Browser'
  },
  {
    test: /focus/i,
    name: 'Focus',
  },
  {
    test: /swing/i,
    name: 'Swing',
  },
  {
    test: /coast/i,
    name: 'Opera Coast',
  },
  {
    test: /opt\/\d+(?:.?_?\d+)+/i,
    name: 'Opera Touch',
  },
  {
    test: /yabrowser/i,
    name: 'Yandex Browser',
  },
  {
    test: /ucbrowser/i,
    name: 'UC Browser',
  },
  {
    test: /Maxthon|mxios/i,
    name: 'Maxthon',
  },
  {
    test: /epiphany/i,
    name: 'Epiphany',
  },
  {
    test: /puffin/i,
    name: 'Puffin',
  },
  {
    test: /sleipnir/i,
    name: 'Sleipnir',
  },
  {
    test: /k-meleon/i,
    name: 'K-Meleon',
  },
  {
    test: /micromessenger/i,
    name: 'WeChat',
  },
  {
    test: /qqbrowser/i,
    name: (/qqbrowserlite/i).test(window.navigator.userAgent) ? 'QQ Browser Lite' : 'QQ Browser',
  },
  {
    test: /msie|trident/i,
    name: 'Internet Explorer',
  },
  {
    test: /\sedg\//i,
    name: 'Microsoft Edge',
  },
  {
    test: /edg([ea]|ios)/i,
    name: 'Microsoft Edge',
  },
  {
    test: /vivaldi/i,
    name: 'Vivaldi',
  },
  {
    test: /seamonkey/i,
    name: 'SeaMonkey',
  },
  {
    test: /sailfish/i,
    name: 'Sailfish',
  },
  {
    test: /silk/i,
    name: 'Amazon Silk',
  },
  {
    test: /phantom/i,
    name: 'PhantomJS',
  },
  {
    test: /slimerjs/i,
    name: 'SlimerJS',
  },
  {
    test: /blackberry|\bbb\d+/i,
    name: 'BlackBerry',
  },
  {
    test: /(web|hpw)[o0]s/i,
    name: 'WebOS Browser',
  },
  {
    test: /bada/i,
    name: 'Bada',
  },
  {
    test: /tizen/i,
    name: 'Tizen',
  },
  {
    test: /qupzilla/i,
    name: 'QupZilla',
  },
  {
    test: /firefox|iceweasel|fxios/i,
    name: 'Firefox',
  },
  {
    test: /electron/i,
    name: 'Electron',
  },
  {
    test: /MiuiBrowser/i,
    name: 'Miui',
  },
  {
    test: /chromium/i,
    name: 'Chromium',
  },
  {
    test: /chrome|crios|crmo/i,
    name: 'Chrome',
  },
  {
    test: /GSA/i,
    name: 'Google Search',
  },

  /* Android Browser */
  {
    test: /android/i,
    name: 'Android Browser',
  },

  /* PlayStation 4 */
  {
    test: /playstation 4/i,
    name: 'PlayStation 4',
  },

  /* Safari */
  {
    test: /safari|applewebkit/i,
    name: 'Safari',
  },
];

function setSamplingCookie(samplRate) {
  let now = new Date();
  now.setTime(now.getTime() + 3600000);
  storage.setCookie('_lr_sampling_rate', samplRate, now.toUTCString());
}

let listOfSupportedBrowsers = ['Safari', 'Chrome', 'Firefox', 'Microsoft Edge'];

function bidRequestedHandler(args) {
  let envelopeSourceCookieValue = storage.getCookie('_lr_env_src_ats');
  let envelopeSource = envelopeSourceCookieValue === 'true';
  let requests;
  requests = args.bids.map(function(bid) {
    return {
      envelope_source: envelopeSource,
      has_envelope: bid.userId ? !!bid.userId.idl_env : false,
      bidder: bid.bidder,
      bid_id: bid.bidId,
      auction_id: args.auctionId,
      user_browser: parseBrowser(),
      user_platform: navigator.platform,
      auction_start: new Date(args.auctionStart).toJSON(),
      domain: window.location.hostname,
      pid: atsAnalyticsAdapter.context.pid,
      adapter_version: atsAnalyticsAdapterVersion
    };
  });
  return requests;
}

function bidResponseHandler(args) {
  return {
    bid_id: args.requestId,
    response_time_stamp: new Date(args.responseTimestamp).toJSON(),
    currency: args.currency,
    cpm: args.cpm,
    net_revenue: args.netRevenue
  };
}

export function parseBrowser() {
  let ua = atsAnalyticsAdapter.getUserAgent();
  try {
    let result = browsersList.filter(function(obj) {
      return obj.test.test(ua);
    });
    let browserName = result && result.length ? result[0].name : '';
    return (listOfSupportedBrowsers.indexOf(browserName) >= 0) ? browserName : 'Unknown';
  } catch (err) {
    utils.logError('ATS Analytics - Error while checking user browser!', err);
  }
}

function sendDataToAnalytic () {
  // send data to ats analytic endpoint
  try {
    let dataToSend = {'Data': atsAnalyticsAdapter.context.events};
    let strJSON = JSON.stringify(dataToSend);
    utils.logInfo('ATS Analytics - tried to send analytics data!');
    ajax(analyticsUrl, function () {
    }, strJSON, {method: 'POST', contentType: 'application/json'});
  } catch (err) {
    utils.logError('ATS Analytics - request encounter an error: ', err);
  }
}

// preflight request, to check did publisher have permission to send data to analytics endpoint
function preflightRequest (envelopeSourceCookieValue) {
  ajax(preflightUrl + atsAnalyticsAdapter.context.pid, function (data) {
    let samplingRateObject = JSON.parse(data);
    utils.logInfo('ATS Analytics - Sampling Rate: ', samplingRateObject);
    let samplingRate = samplingRateObject['samplingRate'];
    setSamplingCookie(samplingRate);
    let samplingRateNumber = Number(samplingRate);
    if (data && samplingRate && atsAnalyticsAdapter.shouldFireRequest(samplingRateNumber) && envelopeSourceCookieValue != null) {
      sendDataToAnalytic();
    }
  }, undefined, { method: 'GET', crossOrigin: true });
}

function callHandler(evtype, args) {
  if (evtype === CONSTANTS.EVENTS.BID_REQUESTED) {
    handlerRequest = handlerRequest.concat(bidRequestedHandler(args));
  } else if (evtype === CONSTANTS.EVENTS.BID_RESPONSE) {
    handlerResponse.push(bidResponseHandler(args));
  }
  if (evtype === CONSTANTS.EVENTS.AUCTION_END) {
    if (handlerRequest.length) {
      let events = [];
      if (handlerResponse.length) {
        events = handlerRequest.filter(request => handlerResponse.filter(function(response) {
          if (request.bid_id === response.bid_id) {
            Object.assign(request, response);
          }
        }));
      } else {
        events = handlerRequest;
      }
      atsAnalyticsAdapter.context.events = events;
    }
  }
}

let atsAnalyticsAdapter = Object.assign(adapter(
  {
    analyticsType
  }),
{
  track({eventType, args}) {
    if (typeof args !== 'undefined') {
      callHandler(eventType, args);
    }
    if (eventType === CONSTANTS.EVENTS.AUCTION_END) {
<<<<<<< HEAD
      if (atsAnalyticsAdapter.shouldFireRequest()) {
        // send data to ats analytic endpoint
        try {
          let dataToSend = {'Data': atsAnalyticsAdapter.context.events};
          let strJSON = JSON.stringify(dataToSend);
          utils.logInfo('atsAnalytics tried to send analytics data!');
          ajax(atsAnalyticsAdapter.context.host, function () {
          }, strJSON, {method: 'POST', contentType: 'application/json'});
        } catch (err) {
        }
=======
      let envelopeSourceCookieValue = storage.getCookie('_lr_env_src_ats');
      try {
        utils.logInfo('ATS Analytics - preflight request!');
        let samplingRateCookie = storage.getCookie('_lr_sampling_rate');
        if (!samplingRateCookie) {
          preflightRequest(envelopeSourceCookieValue);
        } else {
          if (atsAnalyticsAdapter.shouldFireRequest(parseInt(samplingRateCookie)) && envelopeSourceCookieValue != null) {
            sendDataToAnalytic();
          }
        }
      } catch (err) {
        utils.logError('ATS Analytics - preflight request encounter an error: ', err);
>>>>>>> eea7c792
      }
    }
  }
});

// save the base class function
atsAnalyticsAdapter.originEnableAnalytics = atsAnalyticsAdapter.enableAnalytics;

// add check to not fire request every time, but instead to send 1/10 events
<<<<<<< HEAD
atsAnalyticsAdapter.shouldFireRequest = function () {
  return (Math.floor((Math.random() * 11)) === 10);
}

=======
atsAnalyticsAdapter.shouldFireRequest = function (samplingRate) {
  let shouldFireRequestValue = (Math.floor((Math.random() * samplingRate + 1)) === samplingRate);
  utils.logInfo('ATS Analytics - Should Fire Request: ', shouldFireRequestValue);
  return shouldFireRequestValue;
};

atsAnalyticsAdapter.getUserAgent = function () {
  return window.navigator.userAgent;
};
>>>>>>> eea7c792
// override enableAnalytics so we can get access to the config passed in from the page
atsAnalyticsAdapter.enableAnalytics = function (config) {
  if (!config.options.pid) {
    utils.logError('ATS Analytics - Publisher ID (pid) option is not defined. Analytics won\'t work');
    return;
  }
  atsAnalyticsAdapter.context = {
    events: [],
    pid: config.options.pid
  };
  let initOptions = config.options;
  atsAnalyticsAdapter.originEnableAnalytics(initOptions); // call the base class function
};

adaptermanager.registerAnalyticsAdapter({
  adapter: atsAnalyticsAdapter,
  code: 'atsAnalytics',
  gvlid: 97
});

export default atsAnalyticsAdapter;<|MERGE_RESOLUTION|>--- conflicted
+++ resolved
@@ -320,18 +320,6 @@
       callHandler(eventType, args);
     }
     if (eventType === CONSTANTS.EVENTS.AUCTION_END) {
-<<<<<<< HEAD
-      if (atsAnalyticsAdapter.shouldFireRequest()) {
-        // send data to ats analytic endpoint
-        try {
-          let dataToSend = {'Data': atsAnalyticsAdapter.context.events};
-          let strJSON = JSON.stringify(dataToSend);
-          utils.logInfo('atsAnalytics tried to send analytics data!');
-          ajax(atsAnalyticsAdapter.context.host, function () {
-          }, strJSON, {method: 'POST', contentType: 'application/json'});
-        } catch (err) {
-        }
-=======
       let envelopeSourceCookieValue = storage.getCookie('_lr_env_src_ats');
       try {
         utils.logInfo('ATS Analytics - preflight request!');
@@ -345,7 +333,6 @@
         }
       } catch (err) {
         utils.logError('ATS Analytics - preflight request encounter an error: ', err);
->>>>>>> eea7c792
       }
     }
   }
@@ -355,12 +342,6 @@
 atsAnalyticsAdapter.originEnableAnalytics = atsAnalyticsAdapter.enableAnalytics;
 
 // add check to not fire request every time, but instead to send 1/10 events
-<<<<<<< HEAD
-atsAnalyticsAdapter.shouldFireRequest = function () {
-  return (Math.floor((Math.random() * 11)) === 10);
-}
-
-=======
 atsAnalyticsAdapter.shouldFireRequest = function (samplingRate) {
   let shouldFireRequestValue = (Math.floor((Math.random() * samplingRate + 1)) === samplingRate);
   utils.logInfo('ATS Analytics - Should Fire Request: ', shouldFireRequestValue);
@@ -370,7 +351,6 @@
 atsAnalyticsAdapter.getUserAgent = function () {
   return window.navigator.userAgent;
 };
->>>>>>> eea7c792
 // override enableAnalytics so we can get access to the config passed in from the page
 atsAnalyticsAdapter.enableAnalytics = function (config) {
   if (!config.options.pid) {
