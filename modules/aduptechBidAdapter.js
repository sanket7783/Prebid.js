import { deepAccess, getWindowTop, getWindowSelf, getAdUnitSizes } from '../src/utils.js';
import { registerBidder } from '../src/adapters/bidderFactory.js';
import { config } from '../src/config.js';
import { BANNER, NATIVE } from '../src/mediaTypes.js'
<<<<<<< HEAD
import * as utils from '../src/utils.js';
=======
>>>>>>> 2d82104b

export const BIDDER_CODE = 'aduptech';
export const ENDPOINT_URL_PUBLISHER_PLACEHOLDER = '{PUBLISHER}';
export const ENDPOINT_URL = 'https://rtb.d.adup-tech.com/prebid/' + ENDPOINT_URL_PUBLISHER_PLACEHOLDER + '_bid';
export const ENDPOINT_METHOD = 'POST';

/**
 * Internal utitlity functions
 */
export const internal = {

  /**
   * Extracts the GDPR information from given bidderRequest
   *
   * @param {BidderRequest} bidderRequest
   * @returns {null|Object.<string, string|boolean>}
   */
  extractGdpr: (bidderRequest) => {
    if (bidderRequest && bidderRequest.gdprConsent) {
      return {
        consentString: bidderRequest.gdprConsent.consentString,
        consentRequired: (typeof bidderRequest.gdprConsent.gdprApplies === 'boolean') ? bidderRequest.gdprConsent.gdprApplies : true
      };
    }

    return null;
  },

  /**
   * Extracts the pageUrl from given bidderRequest.refererInfo or gobal "pageUrl" config or from (top) window location
   *
   * @param {BidderRequest} bidderRequest
   * @returns {string}
   */
  extractPageUrl: (bidderRequest) => {
<<<<<<< HEAD
    if (bidderRequest && utils.deepAccess(bidderRequest, 'refererInfo.canonicalUrl')) {
=======
    if (bidderRequest && deepAccess(bidderRequest, 'refererInfo.canonicalUrl')) {
>>>>>>> 2d82104b
      return bidderRequest.refererInfo.canonicalUrl;
    }

    if (config && config.getConfig('pageUrl')) {
      return config.getConfig('pageUrl');
    }

    try {
<<<<<<< HEAD
      return utils.getWindowTop().location.href;
    } catch (e) {
      return utils.getWindowSelf().location.href;
=======
      return getWindowTop().location.href;
    } catch (e) {
      return getWindowSelf().location.href;
>>>>>>> 2d82104b
    }
  },

  /**
   * Extracts the referrer based on given bidderRequest.refererInfo or from (top) document referrer
   *
   * @param {BidderRequest} bidderRequest
   * @returns {string}
   */
  extractReferrer: (bidderRequest) => {
<<<<<<< HEAD
    if (bidderRequest && utils.deepAccess(bidderRequest, 'refererInfo.referer')) {
=======
    if (bidderRequest && deepAccess(bidderRequest, 'refererInfo.referer')) {
>>>>>>> 2d82104b
      return bidderRequest.refererInfo.referer;
    }

    try {
<<<<<<< HEAD
      return utils.getWindowTop().document.referrer;
    } catch (e) {
      return utils.getWindowSelf().document.referrer;
=======
      return getWindowTop().document.referrer;
    } catch (e) {
      return getWindowSelf().document.referrer;
>>>>>>> 2d82104b
    }
  },

  /**
   * Extracts banner config from given bidRequest
   *
   * @param {BidRequest} bidRequest
   * @returns {null|Object.<string, *>}
   */
  extractBannerConfig: (bidRequest) => {
<<<<<<< HEAD
    const sizes = utils.getAdUnitSizes(bidRequest);
=======
    const sizes = getAdUnitSizes(bidRequest);
>>>>>>> 2d82104b
    if (Array.isArray(sizes) && sizes.length > 0) {
      return { sizes: sizes };
    }

    return null;
  },

  /**
   * Extracts native config from given bidRequest
   *
   * @param {BidRequest} bidRequest
   * @returns {null|Object.<string, *>}
   */
  extractNativeConfig: (bidRequest) => {
<<<<<<< HEAD
    if (bidRequest && utils.deepAccess(bidRequest, 'mediaTypes.native')) {
=======
    if (bidRequest && deepAccess(bidRequest, 'mediaTypes.native')) {
>>>>>>> 2d82104b
      return bidRequest.mediaTypes.native;
    }

    return null;
  },

  /**
   * Extracts the bidder params from given bidRequest
   *
   * @param {BidRequest} bidRequest
   * @returns {null|Object.<string, *>}
   */
  extractParams: (bidRequest) => {
    if (bidRequest && bidRequest.params) {
      return bidRequest.params
    }

    return null;
  },

  /**
   * Group given array of bidRequests by params.publisher
   *
   * @param {BidRequest[]} bidRequests
   * @returns {Object.<string, BidRequest>}
   */
  groupBidRequestsByPublisher: (bidRequests) => {
    const groupedBidRequests = {};

    if (!bidRequests || bidRequests.length === 0) {
      return groupedBidRequests;
    }

    bidRequests.forEach((bidRequest) => {
      const publisher = internal.extractParams(bidRequest).publisher;
      if (!publisher) {
        return;
      }

      if (!groupedBidRequests[publisher]) {
        groupedBidRequests[publisher] = [];
      }

      groupedBidRequests[publisher].push(bidRequest);
    });

    return groupedBidRequests;
  },

  /**
   * Build ednpoint url based on given publisher code
   *
   * @param {string} publisher
   * @returns {string}
   */
  buildEndpointUrl: (publisher) => {
    return ENDPOINT_URL.replace(ENDPOINT_URL_PUBLISHER_PLACEHOLDER, encodeURIComponent(publisher));
  },
}

/**
 * The bid adapter definition
 */
export const spec = {
  code: BIDDER_CODE,
  supportedMediaTypes: [BANNER, NATIVE],

  /**
   * Validate given bid request
   *
   * @param {BidRequest[]} bidRequest
   * @returns {boolean}
   */
  isBidRequestValid: (bidRequest) => {
    if (!bidRequest) {
      return false;
    }

    // banner or native config has to be set
    if (!internal.extractBannerConfig(bidRequest) && !internal.extractNativeConfig(bidRequest)) {
      return false;
    }

    // publisher and placement param has to be set
    const params = internal.extractParams(bidRequest);
    if (!params || !params.publisher || !params.placement) {
      return false;
    }

    return true;
  },

  /**
   * Build real bid requests
   *
   * @param {BidRequest[]} validBidRequests
   * @param {BidderRequest} bidderRequest
   * @returns {Object[]}
   */
  buildRequests: (validBidRequests, bidderRequest) => {
    const requests = [];

    // stop here on invalid or empty data
    if (!bidderRequest || !validBidRequests || validBidRequests.length === 0) {
      return requests;
    }

    // collect required data
    const auctionId = bidderRequest.auctionId;
    const pageUrl = internal.extractPageUrl(bidderRequest);
    const referrer = internal.extractReferrer(bidderRequest);
    const gdpr = internal.extractGdpr(bidderRequest);

    // group bid requests by publisher
    const groupedBidRequests = internal.groupBidRequestsByPublisher(validBidRequests);

    // build requests
    for (const publisher in groupedBidRequests) {
      const request = {
        url: internal.buildEndpointUrl(publisher),
        method: ENDPOINT_METHOD,
        data: {
          auctionId: auctionId,
          pageUrl: pageUrl,
          referrer: referrer,
          imp: []
        }
      };

      // add gdpr data
      if (gdpr) {
        request.data.gdpr = gdpr;
      }

      // handle multiple bids per request
      groupedBidRequests[publisher].forEach((bidRequest) => {
        const bid = {
          bidId: bidRequest.bidId,
          transactionId: bidRequest.transactionId,
          adUnitCode: bidRequest.adUnitCode,
          params: internal.extractParams(bidRequest)
        };

        // add banner config
        const bannerConfig = internal.extractBannerConfig(bidRequest);
        if (bannerConfig) {
          bid.banner = bannerConfig;
        }

        // add native config
        const nativeConfig = internal.extractNativeConfig(bidRequest);
        if (nativeConfig) {
          bid.native = nativeConfig;
        }

        request.data.imp.push(bid);
      });

      requests.push(request);
    }

    return requests;
  },

  /**
   * Handle bid response
   *
   * @param {Object} response
   * @returns {Object[]}
   */
  interpretResponse: (response) => {
    const bidResponses = [];

    // stop here on invalid or empty data
<<<<<<< HEAD
    if (!response || !utils.deepAccess(response, 'body.bids') || response.body.bids.length === 0) {
=======
    if (!response || !deepAccess(response, 'body.bids') || response.body.bids.length === 0) {
>>>>>>> 2d82104b
      return bidResponses;
    }

    // parse multiple bids per response
    response.body.bids.forEach((bid) => {
      if (!bid || !bid.bid || !bid.creative) {
        return;
      }

      const bidResponse = {
        requestId: bid.bid.bidId,
        cpm: bid.bid.price,
        netRevenue: bid.bid.net,
        currency: bid.bid.currency,
        ttl: bid.bid.ttl,
        creativeId: bid.creative.id,
        meta: {
          advertiserDomains: bid.creative.advertiserDomains
        }
      }

      if (bid.creative.html) {
        bidResponse.mediaType = BANNER;
        bidResponse.ad = bid.creative.html;
        bidResponse.width = bid.creative.width;
        bidResponse.height = bid.creative.height;
      }

      if (bid.creative.native) {
        bidResponse.mediaType = NATIVE;
        bidResponse.native = bid.creative.native;
      }

      bidResponses.push(bidResponse);
    });

    return bidResponses;
  }
};

registerBidder(spec);<|MERGE_RESOLUTION|>--- conflicted
+++ resolved
@@ -2,10 +2,6 @@
 import { registerBidder } from '../src/adapters/bidderFactory.js';
 import { config } from '../src/config.js';
 import { BANNER, NATIVE } from '../src/mediaTypes.js'
-<<<<<<< HEAD
-import * as utils from '../src/utils.js';
-=======
->>>>>>> 2d82104b
 
 export const BIDDER_CODE = 'aduptech';
 export const ENDPOINT_URL_PUBLISHER_PLACEHOLDER = '{PUBLISHER}';
@@ -41,11 +37,7 @@
    * @returns {string}
    */
   extractPageUrl: (bidderRequest) => {
-<<<<<<< HEAD
-    if (bidderRequest && utils.deepAccess(bidderRequest, 'refererInfo.canonicalUrl')) {
-=======
     if (bidderRequest && deepAccess(bidderRequest, 'refererInfo.canonicalUrl')) {
->>>>>>> 2d82104b
       return bidderRequest.refererInfo.canonicalUrl;
     }
 
@@ -54,15 +46,9 @@
     }
 
     try {
-<<<<<<< HEAD
-      return utils.getWindowTop().location.href;
-    } catch (e) {
-      return utils.getWindowSelf().location.href;
-=======
       return getWindowTop().location.href;
     } catch (e) {
       return getWindowSelf().location.href;
->>>>>>> 2d82104b
     }
   },
 
@@ -73,24 +59,14 @@
    * @returns {string}
    */
   extractReferrer: (bidderRequest) => {
-<<<<<<< HEAD
-    if (bidderRequest && utils.deepAccess(bidderRequest, 'refererInfo.referer')) {
-=======
     if (bidderRequest && deepAccess(bidderRequest, 'refererInfo.referer')) {
->>>>>>> 2d82104b
       return bidderRequest.refererInfo.referer;
     }
 
     try {
-<<<<<<< HEAD
-      return utils.getWindowTop().document.referrer;
-    } catch (e) {
-      return utils.getWindowSelf().document.referrer;
-=======
       return getWindowTop().document.referrer;
     } catch (e) {
       return getWindowSelf().document.referrer;
->>>>>>> 2d82104b
     }
   },
 
@@ -101,11 +77,7 @@
    * @returns {null|Object.<string, *>}
    */
   extractBannerConfig: (bidRequest) => {
-<<<<<<< HEAD
-    const sizes = utils.getAdUnitSizes(bidRequest);
-=======
     const sizes = getAdUnitSizes(bidRequest);
->>>>>>> 2d82104b
     if (Array.isArray(sizes) && sizes.length > 0) {
       return { sizes: sizes };
     }
@@ -120,11 +92,7 @@
    * @returns {null|Object.<string, *>}
    */
   extractNativeConfig: (bidRequest) => {
-<<<<<<< HEAD
-    if (bidRequest && utils.deepAccess(bidRequest, 'mediaTypes.native')) {
-=======
     if (bidRequest && deepAccess(bidRequest, 'mediaTypes.native')) {
->>>>>>> 2d82104b
       return bidRequest.mediaTypes.native;
     }
 
@@ -299,11 +267,7 @@
     const bidResponses = [];
 
     // stop here on invalid or empty data
-<<<<<<< HEAD
-    if (!response || !utils.deepAccess(response, 'body.bids') || response.body.bids.length === 0) {
-=======
     if (!response || !deepAccess(response, 'body.bids') || response.body.bids.length === 0) {
->>>>>>> 2d82104b
       return bidResponses;
     }
 
