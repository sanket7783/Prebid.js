import { BANNER } from '../src/mediaTypes.js'
import { getStorageManager } from '../src/storageManager.js'
import { isArray } from '../src/utils.js'
import { registerBidder } from '../src/adapters/bidderFactory.js'

const storageManager = getStorageManager()

const BIDDER_CODE = 'glimpse'
const ENDPOINT = 'https://api.glimpsevault.io/ads/serving/public/v1/prebid'
const LOCAL_STORAGE_KEY = {
  glimpse: {
    jwt: 'gp_vault_jwt',
  },
}

function transformEachBidResponse(glimpseBid) {
  const bid = glimpseBid;
  bid.meta = { advertiserDomains: [] };

  if (glimpseBid.adomain) {
    bid.meta.advertiserDomains = glimpseBid.adomain;
  }

  return bid;
}

export const spec = {
  code: BIDDER_CODE,
  supportedMediaTypes: [BANNER],

  /**
   * Determines whether or not the given bid request is valid
   * @param bid {BidRequest} The bid to validate
   * @return {boolean}
   */
  isBidRequestValid: (bid) => {
    return (
      hasValue(bid) &&
      hasValue(bid.params) &&
      hasStringValue(bid.params.placementId)
    )
  },

  /**
   * Builds http request for Glimpse bids
   * @param validBidRequests {BidRequest[]}
   * @param bidderRequest {BidderRequest}
   * @returns {ServerRequest}
   */
  buildRequests: (validBidRequests, bidderRequest) => {
    const networkId = window.networkId || -1
    const bids = validBidRequests.map(processBidRequest)
    const referer = getReferer(bidderRequest)
    const gdprConsent = getGdprConsentChoice(bidderRequest)
    const jwt = getVaultJwt()

    const data = {
      auth: jwt,
      data: {
        bidderCode: spec.code,
        networkId,
        bids,
        referer,
        gdprConsent,
      }
    }

    return {
      method: 'POST',
      url: ENDPOINT,
      data: JSON.stringify(data),
      options: {},
    }
  },

<<<<<<< HEAD
  interpretResponse: (serverResponse, _) => {
    let bids = [];
    try {
      const { body } = serverResponse;
      bids = body.map(transformEachBidResponse);
    } catch (error) {}
=======
  /**
   * Parse response from Glimpse server
   * @param bidResponse {ServerResponse}
   * @param bidRequest {BidRequest}
   * @returns {Bid[]}
   */
  interpretResponse: (bidResponse, bidRequest) => {
    const isValidResponse = isValidBidResponse(bidResponse)
>>>>>>> 2d82104b

    if (isValidResponse) {
      const {auth, data} = bidResponse.body
      setVaultJwt(auth)
      return data.bids
    }

    return []
  },
}

function processBidRequest(bidRequest) {
  const sizes = normalizeSizes(bidRequest.sizes)
  const keywords = bidRequest.params.keywords || []

  return {
    bidId: bidRequest.bidId,
    placementId: bidRequest.params.placementId,
    unitCode: bidRequest.adUnitCode,
    sizes,
    keywords,
  }
}

function normalizeSizes(sizes) {
  const isSingleSize =
    isArray(sizes) &&
    sizes.length === 2 &&
    !isArray(sizes[0]) &&
    !isArray(sizes[1])

  if (isSingleSize) {
    return [sizes]
  }

  return sizes
}

function getReferer(bidderRequest) {
  const hasReferer =
    hasValue(bidderRequest) &&
    hasValue(bidderRequest.refererInfo) &&
    hasStringValue(bidderRequest.refererInfo.referer)

  if (hasReferer) {
    return bidderRequest.refererInfo.referer
  }

  return ''
}

function getGdprConsentChoice(bidderRequest) {
  const hasGdprConsent =
    hasValue(bidderRequest) &&
    hasValue(bidderRequest.gdprConsent)

  if (hasGdprConsent) {
    return bidderRequest.gdprConsent
  }

  return {
    consentString: '',
    vendorData: {},
    gdprApplies: false,
  }
}

function setVaultJwt(auth) {
  storageManager.setDataInLocalStorage(LOCAL_STORAGE_KEY.glimpse.jwt, auth)
}

function getVaultJwt() {
  return storageManager.getDataFromLocalStorage(LOCAL_STORAGE_KEY.glimpse.jwt) || ''
}

function isValidBidResponse(bidResponse) {
  return (
    hasValue(bidResponse) &&
    hasValue(bidResponse.body) &&
    hasValue(bidResponse.body.data) &&
    hasArrayValue(bidResponse.body.data.bids) &&
    hasStringValue(bidResponse.body.auth)
  )
}

function hasValue(value) {
  return (
    value !== undefined &&
    value !== null
  )
}

function hasStringValue(value) {
  return (
    hasValue(value) &&
    typeof value === 'string' &&
    value.length > 0
  )
}

function hasArrayValue(value) {
  return (
    hasValue(value) &&
    isArray(value) &&
    value.length > 0
  )
}

registerBidder(spec)<|MERGE_RESOLUTION|>--- conflicted
+++ resolved
@@ -73,14 +73,6 @@
     }
   },
 
-<<<<<<< HEAD
-  interpretResponse: (serverResponse, _) => {
-    let bids = [];
-    try {
-      const { body } = serverResponse;
-      bids = body.map(transformEachBidResponse);
-    } catch (error) {}
-=======
   /**
    * Parse response from Glimpse server
    * @param bidResponse {ServerResponse}
@@ -89,7 +81,6 @@
    */
   interpretResponse: (bidResponse, bidRequest) => {
     const isValidResponse = isValidBidResponse(bidResponse)
->>>>>>> 2d82104b
 
     if (isValidResponse) {
       const {auth, data} = bidResponse.body
