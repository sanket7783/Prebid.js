--- conflicted
+++ resolved
@@ -178,11 +178,7 @@
    * @returns {(Object|undefined)}
    */
   decode(value, config) {
-<<<<<<< HEAD
-    return utils.isStr(value) ? { 'lotamePanoramaId': value } : undefined;
-=======
     return utils.isStr(value) ? { lotamePanoramaId: value } : undefined;
->>>>>>> eea7c792
   },
 
   /**
@@ -194,10 +190,7 @@
    * @returns {IdResponse|undefined}
    */
   getId(config, consentData, cacheIdObj) {
-<<<<<<< HEAD
-=======
     cookieDomain = lotamePanoramaIdSubmodule.findRootDomain();
->>>>>>> eea7c792
     let localCache = getLotameLocalCache();
 
     let refreshNeeded = Date.now() > localCache.expiryTimestampMs;
