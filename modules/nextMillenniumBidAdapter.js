import { isStr, _each, getBidIdParameter } from '../src/utils.js';
import { registerBidder } from '../src/adapters/bidderFactory.js';
import { BANNER } from '../src/mediaTypes.js';

const BIDDER_CODE = 'nextMillennium';
const ENDPOINT = 'https://pbs.nextmillmedia.com/openrtb2/auction';
const TIME_TO_LIVE = 360;

export const spec = {
  code: BIDDER_CODE,
  supportedMediaTypes: [BANNER],

  isBidRequestValid: function(bid) {
    return !!(
<<<<<<< HEAD
      bid.params.placement_id && utils.isStr(bid.params.placement_id)
=======
      bid.params.placement_id && isStr(bid.params.placement_id)
>>>>>>> 2d82104b
    );
  },

  buildRequests: function(validBidRequests, bidderRequest) {
    const requests = [];

    _each(validBidRequests, function(bid) {
      const postBody = {
        'id': bid.auctionId,
        'ext': {
          'prebid': {
            'storedrequest': {
              'id': getBidIdParameter('placement_id', bid.params)
            }
          }
        }
      }

      const gdprConsent = bidderRequest && bidderRequest.gdprConsent;
      const uspConsent = bidderRequest && bidderRequest.uspConsent

      if (gdprConsent || uspConsent) {
        postBody.regs = { ext: {} }

        if (uspConsent) {
          postBody.regs.ext.us_privacy = uspConsent;
        }
        if (typeof gdprConsent.gdprApplies !== 'undefined') {
          postBody.regs.ext.gdpr = gdprConsent.gdprApplies ? 1 : 0;
        }
        if (typeof gdprConsent.consentString !== 'undefined') {
          postBody.user = {
            ext: { consent: gdprConsent.consentString }
          }
        }
      }

      requests.push({
        method: 'POST',
        url: ENDPOINT,
<<<<<<< HEAD
=======
        data: JSON.stringify(postBody),
>>>>>>> 2d82104b
        options: {
          contentType: 'application/json',
          withCredentials: true
        },
<<<<<<< HEAD
        data: JSON.stringify({
          'ext': {
            'prebid': {
              'storedrequest': {
                'id': utils.getBidIdParameter('placement_id', bid.params)
              }
            }
          }
        }),
=======
>>>>>>> 2d82104b
        bidId: bid.bidId
      });
    });

    return requests;
  },

  interpretResponse: function(serverResponse, bidRequest) {
    const response = serverResponse.body;
    const bidResponses = [];

<<<<<<< HEAD
    try {
      utils._each(response.seatbid, (resp) => {
        utils._each(resp.bid, (bid) => {
          bidResponses.push({
            requestId: bidRequest.bidId,
            cpm: bid.price,
            width: bid.w,
            height: bid.h,
            creativeId: bid.adid,
            currency: response.cur,
            netRevenue: false,
            ttl: TIME_TO_LIVE,
            meta: {
              advertiserDomains: bid.adomain || []
            },
            ad: bid.adm
          });
        });
      })
    } catch (err) {
      utils.logError(err);
    }
=======
    _each(response.seatbid, (resp) => {
      _each(resp.bid, (bid) => {
        bidResponses.push({
          requestId: bidRequest.bidId,
          cpm: bid.price,
          width: bid.w,
          height: bid.h,
          creativeId: bid.adid,
          currency: response.cur,
          netRevenue: false,
          ttl: TIME_TO_LIVE,
          meta: {
            advertiserDomains: bid.adomain || []
          },
          ad: bid.adm
        });
      });
    });

>>>>>>> 2d82104b
    return bidResponses;
  }
};

registerBidder(spec);<|MERGE_RESOLUTION|>--- conflicted
+++ resolved
@@ -12,11 +12,7 @@
 
   isBidRequestValid: function(bid) {
     return !!(
-<<<<<<< HEAD
-      bid.params.placement_id && utils.isStr(bid.params.placement_id)
-=======
       bid.params.placement_id && isStr(bid.params.placement_id)
->>>>>>> 2d82104b
     );
   },
 
@@ -57,26 +53,11 @@
       requests.push({
         method: 'POST',
         url: ENDPOINT,
-<<<<<<< HEAD
-=======
         data: JSON.stringify(postBody),
->>>>>>> 2d82104b
         options: {
           contentType: 'application/json',
           withCredentials: true
         },
-<<<<<<< HEAD
-        data: JSON.stringify({
-          'ext': {
-            'prebid': {
-              'storedrequest': {
-                'id': utils.getBidIdParameter('placement_id', bid.params)
-              }
-            }
-          }
-        }),
-=======
->>>>>>> 2d82104b
         bidId: bid.bidId
       });
     });
@@ -88,30 +69,6 @@
     const response = serverResponse.body;
     const bidResponses = [];
 
-<<<<<<< HEAD
-    try {
-      utils._each(response.seatbid, (resp) => {
-        utils._each(resp.bid, (bid) => {
-          bidResponses.push({
-            requestId: bidRequest.bidId,
-            cpm: bid.price,
-            width: bid.w,
-            height: bid.h,
-            creativeId: bid.adid,
-            currency: response.cur,
-            netRevenue: false,
-            ttl: TIME_TO_LIVE,
-            meta: {
-              advertiserDomains: bid.adomain || []
-            },
-            ad: bid.adm
-          });
-        });
-      })
-    } catch (err) {
-      utils.logError(err);
-    }
-=======
     _each(response.seatbid, (resp) => {
       _each(resp.bid, (bid) => {
         bidResponses.push({
@@ -131,7 +88,6 @@
       });
     });
 
->>>>>>> 2d82104b
     return bidResponses;
   }
 };
