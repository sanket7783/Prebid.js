import { logInfo, logError, deepAccess, logWarn, deepSetValue, isArray, contains, isStr, mergeDeep } from '../src/utils.js';
import { registerBidder } from '../src/adapters/bidderFactory.js';
import { BANNER, NATIVE, VIDEO } from '../src/mediaTypes.js';
import {config} from '../src/config.js';
import {getPriceBucketString} from '../src/cpmBucketManager.js';
import { Renderer } from '../src/Renderer.js';
const BIDDER_CODE = 'ozone';

// *** PROD ***
const ORIGIN = 'https://elb.the-ozone-project.com' // applies only to auction & cookie
const AUCTIONURI = '/openrtb2/auction';
const OZONECOOKIESYNC = '/static/load-cookie.html';
const OZONE_RENDERER_URL = 'https://prebid.the-ozone-project.com/ozone-renderer.js';
const ORIGIN_DEV = 'https://test.ozpr.net';

const OZONEVERSION = '2.6.0';
export const spec = {
  gvlid: 524,
  aliases: [{code: 'lmc', gvlid: 524}, {code: 'newspassid', gvlid: 524}],
  version: OZONEVERSION,
  code: BIDDER_CODE,
  supportedMediaTypes: [VIDEO, BANNER],
  cookieSyncBag: {publisherId: null, siteId: null, userIdObject: {}}, // variables we want to make available to cookie sync
  propertyBag: {pageId: null, buildRequestsStart: 0, buildRequestsEnd: 0, endpointOverride: null}, /* allow us to store vars in instance scope - needs to be an object to be mutable */
  whitelabel_defaults: {
    'logId': 'OZONE',
    'bidder': 'ozone',
    'keyPrefix': 'oz',
    'auctionUrl': ORIGIN + AUCTIONURI,
    'cookieSyncUrl': ORIGIN + OZONECOOKIESYNC,
    'rendererUrl': OZONE_RENDERER_URL
  },
  /**
   * make sure that the whitelabel/default values are available in the propertyBag
   * @param bid Object : the bid
   */
  loadWhitelabelData(bid) {
    if (this.propertyBag.whitelabel) { return; }
    this.propertyBag.whitelabel = JSON.parse(JSON.stringify(this.whitelabel_defaults));
    let bidder = bid.bidder || 'ozone'; // eg. ozone
    this.propertyBag.whitelabel.logId = bidder.toUpperCase();
    this.propertyBag.whitelabel.bidder = bidder;
    let bidderConfig = config.getConfig(bidder) || {};
<<<<<<< HEAD
    utils.logInfo('got bidderConfig: ', JSON.parse(JSON.stringify(bidderConfig)));
=======
    logInfo('got bidderConfig: ', JSON.parse(JSON.stringify(bidderConfig)));
>>>>>>> 2d82104b
    if (bidderConfig.kvpPrefix) {
      this.propertyBag.whitelabel.keyPrefix = bidderConfig.kvpPrefix;
    }
    let arr = this.getGetParametersAsObject();
    if (bidderConfig.endpointOverride) {
      if (bidderConfig.endpointOverride.origin) {
        this.propertyBag.endpointOverride = bidderConfig.endpointOverride.origin;
        this.propertyBag.whitelabel.auctionUrl = bidderConfig.endpointOverride.origin + AUCTIONURI;
        this.propertyBag.whitelabel.cookieSyncUrl = bidderConfig.endpointOverride.origin + OZONECOOKIESYNC;
      }
      if (arr.hasOwnProperty('renderer')) {
        if (arr.renderer.match('%3A%2F%2F')) {
          this.propertyBag.whitelabel.rendererUrl = decodeURIComponent(arr['renderer']);
        } else {
          this.propertyBag.whitelabel.rendererUrl = arr['renderer'];
        }
      } else if (bidderConfig.endpointOverride.rendererUrl) {
        this.propertyBag.whitelabel.rendererUrl = bidderConfig.endpointOverride.rendererUrl;
      }
      if (bidderConfig.endpointOverride.cookieSyncUrl) {
        this.propertyBag.whitelabel.cookieSyncUrl = bidderConfig.endpointOverride.cookieSyncUrl;
      }
      if (bidderConfig.endpointOverride.auctionUrl) {
        this.propertyBag.endpointOverride = bidderConfig.endpointOverride.auctionUrl;
        this.propertyBag.whitelabel.auctionUrl = bidderConfig.endpointOverride.auctionUrl;
      }
    }
    try {
      if (arr.hasOwnProperty('auction') && arr.auction === 'dev') {
<<<<<<< HEAD
        utils.logInfo('GET: auction=dev');
        this.propertyBag.whitelabel.auctionUrl = ORIGIN_DEV + AUCTIONURI;
      }
      if (arr.hasOwnProperty('cookiesync') && arr.cookiesync === 'dev') {
        utils.logInfo('GET: cookiesync=dev');
        this.propertyBag.whitelabel.cookieSyncUrl = ORIGIN_DEV + OZONECOOKIESYNC;
      }
    } catch (e) {}
    utils.logInfo('set propertyBag.whitelabel to', this.propertyBag.whitelabel);
=======
        logInfo('GET: auction=dev');
        this.propertyBag.whitelabel.auctionUrl = ORIGIN_DEV + AUCTIONURI;
      }
      if (arr.hasOwnProperty('cookiesync') && arr.cookiesync === 'dev') {
        logInfo('GET: cookiesync=dev');
        this.propertyBag.whitelabel.cookieSyncUrl = ORIGIN_DEV + OZONECOOKIESYNC;
      }
    } catch (e) {}
    logInfo('set propertyBag.whitelabel to', this.propertyBag.whitelabel);
>>>>>>> 2d82104b
  },
  getAuctionUrl() {
    return this.propertyBag.whitelabel.auctionUrl;
  },
  getCookieSyncUrl() {
    return this.propertyBag.whitelabel.cookieSyncUrl;
  },
  getRendererUrl() {
    return this.propertyBag.whitelabel.rendererUrl;
  },
  /**
   * Basic check to see whether required parameters are in the request.
   * @param bid
   * @returns {boolean}
   */
  isBidRequestValid(bid) {
    this.loadWhitelabelData(bid);
<<<<<<< HEAD
    utils.logInfo('isBidRequestValid : ', config.getConfig(), bid);
    let adUnitCode = bid.adUnitCode; // adunit[n].code

    if (!(bid.params.hasOwnProperty('placementId'))) {
      utils.logError('VALIDATION FAILED : missing placementId : siteId, placementId and publisherId are REQUIRED', adUnitCode);
      return false;
    }
    if (!this.isValidPlacementId(bid.params.placementId)) {
      utils.logError('VALIDATION FAILED : placementId must be exactly 10 numeric characters', adUnitCode);
      return false;
    }
    if (!(bid.params.hasOwnProperty('publisherId'))) {
      utils.logError('VALIDATION FAILED : missing publisherId : siteId, placementId and publisherId are REQUIRED', adUnitCode);
      return false;
    }
    if (!(bid.params.publisherId).toString().match(/^[a-zA-Z0-9\-]{12}$/)) {
      utils.logError('VALIDATION FAILED : publisherId must be exactly 12 alphanumieric characters including hyphens', adUnitCode);
      return false;
    }
    if (!(bid.params.hasOwnProperty('siteId'))) {
      utils.logError('VALIDATION FAILED : missing siteId : siteId, placementId and publisherId are REQUIRED', adUnitCode);
      return false;
    }
    if (!(bid.params.siteId).toString().match(/^[0-9]{10}$/)) {
      utils.logError('VALIDATION FAILED : siteId must be exactly 10 numeric characters', adUnitCode);
      return false;
    }
    if (bid.params.hasOwnProperty('customParams')) {
      utils.logError('VALIDATION FAILED : customParams should be renamed to customData', adUnitCode);
=======
    logInfo('isBidRequestValid : ', config.getConfig(), bid);
    let adUnitCode = bid.adUnitCode; // adunit[n].code

    if (!(bid.params.hasOwnProperty('placementId'))) {
      logError('VALIDATION FAILED : missing placementId : siteId, placementId and publisherId are REQUIRED', adUnitCode);
      return false;
    }
    if (!this.isValidPlacementId(bid.params.placementId)) {
      logError('VALIDATION FAILED : placementId must be exactly 10 numeric characters', adUnitCode);
      return false;
    }
    if (!(bid.params.hasOwnProperty('publisherId'))) {
      logError('VALIDATION FAILED : missing publisherId : siteId, placementId and publisherId are REQUIRED', adUnitCode);
      return false;
    }
    if (!(bid.params.publisherId).toString().match(/^[a-zA-Z0-9\-]{12}$/)) {
      logError('VALIDATION FAILED : publisherId must be exactly 12 alphanumieric characters including hyphens', adUnitCode);
      return false;
    }
    if (!(bid.params.hasOwnProperty('siteId'))) {
      logError('VALIDATION FAILED : missing siteId : siteId, placementId and publisherId are REQUIRED', adUnitCode);
      return false;
    }
    if (!(bid.params.siteId).toString().match(/^[0-9]{10}$/)) {
      logError('VALIDATION FAILED : siteId must be exactly 10 numeric characters', adUnitCode);
      return false;
    }
    if (bid.params.hasOwnProperty('customParams')) {
      logError('VALIDATION FAILED : customParams should be renamed to customData', adUnitCode);
>>>>>>> 2d82104b
      return false;
    }
    if (bid.params.hasOwnProperty('customData')) {
      if (!Array.isArray(bid.params.customData)) {
<<<<<<< HEAD
        utils.logError('VALIDATION FAILED : customData is not an Array', adUnitCode);
        return false;
      }
      if (bid.params.customData.length < 1) {
        utils.logError('VALIDATION FAILED : customData is an array but does not contain any elements', adUnitCode);
        return false;
      }
      if (!(bid.params.customData[0]).hasOwnProperty('targeting')) {
        utils.logError('VALIDATION FAILED : customData[0] does not contain "targeting"', adUnitCode);
        return false;
      }
      if (typeof bid.params.customData[0]['targeting'] != 'object') {
        utils.logError('VALIDATION FAILED : customData[0] targeting is not an object', adUnitCode);
=======
        logError('VALIDATION FAILED : customData is not an Array', adUnitCode);
        return false;
      }
      if (bid.params.customData.length < 1) {
        logError('VALIDATION FAILED : customData is an array but does not contain any elements', adUnitCode);
        return false;
      }
      if (!(bid.params.customData[0]).hasOwnProperty('targeting')) {
        logError('VALIDATION FAILED : customData[0] does not contain "targeting"', adUnitCode);
        return false;
      }
      if (typeof bid.params.customData[0]['targeting'] != 'object') {
        logError('VALIDATION FAILED : customData[0] targeting is not an object', adUnitCode);
>>>>>>> 2d82104b
        return false;
      }
    }
    if (bid.hasOwnProperty('mediaTypes') && bid.mediaTypes.hasOwnProperty(VIDEO)) {
      if (!bid.mediaTypes[VIDEO].hasOwnProperty('context')) {
<<<<<<< HEAD
        utils.logError('No video context key/value in bid. Rejecting bid: ', bid);
        return false;
      }
      if (bid.mediaTypes[VIDEO].context !== 'instream' && bid.mediaTypes[VIDEO].context !== 'outstream') {
        utils.logError('video.context is invalid. Only instream/outstream video is supported. Rejecting bid: ', bid);
=======
        logError('No video context key/value in bid. Rejecting bid: ', bid);
        return false;
      }
      if (bid.mediaTypes[VIDEO].context !== 'instream' && bid.mediaTypes[VIDEO].context !== 'outstream') {
        logError('video.context is invalid. Only instream/outstream video is supported. Rejecting bid: ', bid);
>>>>>>> 2d82104b
        return false;
      }
    }
    return true;
  },

  /**
   * Split this out so that we can validate the placementId and also the override GET parameter ozstoredrequest
   * @param placementId
   */
  isValidPlacementId(placementId) {
    return placementId.toString().match(/^[0-9]{10}$/);
  },

  buildRequests(validBidRequests, bidderRequest) {
    this.loadWhitelabelData(validBidRequests[0]);
    this.propertyBag.buildRequestsStart = new Date().getTime();
    let whitelabelBidder = this.propertyBag.whitelabel.bidder; // by default = ozone
    let whitelabelPrefix = this.propertyBag.whitelabel.keyPrefix;
<<<<<<< HEAD
    utils.logInfo(`buildRequests time: ${this.propertyBag.buildRequestsStart} v ${OZONEVERSION} validBidRequests`, JSON.parse(JSON.stringify(validBidRequests)), 'bidderRequest', JSON.parse(JSON.stringify(bidderRequest)));
=======
    logInfo(`buildRequests time: ${this.propertyBag.buildRequestsStart} v ${OZONEVERSION} validBidRequests`, JSON.parse(JSON.stringify(validBidRequests)), 'bidderRequest', JSON.parse(JSON.stringify(bidderRequest)));
>>>>>>> 2d82104b
    // First check - is there any config to block this request?
    if (this.blockTheRequest()) {
      return [];
    }
    let htmlParams = {'publisherId': '', 'siteId': ''};
    if (validBidRequests.length > 0) {
      this.cookieSyncBag.userIdObject = Object.assign(this.cookieSyncBag.userIdObject, this.findAllUserIds(validBidRequests[0]));
      this.cookieSyncBag.siteId = deepAccess(validBidRequests[0], 'params.siteId');
      this.cookieSyncBag.publisherId = deepAccess(validBidRequests[0], 'params.publisherId');
      htmlParams = validBidRequests[0].params;
    }
<<<<<<< HEAD
    utils.logInfo('cookie sync bag', this.cookieSyncBag);
    let singleRequest = this.getWhitelabelConfigItem('ozone.singleRequest');
    singleRequest = singleRequest !== false; // undefined & true will be true
    utils.logInfo(`config ${whitelabelBidder}.singleRequest : `, singleRequest);
=======
    logInfo('cookie sync bag', this.cookieSyncBag);
    let singleRequest = this.getWhitelabelConfigItem('ozone.singleRequest');
    singleRequest = singleRequest !== false; // undefined & true will be true
    logInfo(`config ${whitelabelBidder}.singleRequest : `, singleRequest);
>>>>>>> 2d82104b
    let ozoneRequest = {}; // we only want to set specific properties on this, not validBidRequests[0].params
    delete ozoneRequest.test; // don't allow test to be set in the config - ONLY use $_GET['pbjs_debug']

    // First party data module : look for ortb2 in setconfig & set the User object. NOTE THAT this should happen before we set the consentString
    let fpd = config.getConfig('ortb2');
<<<<<<< HEAD
    if (fpd && utils.deepAccess(fpd, 'user')) {
      utils.logInfo('added FPD user object');
=======
    if (fpd && deepAccess(fpd, 'user')) {
      logInfo('added FPD user object');
>>>>>>> 2d82104b
      ozoneRequest.user = fpd.user;
    }

    const getParams = this.getGetParametersAsObject();
    const wlOztestmodeKey = whitelabelPrefix + 'testmode';
    const isTestMode = getParams[wlOztestmodeKey] || null; // this can be any string, it's used for testing ads
    ozoneRequest.device = {'w': window.innerWidth, 'h': window.innerHeight};
    let placementIdOverrideFromGetParam = this.getPlacementIdOverrideFromGetParam(); // null or string
    // build the array of params to attach to `imp`
    let tosendtags = validBidRequests.map(ozoneBidRequest => {
      var obj = {};
      let placementId = placementIdOverrideFromGetParam || this.getPlacementId(ozoneBidRequest); // prefer to use a valid override param, else the bidRequest placement Id
      obj.id = ozoneBidRequest.bidId; // this causes an error if we change it to something else, even if you update the bidRequest object: "WARNING: Bidder ozone made bid for unknown request ID: mb7953.859498327448. Ignoring."
      obj.tagid = placementId;
      obj.secure = window.location.protocol === 'https:' ? 1 : 0;
      // is there a banner (or nothing declared, so banner is the default)?
      let arrBannerSizes = [];
      if (!ozoneBidRequest.hasOwnProperty('mediaTypes')) {
        if (ozoneBidRequest.hasOwnProperty('sizes')) {
<<<<<<< HEAD
          utils.logInfo('no mediaTypes detected - will use the sizes array in the config root');
          arrBannerSizes = ozoneBidRequest.sizes;
        } else {
          utils.logInfo('no mediaTypes detected, no sizes array in the config root either. Cannot set sizes for banner type');
=======
          logInfo('no mediaTypes detected - will use the sizes array in the config root');
          arrBannerSizes = ozoneBidRequest.sizes;
        } else {
          logInfo('no mediaTypes detected, no sizes array in the config root either. Cannot set sizes for banner type');
>>>>>>> 2d82104b
        }
      } else {
        if (ozoneBidRequest.mediaTypes.hasOwnProperty(BANNER)) {
          arrBannerSizes = ozoneBidRequest.mediaTypes[BANNER].sizes; /* Note - if there is a sizes element in the config root it will be pushed into here */
<<<<<<< HEAD
          utils.logInfo('setting banner size from the mediaTypes.banner element for bidId ' + obj.id + ': ', arrBannerSizes);
        }
        if (ozoneBidRequest.mediaTypes.hasOwnProperty(VIDEO)) {
          utils.logInfo('openrtb 2.5 compliant video');
=======
          logInfo('setting banner size from the mediaTypes.banner element for bidId ' + obj.id + ': ', arrBannerSizes);
        }
        if (ozoneBidRequest.mediaTypes.hasOwnProperty(VIDEO)) {
          logInfo('openrtb 2.5 compliant video');
>>>>>>> 2d82104b
          // examine all the video attributes in the config, and either put them into obj.video if allowed by IAB2.5 or else in to obj.video.ext
          if (typeof ozoneBidRequest.mediaTypes[VIDEO] == 'object') {
            let childConfig = deepAccess(ozoneBidRequest, 'params.video', {});
            obj.video = this.unpackVideoConfigIntoIABformat(ozoneBidRequest.mediaTypes[VIDEO], childConfig);
            obj.video = this.addVideoDefaults(obj.video, ozoneBidRequest.mediaTypes[VIDEO], childConfig);
          }
          // we need to duplicate some of the video values
          let wh = getWidthAndHeightFromVideoObject(obj.video);
<<<<<<< HEAD
          utils.logInfo('setting video object from the mediaTypes.video element: ' + obj.id + ':', obj.video, 'wh=', wh);
=======
          logInfo('setting video object from the mediaTypes.video element: ' + obj.id + ':', obj.video, 'wh=', wh);
>>>>>>> 2d82104b
          if (wh && typeof wh === 'object') {
            obj.video.w = wh['w'];
            obj.video.h = wh['h'];
            if (playerSizeIsNestedArray(obj.video)) { // this should never happen; it was in the original spec for this change though.
<<<<<<< HEAD
              utils.logInfo('setting obj.video.format to be an array of objects');
              obj.video.ext.format = [wh];
            } else {
              utils.logInfo('setting obj.video.format to be an object');
              obj.video.ext.format = wh;
            }
          } else {
            utils.logWarn('cannot set w, h & format values for video; the config is not right');
=======
              logInfo('setting obj.video.format to be an array of objects');
              obj.video.ext.format = [wh];
            } else {
              logInfo('setting obj.video.format to be an object');
              obj.video.ext.format = wh;
            }
          } else {
            logWarn('cannot set w, h & format values for video; the config is not right');
>>>>>>> 2d82104b
          }
        }
        // Native integration is not complete yet
        if (ozoneBidRequest.mediaTypes.hasOwnProperty(NATIVE)) {
          obj.native = ozoneBidRequest.mediaTypes[NATIVE];
<<<<<<< HEAD
          utils.logInfo('setting native object from the mediaTypes.native element: ' + obj.id + ':', obj.native);
        }
        // is the publisher specifying floors, and is the floors module enabled?
        if (ozoneBidRequest.hasOwnProperty('getFloor')) {
          utils.logInfo('This bidRequest object has property: getFloor');
          obj.floor = this.getFloorObjectForAuction(ozoneBidRequest);
          utils.logInfo('obj.floor is : ', obj.floor);
        } else {
          utils.logInfo('This bidRequest object DOES NOT have property: getFloor');
=======
          logInfo('setting native object from the mediaTypes.native element: ' + obj.id + ':', obj.native);
        }
        // is the publisher specifying floors, and is the floors module enabled?
        if (ozoneBidRequest.hasOwnProperty('getFloor')) {
          logInfo('This bidRequest object has property: getFloor');
          obj.floor = this.getFloorObjectForAuction(ozoneBidRequest);
          logInfo('obj.floor is : ', obj.floor);
        } else {
          logInfo('This bidRequest object DOES NOT have property: getFloor');
>>>>>>> 2d82104b
        }
      }
      if (arrBannerSizes.length > 0) {
        // build the banner request using banner sizes we found in either possible location:
        obj.banner = {
          topframe: 1,
          w: arrBannerSizes[0][0] || 0,
          h: arrBannerSizes[0][1] || 0,
          format: arrBannerSizes.map(s => {
            return {w: s[0], h: s[1]};
          })
        };
      }
      // these 3 MUST exist - we check them in the validation method
      obj.placementId = placementId;
      // build the imp['ext'] object - NOTE - Dont obliterate anything that' already in obj.ext
<<<<<<< HEAD
      utils.deepSetValue(obj, 'ext.prebid', {'storedrequest': {'id': placementId}});
=======
      deepSetValue(obj, 'ext.prebid', {'storedrequest': {'id': placementId}});
>>>>>>> 2d82104b
      // obj.ext = {'prebid': {'storedrequest': {'id': placementId}}};
      obj.ext[whitelabelBidder] = {};
      obj.ext[whitelabelBidder].adUnitCode = ozoneBidRequest.adUnitCode; // eg. 'mpu'
      obj.ext[whitelabelBidder].transactionId = ozoneBidRequest.transactionId; // this is the transactionId PER adUnit, common across bidders for this unit
      if (ozoneBidRequest.params.hasOwnProperty('customData')) {
        obj.ext[whitelabelBidder].customData = ozoneBidRequest.params.customData;
      }
<<<<<<< HEAD
      utils.logInfo(`obj.ext.${whitelabelBidder} is `, obj.ext[whitelabelBidder]);
      if (isTestMode != null) {
        utils.logInfo('setting isTestMode to ', isTestMode);
=======
      logInfo(`obj.ext.${whitelabelBidder} is `, obj.ext[whitelabelBidder]);
      if (isTestMode != null) {
        logInfo('setting isTestMode to ', isTestMode);
>>>>>>> 2d82104b
        if (obj.ext[whitelabelBidder].hasOwnProperty('customData')) {
          for (let i = 0; i < obj.ext[whitelabelBidder].customData.length; i++) {
            obj.ext[whitelabelBidder].customData[i]['targeting'][wlOztestmodeKey] = isTestMode;
          }
        } else {
          obj.ext[whitelabelBidder].customData = [{'settings': {}, 'targeting': {}}];
          obj.ext[whitelabelBidder].customData[0].targeting[wlOztestmodeKey] = isTestMode;
        }
      }
<<<<<<< HEAD
      if (fpd && utils.deepAccess(fpd, 'site')) {
        // attach the site fpd into exactly : imp[n].ext.[whitelabel].customData.0.targeting
        utils.logInfo('added FPD site object');
        if (utils.deepAccess(obj, 'ext.' + whitelabelBidder + '.customData.0.targeting', false)) {
          obj.ext[whitelabelBidder].customData[0].targeting = Object.assign(obj.ext[whitelabelBidder].customData[0].targeting, fpd.site);
          // let keys = utils.getKeys(fpd.site);
=======
      if (fpd && deepAccess(fpd, 'site')) {
        // attach the site fpd into exactly : imp[n].ext.[whitelabel].customData.0.targeting
        logInfo('added FPD site object');
        if (deepAccess(obj, 'ext.' + whitelabelBidder + '.customData.0.targeting', false)) {
          obj.ext[whitelabelBidder].customData[0].targeting = Object.assign(obj.ext[whitelabelBidder].customData[0].targeting, fpd.site);
          // let keys = getKeys(fpd.site);
>>>>>>> 2d82104b
          // for (let i = 0; i < keys.length; i++) {
          //   obj.ext[whitelabelBidder].customData[0].targeting[keys[i]] = fpd.site[keys[i]];
          // }
        } else {
<<<<<<< HEAD
          utils.deepSetValue(obj, 'ext.' + whitelabelBidder + '.customData.0.targeting', fpd.site);
=======
          deepSetValue(obj, 'ext.' + whitelabelBidder + '.customData.0.targeting', fpd.site);
>>>>>>> 2d82104b
        }
      }
      return obj;
    });

    // in v 2.0.0 we moved these outside of the individual ad slots
    let extObj = {};
    extObj[whitelabelBidder] = {};
    extObj[whitelabelBidder][whitelabelPrefix + '_pb_v'] = OZONEVERSION;
    extObj[whitelabelBidder][whitelabelPrefix + '_rw'] = placementIdOverrideFromGetParam ? 1 : 0;
    if (validBidRequests.length > 0) {
      let userIds = this.cookieSyncBag.userIdObject; // 2021-01-06 - slight optimisation - we've already found this info
      // let userIds = this.findAllUserIds(validBidRequests[0]);
      if (userIds.hasOwnProperty('pubcid')) {
        extObj[whitelabelBidder].pubcid = userIds.pubcid;
      }
    }
    extObj[whitelabelBidder].pv = this.getPageId(); // attach the page ID that will be common to all auciton calls for this page if refresh() is called
    let ozOmpFloorDollars = this.getWhitelabelConfigItem('ozone.oz_omp_floor'); // valid only if a dollar value (typeof == 'number')
<<<<<<< HEAD
    utils.logInfo(`${whitelabelPrefix}_omp_floor dollar value = `, ozOmpFloorDollars);
    if (typeof ozOmpFloorDollars === 'number') {
      extObj[whitelabelBidder][whitelabelPrefix + '_omp_floor'] = ozOmpFloorDollars;
    } else if (typeof ozOmpFloorDollars !== 'undefined') {
      utils.logError(`${whitelabelPrefix}_omp_floor is invalid - IF SET then this must be a number, representing dollar value eg. ${whitelabelPrefix}_omp_floor: 1.55. You have it set as a ` + (typeof ozOmpFloorDollars));
=======
    logInfo(`${whitelabelPrefix}_omp_floor dollar value = `, ozOmpFloorDollars);
    if (typeof ozOmpFloorDollars === 'number') {
      extObj[whitelabelBidder][whitelabelPrefix + '_omp_floor'] = ozOmpFloorDollars;
    } else if (typeof ozOmpFloorDollars !== 'undefined') {
      logError(`${whitelabelPrefix}_omp_floor is invalid - IF SET then this must be a number, representing dollar value eg. ${whitelabelPrefix}_omp_floor: 1.55. You have it set as a ` + (typeof ozOmpFloorDollars));
>>>>>>> 2d82104b
    }
    let ozWhitelistAdserverKeys = this.getWhitelabelConfigItem('ozone.oz_whitelist_adserver_keys');
    let useOzWhitelistAdserverKeys = isArray(ozWhitelistAdserverKeys) && ozWhitelistAdserverKeys.length > 0;
    extObj[whitelabelBidder][whitelabelPrefix + '_kvp_rw'] = useOzWhitelistAdserverKeys ? 1 : 0;
    if (whitelabelBidder != 'ozone') {
<<<<<<< HEAD
      utils.logInfo('setting aliases object');
=======
      logInfo('setting aliases object');
>>>>>>> 2d82104b
      extObj.prebid = {aliases: {'ozone': whitelabelBidder}};
    }
    // 20210413 - adding a set of GET params to pass to auction
    if (getParams.hasOwnProperty('ozf')) { extObj[whitelabelBidder]['ozf'] = getParams.ozf == 'true' || getParams.ozf == 1 ? 1 : 0; }
    if (getParams.hasOwnProperty('ozpf')) { extObj[whitelabelBidder]['ozpf'] = getParams.ozpf == 'true' || getParams.ozpf == 1 ? 1 : 0; }
    if (getParams.hasOwnProperty('ozrp') && getParams.ozrp.match(/^[0-3]$/)) { extObj[whitelabelBidder]['ozrp'] = parseInt(getParams.ozrp); }
    if (getParams.hasOwnProperty('ozip') && getParams.ozip.match(/^\d+$/)) { extObj[whitelabelBidder]['ozip'] = parseInt(getParams.ozip); }
    if (this.propertyBag.endpointOverride != null) { extObj[whitelabelBidder]['origin'] = this.propertyBag.endpointOverride; }

    // extObj.ortb2 = config.getConfig('ortb2'); // original test location
    var userExtEids = this.generateEids(validBidRequests); // generate the UserIDs in the correct format for UserId module

    ozoneRequest.site = {
      'publisher': {'id': htmlParams.publisherId},
      'page': document.location.href,
      'id': htmlParams.siteId
    };
    ozoneRequest.test = (getParams.hasOwnProperty('pbjs_debug') && getParams['pbjs_debug'] === 'true') ? 1 : 0;

    // this should come as late as possible so it overrides any user.ext.consent value
    if (bidderRequest && bidderRequest.gdprConsent) {
<<<<<<< HEAD
      utils.logInfo('ADDING GDPR info');
      let apiVersion = utils.deepAccess(bidderRequest, 'gdprConsent.apiVersion', 1);
      ozoneRequest.regs = {ext: {gdpr: bidderRequest.gdprConsent.gdprApplies ? 1 : 0, apiVersion: apiVersion}};
      if (utils.deepAccess(ozoneRequest, 'regs.ext.gdpr')) {
        utils.deepSetValue(ozoneRequest, 'user.ext.consent', bidderRequest.gdprConsent.consentString);
      } else {
        utils.logInfo('**** Strange CMP info: bidderRequest.gdprConsent exists BUT bidderRequest.gdprConsent.gdprApplies is false. See bidderRequest logged above. ****');
      }
    } else {
      utils.logInfo('WILL NOT ADD GDPR info; no bidderRequest.gdprConsent object');
    }
    if (bidderRequest && bidderRequest.uspConsent) {
      utils.logInfo('ADDING CCPA info');
      utils.deepSetValue(ozoneRequest, 'user.ext.uspConsent', bidderRequest.uspConsent);
    } else {
      utils.logInfo('WILL NOT ADD CCPA info; no bidderRequest.uspConsent.');
=======
      logInfo('ADDING GDPR info');
      let apiVersion = deepAccess(bidderRequest, 'gdprConsent.apiVersion', 1);
      ozoneRequest.regs = {ext: {gdpr: bidderRequest.gdprConsent.gdprApplies ? 1 : 0, apiVersion: apiVersion}};
      if (deepAccess(ozoneRequest, 'regs.ext.gdpr')) {
        deepSetValue(ozoneRequest, 'user.ext.consent', bidderRequest.gdprConsent.consentString);
      } else {
        logInfo('**** Strange CMP info: bidderRequest.gdprConsent exists BUT bidderRequest.gdprConsent.gdprApplies is false. See bidderRequest logged above. ****');
      }
    } else {
      logInfo('WILL NOT ADD GDPR info; no bidderRequest.gdprConsent object');
    }
    if (bidderRequest && bidderRequest.uspConsent) {
      logInfo('ADDING CCPA info');
      deepSetValue(ozoneRequest, 'user.ext.uspConsent', bidderRequest.uspConsent);
    } else {
      logInfo('WILL NOT ADD CCPA info; no bidderRequest.uspConsent.');
>>>>>>> 2d82104b
    }

    // this is for 2.2.1
    // coppa compliance
    if (config.getConfig('coppa') === true) {
      deepSetValue(ozoneRequest, 'regs.coppa', 1);
    }

    // return the single request object OR the array:
    if (singleRequest) {
<<<<<<< HEAD
      utils.logInfo('buildRequests starting to generate response for a single request');
=======
      logInfo('buildRequests starting to generate response for a single request');
>>>>>>> 2d82104b
      ozoneRequest.id = bidderRequest.auctionId; // Unique ID of the bid request, provided by the exchange.
      ozoneRequest.auctionId = bidderRequest.auctionId; // not sure if this should be here?
      ozoneRequest.imp = tosendtags;
      ozoneRequest.ext = extObj;
      ozoneRequest.source = {'tid': bidderRequest.auctionId}; // RTB 2.5 : tid is Transaction ID that must be common across all participants in this bid request (e.g., potentially multiple exchanges).
      deepSetValue(ozoneRequest, 'user.ext.eids', userExtEids);
      var ret = {
        method: 'POST',
        url: this.getAuctionUrl(),
        data: JSON.stringify(ozoneRequest),
        bidderRequest: bidderRequest
      };
<<<<<<< HEAD
      utils.logInfo('buildRequests request data for single = ', JSON.parse(JSON.stringify(ozoneRequest)));
      this.propertyBag.buildRequestsEnd = new Date().getTime();
      utils.logInfo(`buildRequests going to return for single at time ${this.propertyBag.buildRequestsEnd} (took ${this.propertyBag.buildRequestsEnd - this.propertyBag.buildRequestsStart}ms): `, ret);
=======
      logInfo('buildRequests request data for single = ', JSON.parse(JSON.stringify(ozoneRequest)));
      this.propertyBag.buildRequestsEnd = new Date().getTime();
      logInfo(`buildRequests going to return for single at time ${this.propertyBag.buildRequestsEnd} (took ${this.propertyBag.buildRequestsEnd - this.propertyBag.buildRequestsStart}ms): `, ret);
>>>>>>> 2d82104b
      return ret;
    }
    // not single request - pull apart the tosendtags array & return an array of objects each containing one element in the imp array.
    let arrRet = tosendtags.map(imp => {
<<<<<<< HEAD
      utils.logInfo('buildRequests starting to generate non-single response, working on imp : ', imp);
=======
      logInfo('buildRequests starting to generate non-single response, working on imp : ', imp);
>>>>>>> 2d82104b
      let ozoneRequestSingle = Object.assign({}, ozoneRequest);
      imp.ext[whitelabelBidder].pageAuctionId = bidderRequest['auctionId']; // make a note in the ext object of what the original auctionId was, in the bidderRequest object
      ozoneRequestSingle.id = imp.ext[whitelabelBidder].transactionId; // Unique ID of the bid request, provided by the exchange.
      ozoneRequestSingle.auctionId = imp.ext[whitelabelBidder].transactionId; // not sure if this should be here?
      ozoneRequestSingle.imp = [imp];
      ozoneRequestSingle.ext = extObj;
      ozoneRequestSingle.source = {'tid': imp.ext[whitelabelBidder].transactionId};
<<<<<<< HEAD
      utils.deepSetValue(ozoneRequestSingle, 'user.ext.eids', userExtEids);
      utils.logInfo('buildRequests RequestSingle (for non-single) = ', ozoneRequestSingle);
=======
      deepSetValue(ozoneRequestSingle, 'user.ext.eids', userExtEids);
      logInfo('buildRequests RequestSingle (for non-single) = ', ozoneRequestSingle);
>>>>>>> 2d82104b
      return {
        method: 'POST',
        url: this.getAuctionUrl(),
        data: JSON.stringify(ozoneRequestSingle),
        bidderRequest: bidderRequest
      };
    });
    this.propertyBag.buildRequestsEnd = new Date().getTime();
<<<<<<< HEAD
    utils.logInfo(`buildRequests going to return for non-single at time ${this.propertyBag.buildRequestsEnd} (took ${this.propertyBag.buildRequestsEnd - this.propertyBag.buildRequestsStart}ms): `, arrRet);
=======
    logInfo(`buildRequests going to return for non-single at time ${this.propertyBag.buildRequestsEnd} (took ${this.propertyBag.buildRequestsEnd - this.propertyBag.buildRequestsStart}ms): `, arrRet);
>>>>>>> 2d82104b
    return arrRet;
  },
  /**
   * parse a bidRequestRef that contains getFloor(), get all the data from it for the sizes & media requested for this bid & return an object containing floor data you can send to auciton endpoint
   * @param bidRequestRef object = a valid bid request object reference
   * @return object
   *
   * call:
   * bidObj.getFloor({
      currency: 'USD', <- currency to return the value in
      mediaType: ‘banner’,
      size: ‘*’ <- or [300,250] or [[300,250],[640,480]]
   * });
   *
   */
  getFloorObjectForAuction(bidRequestRef) {
    const mediaTypesSizes = {
<<<<<<< HEAD
      banner: utils.deepAccess(bidRequestRef, 'mediaTypes.banner.sizes', null),
      video: utils.deepAccess(bidRequestRef, 'mediaTypes.video.playerSize', null),
      native: utils.deepAccess(bidRequestRef, 'mediaTypes.native.image.sizes', null)
    }
    utils.logInfo('getFloorObjectForAuction mediaTypesSizes : ', mediaTypesSizes);
=======
      banner: deepAccess(bidRequestRef, 'mediaTypes.banner.sizes', null),
      video: deepAccess(bidRequestRef, 'mediaTypes.video.playerSize', null),
      native: deepAccess(bidRequestRef, 'mediaTypes.native.image.sizes', null)
    }
    logInfo('getFloorObjectForAuction mediaTypesSizes : ', mediaTypesSizes);
>>>>>>> 2d82104b
    let ret = {};
    if (mediaTypesSizes.banner) {
      ret.banner = bidRequestRef.getFloor({mediaType: 'banner', currency: 'USD', size: mediaTypesSizes.banner});
    }
    if (mediaTypesSizes.video) {
      ret.video = bidRequestRef.getFloor({mediaType: 'video', currency: 'USD', size: mediaTypesSizes.video});
    }
    if (mediaTypesSizes.native) {
      ret.native = bidRequestRef.getFloor({mediaType: 'native', currency: 'USD', size: mediaTypesSizes.native});
    }
<<<<<<< HEAD
    utils.logInfo('getFloorObjectForAuction returning : ', JSON.parse(JSON.stringify(ret)));
=======
    logInfo('getFloorObjectForAuction returning : ', JSON.parse(JSON.stringify(ret)));
>>>>>>> 2d82104b
    return ret;
  },
  /**
   * Interpret the response if the array contains BIDDER elements, in the format: [ [bidder1 bid 1, bidder1 bid 2], [bidder2 bid 1, bidder2 bid 2] ]
   * NOte that in singleRequest mode this will be called once, else it will be called for each adSlot's response
   *
   * Updated April 2019 to return all bids, not just the one we decide is the 'winner'
   *
   * @param serverResponse
   * @param request
   * @returns {*}
   */
  interpretResponse(serverResponse, request) {
    if (request && request.bidderRequest && request.bidderRequest.bids) { this.loadWhitelabelData(request.bidderRequest.bids[0]); }
    let startTime = new Date().getTime();
    let whitelabelBidder = this.propertyBag.whitelabel.bidder; // by default = ozone
    let whitelabelPrefix = this.propertyBag.whitelabel.keyPrefix;
<<<<<<< HEAD
    utils.logInfo(`interpretResponse time: ${startTime} . Time between buildRequests done and interpretResponse start was ${startTime - this.propertyBag.buildRequestsEnd}ms`);
    utils.logInfo(`serverResponse, request`, JSON.parse(JSON.stringify(serverResponse)), JSON.parse(JSON.stringify(request)));
=======
    logInfo(`interpretResponse time: ${startTime} . Time between buildRequests done and interpretResponse start was ${startTime - this.propertyBag.buildRequestsEnd}ms`);
    logInfo(`serverResponse, request`, JSON.parse(JSON.stringify(serverResponse)), JSON.parse(JSON.stringify(request)));
>>>>>>> 2d82104b
    serverResponse = serverResponse.body || {};
    // note that serverResponse.id value is the auction_id we might want to use for reporting reasons.
    if (!serverResponse.hasOwnProperty('seatbid')) {
      return [];
    }
    if (typeof serverResponse.seatbid !== 'object') {
      return [];
    }
    let arrAllBids = [];
    let enhancedAdserverTargeting = this.getWhitelabelConfigItem('ozone.enhancedAdserverTargeting');
<<<<<<< HEAD
    utils.logInfo('enhancedAdserverTargeting', enhancedAdserverTargeting);
    if (typeof enhancedAdserverTargeting == 'undefined') {
      enhancedAdserverTargeting = true;
    }
    utils.logInfo('enhancedAdserverTargeting', enhancedAdserverTargeting);
=======
    logInfo('enhancedAdserverTargeting', enhancedAdserverTargeting);
    if (typeof enhancedAdserverTargeting == 'undefined') {
      enhancedAdserverTargeting = true;
    }
    logInfo('enhancedAdserverTargeting', enhancedAdserverTargeting);
>>>>>>> 2d82104b

    // 2021-03-05 - comment this out for a build without adding adid to the response
    serverResponse.seatbid = injectAdIdsIntoAllBidResponses(serverResponse.seatbid); // we now make sure that each bid in the bidresponse has a unique (within page) adId attribute.

    serverResponse.seatbid = this.removeSingleBidderMultipleBids(serverResponse.seatbid);
    let ozOmpFloorDollars = this.getWhitelabelConfigItem('ozone.oz_omp_floor'); // valid only if a dollar value (typeof == 'number')
    let addOzOmpFloorDollars = typeof ozOmpFloorDollars === 'number';
    let ozWhitelistAdserverKeys = this.getWhitelabelConfigItem('ozone.oz_whitelist_adserver_keys');
    let useOzWhitelistAdserverKeys = isArray(ozWhitelistAdserverKeys) && ozWhitelistAdserverKeys.length > 0;

    for (let i = 0; i < serverResponse.seatbid.length; i++) {
      let sb = serverResponse.seatbid[i];
      for (let j = 0; j < sb.bid.length; j++) {
        let thisRequestBid = this.getBidRequestForBidId(sb.bid[j].impid, request.bidderRequest.bids);
<<<<<<< HEAD
        utils.logInfo(`seatbid:${i}, bid:${j} Going to set default w h for seatbid/bidRequest`, sb.bid[j], thisRequestBid);
=======
        logInfo(`seatbid:${i}, bid:${j} Going to set default w h for seatbid/bidRequest`, sb.bid[j], thisRequestBid);
>>>>>>> 2d82104b
        const {defaultWidth, defaultHeight} = defaultSize(thisRequestBid);
        let thisBid = ozoneAddStandardProperties(sb.bid[j], defaultWidth, defaultHeight);
        // prebid 4.0 compliance
        thisBid.meta = {advertiserDomains: thisBid.adomain || []};
        let videoContext = null;
        let isVideo = false;
<<<<<<< HEAD
        let bidType = utils.deepAccess(thisBid, 'ext.prebid.type');
        utils.logInfo(`this bid type is : ${bidType}`, j);
=======
        let bidType = deepAccess(thisBid, 'ext.prebid.type');
        logInfo(`this bid type is : ${bidType}`, j);
>>>>>>> 2d82104b
        if (bidType === VIDEO) {
          isVideo = true;
          videoContext = this.getVideoContextForBidId(thisBid.bidId, request.bidderRequest.bids); // should be instream or outstream (or null if error)
          if (videoContext === 'outstream') {
<<<<<<< HEAD
            utils.logInfo('going to attach a renderer to OUTSTREAM video : ', j);
            thisBid.renderer = newRenderer(thisBid.bidId);
          } else {
            utils.logInfo('bid is not an outstream video, will not attach a renderer: ', j);
=======
            logInfo('going to attach a renderer to OUTSTREAM video : ', j);
            thisBid.renderer = newRenderer(thisBid.bidId);
          } else {
            logInfo('bid is not an outstream video, will not attach a renderer: ', j);
>>>>>>> 2d82104b
          }
        }
        let adserverTargeting = {};
        if (enhancedAdserverTargeting) {
          let allBidsForThisBidid = ozoneGetAllBidsForBidId(thisBid.bidId, serverResponse.seatbid);
          // add all the winning & non-winning bids for this bidId:
<<<<<<< HEAD
          utils.logInfo('Going to iterate allBidsForThisBidId', allBidsForThisBidid);
          Object.keys(allBidsForThisBidid).forEach((bidderName, index, ar2) => {
            utils.logInfo(`adding adserverTargeting for ${bidderName} for bidId ${thisBid.bidId}`);
=======
          logInfo('Going to iterate allBidsForThisBidId', allBidsForThisBidid);
          Object.keys(allBidsForThisBidid).forEach((bidderName, index, ar2) => {
            logInfo(`adding adserverTargeting for ${bidderName} for bidId ${thisBid.bidId}`);
>>>>>>> 2d82104b
            // let bidderName = bidderNameWH.split('_')[0];
            adserverTargeting[whitelabelPrefix + '_' + bidderName] = bidderName;
            adserverTargeting[whitelabelPrefix + '_' + bidderName + '_crid'] = String(allBidsForThisBidid[bidderName].crid);
            adserverTargeting[whitelabelPrefix + '_' + bidderName + '_adv'] = String(allBidsForThisBidid[bidderName].adomain);
            adserverTargeting[whitelabelPrefix + '_' + bidderName + '_adId'] = String(allBidsForThisBidid[bidderName].adId);
            adserverTargeting[whitelabelPrefix + '_' + bidderName + '_pb_r'] = getRoundedBid(allBidsForThisBidid[bidderName].price, allBidsForThisBidid[bidderName].ext.prebid.type);
            if (allBidsForThisBidid[bidderName].hasOwnProperty('dealid')) {
              adserverTargeting[whitelabelPrefix + '_' + bidderName + '_dealid'] = String(allBidsForThisBidid[bidderName].dealid);
            }
            if (addOzOmpFloorDollars) {
              adserverTargeting[whitelabelPrefix + '_' + bidderName + '_omp'] = allBidsForThisBidid[bidderName].price >= ozOmpFloorDollars ? '1' : '0';
            }
            if (isVideo) {
              adserverTargeting[whitelabelPrefix + '_' + bidderName + '_vid'] = videoContext; // outstream or instream
            }
            let flr = deepAccess(allBidsForThisBidid[bidderName], `ext.bidder.${whitelabelBidder}.floor`, null);
            if (flr != null) {
              adserverTargeting[whitelabelPrefix + '_' + bidderName + '_flr'] = flr;
            }
            let rid = deepAccess(allBidsForThisBidid[bidderName], `ext.bidder.${whitelabelBidder}.ruleId`, null);
            if (rid != null) {
              adserverTargeting[whitelabelPrefix + '_' + bidderName + '_rid'] = rid;
            }
            if (bidderName.match(/^ozappnexus/)) {
              adserverTargeting[whitelabelPrefix + '_' + bidderName + '_sid'] = String(allBidsForThisBidid[bidderName].cid);
            }
          });
        } else {
          if (useOzWhitelistAdserverKeys) {
<<<<<<< HEAD
            utils.logWarn(`You have set a whitelist of adserver keys but this will be ignored because ${whitelabelBidder}.enhancedAdserverTargeting is set to false. No per-bid keys will be sent to adserver.`);
          } else {
            utils.logInfo(`${whitelabelBidder}.enhancedAdserverTargeting is set to false, so no per-bid keys will be sent to adserver.`);
=======
            logWarn(`You have set a whitelist of adserver keys but this will be ignored because ${whitelabelBidder}.enhancedAdserverTargeting is set to false. No per-bid keys will be sent to adserver.`);
          } else {
            logInfo(`${whitelabelBidder}.enhancedAdserverTargeting is set to false, so no per-bid keys will be sent to adserver.`);
>>>>>>> 2d82104b
          }
        }
        // also add in the winning bid, to be sent to dfp
        let {seat: winningSeat, bid: winningBid} = ozoneGetWinnerForRequestBid(thisBid.bidId, serverResponse.seatbid);
        adserverTargeting[whitelabelPrefix + '_auc_id'] = String(request.bidderRequest.auctionId);
        adserverTargeting[whitelabelPrefix + '_winner'] = String(winningSeat);
        adserverTargeting[whitelabelPrefix + '_bid'] = 'true';

        if (enhancedAdserverTargeting) {
          adserverTargeting[whitelabelPrefix + '_imp_id'] = String(winningBid.impid);
          adserverTargeting[whitelabelPrefix + '_pb_v'] = OZONEVERSION;
          adserverTargeting[whitelabelPrefix + '_pb'] = winningBid.price;
          adserverTargeting[whitelabelPrefix + '_pb_r'] = getRoundedBid(winningBid.price, bidType);
          adserverTargeting[whitelabelPrefix + '_adId'] = String(winningBid.adId);
          adserverTargeting[whitelabelPrefix + '_size'] = `${winningBid.width}x${winningBid.height}`;
        }
        if (useOzWhitelistAdserverKeys) { // delete any un-whitelisted keys
<<<<<<< HEAD
          utils.logInfo('Going to filter out adserver targeting keys not in the whitelist: ', ozWhitelistAdserverKeys);
=======
          logInfo('Going to filter out adserver targeting keys not in the whitelist: ', ozWhitelistAdserverKeys);
>>>>>>> 2d82104b
          Object.keys(adserverTargeting).forEach(function(key) { if (ozWhitelistAdserverKeys.indexOf(key) === -1) { delete adserverTargeting[key]; } });
        }
        thisBid.adserverTargeting = adserverTargeting;
        arrAllBids.push(thisBid);
      }
    }
    let endTime = new Date().getTime();
<<<<<<< HEAD
    utils.logInfo(`interpretResponse going to return at time ${endTime} (took ${endTime - startTime}ms) Time from buildRequests Start -> interpretRequests End = ${endTime - this.propertyBag.buildRequestsStart}ms`, arrAllBids);
=======
    logInfo(`interpretResponse going to return at time ${endTime} (took ${endTime - startTime}ms) Time from buildRequests Start -> interpretRequests End = ${endTime - this.propertyBag.buildRequestsStart}ms`, arrAllBids);
>>>>>>> 2d82104b
    return arrAllBids;
  },
  /**
   * Use this to get all config values
   * Now it's getting complicated with whitelabeling, this simplifies the code for getting config values.
   * eg. to get ozone.oz_omp_floor you just send '_omp_floor'
   * @param ozoneVersion string like 'ozone.oz_omp_floor'
   * @return {string|object}
   */
  getWhitelabelConfigItem(ozoneVersion) {
    if (this.propertyBag.whitelabel.bidder == 'ozone') { return config.getConfig(ozoneVersion); }
    let whitelabelledSearch = ozoneVersion.replace('ozone', this.propertyBag.whitelabel.bidder);
    whitelabelledSearch = ozoneVersion.replace('oz_', this.propertyBag.whitelabel.keyPrefix + '_');
    return config.getConfig(whitelabelledSearch);
  },
  /**
   * If a bidder bids for > 1 size for an adslot, allow only the highest bid
   * @param seatbid object (serverResponse.seatbid)
   */
  removeSingleBidderMultipleBids(seatbid) {
    var ret = [];
    for (let i = 0; i < seatbid.length; i++) {
      let sb = seatbid[i];
      var retSeatbid = {'seat': sb.seat, 'bid': []};
      var bidIds = [];
      for (let j = 0; j < sb.bid.length; j++) {
        var candidate = sb.bid[j];
        if (contains(bidIds, candidate.impid)) {
          continue; // we've already fully assessed this impid, found the highest bid from this seat for it
        }
        bidIds.push(candidate.impid);
        for (let k = j + 1; k < sb.bid.length; k++) {
          if (sb.bid[k].impid === candidate.impid && sb.bid[k].price > candidate.price) {
            candidate = sb.bid[k];
          }
        }
        retSeatbid.bid.push(candidate);
      }
      ret.push(retSeatbid);
    }
    return ret;
  },
  // see http://prebid.org/dev-docs/bidder-adaptor.html#registering-user-syncs
  // us privacy: https://docs.prebid.org/dev-docs/modules/consentManagementUsp.html
  getUserSyncs(optionsType, serverResponse, gdprConsent, usPrivacy) {
<<<<<<< HEAD
    utils.logInfo('getUserSyncs optionsType', optionsType, 'serverResponse', serverResponse, 'gdprConsent', gdprConsent, 'usPrivacy', usPrivacy, 'cookieSyncBag', this.cookieSyncBag);
=======
    logInfo('getUserSyncs optionsType', optionsType, 'serverResponse', serverResponse, 'gdprConsent', gdprConsent, 'usPrivacy', usPrivacy, 'cookieSyncBag', this.cookieSyncBag);
>>>>>>> 2d82104b
    if (!serverResponse || serverResponse.length === 0) {
      return [];
    }
    if (optionsType.iframeEnabled) {
      var arrQueryString = [];
      if (document.location.search.match(/pbjs_debug=true/)) {
        arrQueryString.push('pbjs_debug=true');
      }
<<<<<<< HEAD
      arrQueryString.push('gdpr=' + (utils.deepAccess(gdprConsent, 'gdprApplies', false) ? '1' : '0'));
      arrQueryString.push('gdpr_consent=' + utils.deepAccess(gdprConsent, 'consentString', ''));
=======
      arrQueryString.push('gdpr=' + (deepAccess(gdprConsent, 'gdprApplies', false) ? '1' : '0'));
      arrQueryString.push('gdpr_consent=' + deepAccess(gdprConsent, 'consentString', ''));
>>>>>>> 2d82104b
      arrQueryString.push('usp_consent=' + (usPrivacy || ''));
      // var objKeys = Object.getOwnPropertyNames(this.cookieSyncBag.userIdObject);
      // for (let idx in objKeys) {
      //   let keyname = objKeys[idx];
      //   arrQueryString.push(keyname + '=' + this.cookieSyncBag.userIdObject[keyname]);
      // }
      for (let keyname in this.cookieSyncBag.userIdObject) {
        arrQueryString.push(keyname + '=' + this.cookieSyncBag.userIdObject[keyname]);
      }
      arrQueryString.push('publisherId=' + this.cookieSyncBag.publisherId);
      arrQueryString.push('siteId=' + this.cookieSyncBag.siteId);
      arrQueryString.push('cb=' + Date.now());
      arrQueryString.push('bidder=' + this.propertyBag.whitelabel.bidder);

      var strQueryString = arrQueryString.join('&');
      if (strQueryString.length > 0) {
        strQueryString = '?' + strQueryString;
      }
<<<<<<< HEAD
      utils.logInfo('getUserSyncs going to return cookie sync url : ' + this.getCookieSyncUrl() + strQueryString);
=======
      logInfo('getUserSyncs going to return cookie sync url : ' + this.getCookieSyncUrl() + strQueryString);
>>>>>>> 2d82104b
      return [{
        type: 'iframe',
        url: this.getCookieSyncUrl() + strQueryString
      }];
    }
  },
  /**
   * Find the bid matching the bidId in the request object
   * get instream or outstream if this was a video request else null
   * @return object|null
   */
  getBidRequestForBidId(bidId, arrBids) {
    for (let i = 0; i < arrBids.length; i++) {
      if (arrBids[i].bidId === bidId) { // bidId in the request comes back as impid in the seatbid bids
        return arrBids[i];
      }
    }
    return null;
  },
  /**
   * Locate the bid inside the arrBids for this bidId, then discover the video context, and return it.
   * IF the bid cannot be found return null, else return a string.
   * @param bidId
   * @param arrBids
   * @return string|null
   */
  getVideoContextForBidId(bidId, arrBids) {
    let requestBid = this.getBidRequestForBidId(bidId, arrBids);
    if (requestBid != null) {
      return deepAccess(requestBid, 'mediaTypes.video.context', 'unknown')
    }
    return null;
  },
  /**
   * This is used for cookie sync, not auction call
   *  Look for pubcid & all the other IDs according to http://prebid.org/dev-docs/modules/userId.html
   *  @return map
   */
  findAllUserIds(bidRequest) {
    var ret = {};
    // @todo - what is Neustar fabrick called & where to look for it? If it's a simple value then it will automatically be ok
    // it is not in the table 'Bidder Adapter Implementation' on https://docs.prebid.org/dev-docs/modules/userId.html#prebidjs-adapters
    let searchKeysSingle = ['pubcid', 'tdid', 'idl_env', 'criteoId', 'lotamePanoramaId', 'fabrickId'];
<<<<<<< HEAD
=======

>>>>>>> 2d82104b
    if (bidRequest.hasOwnProperty('userId')) {
      for (let arrayId in searchKeysSingle) {
        let key = searchKeysSingle[arrayId];
        if (bidRequest.userId.hasOwnProperty(key)) {
          if (typeof (bidRequest.userId[key]) == 'string') {
            ret[key] = bidRequest.userId[key];
          } else if (typeof (bidRequest.userId[key]) == 'object') {
<<<<<<< HEAD
            utils.logError(`WARNING: findAllUserIds had to use first key in user object to get value for bid.userId key: ${key}. Prebid adapter should be updated.`);
            // fallback - get the value of the first key in the object; this is NOT desirable behaviour
            ret[key] = bidRequest.userId[key][Object.keys(bidRequest.userId[key])[0]]; // cannot use Object.values
          } else {
            utils.logError(`failed to get string key value for userId : ${key}`);
          }
        }
      }
      let lipbid = utils.deepAccess(bidRequest.userId, 'lipb.lipbid');
      if (lipbid) {
        ret['lipb'] = {'lipbid': lipbid};
      }
      let id5id = utils.deepAccess(bidRequest.userId, 'id5id.uid');
      if (id5id) {
        ret['id5id'] = id5id;
      }
      let parrableId = utils.deepAccess(bidRequest.userId, 'parrableId.eid');
      if (parrableId) {
        ret['parrableId'] = parrableId;
      }
      let sharedid = utils.deepAccess(bidRequest.userId, 'sharedid.id');
      if (sharedid) {
        ret['sharedid'] = sharedid;
      }
      let sharedidthird = utils.deepAccess(bidRequest.userId, 'sharedid.third');
=======
            logError(`WARNING: findAllUserIds had to use first key in user object to get value for bid.userId key: ${key}. Prebid adapter should be updated.`);
            // fallback - get the value of the first key in the object; this is NOT desirable behaviour
            ret[key] = bidRequest.userId[key][Object.keys(bidRequest.userId[key])[0]]; // cannot use Object.values
          } else {
            logError(`failed to get string key value for userId : ${key}`);
          }
        }
      }
      let lipbid = deepAccess(bidRequest.userId, 'lipb.lipbid');
      if (lipbid) {
        ret['lipb'] = {'lipbid': lipbid};
      }
      let id5id = deepAccess(bidRequest.userId, 'id5id.uid');
      if (id5id) {
        ret['id5id'] = id5id;
      }
      let parrableId = deepAccess(bidRequest.userId, 'parrableId.eid');
      if (parrableId) {
        ret['parrableId'] = parrableId;
      }
      let sharedid = deepAccess(bidRequest.userId, 'sharedid.id');
      if (sharedid) {
        ret['sharedid'] = sharedid;
      }
      let sharedidthird = deepAccess(bidRequest.userId, 'sharedid.third');
>>>>>>> 2d82104b
      if (sharedidthird) {
        ret['sharedidthird'] = sharedidthird;
      }
    }
    if (!ret.hasOwnProperty('pubcid')) {
<<<<<<< HEAD
      let pubcid = utils.deepAccess(bidRequest, 'crumbs.pubcid');
=======
      let pubcid = deepAccess(bidRequest, 'crumbs.pubcid');
>>>>>>> 2d82104b
      if (pubcid) {
        ret['pubcid'] = pubcid; // if built with old pubCommonId module
      }
    }
    return ret;
  },
  /**
   * Convenient method to get the value we need for the placementId - ONLY from the bidRequest - NOT taking into account any GET override ID
   * @param bidRequest
   * @return string
   */
  getPlacementId(bidRequest) {
    return (bidRequest.params.placementId).toString();
  },
  /**
   * GET parameter introduced in 2.2.0 : ozstoredrequest
   * IF the GET parameter exists then it must validate for placementId correctly
   * IF there's a $_GET['ozstoredrequest'] & it's valid then return this. Else return null.
   * @returns null|string
   */
  getPlacementIdOverrideFromGetParam() {
    let whitelabelPrefix = this.propertyBag.whitelabel.keyPrefix;
    let arr = this.getGetParametersAsObject();
    if (arr.hasOwnProperty(whitelabelPrefix + 'storedrequest')) {
      if (this.isValidPlacementId(arr[whitelabelPrefix + 'storedrequest'])) {
<<<<<<< HEAD
        utils.logInfo(`using GET ${whitelabelPrefix}storedrequest ` + arr[whitelabelPrefix + 'storedrequest'] + ' to replace placementId');
        return arr[whitelabelPrefix + 'storedrequest'];
      } else {
        utils.logError(`GET ${whitelabelPrefix}storedrequest FAILED VALIDATION - will not use it`);
=======
        logInfo(`using GET ${whitelabelPrefix}storedrequest ` + arr[whitelabelPrefix + 'storedrequest'] + ' to replace placementId');
        return arr[whitelabelPrefix + 'storedrequest'];
      } else {
        logError(`GET ${whitelabelPrefix}storedrequest FAILED VALIDATION - will not use it`);
>>>>>>> 2d82104b
      }
    }
    return null;
  },
  /**
   * Generate an object we can append to the auction request, containing user data formatted correctly for different ssps
   * http://prebid.org/dev-docs/modules/userId.html
   * @param validBidRequests
   * @return {Array}
   */
  generateEids(validBidRequests) {
    let eids;
    const bidRequest = validBidRequests[0];
    if (bidRequest && bidRequest.userId) {
      eids = bidRequest.userIdAsEids;
      this.handleTTDId(eids, validBidRequests);
    }
    return eids;
  },
  handleTTDId(eids, validBidRequests) {
    let ttdId = null;
    let adsrvrOrgId = config.getConfig('adsrvrOrgId');
    if (isStr(deepAccess(validBidRequests, '0.userId.tdid'))) {
      ttdId = validBidRequests[0].userId.tdid;
    } else if (adsrvrOrgId && isStr(adsrvrOrgId.TDID)) {
      ttdId = adsrvrOrgId.TDID;
    }
    if (ttdId !== null) {
      eids.push({
        'source': 'adserver.org',
        'uids': [{
          'id': ttdId,
          'atype': 1,
          'ext': {
            'rtiPartner': 'TDID'
          }
        }]
      });
    }
  },
  // Try to use this as the mechanism for reading GET params because it's easy to mock it for tests
  getGetParametersAsObject() {
    let items = location.search.substr(1).split('&');
    let ret = {};
    let tmp = null;
    for (let index = 0; index < items.length; index++) {
      tmp = items[index].split('=');
      ret[tmp[0]] = tmp[1];
    }
    return ret;
  },
  /**
   * Do we have to block this request? Could be due to config values (no longer checking gdpr)
   * @return {boolean|*[]} true = block the request, else false
   */
  blockTheRequest() {
    // if there is an ozone.oz_request = false then quit now.
    let ozRequest = this.getWhitelabelConfigItem('ozone.oz_request');
    if (typeof ozRequest == 'boolean' && !ozRequest) {
<<<<<<< HEAD
      utils.logWarn(`Will not allow auction : ${this.propertyBag.whitelabel.keyPrefix}one.${this.propertyBag.whitelabel.keyPrefix}_request is set to false`);
=======
      logWarn(`Will not allow auction : ${this.propertyBag.whitelabel.keyPrefix}one.${this.propertyBag.whitelabel.keyPrefix}_request is set to false`);
>>>>>>> 2d82104b
      return true;
    }
    return false;
  },
  /**
   * This returns a random ID for this page. It starts off with the current ms timestamp then appends a random component
   * @return {string}
   */
  getPageId: function() {
    if (this.propertyBag.pageId == null) {
      let randPart = '';
      let allowable = '0123456789abcdefghijklmnopqrstuvwxyz';
      for (let i = 20; i > 0; i--) {
        randPart += allowable[Math.floor(Math.random() * 36)];
      }
      this.propertyBag.pageId = new Date().getTime() + '_' + randPart;
    }
    return this.propertyBag.pageId;
  },
  unpackVideoConfigIntoIABformat(videoConfig, childConfig) {
    let ret = {'ext': {}};
    ret = this._unpackVideoConfigIntoIABformat(ret, videoConfig);
    ret = this._unpackVideoConfigIntoIABformat(ret, childConfig);
    return ret;
  },
  /**
   *
   * look in ONE object to get video config (we need to call this multiple times, so child settings override parent)
   * @param ret
   * @param objConfig
   * @return {*}
   * @private
   */
  _unpackVideoConfigIntoIABformat(ret, objConfig) {
    let arrVideoKeysAllowed = ['mimes', 'minduration', 'maxduration', 'protocols', 'w', 'h', 'startdelay', 'placement', 'linearity', 'skip', 'skipmin', 'skipafter', 'sequence', 'battr', 'maxextended', 'minbitrate', 'maxbitrate', 'boxingallowed', 'playbackmethod', 'playbackend', 'delivery', 'pos', 'companionad', 'api', 'companiontype'];
    for (const key in objConfig) {
      var found = false;
      arrVideoKeysAllowed.forEach(function(arg) {
        if (arg === key) {
          ret[key] = objConfig[key];
          found = true;
        }
      });
      if (!found) {
        ret.ext[key] = objConfig[key];
      }
    }
    // handle ext separately, if it exists; we have probably built up an ext object already
    if (objConfig.hasOwnProperty('ext') && typeof objConfig.ext === 'object') {
      if (objConfig.hasOwnProperty('ext')) {
        ret.ext = mergeDeep(ret.ext, objConfig.ext);
      } else {
        ret.ext = objConfig.ext;
      }
    }
    return ret;
  },
  addVideoDefaults(objRet, videoConfig, childConfig) {
    objRet = this._addVideoDefaults(objRet, videoConfig, false);
    objRet = this._addVideoDefaults(objRet, childConfig, true); // child config will override parent config
    return objRet;
  },
  /**
   * modify objRet, adding in default values
   * @param objRet
   * @param objConfig
   * @param addIfMissing
   * @return {*}
   * @private
   */
  _addVideoDefaults(objRet, objConfig, addIfMissing) {
    // add inferred values & any default values we want.
    let context = deepAccess(objConfig, 'context');
    if (context === 'outstream') {
      objRet.placement = 3;
    } else if (context === 'instream') {
      objRet.placement = 1;
    }
    let skippable = deepAccess(objConfig, 'skippable', null);
    if (skippable == null) {
      if (addIfMissing && !objRet.hasOwnProperty('skip')) {
        objRet.skip = skippable ? 1 : 0;
      }
    } else {
      objRet.skip = skippable ? 1 : 0;
    }
    return objRet;
  }
};

/**
 * add a page-level-unique adId element to all server response bids.
 * NOTE that this is destructive - it mutates the serverResponse object sent in as a parameter
 * @param seatbid  object (serverResponse.seatbid)
 * @returns seatbid object
 */
export function injectAdIdsIntoAllBidResponses(seatbid) {
<<<<<<< HEAD
  utils.logInfo('injectAdIdsIntoAllBidResponses', seatbid);
=======
  logInfo('injectAdIdsIntoAllBidResponses', seatbid);
>>>>>>> 2d82104b
  for (let i = 0; i < seatbid.length; i++) {
    let sb = seatbid[i];
    for (let j = 0; j < sb.bid.length; j++) {
      // modify the bidId per-bid, so each bid has a unique adId within this response, and dfp can select one.
      // 2020-06 we now need a second level of ID because there might be multiple identical impid's within a seatbid!
      sb.bid[j]['adId'] = `${sb.bid[j]['impid']}-${i}-${spec.propertyBag.whitelabel.keyPrefix}-${j}`;
    }
  }
  return seatbid;
}

export function checkDeepArray(Arr) {
  if (Array.isArray(Arr)) {
    if (Array.isArray(Arr[0])) {
      return Arr[0];
    } else {
      return Arr;
    }
  } else {
    return Arr;
  }
}

export function defaultSize(thebidObj) {
  if (!thebidObj) {
<<<<<<< HEAD
    utils.logInfo('defaultSize received empty bid obj! going to return fixed default size');
=======
    logInfo('defaultSize received empty bid obj! going to return fixed default size');
>>>>>>> 2d82104b
    return {
      'defaultHeight': 250,
      'defaultWidth': 300
    };
  }
  const {sizes} = thebidObj;
  const returnObject = {};
  returnObject.defaultWidth = checkDeepArray(sizes)[0];
  returnObject.defaultHeight = checkDeepArray(sizes)[1];
  return returnObject;
}

/**
 * Do the messy searching for the best bid response in the serverResponse.seatbid array matching the requestBid.bidId
 * @param requestBid
 * @param serverResponseSeatBid
 * @returns {*} bid object
 */
export function ozoneGetWinnerForRequestBid(requestBidId, serverResponseSeatBid) {
  let thisBidWinner = null;
  let winningSeat = null;
  for (let j = 0; j < serverResponseSeatBid.length; j++) {
    let theseBids = serverResponseSeatBid[j].bid;
    let thisSeat = serverResponseSeatBid[j].seat;
    for (let k = 0; k < theseBids.length; k++) {
      if (theseBids[k].impid === requestBidId) {
        // we've found a matching server response bid for this request bid
        if ((thisBidWinner == null) || (thisBidWinner.price < theseBids[k].price)) {
          thisBidWinner = theseBids[k];
          winningSeat = thisSeat;
          break;
        }
      }
    }
  }
  return {'seat': winningSeat, 'bid': thisBidWinner};
}

/**
 * Get a list of all the bids, for this bidId. The keys in the response object will be {seatname} OR {seatname}{w}x{h} if seatname already exists
 * @param matchBidId
 * @param serverResponseSeatBid
 * @returns {} = {ozone|320x600:{obj}, ozone|320x250:{obj}, appnexus|300x250:{obj}, ... }
 */
export function ozoneGetAllBidsForBidId(matchBidId, serverResponseSeatBid) {
  let objBids = {};
  for (let j = 0; j < serverResponseSeatBid.length; j++) {
    let theseBids = serverResponseSeatBid[j].bid;
    let thisSeat = serverResponseSeatBid[j].seat;
    for (let k = 0; k < theseBids.length; k++) {
      if (theseBids[k].impid === matchBidId) {
        if (objBids.hasOwnProperty(thisSeat)) { // > 1 bid for an adunit from a bidder - only use the one with the highest bid
          //   objBids[`${thisSeat}${theseBids[k].w}x${theseBids[k].h}`] = theseBids[k];
          if (objBids[thisSeat]['price'] < theseBids[k].price) {
            objBids[thisSeat] = theseBids[k];
          }
        } else {
          objBids[thisSeat] = theseBids[k];
        }
      }
    }
  }
  return objBids;
}

/**
 * Round the bid price down according to the granularity
 * @param price
 * @param mediaType = video, banner or native
 */
export function getRoundedBid(price, mediaType) {
  const mediaTypeGranularity = config.getConfig(`mediaTypePriceGranularity.${mediaType}`); // might be string or object or nothing; if set then this takes precedence over 'priceGranularity'
  let objBuckets = config.getConfig('customPriceBucket'); // this is always an object - {} if strBuckets is not 'custom'
  let strBuckets = config.getConfig('priceGranularity'); // priceGranularity value, always a string ** if priceGranularity is set to an object then it's always 'custom' **
  let theConfigObject = getGranularityObject(mediaType, mediaTypeGranularity, strBuckets, objBuckets);
  let theConfigKey = getGranularityKeyName(mediaType, mediaTypeGranularity, strBuckets);

<<<<<<< HEAD
  utils.logInfo('getRoundedBid. price:', price, 'mediaType:', mediaType, 'configkey:', theConfigKey, 'configObject:', theConfigObject, 'mediaTypeGranularity:', mediaTypeGranularity, 'strBuckets:', strBuckets);
=======
  logInfo('getRoundedBid. price:', price, 'mediaType:', mediaType, 'configkey:', theConfigKey, 'configObject:', theConfigObject, 'mediaTypeGranularity:', mediaTypeGranularity, 'strBuckets:', strBuckets);
>>>>>>> 2d82104b

  let priceStringsObj = getPriceBucketString(
    price,
    theConfigObject,
    config.getConfig('currency.granularityMultiplier')
  );
<<<<<<< HEAD
  utils.logInfo('priceStringsObj', priceStringsObj);
=======
  logInfo('priceStringsObj', priceStringsObj);
>>>>>>> 2d82104b
  // by default, without any custom granularity set, you get granularity name : 'medium'
  let granularityNamePriceStringsKeyMapping = {
    'medium': 'med',
    'custom': 'custom',
    'high': 'high',
    'low': 'low',
    'dense': 'dense'
  };
  if (granularityNamePriceStringsKeyMapping.hasOwnProperty(theConfigKey)) {
    let priceStringsKey = granularityNamePriceStringsKeyMapping[theConfigKey];
<<<<<<< HEAD
    utils.logInfo('getRoundedBid: looking for priceStringsKey:', priceStringsKey);
=======
    logInfo('getRoundedBid: looking for priceStringsKey:', priceStringsKey);
>>>>>>> 2d82104b
    return priceStringsObj[priceStringsKey];
  }
  return priceStringsObj['auto'];
}

/**
 * return the key to use to get the value out of the priceStrings object, taking into account anything at
 * config.priceGranularity level or config.mediaType.xxx level
 * I've noticed that the key specified by prebid core : config.getConfig('priceGranularity') does not properly
 * take into account the 2-levels of config
 */
export function getGranularityKeyName(mediaType, mediaTypeGranularity, strBuckets) {
  if (typeof mediaTypeGranularity === 'string') {
    return mediaTypeGranularity;
  }
  if (typeof mediaTypeGranularity === 'object') {
    return 'custom';
  }
  if (typeof strBuckets === 'string') {
    return strBuckets;
  }
  return 'auto'; // fall back to a default key - should literally never be needed.
}

/**
 * return the object to use to create the custom value of the priceStrings object, taking into account anything at
 * config.priceGranularity level or config.mediaType.xxx level
 */
export function getGranularityObject(mediaType, mediaTypeGranularity, strBuckets, objBuckets) {
  if (typeof mediaTypeGranularity === 'object') {
    return mediaTypeGranularity;
  }
  if (strBuckets === 'custom') {
    return objBuckets;
  }
  return '';
}

/**
 * We expect to be able to find a standard set of properties on winning bid objects; add them here.
 * @param seatBid
 * @returns {*}
 */
export function ozoneAddStandardProperties(seatBid, defaultWidth, defaultHeight) {
  seatBid.cpm = seatBid.price;
  seatBid.bidId = seatBid.impid;
  seatBid.requestId = seatBid.impid;
  seatBid.width = seatBid.w || defaultWidth;
  seatBid.height = seatBid.h || defaultHeight;
  seatBid.ad = seatBid.adm;
  seatBid.netRevenue = true;
  seatBid.creativeId = seatBid.crid;
  seatBid.currency = 'USD';
  seatBid.ttl = 300;
  return seatBid;
}

/**
 *
 * @param objVideo will be like {"playerSize":[640,480],"mimes":["video/mp4"],"context":"outstream"} or POSSIBLY {"playerSize":[[640,480]],"mimes":["video/mp4"],"context":"outstream"}
 * @return object {w,h} or null
 */
export function getWidthAndHeightFromVideoObject(objVideo) {
  let playerSize = getPlayerSizeFromObject(objVideo);
  if (!playerSize) {
    return null;
  }
  if (playerSize[0] && typeof playerSize[0] === 'object') {
<<<<<<< HEAD
    utils.logInfo('getWidthAndHeightFromVideoObject found nested array inside playerSize.', playerSize[0]);
    playerSize = playerSize[0];
    if (typeof playerSize[0] !== 'number' && typeof playerSize[0] !== 'string') {
      utils.logInfo('getWidthAndHeightFromVideoObject found non-number/string type inside the INNER array in playerSize. This is totally wrong - cannot continue.', playerSize[0]);
=======
    logInfo('getWidthAndHeightFromVideoObject found nested array inside playerSize.', playerSize[0]);
    playerSize = playerSize[0];
    if (typeof playerSize[0] !== 'number' && typeof playerSize[0] !== 'string') {
      logInfo('getWidthAndHeightFromVideoObject found non-number/string type inside the INNER array in playerSize. This is totally wrong - cannot continue.', playerSize[0]);
>>>>>>> 2d82104b
      return null;
    }
  }
  if (playerSize.length !== 2) {
<<<<<<< HEAD
    utils.logInfo('getWidthAndHeightFromVideoObject found playerSize with length of ' + playerSize.length + '. This is totally wrong - cannot continue.');
=======
    logInfo('getWidthAndHeightFromVideoObject found playerSize with length of ' + playerSize.length + '. This is totally wrong - cannot continue.');
>>>>>>> 2d82104b
    return null;
  }
  return ({'w': playerSize[0], 'h': playerSize[1]});
}

/**
 * @param objVideo will be like {"playerSize":[640,480],"mimes":["video/mp4"],"context":"outstream"} or POSSIBLY {"playerSize":[[640,480]],"mimes":["video/mp4"],"context":"outstream"}
 * @return object {w,h} or null
 */
export function playerSizeIsNestedArray(objVideo) {
  let playerSize = getPlayerSizeFromObject(objVideo);
  if (!playerSize) {
    return null;
  }
  if (playerSize.length < 1) {
    return null;
  }
  return (playerSize[0] && typeof playerSize[0] === 'object');
}

/**
 * Common functionality when looking at a video object, to get the playerSize
 * @param objVideo
 * @returns {*}
 */
function getPlayerSizeFromObject(objVideo) {
<<<<<<< HEAD
  utils.logInfo('getPlayerSizeFromObject received object', objVideo);
  let playerSize = utils.deepAccess(objVideo, 'playerSize');
=======
  logInfo('getPlayerSizeFromObject received object', objVideo);
  let playerSize = deepAccess(objVideo, 'playerSize');
>>>>>>> 2d82104b
  if (!playerSize) {
    playerSize = deepAccess(objVideo, 'ext.playerSize');
  }
  if (!playerSize) {
<<<<<<< HEAD
    utils.logError('getPlayerSizeFromObject FAILED: no playerSize in video object or ext', objVideo);
    return null;
  }
  if (typeof playerSize !== 'object') {
    utils.logError('getPlayerSizeFromObject FAILED: playerSize is not an object/array', objVideo);
=======
    logError('getPlayerSizeFromObject FAILED: no playerSize in video object or ext', objVideo);
    return null;
  }
  if (typeof playerSize !== 'object') {
    logError('getPlayerSizeFromObject FAILED: playerSize is not an object/array', objVideo);
>>>>>>> 2d82104b
    return null;
  }
  return playerSize;
}
/*
  Rendering video ads - create a renderer instance, mark it as not loaded, set a renderer function.
  The renderer function will not assume that the renderer script is loaded - it will push() the ultimate render function call
 */
function newRenderer(adUnitCode, rendererOptions = {}) {
  let isLoaded = window.ozoneVideo;
<<<<<<< HEAD
  utils.logInfo(`newRenderer going to set loaded to ${isLoaded ? 'true' : 'false'}`);
=======
  logInfo(`newRenderer going to set loaded to ${isLoaded ? 'true' : 'false'}`);
>>>>>>> 2d82104b
  const renderer = Renderer.install({
    url: spec.getRendererUrl(),
    config: rendererOptions,
    loaded: isLoaded,
    adUnitCode
  });
  try {
    renderer.setRender(outstreamRender);
  } catch (err) {
<<<<<<< HEAD
    utils.logError('Prebid Error when calling setRender on renderer', JSON.parse(JSON.stringify(renderer)), err);
=======
    logError('Prebid Error when calling setRender on renderer', JSON.parse(JSON.stringify(renderer)), err);
>>>>>>> 2d82104b
  }
  return renderer;
}
function outstreamRender(bid) {
<<<<<<< HEAD
  utils.logInfo('outstreamRender called. Going to push the call to window.ozoneVideo.outstreamRender(bid) bid =', JSON.parse(JSON.stringify(bid)));
=======
  logInfo('outstreamRender called. Going to push the call to window.ozoneVideo.outstreamRender(bid) bid =', JSON.parse(JSON.stringify(bid)));
>>>>>>> 2d82104b
  // push to render queue because ozoneVideo may not be loaded yet
  bid.renderer.push(() => {
    window.ozoneVideo.outstreamRender(bid);
  });
}

registerBidder(spec);
logInfo(`*BidAdapter ${OZONEVERSION} was loaded`);<|MERGE_RESOLUTION|>--- conflicted
+++ resolved
@@ -41,11 +41,7 @@
     this.propertyBag.whitelabel.logId = bidder.toUpperCase();
     this.propertyBag.whitelabel.bidder = bidder;
     let bidderConfig = config.getConfig(bidder) || {};
-<<<<<<< HEAD
-    utils.logInfo('got bidderConfig: ', JSON.parse(JSON.stringify(bidderConfig)));
-=======
     logInfo('got bidderConfig: ', JSON.parse(JSON.stringify(bidderConfig)));
->>>>>>> 2d82104b
     if (bidderConfig.kvpPrefix) {
       this.propertyBag.whitelabel.keyPrefix = bidderConfig.kvpPrefix;
     }
@@ -75,17 +71,6 @@
     }
     try {
       if (arr.hasOwnProperty('auction') && arr.auction === 'dev') {
-<<<<<<< HEAD
-        utils.logInfo('GET: auction=dev');
-        this.propertyBag.whitelabel.auctionUrl = ORIGIN_DEV + AUCTIONURI;
-      }
-      if (arr.hasOwnProperty('cookiesync') && arr.cookiesync === 'dev') {
-        utils.logInfo('GET: cookiesync=dev');
-        this.propertyBag.whitelabel.cookieSyncUrl = ORIGIN_DEV + OZONECOOKIESYNC;
-      }
-    } catch (e) {}
-    utils.logInfo('set propertyBag.whitelabel to', this.propertyBag.whitelabel);
-=======
         logInfo('GET: auction=dev');
         this.propertyBag.whitelabel.auctionUrl = ORIGIN_DEV + AUCTIONURI;
       }
@@ -95,7 +80,6 @@
       }
     } catch (e) {}
     logInfo('set propertyBag.whitelabel to', this.propertyBag.whitelabel);
->>>>>>> 2d82104b
   },
   getAuctionUrl() {
     return this.propertyBag.whitelabel.auctionUrl;
@@ -113,37 +97,6 @@
    */
   isBidRequestValid(bid) {
     this.loadWhitelabelData(bid);
-<<<<<<< HEAD
-    utils.logInfo('isBidRequestValid : ', config.getConfig(), bid);
-    let adUnitCode = bid.adUnitCode; // adunit[n].code
-
-    if (!(bid.params.hasOwnProperty('placementId'))) {
-      utils.logError('VALIDATION FAILED : missing placementId : siteId, placementId and publisherId are REQUIRED', adUnitCode);
-      return false;
-    }
-    if (!this.isValidPlacementId(bid.params.placementId)) {
-      utils.logError('VALIDATION FAILED : placementId must be exactly 10 numeric characters', adUnitCode);
-      return false;
-    }
-    if (!(bid.params.hasOwnProperty('publisherId'))) {
-      utils.logError('VALIDATION FAILED : missing publisherId : siteId, placementId and publisherId are REQUIRED', adUnitCode);
-      return false;
-    }
-    if (!(bid.params.publisherId).toString().match(/^[a-zA-Z0-9\-]{12}$/)) {
-      utils.logError('VALIDATION FAILED : publisherId must be exactly 12 alphanumieric characters including hyphens', adUnitCode);
-      return false;
-    }
-    if (!(bid.params.hasOwnProperty('siteId'))) {
-      utils.logError('VALIDATION FAILED : missing siteId : siteId, placementId and publisherId are REQUIRED', adUnitCode);
-      return false;
-    }
-    if (!(bid.params.siteId).toString().match(/^[0-9]{10}$/)) {
-      utils.logError('VALIDATION FAILED : siteId must be exactly 10 numeric characters', adUnitCode);
-      return false;
-    }
-    if (bid.params.hasOwnProperty('customParams')) {
-      utils.logError('VALIDATION FAILED : customParams should be renamed to customData', adUnitCode);
-=======
     logInfo('isBidRequestValid : ', config.getConfig(), bid);
     let adUnitCode = bid.adUnitCode; // adunit[n].code
 
@@ -173,26 +126,10 @@
     }
     if (bid.params.hasOwnProperty('customParams')) {
       logError('VALIDATION FAILED : customParams should be renamed to customData', adUnitCode);
->>>>>>> 2d82104b
       return false;
     }
     if (bid.params.hasOwnProperty('customData')) {
       if (!Array.isArray(bid.params.customData)) {
-<<<<<<< HEAD
-        utils.logError('VALIDATION FAILED : customData is not an Array', adUnitCode);
-        return false;
-      }
-      if (bid.params.customData.length < 1) {
-        utils.logError('VALIDATION FAILED : customData is an array but does not contain any elements', adUnitCode);
-        return false;
-      }
-      if (!(bid.params.customData[0]).hasOwnProperty('targeting')) {
-        utils.logError('VALIDATION FAILED : customData[0] does not contain "targeting"', adUnitCode);
-        return false;
-      }
-      if (typeof bid.params.customData[0]['targeting'] != 'object') {
-        utils.logError('VALIDATION FAILED : customData[0] targeting is not an object', adUnitCode);
-=======
         logError('VALIDATION FAILED : customData is not an Array', adUnitCode);
         return false;
       }
@@ -206,25 +143,16 @@
       }
       if (typeof bid.params.customData[0]['targeting'] != 'object') {
         logError('VALIDATION FAILED : customData[0] targeting is not an object', adUnitCode);
->>>>>>> 2d82104b
         return false;
       }
     }
     if (bid.hasOwnProperty('mediaTypes') && bid.mediaTypes.hasOwnProperty(VIDEO)) {
       if (!bid.mediaTypes[VIDEO].hasOwnProperty('context')) {
-<<<<<<< HEAD
-        utils.logError('No video context key/value in bid. Rejecting bid: ', bid);
-        return false;
-      }
-      if (bid.mediaTypes[VIDEO].context !== 'instream' && bid.mediaTypes[VIDEO].context !== 'outstream') {
-        utils.logError('video.context is invalid. Only instream/outstream video is supported. Rejecting bid: ', bid);
-=======
         logError('No video context key/value in bid. Rejecting bid: ', bid);
         return false;
       }
       if (bid.mediaTypes[VIDEO].context !== 'instream' && bid.mediaTypes[VIDEO].context !== 'outstream') {
         logError('video.context is invalid. Only instream/outstream video is supported. Rejecting bid: ', bid);
->>>>>>> 2d82104b
         return false;
       }
     }
@@ -244,11 +172,7 @@
     this.propertyBag.buildRequestsStart = new Date().getTime();
     let whitelabelBidder = this.propertyBag.whitelabel.bidder; // by default = ozone
     let whitelabelPrefix = this.propertyBag.whitelabel.keyPrefix;
-<<<<<<< HEAD
-    utils.logInfo(`buildRequests time: ${this.propertyBag.buildRequestsStart} v ${OZONEVERSION} validBidRequests`, JSON.parse(JSON.stringify(validBidRequests)), 'bidderRequest', JSON.parse(JSON.stringify(bidderRequest)));
-=======
     logInfo(`buildRequests time: ${this.propertyBag.buildRequestsStart} v ${OZONEVERSION} validBidRequests`, JSON.parse(JSON.stringify(validBidRequests)), 'bidderRequest', JSON.parse(JSON.stringify(bidderRequest)));
->>>>>>> 2d82104b
     // First check - is there any config to block this request?
     if (this.blockTheRequest()) {
       return [];
@@ -260,29 +184,17 @@
       this.cookieSyncBag.publisherId = deepAccess(validBidRequests[0], 'params.publisherId');
       htmlParams = validBidRequests[0].params;
     }
-<<<<<<< HEAD
-    utils.logInfo('cookie sync bag', this.cookieSyncBag);
-    let singleRequest = this.getWhitelabelConfigItem('ozone.singleRequest');
-    singleRequest = singleRequest !== false; // undefined & true will be true
-    utils.logInfo(`config ${whitelabelBidder}.singleRequest : `, singleRequest);
-=======
     logInfo('cookie sync bag', this.cookieSyncBag);
     let singleRequest = this.getWhitelabelConfigItem('ozone.singleRequest');
     singleRequest = singleRequest !== false; // undefined & true will be true
     logInfo(`config ${whitelabelBidder}.singleRequest : `, singleRequest);
->>>>>>> 2d82104b
     let ozoneRequest = {}; // we only want to set specific properties on this, not validBidRequests[0].params
     delete ozoneRequest.test; // don't allow test to be set in the config - ONLY use $_GET['pbjs_debug']
 
     // First party data module : look for ortb2 in setconfig & set the User object. NOTE THAT this should happen before we set the consentString
     let fpd = config.getConfig('ortb2');
-<<<<<<< HEAD
-    if (fpd && utils.deepAccess(fpd, 'user')) {
-      utils.logInfo('added FPD user object');
-=======
     if (fpd && deepAccess(fpd, 'user')) {
       logInfo('added FPD user object');
->>>>>>> 2d82104b
       ozoneRequest.user = fpd.user;
     }
 
@@ -302,32 +214,18 @@
       let arrBannerSizes = [];
       if (!ozoneBidRequest.hasOwnProperty('mediaTypes')) {
         if (ozoneBidRequest.hasOwnProperty('sizes')) {
-<<<<<<< HEAD
-          utils.logInfo('no mediaTypes detected - will use the sizes array in the config root');
-          arrBannerSizes = ozoneBidRequest.sizes;
-        } else {
-          utils.logInfo('no mediaTypes detected, no sizes array in the config root either. Cannot set sizes for banner type');
-=======
           logInfo('no mediaTypes detected - will use the sizes array in the config root');
           arrBannerSizes = ozoneBidRequest.sizes;
         } else {
           logInfo('no mediaTypes detected, no sizes array in the config root either. Cannot set sizes for banner type');
->>>>>>> 2d82104b
         }
       } else {
         if (ozoneBidRequest.mediaTypes.hasOwnProperty(BANNER)) {
           arrBannerSizes = ozoneBidRequest.mediaTypes[BANNER].sizes; /* Note - if there is a sizes element in the config root it will be pushed into here */
-<<<<<<< HEAD
-          utils.logInfo('setting banner size from the mediaTypes.banner element for bidId ' + obj.id + ': ', arrBannerSizes);
-        }
-        if (ozoneBidRequest.mediaTypes.hasOwnProperty(VIDEO)) {
-          utils.logInfo('openrtb 2.5 compliant video');
-=======
           logInfo('setting banner size from the mediaTypes.banner element for bidId ' + obj.id + ': ', arrBannerSizes);
         }
         if (ozoneBidRequest.mediaTypes.hasOwnProperty(VIDEO)) {
           logInfo('openrtb 2.5 compliant video');
->>>>>>> 2d82104b
           // examine all the video attributes in the config, and either put them into obj.video if allowed by IAB2.5 or else in to obj.video.ext
           if (typeof ozoneBidRequest.mediaTypes[VIDEO] == 'object') {
             let childConfig = deepAccess(ozoneBidRequest, 'params.video', {});
@@ -336,25 +234,11 @@
           }
           // we need to duplicate some of the video values
           let wh = getWidthAndHeightFromVideoObject(obj.video);
-<<<<<<< HEAD
-          utils.logInfo('setting video object from the mediaTypes.video element: ' + obj.id + ':', obj.video, 'wh=', wh);
-=======
           logInfo('setting video object from the mediaTypes.video element: ' + obj.id + ':', obj.video, 'wh=', wh);
->>>>>>> 2d82104b
           if (wh && typeof wh === 'object') {
             obj.video.w = wh['w'];
             obj.video.h = wh['h'];
             if (playerSizeIsNestedArray(obj.video)) { // this should never happen; it was in the original spec for this change though.
-<<<<<<< HEAD
-              utils.logInfo('setting obj.video.format to be an array of objects');
-              obj.video.ext.format = [wh];
-            } else {
-              utils.logInfo('setting obj.video.format to be an object');
-              obj.video.ext.format = wh;
-            }
-          } else {
-            utils.logWarn('cannot set w, h & format values for video; the config is not right');
-=======
               logInfo('setting obj.video.format to be an array of objects');
               obj.video.ext.format = [wh];
             } else {
@@ -363,23 +247,11 @@
             }
           } else {
             logWarn('cannot set w, h & format values for video; the config is not right');
->>>>>>> 2d82104b
           }
         }
         // Native integration is not complete yet
         if (ozoneBidRequest.mediaTypes.hasOwnProperty(NATIVE)) {
           obj.native = ozoneBidRequest.mediaTypes[NATIVE];
-<<<<<<< HEAD
-          utils.logInfo('setting native object from the mediaTypes.native element: ' + obj.id + ':', obj.native);
-        }
-        // is the publisher specifying floors, and is the floors module enabled?
-        if (ozoneBidRequest.hasOwnProperty('getFloor')) {
-          utils.logInfo('This bidRequest object has property: getFloor');
-          obj.floor = this.getFloorObjectForAuction(ozoneBidRequest);
-          utils.logInfo('obj.floor is : ', obj.floor);
-        } else {
-          utils.logInfo('This bidRequest object DOES NOT have property: getFloor');
-=======
           logInfo('setting native object from the mediaTypes.native element: ' + obj.id + ':', obj.native);
         }
         // is the publisher specifying floors, and is the floors module enabled?
@@ -389,7 +261,6 @@
           logInfo('obj.floor is : ', obj.floor);
         } else {
           logInfo('This bidRequest object DOES NOT have property: getFloor');
->>>>>>> 2d82104b
         }
       }
       if (arrBannerSizes.length > 0) {
@@ -406,11 +277,7 @@
       // these 3 MUST exist - we check them in the validation method
       obj.placementId = placementId;
       // build the imp['ext'] object - NOTE - Dont obliterate anything that' already in obj.ext
-<<<<<<< HEAD
-      utils.deepSetValue(obj, 'ext.prebid', {'storedrequest': {'id': placementId}});
-=======
       deepSetValue(obj, 'ext.prebid', {'storedrequest': {'id': placementId}});
->>>>>>> 2d82104b
       // obj.ext = {'prebid': {'storedrequest': {'id': placementId}}};
       obj.ext[whitelabelBidder] = {};
       obj.ext[whitelabelBidder].adUnitCode = ozoneBidRequest.adUnitCode; // eg. 'mpu'
@@ -418,15 +285,9 @@
       if (ozoneBidRequest.params.hasOwnProperty('customData')) {
         obj.ext[whitelabelBidder].customData = ozoneBidRequest.params.customData;
       }
-<<<<<<< HEAD
-      utils.logInfo(`obj.ext.${whitelabelBidder} is `, obj.ext[whitelabelBidder]);
-      if (isTestMode != null) {
-        utils.logInfo('setting isTestMode to ', isTestMode);
-=======
       logInfo(`obj.ext.${whitelabelBidder} is `, obj.ext[whitelabelBidder]);
       if (isTestMode != null) {
         logInfo('setting isTestMode to ', isTestMode);
->>>>>>> 2d82104b
         if (obj.ext[whitelabelBidder].hasOwnProperty('customData')) {
           for (let i = 0; i < obj.ext[whitelabelBidder].customData.length; i++) {
             obj.ext[whitelabelBidder].customData[i]['targeting'][wlOztestmodeKey] = isTestMode;
@@ -436,30 +297,17 @@
           obj.ext[whitelabelBidder].customData[0].targeting[wlOztestmodeKey] = isTestMode;
         }
       }
-<<<<<<< HEAD
-      if (fpd && utils.deepAccess(fpd, 'site')) {
-        // attach the site fpd into exactly : imp[n].ext.[whitelabel].customData.0.targeting
-        utils.logInfo('added FPD site object');
-        if (utils.deepAccess(obj, 'ext.' + whitelabelBidder + '.customData.0.targeting', false)) {
-          obj.ext[whitelabelBidder].customData[0].targeting = Object.assign(obj.ext[whitelabelBidder].customData[0].targeting, fpd.site);
-          // let keys = utils.getKeys(fpd.site);
-=======
       if (fpd && deepAccess(fpd, 'site')) {
         // attach the site fpd into exactly : imp[n].ext.[whitelabel].customData.0.targeting
         logInfo('added FPD site object');
         if (deepAccess(obj, 'ext.' + whitelabelBidder + '.customData.0.targeting', false)) {
           obj.ext[whitelabelBidder].customData[0].targeting = Object.assign(obj.ext[whitelabelBidder].customData[0].targeting, fpd.site);
           // let keys = getKeys(fpd.site);
->>>>>>> 2d82104b
           // for (let i = 0; i < keys.length; i++) {
           //   obj.ext[whitelabelBidder].customData[0].targeting[keys[i]] = fpd.site[keys[i]];
           // }
         } else {
-<<<<<<< HEAD
-          utils.deepSetValue(obj, 'ext.' + whitelabelBidder + '.customData.0.targeting', fpd.site);
-=======
           deepSetValue(obj, 'ext.' + whitelabelBidder + '.customData.0.targeting', fpd.site);
->>>>>>> 2d82104b
         }
       }
       return obj;
@@ -479,29 +327,17 @@
     }
     extObj[whitelabelBidder].pv = this.getPageId(); // attach the page ID that will be common to all auciton calls for this page if refresh() is called
     let ozOmpFloorDollars = this.getWhitelabelConfigItem('ozone.oz_omp_floor'); // valid only if a dollar value (typeof == 'number')
-<<<<<<< HEAD
-    utils.logInfo(`${whitelabelPrefix}_omp_floor dollar value = `, ozOmpFloorDollars);
-    if (typeof ozOmpFloorDollars === 'number') {
-      extObj[whitelabelBidder][whitelabelPrefix + '_omp_floor'] = ozOmpFloorDollars;
-    } else if (typeof ozOmpFloorDollars !== 'undefined') {
-      utils.logError(`${whitelabelPrefix}_omp_floor is invalid - IF SET then this must be a number, representing dollar value eg. ${whitelabelPrefix}_omp_floor: 1.55. You have it set as a ` + (typeof ozOmpFloorDollars));
-=======
     logInfo(`${whitelabelPrefix}_omp_floor dollar value = `, ozOmpFloorDollars);
     if (typeof ozOmpFloorDollars === 'number') {
       extObj[whitelabelBidder][whitelabelPrefix + '_omp_floor'] = ozOmpFloorDollars;
     } else if (typeof ozOmpFloorDollars !== 'undefined') {
       logError(`${whitelabelPrefix}_omp_floor is invalid - IF SET then this must be a number, representing dollar value eg. ${whitelabelPrefix}_omp_floor: 1.55. You have it set as a ` + (typeof ozOmpFloorDollars));
->>>>>>> 2d82104b
     }
     let ozWhitelistAdserverKeys = this.getWhitelabelConfigItem('ozone.oz_whitelist_adserver_keys');
     let useOzWhitelistAdserverKeys = isArray(ozWhitelistAdserverKeys) && ozWhitelistAdserverKeys.length > 0;
     extObj[whitelabelBidder][whitelabelPrefix + '_kvp_rw'] = useOzWhitelistAdserverKeys ? 1 : 0;
     if (whitelabelBidder != 'ozone') {
-<<<<<<< HEAD
-      utils.logInfo('setting aliases object');
-=======
       logInfo('setting aliases object');
->>>>>>> 2d82104b
       extObj.prebid = {aliases: {'ozone': whitelabelBidder}};
     }
     // 20210413 - adding a set of GET params to pass to auction
@@ -523,24 +359,6 @@
 
     // this should come as late as possible so it overrides any user.ext.consent value
     if (bidderRequest && bidderRequest.gdprConsent) {
-<<<<<<< HEAD
-      utils.logInfo('ADDING GDPR info');
-      let apiVersion = utils.deepAccess(bidderRequest, 'gdprConsent.apiVersion', 1);
-      ozoneRequest.regs = {ext: {gdpr: bidderRequest.gdprConsent.gdprApplies ? 1 : 0, apiVersion: apiVersion}};
-      if (utils.deepAccess(ozoneRequest, 'regs.ext.gdpr')) {
-        utils.deepSetValue(ozoneRequest, 'user.ext.consent', bidderRequest.gdprConsent.consentString);
-      } else {
-        utils.logInfo('**** Strange CMP info: bidderRequest.gdprConsent exists BUT bidderRequest.gdprConsent.gdprApplies is false. See bidderRequest logged above. ****');
-      }
-    } else {
-      utils.logInfo('WILL NOT ADD GDPR info; no bidderRequest.gdprConsent object');
-    }
-    if (bidderRequest && bidderRequest.uspConsent) {
-      utils.logInfo('ADDING CCPA info');
-      utils.deepSetValue(ozoneRequest, 'user.ext.uspConsent', bidderRequest.uspConsent);
-    } else {
-      utils.logInfo('WILL NOT ADD CCPA info; no bidderRequest.uspConsent.');
-=======
       logInfo('ADDING GDPR info');
       let apiVersion = deepAccess(bidderRequest, 'gdprConsent.apiVersion', 1);
       ozoneRequest.regs = {ext: {gdpr: bidderRequest.gdprConsent.gdprApplies ? 1 : 0, apiVersion: apiVersion}};
@@ -557,7 +375,6 @@
       deepSetValue(ozoneRequest, 'user.ext.uspConsent', bidderRequest.uspConsent);
     } else {
       logInfo('WILL NOT ADD CCPA info; no bidderRequest.uspConsent.');
->>>>>>> 2d82104b
     }
 
     // this is for 2.2.1
@@ -568,11 +385,7 @@
 
     // return the single request object OR the array:
     if (singleRequest) {
-<<<<<<< HEAD
-      utils.logInfo('buildRequests starting to generate response for a single request');
-=======
       logInfo('buildRequests starting to generate response for a single request');
->>>>>>> 2d82104b
       ozoneRequest.id = bidderRequest.auctionId; // Unique ID of the bid request, provided by the exchange.
       ozoneRequest.auctionId = bidderRequest.auctionId; // not sure if this should be here?
       ozoneRequest.imp = tosendtags;
@@ -585,24 +398,14 @@
         data: JSON.stringify(ozoneRequest),
         bidderRequest: bidderRequest
       };
-<<<<<<< HEAD
-      utils.logInfo('buildRequests request data for single = ', JSON.parse(JSON.stringify(ozoneRequest)));
-      this.propertyBag.buildRequestsEnd = new Date().getTime();
-      utils.logInfo(`buildRequests going to return for single at time ${this.propertyBag.buildRequestsEnd} (took ${this.propertyBag.buildRequestsEnd - this.propertyBag.buildRequestsStart}ms): `, ret);
-=======
       logInfo('buildRequests request data for single = ', JSON.parse(JSON.stringify(ozoneRequest)));
       this.propertyBag.buildRequestsEnd = new Date().getTime();
       logInfo(`buildRequests going to return for single at time ${this.propertyBag.buildRequestsEnd} (took ${this.propertyBag.buildRequestsEnd - this.propertyBag.buildRequestsStart}ms): `, ret);
->>>>>>> 2d82104b
       return ret;
     }
     // not single request - pull apart the tosendtags array & return an array of objects each containing one element in the imp array.
     let arrRet = tosendtags.map(imp => {
-<<<<<<< HEAD
-      utils.logInfo('buildRequests starting to generate non-single response, working on imp : ', imp);
-=======
       logInfo('buildRequests starting to generate non-single response, working on imp : ', imp);
->>>>>>> 2d82104b
       let ozoneRequestSingle = Object.assign({}, ozoneRequest);
       imp.ext[whitelabelBidder].pageAuctionId = bidderRequest['auctionId']; // make a note in the ext object of what the original auctionId was, in the bidderRequest object
       ozoneRequestSingle.id = imp.ext[whitelabelBidder].transactionId; // Unique ID of the bid request, provided by the exchange.
@@ -610,13 +413,8 @@
       ozoneRequestSingle.imp = [imp];
       ozoneRequestSingle.ext = extObj;
       ozoneRequestSingle.source = {'tid': imp.ext[whitelabelBidder].transactionId};
-<<<<<<< HEAD
-      utils.deepSetValue(ozoneRequestSingle, 'user.ext.eids', userExtEids);
-      utils.logInfo('buildRequests RequestSingle (for non-single) = ', ozoneRequestSingle);
-=======
       deepSetValue(ozoneRequestSingle, 'user.ext.eids', userExtEids);
       logInfo('buildRequests RequestSingle (for non-single) = ', ozoneRequestSingle);
->>>>>>> 2d82104b
       return {
         method: 'POST',
         url: this.getAuctionUrl(),
@@ -625,11 +423,7 @@
       };
     });
     this.propertyBag.buildRequestsEnd = new Date().getTime();
-<<<<<<< HEAD
-    utils.logInfo(`buildRequests going to return for non-single at time ${this.propertyBag.buildRequestsEnd} (took ${this.propertyBag.buildRequestsEnd - this.propertyBag.buildRequestsStart}ms): `, arrRet);
-=======
     logInfo(`buildRequests going to return for non-single at time ${this.propertyBag.buildRequestsEnd} (took ${this.propertyBag.buildRequestsEnd - this.propertyBag.buildRequestsStart}ms): `, arrRet);
->>>>>>> 2d82104b
     return arrRet;
   },
   /**
@@ -647,19 +441,11 @@
    */
   getFloorObjectForAuction(bidRequestRef) {
     const mediaTypesSizes = {
-<<<<<<< HEAD
-      banner: utils.deepAccess(bidRequestRef, 'mediaTypes.banner.sizes', null),
-      video: utils.deepAccess(bidRequestRef, 'mediaTypes.video.playerSize', null),
-      native: utils.deepAccess(bidRequestRef, 'mediaTypes.native.image.sizes', null)
-    }
-    utils.logInfo('getFloorObjectForAuction mediaTypesSizes : ', mediaTypesSizes);
-=======
       banner: deepAccess(bidRequestRef, 'mediaTypes.banner.sizes', null),
       video: deepAccess(bidRequestRef, 'mediaTypes.video.playerSize', null),
       native: deepAccess(bidRequestRef, 'mediaTypes.native.image.sizes', null)
     }
     logInfo('getFloorObjectForAuction mediaTypesSizes : ', mediaTypesSizes);
->>>>>>> 2d82104b
     let ret = {};
     if (mediaTypesSizes.banner) {
       ret.banner = bidRequestRef.getFloor({mediaType: 'banner', currency: 'USD', size: mediaTypesSizes.banner});
@@ -670,11 +456,7 @@
     if (mediaTypesSizes.native) {
       ret.native = bidRequestRef.getFloor({mediaType: 'native', currency: 'USD', size: mediaTypesSizes.native});
     }
-<<<<<<< HEAD
-    utils.logInfo('getFloorObjectForAuction returning : ', JSON.parse(JSON.stringify(ret)));
-=======
     logInfo('getFloorObjectForAuction returning : ', JSON.parse(JSON.stringify(ret)));
->>>>>>> 2d82104b
     return ret;
   },
   /**
@@ -692,13 +474,8 @@
     let startTime = new Date().getTime();
     let whitelabelBidder = this.propertyBag.whitelabel.bidder; // by default = ozone
     let whitelabelPrefix = this.propertyBag.whitelabel.keyPrefix;
-<<<<<<< HEAD
-    utils.logInfo(`interpretResponse time: ${startTime} . Time between buildRequests done and interpretResponse start was ${startTime - this.propertyBag.buildRequestsEnd}ms`);
-    utils.logInfo(`serverResponse, request`, JSON.parse(JSON.stringify(serverResponse)), JSON.parse(JSON.stringify(request)));
-=======
     logInfo(`interpretResponse time: ${startTime} . Time between buildRequests done and interpretResponse start was ${startTime - this.propertyBag.buildRequestsEnd}ms`);
     logInfo(`serverResponse, request`, JSON.parse(JSON.stringify(serverResponse)), JSON.parse(JSON.stringify(request)));
->>>>>>> 2d82104b
     serverResponse = serverResponse.body || {};
     // note that serverResponse.id value is the auction_id we might want to use for reporting reasons.
     if (!serverResponse.hasOwnProperty('seatbid')) {
@@ -709,19 +486,11 @@
     }
     let arrAllBids = [];
     let enhancedAdserverTargeting = this.getWhitelabelConfigItem('ozone.enhancedAdserverTargeting');
-<<<<<<< HEAD
-    utils.logInfo('enhancedAdserverTargeting', enhancedAdserverTargeting);
-    if (typeof enhancedAdserverTargeting == 'undefined') {
-      enhancedAdserverTargeting = true;
-    }
-    utils.logInfo('enhancedAdserverTargeting', enhancedAdserverTargeting);
-=======
     logInfo('enhancedAdserverTargeting', enhancedAdserverTargeting);
     if (typeof enhancedAdserverTargeting == 'undefined') {
       enhancedAdserverTargeting = true;
     }
     logInfo('enhancedAdserverTargeting', enhancedAdserverTargeting);
->>>>>>> 2d82104b
 
     // 2021-03-05 - comment this out for a build without adding adid to the response
     serverResponse.seatbid = injectAdIdsIntoAllBidResponses(serverResponse.seatbid); // we now make sure that each bid in the bidresponse has a unique (within page) adId attribute.
@@ -736,54 +505,32 @@
       let sb = serverResponse.seatbid[i];
       for (let j = 0; j < sb.bid.length; j++) {
         let thisRequestBid = this.getBidRequestForBidId(sb.bid[j].impid, request.bidderRequest.bids);
-<<<<<<< HEAD
-        utils.logInfo(`seatbid:${i}, bid:${j} Going to set default w h for seatbid/bidRequest`, sb.bid[j], thisRequestBid);
-=======
         logInfo(`seatbid:${i}, bid:${j} Going to set default w h for seatbid/bidRequest`, sb.bid[j], thisRequestBid);
->>>>>>> 2d82104b
         const {defaultWidth, defaultHeight} = defaultSize(thisRequestBid);
         let thisBid = ozoneAddStandardProperties(sb.bid[j], defaultWidth, defaultHeight);
         // prebid 4.0 compliance
         thisBid.meta = {advertiserDomains: thisBid.adomain || []};
         let videoContext = null;
         let isVideo = false;
-<<<<<<< HEAD
-        let bidType = utils.deepAccess(thisBid, 'ext.prebid.type');
-        utils.logInfo(`this bid type is : ${bidType}`, j);
-=======
         let bidType = deepAccess(thisBid, 'ext.prebid.type');
         logInfo(`this bid type is : ${bidType}`, j);
->>>>>>> 2d82104b
         if (bidType === VIDEO) {
           isVideo = true;
           videoContext = this.getVideoContextForBidId(thisBid.bidId, request.bidderRequest.bids); // should be instream or outstream (or null if error)
           if (videoContext === 'outstream') {
-<<<<<<< HEAD
-            utils.logInfo('going to attach a renderer to OUTSTREAM video : ', j);
-            thisBid.renderer = newRenderer(thisBid.bidId);
-          } else {
-            utils.logInfo('bid is not an outstream video, will not attach a renderer: ', j);
-=======
             logInfo('going to attach a renderer to OUTSTREAM video : ', j);
             thisBid.renderer = newRenderer(thisBid.bidId);
           } else {
             logInfo('bid is not an outstream video, will not attach a renderer: ', j);
->>>>>>> 2d82104b
           }
         }
         let adserverTargeting = {};
         if (enhancedAdserverTargeting) {
           let allBidsForThisBidid = ozoneGetAllBidsForBidId(thisBid.bidId, serverResponse.seatbid);
           // add all the winning & non-winning bids for this bidId:
-<<<<<<< HEAD
-          utils.logInfo('Going to iterate allBidsForThisBidId', allBidsForThisBidid);
-          Object.keys(allBidsForThisBidid).forEach((bidderName, index, ar2) => {
-            utils.logInfo(`adding adserverTargeting for ${bidderName} for bidId ${thisBid.bidId}`);
-=======
           logInfo('Going to iterate allBidsForThisBidId', allBidsForThisBidid);
           Object.keys(allBidsForThisBidid).forEach((bidderName, index, ar2) => {
             logInfo(`adding adserverTargeting for ${bidderName} for bidId ${thisBid.bidId}`);
->>>>>>> 2d82104b
             // let bidderName = bidderNameWH.split('_')[0];
             adserverTargeting[whitelabelPrefix + '_' + bidderName] = bidderName;
             adserverTargeting[whitelabelPrefix + '_' + bidderName + '_crid'] = String(allBidsForThisBidid[bidderName].crid);
@@ -813,15 +560,9 @@
           });
         } else {
           if (useOzWhitelistAdserverKeys) {
-<<<<<<< HEAD
-            utils.logWarn(`You have set a whitelist of adserver keys but this will be ignored because ${whitelabelBidder}.enhancedAdserverTargeting is set to false. No per-bid keys will be sent to adserver.`);
-          } else {
-            utils.logInfo(`${whitelabelBidder}.enhancedAdserverTargeting is set to false, so no per-bid keys will be sent to adserver.`);
-=======
             logWarn(`You have set a whitelist of adserver keys but this will be ignored because ${whitelabelBidder}.enhancedAdserverTargeting is set to false. No per-bid keys will be sent to adserver.`);
           } else {
             logInfo(`${whitelabelBidder}.enhancedAdserverTargeting is set to false, so no per-bid keys will be sent to adserver.`);
->>>>>>> 2d82104b
           }
         }
         // also add in the winning bid, to be sent to dfp
@@ -839,11 +580,7 @@
           adserverTargeting[whitelabelPrefix + '_size'] = `${winningBid.width}x${winningBid.height}`;
         }
         if (useOzWhitelistAdserverKeys) { // delete any un-whitelisted keys
-<<<<<<< HEAD
-          utils.logInfo('Going to filter out adserver targeting keys not in the whitelist: ', ozWhitelistAdserverKeys);
-=======
           logInfo('Going to filter out adserver targeting keys not in the whitelist: ', ozWhitelistAdserverKeys);
->>>>>>> 2d82104b
           Object.keys(adserverTargeting).forEach(function(key) { if (ozWhitelistAdserverKeys.indexOf(key) === -1) { delete adserverTargeting[key]; } });
         }
         thisBid.adserverTargeting = adserverTargeting;
@@ -851,11 +588,7 @@
       }
     }
     let endTime = new Date().getTime();
-<<<<<<< HEAD
-    utils.logInfo(`interpretResponse going to return at time ${endTime} (took ${endTime - startTime}ms) Time from buildRequests Start -> interpretRequests End = ${endTime - this.propertyBag.buildRequestsStart}ms`, arrAllBids);
-=======
     logInfo(`interpretResponse going to return at time ${endTime} (took ${endTime - startTime}ms) Time from buildRequests Start -> interpretRequests End = ${endTime - this.propertyBag.buildRequestsStart}ms`, arrAllBids);
->>>>>>> 2d82104b
     return arrAllBids;
   },
   /**
@@ -901,11 +634,7 @@
   // see http://prebid.org/dev-docs/bidder-adaptor.html#registering-user-syncs
   // us privacy: https://docs.prebid.org/dev-docs/modules/consentManagementUsp.html
   getUserSyncs(optionsType, serverResponse, gdprConsent, usPrivacy) {
-<<<<<<< HEAD
-    utils.logInfo('getUserSyncs optionsType', optionsType, 'serverResponse', serverResponse, 'gdprConsent', gdprConsent, 'usPrivacy', usPrivacy, 'cookieSyncBag', this.cookieSyncBag);
-=======
     logInfo('getUserSyncs optionsType', optionsType, 'serverResponse', serverResponse, 'gdprConsent', gdprConsent, 'usPrivacy', usPrivacy, 'cookieSyncBag', this.cookieSyncBag);
->>>>>>> 2d82104b
     if (!serverResponse || serverResponse.length === 0) {
       return [];
     }
@@ -914,13 +643,8 @@
       if (document.location.search.match(/pbjs_debug=true/)) {
         arrQueryString.push('pbjs_debug=true');
       }
-<<<<<<< HEAD
-      arrQueryString.push('gdpr=' + (utils.deepAccess(gdprConsent, 'gdprApplies', false) ? '1' : '0'));
-      arrQueryString.push('gdpr_consent=' + utils.deepAccess(gdprConsent, 'consentString', ''));
-=======
       arrQueryString.push('gdpr=' + (deepAccess(gdprConsent, 'gdprApplies', false) ? '1' : '0'));
       arrQueryString.push('gdpr_consent=' + deepAccess(gdprConsent, 'consentString', ''));
->>>>>>> 2d82104b
       arrQueryString.push('usp_consent=' + (usPrivacy || ''));
       // var objKeys = Object.getOwnPropertyNames(this.cookieSyncBag.userIdObject);
       // for (let idx in objKeys) {
@@ -939,11 +663,7 @@
       if (strQueryString.length > 0) {
         strQueryString = '?' + strQueryString;
       }
-<<<<<<< HEAD
-      utils.logInfo('getUserSyncs going to return cookie sync url : ' + this.getCookieSyncUrl() + strQueryString);
-=======
       logInfo('getUserSyncs going to return cookie sync url : ' + this.getCookieSyncUrl() + strQueryString);
->>>>>>> 2d82104b
       return [{
         type: 'iframe',
         url: this.getCookieSyncUrl() + strQueryString
@@ -987,10 +707,6 @@
     // @todo - what is Neustar fabrick called & where to look for it? If it's a simple value then it will automatically be ok
     // it is not in the table 'Bidder Adapter Implementation' on https://docs.prebid.org/dev-docs/modules/userId.html#prebidjs-adapters
     let searchKeysSingle = ['pubcid', 'tdid', 'idl_env', 'criteoId', 'lotamePanoramaId', 'fabrickId'];
-<<<<<<< HEAD
-=======
-
->>>>>>> 2d82104b
     if (bidRequest.hasOwnProperty('userId')) {
       for (let arrayId in searchKeysSingle) {
         let key = searchKeysSingle[arrayId];
@@ -998,33 +714,6 @@
           if (typeof (bidRequest.userId[key]) == 'string') {
             ret[key] = bidRequest.userId[key];
           } else if (typeof (bidRequest.userId[key]) == 'object') {
-<<<<<<< HEAD
-            utils.logError(`WARNING: findAllUserIds had to use first key in user object to get value for bid.userId key: ${key}. Prebid adapter should be updated.`);
-            // fallback - get the value of the first key in the object; this is NOT desirable behaviour
-            ret[key] = bidRequest.userId[key][Object.keys(bidRequest.userId[key])[0]]; // cannot use Object.values
-          } else {
-            utils.logError(`failed to get string key value for userId : ${key}`);
-          }
-        }
-      }
-      let lipbid = utils.deepAccess(bidRequest.userId, 'lipb.lipbid');
-      if (lipbid) {
-        ret['lipb'] = {'lipbid': lipbid};
-      }
-      let id5id = utils.deepAccess(bidRequest.userId, 'id5id.uid');
-      if (id5id) {
-        ret['id5id'] = id5id;
-      }
-      let parrableId = utils.deepAccess(bidRequest.userId, 'parrableId.eid');
-      if (parrableId) {
-        ret['parrableId'] = parrableId;
-      }
-      let sharedid = utils.deepAccess(bidRequest.userId, 'sharedid.id');
-      if (sharedid) {
-        ret['sharedid'] = sharedid;
-      }
-      let sharedidthird = utils.deepAccess(bidRequest.userId, 'sharedid.third');
-=======
             logError(`WARNING: findAllUserIds had to use first key in user object to get value for bid.userId key: ${key}. Prebid adapter should be updated.`);
             // fallback - get the value of the first key in the object; this is NOT desirable behaviour
             ret[key] = bidRequest.userId[key][Object.keys(bidRequest.userId[key])[0]]; // cannot use Object.values
@@ -1050,17 +739,12 @@
         ret['sharedid'] = sharedid;
       }
       let sharedidthird = deepAccess(bidRequest.userId, 'sharedid.third');
->>>>>>> 2d82104b
       if (sharedidthird) {
         ret['sharedidthird'] = sharedidthird;
       }
     }
     if (!ret.hasOwnProperty('pubcid')) {
-<<<<<<< HEAD
-      let pubcid = utils.deepAccess(bidRequest, 'crumbs.pubcid');
-=======
       let pubcid = deepAccess(bidRequest, 'crumbs.pubcid');
->>>>>>> 2d82104b
       if (pubcid) {
         ret['pubcid'] = pubcid; // if built with old pubCommonId module
       }
@@ -1086,17 +770,10 @@
     let arr = this.getGetParametersAsObject();
     if (arr.hasOwnProperty(whitelabelPrefix + 'storedrequest')) {
       if (this.isValidPlacementId(arr[whitelabelPrefix + 'storedrequest'])) {
-<<<<<<< HEAD
-        utils.logInfo(`using GET ${whitelabelPrefix}storedrequest ` + arr[whitelabelPrefix + 'storedrequest'] + ' to replace placementId');
-        return arr[whitelabelPrefix + 'storedrequest'];
-      } else {
-        utils.logError(`GET ${whitelabelPrefix}storedrequest FAILED VALIDATION - will not use it`);
-=======
         logInfo(`using GET ${whitelabelPrefix}storedrequest ` + arr[whitelabelPrefix + 'storedrequest'] + ' to replace placementId');
         return arr[whitelabelPrefix + 'storedrequest'];
       } else {
         logError(`GET ${whitelabelPrefix}storedrequest FAILED VALIDATION - will not use it`);
->>>>>>> 2d82104b
       }
     }
     return null;
@@ -1156,11 +833,7 @@
     // if there is an ozone.oz_request = false then quit now.
     let ozRequest = this.getWhitelabelConfigItem('ozone.oz_request');
     if (typeof ozRequest == 'boolean' && !ozRequest) {
-<<<<<<< HEAD
-      utils.logWarn(`Will not allow auction : ${this.propertyBag.whitelabel.keyPrefix}one.${this.propertyBag.whitelabel.keyPrefix}_request is set to false`);
-=======
       logWarn(`Will not allow auction : ${this.propertyBag.whitelabel.keyPrefix}one.${this.propertyBag.whitelabel.keyPrefix}_request is set to false`);
->>>>>>> 2d82104b
       return true;
     }
     return false;
@@ -1258,11 +931,7 @@
  * @returns seatbid object
  */
 export function injectAdIdsIntoAllBidResponses(seatbid) {
-<<<<<<< HEAD
-  utils.logInfo('injectAdIdsIntoAllBidResponses', seatbid);
-=======
   logInfo('injectAdIdsIntoAllBidResponses', seatbid);
->>>>>>> 2d82104b
   for (let i = 0; i < seatbid.length; i++) {
     let sb = seatbid[i];
     for (let j = 0; j < sb.bid.length; j++) {
@@ -1288,11 +957,7 @@
 
 export function defaultSize(thebidObj) {
   if (!thebidObj) {
-<<<<<<< HEAD
-    utils.logInfo('defaultSize received empty bid obj! going to return fixed default size');
-=======
     logInfo('defaultSize received empty bid obj! going to return fixed default size');
->>>>>>> 2d82104b
     return {
       'defaultHeight': 250,
       'defaultWidth': 300
@@ -1370,22 +1035,14 @@
   let theConfigObject = getGranularityObject(mediaType, mediaTypeGranularity, strBuckets, objBuckets);
   let theConfigKey = getGranularityKeyName(mediaType, mediaTypeGranularity, strBuckets);
 
-<<<<<<< HEAD
-  utils.logInfo('getRoundedBid. price:', price, 'mediaType:', mediaType, 'configkey:', theConfigKey, 'configObject:', theConfigObject, 'mediaTypeGranularity:', mediaTypeGranularity, 'strBuckets:', strBuckets);
-=======
   logInfo('getRoundedBid. price:', price, 'mediaType:', mediaType, 'configkey:', theConfigKey, 'configObject:', theConfigObject, 'mediaTypeGranularity:', mediaTypeGranularity, 'strBuckets:', strBuckets);
->>>>>>> 2d82104b
 
   let priceStringsObj = getPriceBucketString(
     price,
     theConfigObject,
     config.getConfig('currency.granularityMultiplier')
   );
-<<<<<<< HEAD
-  utils.logInfo('priceStringsObj', priceStringsObj);
-=======
   logInfo('priceStringsObj', priceStringsObj);
->>>>>>> 2d82104b
   // by default, without any custom granularity set, you get granularity name : 'medium'
   let granularityNamePriceStringsKeyMapping = {
     'medium': 'med',
@@ -1396,11 +1053,7 @@
   };
   if (granularityNamePriceStringsKeyMapping.hasOwnProperty(theConfigKey)) {
     let priceStringsKey = granularityNamePriceStringsKeyMapping[theConfigKey];
-<<<<<<< HEAD
-    utils.logInfo('getRoundedBid: looking for priceStringsKey:', priceStringsKey);
-=======
     logInfo('getRoundedBid: looking for priceStringsKey:', priceStringsKey);
->>>>>>> 2d82104b
     return priceStringsObj[priceStringsKey];
   }
   return priceStringsObj['auto'];
@@ -1469,26 +1122,15 @@
     return null;
   }
   if (playerSize[0] && typeof playerSize[0] === 'object') {
-<<<<<<< HEAD
-    utils.logInfo('getWidthAndHeightFromVideoObject found nested array inside playerSize.', playerSize[0]);
-    playerSize = playerSize[0];
-    if (typeof playerSize[0] !== 'number' && typeof playerSize[0] !== 'string') {
-      utils.logInfo('getWidthAndHeightFromVideoObject found non-number/string type inside the INNER array in playerSize. This is totally wrong - cannot continue.', playerSize[0]);
-=======
     logInfo('getWidthAndHeightFromVideoObject found nested array inside playerSize.', playerSize[0]);
     playerSize = playerSize[0];
     if (typeof playerSize[0] !== 'number' && typeof playerSize[0] !== 'string') {
       logInfo('getWidthAndHeightFromVideoObject found non-number/string type inside the INNER array in playerSize. This is totally wrong - cannot continue.', playerSize[0]);
->>>>>>> 2d82104b
       return null;
     }
   }
   if (playerSize.length !== 2) {
-<<<<<<< HEAD
-    utils.logInfo('getWidthAndHeightFromVideoObject found playerSize with length of ' + playerSize.length + '. This is totally wrong - cannot continue.');
-=======
     logInfo('getWidthAndHeightFromVideoObject found playerSize with length of ' + playerSize.length + '. This is totally wrong - cannot continue.');
->>>>>>> 2d82104b
     return null;
   }
   return ({'w': playerSize[0], 'h': playerSize[1]});
@@ -1515,30 +1157,17 @@
  * @returns {*}
  */
 function getPlayerSizeFromObject(objVideo) {
-<<<<<<< HEAD
-  utils.logInfo('getPlayerSizeFromObject received object', objVideo);
-  let playerSize = utils.deepAccess(objVideo, 'playerSize');
-=======
   logInfo('getPlayerSizeFromObject received object', objVideo);
   let playerSize = deepAccess(objVideo, 'playerSize');
->>>>>>> 2d82104b
   if (!playerSize) {
     playerSize = deepAccess(objVideo, 'ext.playerSize');
   }
   if (!playerSize) {
-<<<<<<< HEAD
-    utils.logError('getPlayerSizeFromObject FAILED: no playerSize in video object or ext', objVideo);
-    return null;
-  }
-  if (typeof playerSize !== 'object') {
-    utils.logError('getPlayerSizeFromObject FAILED: playerSize is not an object/array', objVideo);
-=======
     logError('getPlayerSizeFromObject FAILED: no playerSize in video object or ext', objVideo);
     return null;
   }
   if (typeof playerSize !== 'object') {
     logError('getPlayerSizeFromObject FAILED: playerSize is not an object/array', objVideo);
->>>>>>> 2d82104b
     return null;
   }
   return playerSize;
@@ -1549,11 +1178,7 @@
  */
 function newRenderer(adUnitCode, rendererOptions = {}) {
   let isLoaded = window.ozoneVideo;
-<<<<<<< HEAD
-  utils.logInfo(`newRenderer going to set loaded to ${isLoaded ? 'true' : 'false'}`);
-=======
   logInfo(`newRenderer going to set loaded to ${isLoaded ? 'true' : 'false'}`);
->>>>>>> 2d82104b
   const renderer = Renderer.install({
     url: spec.getRendererUrl(),
     config: rendererOptions,
@@ -1563,20 +1188,12 @@
   try {
     renderer.setRender(outstreamRender);
   } catch (err) {
-<<<<<<< HEAD
-    utils.logError('Prebid Error when calling setRender on renderer', JSON.parse(JSON.stringify(renderer)), err);
-=======
     logError('Prebid Error when calling setRender on renderer', JSON.parse(JSON.stringify(renderer)), err);
->>>>>>> 2d82104b
   }
   return renderer;
 }
 function outstreamRender(bid) {
-<<<<<<< HEAD
-  utils.logInfo('outstreamRender called. Going to push the call to window.ozoneVideo.outstreamRender(bid) bid =', JSON.parse(JSON.stringify(bid)));
-=======
   logInfo('outstreamRender called. Going to push the call to window.ozoneVideo.outstreamRender(bid) bid =', JSON.parse(JSON.stringify(bid)));
->>>>>>> 2d82104b
   // push to render queue because ozoneVideo may not be loaded yet
   bid.renderer.push(() => {
     window.ozoneVideo.outstreamRender(bid);
