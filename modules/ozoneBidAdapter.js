--- conflicted
+++ resolved
@@ -606,13 +606,9 @@
    */
   findAllUserIds(bidRequest) {
     var ret = {};
-<<<<<<< HEAD
-    let searchKeysSingle = ['pubcid', 'tdid', 'parrableId', 'idl_env', 'digitrustid', 'criteortus'];
-=======
     // @todo - what is fabrick called & where to look for it? If it's a simple value then it will automatically be ok
     let searchKeysSingle = ['pubcid', 'tdid', 'id5id', 'parrableId', 'idl_env', 'criteoId', 'criteortus',
       'sharedid', 'lotamePanoramaId', 'fabrickId'];
->>>>>>> e3313698
     if (bidRequest.hasOwnProperty('userId')) {
       for (let arrayId in searchKeysSingle) {
         let key = searchKeysSingle[arrayId];
@@ -680,18 +676,8 @@
     let eids;
     const bidRequest = validBidRequests[0];
     if (bidRequest && bidRequest.userId) {
-<<<<<<< HEAD
-      this.addExternalUserId(eids, utils.deepAccess(bidRequest, `userId.pubcid`), 'pubcid', 1);
-      this.addExternalUserId(eids, utils.deepAccess(bidRequest, `userId.pubcid`), 'pubcommon', 1);
-      this.addExternalUserId(eids, utils.deepAccess(bidRequest, `userId.id5id.uid`), 'id5-sync.com', 1);
-      this.addExternalUserId(eids, utils.deepAccess(bidRequest, `userId.criteortus.${BIDDER_CODE}.userid`), 'criteortus', 1);
-      this.addExternalUserId(eids, utils.deepAccess(bidRequest, `userId.idl_env`), 'liveramp.com', 1);
-      this.addExternalUserId(eids, utils.deepAccess(bidRequest, `userId.lipb.lipbid`), 'liveintent.com', 1);
-      this.addExternalUserId(eids, utils.deepAccess(bidRequest, `userId.parrableId.eid`), 'parrable.com', 1);
-=======
       eids = bidRequest.userIdAsEids;
       this.handleTTDId(eids, validBidRequests);
->>>>>>> e3313698
     }
     return eids;
   },
