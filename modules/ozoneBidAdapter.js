import * as utils from '../src/utils.js';
import { registerBidder } from '../src/adapters/bidderFactory.js';
import { BANNER, NATIVE, VIDEO } from '../src/mediaTypes.js';
import {config} from '../src/config.js';
import {getPriceBucketString} from '../src/cpmBucketManager.js';
import { Renderer } from '../src/Renderer.js';
const BIDDER_CODE = 'ozone';

// *** PROD ***
const ORIGIN = 'https://elb.the-ozone-project.com' // applies only to auction & cookie
const AUCTIONURI = '/openrtb2/auction';
const OZONECOOKIESYNC = '/static/load-cookie.html';
const OZONE_RENDERER_URL = 'https://prebid.the-ozone-project.com/ozone-renderer.js';
const ORIGIN_DEV = 'https://test.ozpr.net';

const OZONEVERSION = '2.6.0';
export const spec = {
  gvlid: 524,
  aliases: [{code: 'lmc', gvlid: 524}, {code: 'newspassid', gvlid: 524}],
  version: OZONEVERSION,
  code: BIDDER_CODE,
  supportedMediaTypes: [VIDEO, BANNER],
  cookieSyncBag: {publisherId: null, siteId: null, userIdObject: {}}, // variables we want to make available to cookie sync
  propertyBag: {pageId: null, buildRequestsStart: 0, buildRequestsEnd: 0, endpointOverride: null}, /* allow us to store vars in instance scope - needs to be an object to be mutable */
  whitelabel_defaults: {
    'logId': 'OZONE',
    'bidder': 'ozone',
    'keyPrefix': 'oz',
    'auctionUrl': ORIGIN + AUCTIONURI,
    'cookieSyncUrl': ORIGIN + OZONECOOKIESYNC,
    'rendererUrl': OZONE_RENDERER_URL
  },
  /**
   * make sure that the whitelabel/default values are available in the propertyBag
   * @param bid Object : the bid
   */
  loadWhitelabelData(bid) {
    if (this.propertyBag.whitelabel) { return; }
    this.propertyBag.whitelabel = JSON.parse(JSON.stringify(this.whitelabel_defaults));
    let bidder = bid.bidder || 'ozone'; // eg. ozone
    this.propertyBag.whitelabel.logId = bidder.toUpperCase();
    this.propertyBag.whitelabel.bidder = bidder;
    let bidderConfig = config.getConfig(bidder) || {};
    utils.logInfo('got bidderConfig: ', JSON.parse(JSON.stringify(bidderConfig)));
    if (bidderConfig.kvpPrefix) {
      this.propertyBag.whitelabel.keyPrefix = bidderConfig.kvpPrefix;
    }
    let arr = this.getGetParametersAsObject();
    if (bidderConfig.endpointOverride) {
      if (bidderConfig.endpointOverride.origin) {
        this.propertyBag.endpointOverride = bidderConfig.endpointOverride.origin;
        this.propertyBag.whitelabel.auctionUrl = bidderConfig.endpointOverride.origin + AUCTIONURI;
        this.propertyBag.whitelabel.cookieSyncUrl = bidderConfig.endpointOverride.origin + OZONECOOKIESYNC;
      }
      if (arr.hasOwnProperty('renderer')) {
        if (arr.renderer.match('%3A%2F%2F')) {
          this.propertyBag.whitelabel.rendererUrl = decodeURIComponent(arr['renderer']);
        } else {
          this.propertyBag.whitelabel.rendererUrl = arr['renderer'];
        }
      } else if (bidderConfig.endpointOverride.rendererUrl) {
        this.propertyBag.whitelabel.rendererUrl = bidderConfig.endpointOverride.rendererUrl;
      }
      if (bidderConfig.endpointOverride.cookieSyncUrl) {
        this.propertyBag.whitelabel.cookieSyncUrl = bidderConfig.endpointOverride.cookieSyncUrl;
      }
      if (bidderConfig.endpointOverride.auctionUrl) {
        this.propertyBag.endpointOverride = bidderConfig.endpointOverride.auctionUrl;
        this.propertyBag.whitelabel.auctionUrl = bidderConfig.endpointOverride.auctionUrl;
      }
    }
    try {
      if (arr.hasOwnProperty('auction') && arr.auction === 'dev') {
        utils.logInfo('GET: auction=dev');
        this.propertyBag.whitelabel.auctionUrl = ORIGIN_DEV + AUCTIONURI;
      }
      if (arr.hasOwnProperty('cookiesync') && arr.cookiesync === 'dev') {
        utils.logInfo('GET: cookiesync=dev');
        this.propertyBag.whitelabel.cookieSyncUrl = ORIGIN_DEV + OZONECOOKIESYNC;
      }
    } catch (e) {}
    utils.logInfo('set propertyBag.whitelabel to', this.propertyBag.whitelabel);
  },
  getAuctionUrl() {
    return this.propertyBag.whitelabel.auctionUrl;
  },
  getCookieSyncUrl() {
    return this.propertyBag.whitelabel.cookieSyncUrl;
  },
  getRendererUrl() {
    return this.propertyBag.whitelabel.rendererUrl;
  },
  /**
   * Basic check to see whether required parameters are in the request.
   * @param bid
   * @returns {boolean}
   */
  isBidRequestValid(bid) {
    this.loadWhitelabelData(bid);
    utils.logInfo('isBidRequestValid : ', config.getConfig(), bid);
    let adUnitCode = bid.adUnitCode; // adunit[n].code

    if (!(bid.params.hasOwnProperty('placementId'))) {
      utils.logError('VALIDATION FAILED : missing placementId : siteId, placementId and publisherId are REQUIRED', adUnitCode);
      return false;
    }
    if (!this.isValidPlacementId(bid.params.placementId)) {
      utils.logError('VALIDATION FAILED : placementId must be exactly 10 numeric characters', adUnitCode);
      return false;
    }
    if (!(bid.params.hasOwnProperty('publisherId'))) {
      utils.logError('VALIDATION FAILED : missing publisherId : siteId, placementId and publisherId are REQUIRED', adUnitCode);
      return false;
    }
    if (!(bid.params.publisherId).toString().match(/^[a-zA-Z0-9\-]{12}$/)) {
      utils.logError('VALIDATION FAILED : publisherId must be exactly 12 alphanumieric characters including hyphens', adUnitCode);
      return false;
    }
    if (!(bid.params.hasOwnProperty('siteId'))) {
      utils.logError('VALIDATION FAILED : missing siteId : siteId, placementId and publisherId are REQUIRED', adUnitCode);
      return false;
    }
    if (!(bid.params.siteId).toString().match(/^[0-9]{10}$/)) {
      utils.logError('VALIDATION FAILED : siteId must be exactly 10 numeric characters', adUnitCode);
      return false;
    }
    if (bid.params.hasOwnProperty('customParams')) {
      utils.logError('VALIDATION FAILED : customParams should be renamed to customData', adUnitCode);
      return false;
    }
    if (bid.params.hasOwnProperty('customData')) {
      if (!Array.isArray(bid.params.customData)) {
        utils.logError('VALIDATION FAILED : customData is not an Array', adUnitCode);
        return false;
      }
      if (bid.params.customData.length < 1) {
        utils.logError('VALIDATION FAILED : customData is an array but does not contain any elements', adUnitCode);
        return false;
      }
      if (!(bid.params.customData[0]).hasOwnProperty('targeting')) {
        utils.logError('VALIDATION FAILED : customData[0] does not contain "targeting"', adUnitCode);
        return false;
      }
      if (typeof bid.params.customData[0]['targeting'] != 'object') {
        utils.logError('VALIDATION FAILED : customData[0] targeting is not an object', adUnitCode);
        return false;
      }
    }
    if (bid.hasOwnProperty('mediaTypes') && bid.mediaTypes.hasOwnProperty(VIDEO)) {
      if (!bid.mediaTypes[VIDEO].hasOwnProperty('context')) {
        utils.logError('No video context key/value in bid. Rejecting bid: ', bid);
        return false;
      }
      if (bid.mediaTypes[VIDEO].context !== 'instream' && bid.mediaTypes[VIDEO].context !== 'outstream') {
        utils.logError('video.context is invalid. Only instream/outstream video is supported. Rejecting bid: ', bid);
        return false;
      }
    }
    return true;
  },

  /**
   * Split this out so that we can validate the placementId and also the override GET parameter ozstoredrequest
   * @param placementId
   */
  isValidPlacementId(placementId) {
    return placementId.toString().match(/^[0-9]{10}$/);
  },

  buildRequests(validBidRequests, bidderRequest) {
    this.loadWhitelabelData(validBidRequests[0]);
    this.propertyBag.buildRequestsStart = new Date().getTime();
    let whitelabelBidder = this.propertyBag.whitelabel.bidder; // by default = ozone
    let whitelabelPrefix = this.propertyBag.whitelabel.keyPrefix;
    utils.logInfo(`buildRequests time: ${this.propertyBag.buildRequestsStart} v ${OZONEVERSION} validBidRequests`, JSON.parse(JSON.stringify(validBidRequests)), 'bidderRequest', JSON.parse(JSON.stringify(bidderRequest)));
    // First check - is there any config to block this request?
    if (this.blockTheRequest()) {
      return [];
    }
    let htmlParams = {'publisherId': '', 'siteId': ''};
    if (validBidRequests.length > 0) {
      this.cookieSyncBag.userIdObject = Object.assign(this.cookieSyncBag.userIdObject, this.findAllUserIds(validBidRequests[0]));
      this.cookieSyncBag.siteId = utils.deepAccess(validBidRequests[0], 'params.siteId');
      this.cookieSyncBag.publisherId = utils.deepAccess(validBidRequests[0], 'params.publisherId');
      htmlParams = validBidRequests[0].params;
    }
    utils.logInfo('cookie sync bag', this.cookieSyncBag);
    let singleRequest = this.getWhitelabelConfigItem('ozone.singleRequest');
    singleRequest = singleRequest !== false; // undefined & true will be true
    utils.logInfo(`config ${whitelabelBidder}.singleRequest : `, singleRequest);
    let ozoneRequest = {}; // we only want to set specific properties on this, not validBidRequests[0].params
    delete ozoneRequest.test; // don't allow test to be set in the config - ONLY use $_GET['pbjs_debug']

    // First party data module : look for ortb2 in setconfig & set the User object. NOTE THAT this should happen before we set the consentString
    let fpd = config.getConfig('ortb2');
    if (fpd && utils.deepAccess(fpd, 'user')) {
      utils.logInfo('added FPD user object');
      ozoneRequest.user = fpd.user;
    }

    const getParams = this.getGetParametersAsObject();
    const wlOztestmodeKey = whitelabelPrefix + 'testmode';
    const isTestMode = getParams[wlOztestmodeKey] || null; // this can be any string, it's used for testing ads
    ozoneRequest.device = {'w': window.innerWidth, 'h': window.innerHeight};
    let placementIdOverrideFromGetParam = this.getPlacementIdOverrideFromGetParam(); // null or string
    // build the array of params to attach to `imp`
    let tosendtags = validBidRequests.map(ozoneBidRequest => {
      var obj = {};
      let placementId = placementIdOverrideFromGetParam || this.getPlacementId(ozoneBidRequest); // prefer to use a valid override param, else the bidRequest placement Id
      obj.id = ozoneBidRequest.bidId; // this causes an error if we change it to something else, even if you update the bidRequest object: "WARNING: Bidder ozone made bid for unknown request ID: mb7953.859498327448. Ignoring."
      obj.tagid = placementId;
      obj.secure = window.location.protocol === 'https:' ? 1 : 0;
      // is there a banner (or nothing declared, so banner is the default)?
      let arrBannerSizes = [];
      if (!ozoneBidRequest.hasOwnProperty('mediaTypes')) {
        if (ozoneBidRequest.hasOwnProperty('sizes')) {
          utils.logInfo('no mediaTypes detected - will use the sizes array in the config root');
          arrBannerSizes = ozoneBidRequest.sizes;
        } else {
          utils.logInfo('no mediaTypes detected, no sizes array in the config root either. Cannot set sizes for banner type');
        }
      } else {
        if (ozoneBidRequest.mediaTypes.hasOwnProperty(BANNER)) {
          arrBannerSizes = ozoneBidRequest.mediaTypes[BANNER].sizes; /* Note - if there is a sizes element in the config root it will be pushed into here */
          utils.logInfo('setting banner size from the mediaTypes.banner element for bidId ' + obj.id + ': ', arrBannerSizes);
        }
        if (ozoneBidRequest.mediaTypes.hasOwnProperty(VIDEO)) {
          utils.logInfo('openrtb 2.5 compliant video');
          // examine all the video attributes in the config, and either put them into obj.video if allowed by IAB2.5 or else in to obj.video.ext
          if (typeof ozoneBidRequest.mediaTypes[VIDEO] == 'object') {
            let childConfig = utils.deepAccess(ozoneBidRequest, 'params.video', {});
            obj.video = this.unpackVideoConfigIntoIABformat(ozoneBidRequest.mediaTypes[VIDEO], childConfig);
            obj.video = this.addVideoDefaults(obj.video, ozoneBidRequest.mediaTypes[VIDEO], childConfig);
          }
          // we need to duplicate some of the video values
          let wh = getWidthAndHeightFromVideoObject(obj.video);
          utils.logInfo('setting video object from the mediaTypes.video element: ' + obj.id + ':', obj.video, 'wh=', wh);
          if (wh && typeof wh === 'object') {
            obj.video.w = wh['w'];
            obj.video.h = wh['h'];
            if (playerSizeIsNestedArray(obj.video)) { // this should never happen; it was in the original spec for this change though.
              utils.logInfo('setting obj.video.format to be an array of objects');
              obj.video.ext.format = [wh];
            } else {
              utils.logInfo('setting obj.video.format to be an object');
              obj.video.ext.format = wh;
            }
          } else {
            utils.logWarn('cannot set w, h & format values for video; the config is not right');
          }
        }
        // Native integration is not complete yet
        if (ozoneBidRequest.mediaTypes.hasOwnProperty(NATIVE)) {
          obj.native = ozoneBidRequest.mediaTypes[NATIVE];
          utils.logInfo('setting native object from the mediaTypes.native element: ' + obj.id + ':', obj.native);
        }
        // is the publisher specifying floors, and is the floors module enabled?
        if (ozoneBidRequest.hasOwnProperty('getFloor')) {
          utils.logInfo('This bidRequest object has property: getFloor');
          obj.floor = this.getFloorObjectForAuction(ozoneBidRequest);
          utils.logInfo('obj.floor is : ', obj.floor);
        } else {
          utils.logInfo('This bidRequest object DOES NOT have property: getFloor');
        }
      }
      if (arrBannerSizes.length > 0) {
        // build the banner request using banner sizes we found in either possible location:
        obj.banner = {
          topframe: 1,
          w: arrBannerSizes[0][0] || 0,
          h: arrBannerSizes[0][1] || 0,
          format: arrBannerSizes.map(s => {
            return {w: s[0], h: s[1]};
          })
        };
      }
      // these 3 MUST exist - we check them in the validation method
      obj.placementId = placementId;
      // build the imp['ext'] object - NOTE - Dont obliterate anything that' already in obj.ext
      utils.deepSetValue(obj, 'ext.prebid', {'storedrequest': {'id': placementId}});
      // obj.ext = {'prebid': {'storedrequest': {'id': placementId}}};
      obj.ext[whitelabelBidder] = {};
      obj.ext[whitelabelBidder].adUnitCode = ozoneBidRequest.adUnitCode; // eg. 'mpu'
      obj.ext[whitelabelBidder].transactionId = ozoneBidRequest.transactionId; // this is the transactionId PER adUnit, common across bidders for this unit
      if (ozoneBidRequest.params.hasOwnProperty('customData')) {
        obj.ext[whitelabelBidder].customData = ozoneBidRequest.params.customData;
      }
      utils.logInfo(`obj.ext.${whitelabelBidder} is `, obj.ext[whitelabelBidder]);
      if (isTestMode != null) {
        utils.logInfo('setting isTestMode to ', isTestMode);
        if (obj.ext[whitelabelBidder].hasOwnProperty('customData')) {
          for (let i = 0; i < obj.ext[whitelabelBidder].customData.length; i++) {
            obj.ext[whitelabelBidder].customData[i]['targeting'][wlOztestmodeKey] = isTestMode;
          }
        } else {
          obj.ext[whitelabelBidder].customData = [{'settings': {}, 'targeting': {}}];
          obj.ext[whitelabelBidder].customData[0].targeting[wlOztestmodeKey] = isTestMode;
        }
      }
      if (fpd && utils.deepAccess(fpd, 'site')) {
        // attach the site fpd into exactly : imp[n].ext.[whitelabel].customData.0.targeting
        utils.logInfo('added FPD site object');
        if (utils.deepAccess(obj, 'ext.' + whitelabelBidder + '.customData.0.targeting', false)) {
          obj.ext[whitelabelBidder].customData[0].targeting = Object.assign(obj.ext[whitelabelBidder].customData[0].targeting, fpd.site);
          // let keys = utils.getKeys(fpd.site);
          // for (let i = 0; i < keys.length; i++) {
          //   obj.ext[whitelabelBidder].customData[0].targeting[keys[i]] = fpd.site[keys[i]];
          // }
        } else {
          utils.deepSetValue(obj, 'ext.' + whitelabelBidder + '.customData.0.targeting', fpd.site);
        }
      }
      return obj;
    });

    // in v 2.0.0 we moved these outside of the individual ad slots
    let extObj = {};
    extObj[whitelabelBidder] = {};
    extObj[whitelabelBidder][whitelabelPrefix + '_pb_v'] = OZONEVERSION;
    extObj[whitelabelBidder][whitelabelPrefix + '_rw'] = placementIdOverrideFromGetParam ? 1 : 0;
    if (validBidRequests.length > 0) {
      let userIds = this.cookieSyncBag.userIdObject; // 2021-01-06 - slight optimisation - we've already found this info
      // let userIds = this.findAllUserIds(validBidRequests[0]);
      if (userIds.hasOwnProperty('pubcid')) {
        extObj[whitelabelBidder].pubcid = userIds.pubcid;
      }
    }
    extObj[whitelabelBidder].pv = this.getPageId(); // attach the page ID that will be common to all auciton calls for this page if refresh() is called
    let ozOmpFloorDollars = this.getWhitelabelConfigItem('ozone.oz_omp_floor'); // valid only if a dollar value (typeof == 'number')
    utils.logInfo(`${whitelabelPrefix}_omp_floor dollar value = `, ozOmpFloorDollars);
    if (typeof ozOmpFloorDollars === 'number') {
      extObj[whitelabelBidder][whitelabelPrefix + '_omp_floor'] = ozOmpFloorDollars;
    } else if (typeof ozOmpFloorDollars !== 'undefined') {
      utils.logError(`${whitelabelPrefix}_omp_floor is invalid - IF SET then this must be a number, representing dollar value eg. ${whitelabelPrefix}_omp_floor: 1.55. You have it set as a ` + (typeof ozOmpFloorDollars));
    }
    let ozWhitelistAdserverKeys = this.getWhitelabelConfigItem('ozone.oz_whitelist_adserver_keys');
    let useOzWhitelistAdserverKeys = utils.isArray(ozWhitelistAdserverKeys) && ozWhitelistAdserverKeys.length > 0;
    extObj[whitelabelBidder][whitelabelPrefix + '_kvp_rw'] = useOzWhitelistAdserverKeys ? 1 : 0;
    if (whitelabelBidder != 'ozone') {
      utils.logInfo('setting aliases object');
      extObj.prebid = {aliases: {'ozone': whitelabelBidder}};
    }
    // 20210413 - adding a set of GET params to pass to auction
    if (getParams.hasOwnProperty('ozf')) { extObj[whitelabelBidder]['ozf'] = getParams.ozf == 'true' || getParams.ozf == 1 ? 1 : 0; }
    if (getParams.hasOwnProperty('ozpf')) { extObj[whitelabelBidder]['ozpf'] = getParams.ozpf == 'true' || getParams.ozpf == 1 ? 1 : 0; }
    if (getParams.hasOwnProperty('ozrp') && getParams.ozrp.match(/^[0-3]$/)) { extObj[whitelabelBidder]['ozrp'] = parseInt(getParams.ozrp); }
    if (getParams.hasOwnProperty('ozip') && getParams.ozip.match(/^\d+$/)) { extObj[whitelabelBidder]['ozip'] = parseInt(getParams.ozip); }
    if (this.propertyBag.endpointOverride != null) { extObj[whitelabelBidder]['origin'] = this.propertyBag.endpointOverride; }

    // extObj.ortb2 = config.getConfig('ortb2'); // original test location
    var userExtEids = this.generateEids(validBidRequests); // generate the UserIDs in the correct format for UserId module

    ozoneRequest.site = {
      'publisher': {'id': htmlParams.publisherId},
      'page': document.location.href,
      'id': htmlParams.siteId
    };
    ozoneRequest.test = (getParams.hasOwnProperty('pbjs_debug') && getParams['pbjs_debug'] === 'true') ? 1 : 0;

    // this should come as late as possible so it overrides any user.ext.consent value
    if (bidderRequest && bidderRequest.gdprConsent) {
      utils.logInfo('ADDING GDPR info');
      let apiVersion = utils.deepAccess(bidderRequest, 'gdprConsent.apiVersion', 1);
      ozoneRequest.regs = {ext: {gdpr: bidderRequest.gdprConsent.gdprApplies ? 1 : 0, apiVersion: apiVersion}};
      if (utils.deepAccess(ozoneRequest, 'regs.ext.gdpr')) {
        utils.deepSetValue(ozoneRequest, 'user.ext.consent', bidderRequest.gdprConsent.consentString);
      } else {
        utils.logInfo('**** Strange CMP info: bidderRequest.gdprConsent exists BUT bidderRequest.gdprConsent.gdprApplies is false. See bidderRequest logged above. ****');
      }
    } else {
      utils.logInfo('WILL NOT ADD GDPR info; no bidderRequest.gdprConsent object');
    }
    if (bidderRequest && bidderRequest.uspConsent) {
      utils.logInfo('ADDING CCPA info');
      utils.deepSetValue(ozoneRequest, 'user.ext.uspConsent', bidderRequest.uspConsent);
    } else {
      utils.logInfo('WILL NOT ADD CCPA info; no bidderRequest.uspConsent.');
    }

    // this is for 2.2.1
    // coppa compliance
    if (config.getConfig('coppa') === true) {
      utils.deepSetValue(ozoneRequest, 'regs.coppa', 1);
    }

    // return the single request object OR the array:
    if (singleRequest) {
      utils.logInfo('buildRequests starting to generate response for a single request');
      ozoneRequest.id = bidderRequest.auctionId; // Unique ID of the bid request, provided by the exchange.
      ozoneRequest.auctionId = bidderRequest.auctionId; // not sure if this should be here?
      ozoneRequest.imp = tosendtags;
      ozoneRequest.ext = extObj;
      ozoneRequest.source = {'tid': bidderRequest.auctionId}; // RTB 2.5 : tid is Transaction ID that must be common across all participants in this bid request (e.g., potentially multiple exchanges).
      utils.deepSetValue(ozoneRequest, 'user.ext.eids', userExtEids);
      var ret = {
        method: 'POST',
        url: this.getAuctionUrl(),
        data: JSON.stringify(ozoneRequest),
        bidderRequest: bidderRequest
      };
      utils.logInfo('buildRequests request data for single = ', JSON.parse(JSON.stringify(ozoneRequest)));
      this.propertyBag.buildRequestsEnd = new Date().getTime();
      utils.logInfo(`buildRequests going to return for single at time ${this.propertyBag.buildRequestsEnd} (took ${this.propertyBag.buildRequestsEnd - this.propertyBag.buildRequestsStart}ms): `, ret);
      return ret;
    }
    // not single request - pull apart the tosendtags array & return an array of objects each containing one element in the imp array.
    let arrRet = tosendtags.map(imp => {
      utils.logInfo('buildRequests starting to generate non-single response, working on imp : ', imp);
      let ozoneRequestSingle = Object.assign({}, ozoneRequest);
      imp.ext[whitelabelBidder].pageAuctionId = bidderRequest['auctionId']; // make a note in the ext object of what the original auctionId was, in the bidderRequest object
      ozoneRequestSingle.id = imp.ext[whitelabelBidder].transactionId; // Unique ID of the bid request, provided by the exchange.
      ozoneRequestSingle.auctionId = imp.ext[whitelabelBidder].transactionId; // not sure if this should be here?
      ozoneRequestSingle.imp = [imp];
      ozoneRequestSingle.ext = extObj;
      ozoneRequestSingle.source = {'tid': imp.ext[whitelabelBidder].transactionId};
      utils.deepSetValue(ozoneRequestSingle, 'user.ext.eids', userExtEids);
      utils.logInfo('buildRequests RequestSingle (for non-single) = ', ozoneRequestSingle);
      return {
        method: 'POST',
        url: this.getAuctionUrl(),
        data: JSON.stringify(ozoneRequestSingle),
        bidderRequest: bidderRequest
      };
    });
    this.propertyBag.buildRequestsEnd = new Date().getTime();
    utils.logInfo(`buildRequests going to return for non-single at time ${this.propertyBag.buildRequestsEnd} (took ${this.propertyBag.buildRequestsEnd - this.propertyBag.buildRequestsStart}ms): `, arrRet);
    return arrRet;
  },
  /**
   * parse a bidRequestRef that contains getFloor(), get all the data from it for the sizes & media requested for this bid & return an object containing floor data you can send to auciton endpoint
   * @param bidRequestRef object = a valid bid request object reference
   * @return object
   *
   * call:
   * bidObj.getFloor({
      currency: 'USD', <- currency to return the value in
      mediaType: ‘banner’,
      size: ‘*’ <- or [300,250] or [[300,250],[640,480]]
   * });
   *
   */
  getFloorObjectForAuction(bidRequestRef) {
    const mediaTypesSizes = {
      banner: utils.deepAccess(bidRequestRef, 'mediaTypes.banner.sizes', null),
      video: utils.deepAccess(bidRequestRef, 'mediaTypes.video.playerSize', null),
      native: utils.deepAccess(bidRequestRef, 'mediaTypes.native.image.sizes', null)
    }
    utils.logInfo('getFloorObjectForAuction mediaTypesSizes : ', mediaTypesSizes);
    let ret = {};
    if (mediaTypesSizes.banner) {
      ret.banner = bidRequestRef.getFloor({mediaType: 'banner', currency: 'USD', size: mediaTypesSizes.banner});
    }
    if (mediaTypesSizes.video) {
      ret.video = bidRequestRef.getFloor({mediaType: 'video', currency: 'USD', size: mediaTypesSizes.video});
    }
    if (mediaTypesSizes.native) {
      ret.native = bidRequestRef.getFloor({mediaType: 'native', currency: 'USD', size: mediaTypesSizes.native});
    }
    utils.logInfo('getFloorObjectForAuction returning : ', JSON.parse(JSON.stringify(ret)));
    return ret;
  },
  /**
   * Interpret the response if the array contains BIDDER elements, in the format: [ [bidder1 bid 1, bidder1 bid 2], [bidder2 bid 1, bidder2 bid 2] ]
   * NOte that in singleRequest mode this will be called once, else it will be called for each adSlot's response
   *
   * Updated April 2019 to return all bids, not just the one we decide is the 'winner'
   *
   * @param serverResponse
   * @param request
   * @returns {*}
   */
  interpretResponse(serverResponse, request) {
    if (request && request.bidderRequest && request.bidderRequest.bids) { this.loadWhitelabelData(request.bidderRequest.bids[0]); }
    let startTime = new Date().getTime();
    let whitelabelBidder = this.propertyBag.whitelabel.bidder; // by default = ozone
    let whitelabelPrefix = this.propertyBag.whitelabel.keyPrefix;
    utils.logInfo(`interpretResponse time: ${startTime} . Time between buildRequests done and interpretResponse start was ${startTime - this.propertyBag.buildRequestsEnd}ms`);
    utils.logInfo(`serverResponse, request`, JSON.parse(JSON.stringify(serverResponse)), JSON.parse(JSON.stringify(request)));
    serverResponse = serverResponse.body || {};
    // note that serverResponse.id value is the auction_id we might want to use for reporting reasons.
    if (!serverResponse.hasOwnProperty('seatbid')) {
      return [];
    }
    if (typeof serverResponse.seatbid !== 'object') {
      return [];
    }
    let arrAllBids = [];
    let enhancedAdserverTargeting = this.getWhitelabelConfigItem('ozone.enhancedAdserverTargeting');
    utils.logInfo('enhancedAdserverTargeting', enhancedAdserverTargeting);
    if (typeof enhancedAdserverTargeting == 'undefined') {
      enhancedAdserverTargeting = true;
    }
    utils.logInfo('enhancedAdserverTargeting', enhancedAdserverTargeting);

    // 2021-03-05 - comment this out for a build without adding adid to the response
    serverResponse.seatbid = injectAdIdsIntoAllBidResponses(serverResponse.seatbid); // we now make sure that each bid in the bidresponse has a unique (within page) adId attribute.

    serverResponse.seatbid = this.removeSingleBidderMultipleBids(serverResponse.seatbid);
    let ozOmpFloorDollars = this.getWhitelabelConfigItem('ozone.oz_omp_floor'); // valid only if a dollar value (typeof == 'number')
    let addOzOmpFloorDollars = typeof ozOmpFloorDollars === 'number';
    let ozWhitelistAdserverKeys = this.getWhitelabelConfigItem('ozone.oz_whitelist_adserver_keys');
    let useOzWhitelistAdserverKeys = utils.isArray(ozWhitelistAdserverKeys) && ozWhitelistAdserverKeys.length > 0;

    for (let i = 0; i < serverResponse.seatbid.length; i++) {
      let sb = serverResponse.seatbid[i];
      for (let j = 0; j < sb.bid.length; j++) {
        let thisRequestBid = this.getBidRequestForBidId(sb.bid[j].impid, request.bidderRequest.bids);
        utils.logInfo(`seatbid:${i}, bid:${j} Going to set default w h for seatbid/bidRequest`, sb.bid[j], thisRequestBid);
        const {defaultWidth, defaultHeight} = defaultSize(thisRequestBid);
        let thisBid = ozoneAddStandardProperties(sb.bid[j], defaultWidth, defaultHeight);
        // prebid 4.0 compliance
        thisBid.meta = {advertiserDomains: thisBid.adomain || []};
        let videoContext = null;
        let isVideo = false;
        let bidType = utils.deepAccess(thisBid, 'ext.prebid.type');
        utils.logInfo(`this bid type is : ${bidType}`, j);
        if (bidType === VIDEO) {
          isVideo = true;
          videoContext = this.getVideoContextForBidId(thisBid.bidId, request.bidderRequest.bids); // should be instream or outstream (or null if error)
          if (videoContext === 'outstream') {
            utils.logInfo('going to attach a renderer to OUTSTREAM video : ', j);
            thisBid.renderer = newRenderer(thisBid.bidId);
          } else {
            utils.logInfo('bid is not an outstream video, will not attach a renderer: ', j);
          }
        }
        let adserverTargeting = {};
        if (enhancedAdserverTargeting) {
          let allBidsForThisBidid = ozoneGetAllBidsForBidId(thisBid.bidId, serverResponse.seatbid);
          // add all the winning & non-winning bids for this bidId:
          utils.logInfo('Going to iterate allBidsForThisBidId', allBidsForThisBidid);
          Object.keys(allBidsForThisBidid).forEach((bidderName, index, ar2) => {
            utils.logInfo(`adding adserverTargeting for ${bidderName} for bidId ${thisBid.bidId}`);
            // let bidderName = bidderNameWH.split('_')[0];
            adserverTargeting[whitelabelPrefix + '_' + bidderName] = bidderName;
            adserverTargeting[whitelabelPrefix + '_' + bidderName + '_crid'] = String(allBidsForThisBidid[bidderName].crid);
            adserverTargeting[whitelabelPrefix + '_' + bidderName + '_adv'] = String(allBidsForThisBidid[bidderName].adomain);
            adserverTargeting[whitelabelPrefix + '_' + bidderName + '_adId'] = String(allBidsForThisBidid[bidderName].adId);
            adserverTargeting[whitelabelPrefix + '_' + bidderName + '_pb_r'] = getRoundedBid(allBidsForThisBidid[bidderName].price, allBidsForThisBidid[bidderName].ext.prebid.type);
            if (allBidsForThisBidid[bidderName].hasOwnProperty('dealid')) {
              adserverTargeting[whitelabelPrefix + '_' + bidderName + '_dealid'] = String(allBidsForThisBidid[bidderName].dealid);
            }
            if (addOzOmpFloorDollars) {
              adserverTargeting[whitelabelPrefix + '_' + bidderName + '_omp'] = allBidsForThisBidid[bidderName].price >= ozOmpFloorDollars ? '1' : '0';
            }
            if (isVideo) {
              adserverTargeting[whitelabelPrefix + '_' + bidderName + '_vid'] = videoContext; // outstream or instream
            }
            let flr = utils.deepAccess(allBidsForThisBidid[bidderName], `ext.bidder.${whitelabelBidder}.floor`, null);
            if (flr != null) {
              adserverTargeting[whitelabelPrefix + '_' + bidderName + '_flr'] = flr;
            }
            let rid = utils.deepAccess(allBidsForThisBidid[bidderName], `ext.bidder.${whitelabelBidder}.ruleId`, null);
            if (rid != null) {
              adserverTargeting[whitelabelPrefix + '_' + bidderName + '_rid'] = rid;
            }
            if (bidderName.match(/^ozappnexus/)) {
              adserverTargeting[whitelabelPrefix + '_' + bidderName + '_sid'] = String(allBidsForThisBidid[bidderName].cid);
            }
          });
        } else {
          if (useOzWhitelistAdserverKeys) {
            utils.logWarn(`You have set a whitelist of adserver keys but this will be ignored because ${whitelabelBidder}.enhancedAdserverTargeting is set to false. No per-bid keys will be sent to adserver.`);
          } else {
            utils.logInfo(`${whitelabelBidder}.enhancedAdserverTargeting is set to false, so no per-bid keys will be sent to adserver.`);
          }
        }
        // also add in the winning bid, to be sent to dfp
        let {seat: winningSeat, bid: winningBid} = ozoneGetWinnerForRequestBid(thisBid.bidId, serverResponse.seatbid);
        adserverTargeting[whitelabelPrefix + '_auc_id'] = String(request.bidderRequest.auctionId);
        adserverTargeting[whitelabelPrefix + '_winner'] = String(winningSeat);
        adserverTargeting[whitelabelPrefix + '_bid'] = 'true';

        if (enhancedAdserverTargeting) {
          adserverTargeting[whitelabelPrefix + '_imp_id'] = String(winningBid.impid);
          adserverTargeting[whitelabelPrefix + '_pb_v'] = OZONEVERSION;
          adserverTargeting[whitelabelPrefix + '_pb'] = winningBid.price;
          adserverTargeting[whitelabelPrefix + '_pb_r'] = getRoundedBid(winningBid.price, bidType);
          adserverTargeting[whitelabelPrefix + '_adId'] = String(winningBid.adId);
          adserverTargeting[whitelabelPrefix + '_size'] = `${winningBid.width}x${winningBid.height}`;
        }
        if (useOzWhitelistAdserverKeys) { // delete any un-whitelisted keys
          utils.logInfo('Going to filter out adserver targeting keys not in the whitelist: ', ozWhitelistAdserverKeys);
          Object.keys(adserverTargeting).forEach(function(key) { if (ozWhitelistAdserverKeys.indexOf(key) === -1) { delete adserverTargeting[key]; } });
        }
        thisBid.adserverTargeting = adserverTargeting;
        arrAllBids.push(thisBid);
      }
    }
    let endTime = new Date().getTime();
    utils.logInfo(`interpretResponse going to return at time ${endTime} (took ${endTime - startTime}ms) Time from buildRequests Start -> interpretRequests End = ${endTime - this.propertyBag.buildRequestsStart}ms`, arrAllBids);
    return arrAllBids;
  },
  /**
   * Use this to get all config values
   * Now it's getting complicated with whitelabeling, this simplifies the code for getting config values.
   * eg. to get ozone.oz_omp_floor you just send '_omp_floor'
   * @param ozoneVersion string like 'ozone.oz_omp_floor'
   * @return {string|object}
   */
  getWhitelabelConfigItem(ozoneVersion) {
    if (this.propertyBag.whitelabel.bidder == 'ozone') { return config.getConfig(ozoneVersion); }
    let whitelabelledSearch = ozoneVersion.replace('ozone', this.propertyBag.whitelabel.bidder);
    whitelabelledSearch = ozoneVersion.replace('oz_', this.propertyBag.whitelabel.keyPrefix + '_');
    return config.getConfig(whitelabelledSearch);
  },
  /**
   * If a bidder bids for > 1 size for an adslot, allow only the highest bid
   * @param seatbid object (serverResponse.seatbid)
   */
  removeSingleBidderMultipleBids(seatbid) {
    var ret = [];
    for (let i = 0; i < seatbid.length; i++) {
      let sb = seatbid[i];
      var retSeatbid = {'seat': sb.seat, 'bid': []};
      var bidIds = [];
      for (let j = 0; j < sb.bid.length; j++) {
        var candidate = sb.bid[j];
        if (utils.contains(bidIds, candidate.impid)) {
          continue; // we've already fully assessed this impid, found the highest bid from this seat for it
        }
        bidIds.push(candidate.impid);
        for (let k = j + 1; k < sb.bid.length; k++) {
          if (sb.bid[k].impid === candidate.impid && sb.bid[k].price > candidate.price) {
            candidate = sb.bid[k];
          }
        }
        retSeatbid.bid.push(candidate);
      }
      ret.push(retSeatbid);
    }
    return ret;
  },
  // see http://prebid.org/dev-docs/bidder-adaptor.html#registering-user-syncs
  // us privacy: https://docs.prebid.org/dev-docs/modules/consentManagementUsp.html
  getUserSyncs(optionsType, serverResponse, gdprConsent, usPrivacy) {
    utils.logInfo('getUserSyncs optionsType', optionsType, 'serverResponse', serverResponse, 'gdprConsent', gdprConsent, 'usPrivacy', usPrivacy, 'cookieSyncBag', this.cookieSyncBag);
    if (!serverResponse || serverResponse.length === 0) {
      return [];
    }
    if (optionsType.iframeEnabled) {
      var arrQueryString = [];
      if (document.location.search.match(/pbjs_debug=true/)) {
        arrQueryString.push('pbjs_debug=true');
      }
      arrQueryString.push('gdpr=' + (utils.deepAccess(gdprConsent, 'gdprApplies', false) ? '1' : '0'));
      arrQueryString.push('gdpr_consent=' + utils.deepAccess(gdprConsent, 'consentString', ''));
      arrQueryString.push('usp_consent=' + (usPrivacy || ''));
      // var objKeys = Object.getOwnPropertyNames(this.cookieSyncBag.userIdObject);
      // for (let idx in objKeys) {
      //   let keyname = objKeys[idx];
      //   arrQueryString.push(keyname + '=' + this.cookieSyncBag.userIdObject[keyname]);
      // }
      for (let keyname in this.cookieSyncBag.userIdObject) {
        arrQueryString.push(keyname + '=' + this.cookieSyncBag.userIdObject[keyname]);
      }
      arrQueryString.push('publisherId=' + this.cookieSyncBag.publisherId);
      arrQueryString.push('siteId=' + this.cookieSyncBag.siteId);
      arrQueryString.push('cb=' + Date.now());
      arrQueryString.push('bidder=' + this.propertyBag.whitelabel.bidder);

      var strQueryString = arrQueryString.join('&');
      if (strQueryString.length > 0) {
        strQueryString = '?' + strQueryString;
      }
      utils.logInfo('getUserSyncs going to return cookie sync url : ' + this.getCookieSyncUrl() + strQueryString);
      return [{
        type: 'iframe',
        url: this.getCookieSyncUrl() + strQueryString
      }];
    }
  },
  /**
   * Find the bid matching the bidId in the request object
   * get instream or outstream if this was a video request else null
   * @return object|null
   */
  getBidRequestForBidId(bidId, arrBids) {
    for (let i = 0; i < arrBids.length; i++) {
      if (arrBids[i].bidId === bidId) { // bidId in the request comes back as impid in the seatbid bids
        return arrBids[i];
      }
    }
    return null;
  },
  /**
   * Locate the bid inside the arrBids for this bidId, then discover the video context, and return it.
   * IF the bid cannot be found return null, else return a string.
   * @param bidId
   * @param arrBids
   * @return string|null
   */
  getVideoContextForBidId(bidId, arrBids) {
    let requestBid = this.getBidRequestForBidId(bidId, arrBids);
    if (requestBid != null) {
      return utils.deepAccess(requestBid, 'mediaTypes.video.context', 'unknown')
    }
    return null;
  },
  /**
   * This is used for cookie sync, not auction call
   *  Look for pubcid & all the other IDs according to http://prebid.org/dev-docs/modules/userId.html
   *  @return map
   */
  findAllUserIds(bidRequest) {
    var ret = {};
    // @todo - what is Neustar fabrick called & where to look for it? If it's a simple value then it will automatically be ok
    // it is not in the table 'Bidder Adapter Implementation' on https://docs.prebid.org/dev-docs/modules/userId.html#prebidjs-adapters
    let searchKeysSingle = ['pubcid', 'tdid', 'idl_env', 'criteoId', 'lotamePanoramaId', 'fabrickId'];
    if (bidRequest.hasOwnProperty('userId')) {
      for (let arrayId in searchKeysSingle) {
        let key = searchKeysSingle[arrayId];
        if (bidRequest.userId.hasOwnProperty(key)) {
          if (typeof (bidRequest.userId[key]) == 'string') {
            ret[key] = bidRequest.userId[key];
          } else if (typeof (bidRequest.userId[key]) == 'object') {
            utils.logError(`WARNING: findAllUserIds had to use first key in user object to get value for bid.userId key: ${key}. Prebid adapter should be updated.`);
            // fallback - get the value of the first key in the object; this is NOT desirable behaviour
            ret[key] = bidRequest.userId[key][Object.keys(bidRequest.userId[key])[0]]; // cannot use Object.values
          } else {
            utils.logError(`failed to get string key value for userId : ${key}`);
          }
        }
      }
      let lipbid = utils.deepAccess(bidRequest.userId, 'lipb.lipbid');
      if (lipbid) {
        ret['lipb'] = {'lipbid': lipbid};
      }
<<<<<<< HEAD
      var id5id = utils.deepAccess(bidRequest.userId, 'id5id.uid');
      if (id5id) {
        ret['id5id'] = id5id;
      }
=======
      let id5id = utils.deepAccess(bidRequest.userId, 'id5id.uid');
      if (id5id) {
        ret['id5id'] = id5id;
      }
      let parrableId = utils.deepAccess(bidRequest.userId, 'parrableId.eid');
      if (parrableId) {
        ret['parrableId'] = parrableId;
      }
      let sharedid = utils.deepAccess(bidRequest.userId, 'sharedid.id');
      if (sharedid) {
        ret['sharedid'] = sharedid;
      }
      let sharedidthird = utils.deepAccess(bidRequest.userId, 'sharedid.third');
      if (sharedidthird) {
        ret['sharedidthird'] = sharedidthird;
      }
>>>>>>> 0e730b93
    }
    if (!ret.hasOwnProperty('pubcid')) {
      let pubcid = utils.deepAccess(bidRequest, 'crumbs.pubcid');
      if (pubcid) {
        ret['pubcid'] = pubcid; // if built with old pubCommonId module
      }
    }
    return ret;
  },
  /**
   * Convenient method to get the value we need for the placementId - ONLY from the bidRequest - NOT taking into account any GET override ID
   * @param bidRequest
   * @return string
   */
  getPlacementId(bidRequest) {
    return (bidRequest.params.placementId).toString();
  },
  /**
   * GET parameter introduced in 2.2.0 : ozstoredrequest
   * IF the GET parameter exists then it must validate for placementId correctly
   * IF there's a $_GET['ozstoredrequest'] & it's valid then return this. Else return null.
   * @returns null|string
   */
  getPlacementIdOverrideFromGetParam() {
    let whitelabelPrefix = this.propertyBag.whitelabel.keyPrefix;
    let arr = this.getGetParametersAsObject();
    if (arr.hasOwnProperty(whitelabelPrefix + 'storedrequest')) {
      if (this.isValidPlacementId(arr[whitelabelPrefix + 'storedrequest'])) {
        utils.logInfo(`using GET ${whitelabelPrefix}storedrequest ` + arr[whitelabelPrefix + 'storedrequest'] + ' to replace placementId');
        return arr[whitelabelPrefix + 'storedrequest'];
      } else {
        utils.logError(`GET ${whitelabelPrefix}storedrequest FAILED VALIDATION - will not use it`);
      }
    }
    return null;
  },
  /**
   * Generate an object we can append to the auction request, containing user data formatted correctly for different ssps
   * http://prebid.org/dev-docs/modules/userId.html
   * @param validBidRequests
   * @return {Array}
   */
  generateEids(validBidRequests) {
    let eids;
    const bidRequest = validBidRequests[0];
    if (bidRequest && bidRequest.userId) {
      eids = bidRequest.userIdAsEids;
      this.handleTTDId(eids, validBidRequests);
    }
    return eids;
  },
  handleTTDId(eids, validBidRequests) {
    let ttdId = null;
    let adsrvrOrgId = config.getConfig('adsrvrOrgId');
    if (utils.isStr(utils.deepAccess(validBidRequests, '0.userId.tdid'))) {
      ttdId = validBidRequests[0].userId.tdid;
    } else if (adsrvrOrgId && utils.isStr(adsrvrOrgId.TDID)) {
      ttdId = adsrvrOrgId.TDID;
    }
    if (ttdId !== null) {
      eids.push({
        'source': 'adserver.org',
        'uids': [{
          'id': ttdId,
          'atype': 1,
          'ext': {
            'rtiPartner': 'TDID'
          }
        }]
      });
    }
  },
  // Try to use this as the mechanism for reading GET params because it's easy to mock it for tests
  getGetParametersAsObject() {
    let items = location.search.substr(1).split('&');
    let ret = {};
    let tmp = null;
    for (let index = 0; index < items.length; index++) {
      tmp = items[index].split('=');
      ret[tmp[0]] = tmp[1];
    }
    return ret;
  },
  /**
   * Do we have to block this request? Could be due to config values (no longer checking gdpr)
   * @return {boolean|*[]} true = block the request, else false
   */
  blockTheRequest() {
    // if there is an ozone.oz_request = false then quit now.
    let ozRequest = this.getWhitelabelConfigItem('ozone.oz_request');
    if (typeof ozRequest == 'boolean' && !ozRequest) {
      utils.logWarn(`Will not allow auction : ${this.propertyBag.whitelabel.keyPrefix}one.${this.propertyBag.whitelabel.keyPrefix}_request is set to false`);
      return true;
    }
    return false;
  },
  /**
   * This returns a random ID for this page. It starts off with the current ms timestamp then appends a random component
   * @return {string}
   */
  getPageId: function() {
    if (this.propertyBag.pageId == null) {
      let randPart = '';
      let allowable = '0123456789abcdefghijklmnopqrstuvwxyz';
      for (let i = 20; i > 0; i--) {
        randPart += allowable[Math.floor(Math.random() * 36)];
      }
      this.propertyBag.pageId = new Date().getTime() + '_' + randPart;
    }
    return this.propertyBag.pageId;
  },
  unpackVideoConfigIntoIABformat(videoConfig, childConfig) {
    let ret = {'ext': {}};
    ret = this._unpackVideoConfigIntoIABformat(ret, videoConfig);
    ret = this._unpackVideoConfigIntoIABformat(ret, childConfig);
    return ret;
  },
  /**
   *
   * look in ONE object to get video config (we need to call this multiple times, so child settings override parent)
   * @param ret
   * @param objConfig
   * @return {*}
   * @private
   */
  _unpackVideoConfigIntoIABformat(ret, objConfig) {
    let arrVideoKeysAllowed = ['mimes', 'minduration', 'maxduration', 'protocols', 'w', 'h', 'startdelay', 'placement', 'linearity', 'skip', 'skipmin', 'skipafter', 'sequence', 'battr', 'maxextended', 'minbitrate', 'maxbitrate', 'boxingallowed', 'playbackmethod', 'playbackend', 'delivery', 'pos', 'companionad', 'api', 'companiontype'];
    for (const key in objConfig) {
      var found = false;
      arrVideoKeysAllowed.forEach(function(arg) {
        if (arg === key) {
          ret[key] = objConfig[key];
          found = true;
        }
      });
      if (!found) {
        ret.ext[key] = objConfig[key];
      }
    }
    // handle ext separately, if it exists; we have probably built up an ext object already
    if (objConfig.hasOwnProperty('ext') && typeof objConfig.ext === 'object') {
      if (objConfig.hasOwnProperty('ext')) {
        ret.ext = utils.mergeDeep(ret.ext, objConfig.ext);
      } else {
        ret.ext = objConfig.ext;
      }
    }
    return ret;
  },
  addVideoDefaults(objRet, videoConfig, childConfig) {
    objRet = this._addVideoDefaults(objRet, videoConfig, false);
    objRet = this._addVideoDefaults(objRet, childConfig, true); // child config will override parent config
    return objRet;
  },
  /**
   * modify objRet, adding in default values
   * @param objRet
   * @param objConfig
   * @param addIfMissing
   * @return {*}
   * @private
   */
  _addVideoDefaults(objRet, objConfig, addIfMissing) {
    // add inferred values & any default values we want.
    let context = utils.deepAccess(objConfig, 'context');
    if (context === 'outstream') {
      objRet.placement = 3;
    } else if (context === 'instream') {
      objRet.placement = 1;
    }
    let skippable = utils.deepAccess(objConfig, 'skippable', null);
    if (skippable == null) {
      if (addIfMissing && !objRet.hasOwnProperty('skip')) {
        objRet.skip = skippable ? 1 : 0;
      }
    } else {
      objRet.skip = skippable ? 1 : 0;
    }
    return objRet;
  }
};

/**
 * add a page-level-unique adId element to all server response bids.
 * NOTE that this is destructive - it mutates the serverResponse object sent in as a parameter
 * @param seatbid  object (serverResponse.seatbid)
 * @returns seatbid object
 */
export function injectAdIdsIntoAllBidResponses(seatbid) {
  utils.logInfo('injectAdIdsIntoAllBidResponses', seatbid);
  for (let i = 0; i < seatbid.length; i++) {
    let sb = seatbid[i];
    for (let j = 0; j < sb.bid.length; j++) {
      // modify the bidId per-bid, so each bid has a unique adId within this response, and dfp can select one.
      // 2020-06 we now need a second level of ID because there might be multiple identical impid's within a seatbid!
      sb.bid[j]['adId'] = `${sb.bid[j]['impid']}-${i}-${spec.propertyBag.whitelabel.keyPrefix}-${j}`;
    }
  }
  return seatbid;
}

export function checkDeepArray(Arr) {
  if (Array.isArray(Arr)) {
    if (Array.isArray(Arr[0])) {
      return Arr[0];
    } else {
      return Arr;
    }
  } else {
    return Arr;
  }
}

export function defaultSize(thebidObj) {
  if (!thebidObj) {
    utils.logInfo('defaultSize received empty bid obj! going to return fixed default size');
    return {
      'defaultHeight': 250,
      'defaultWidth': 300
    };
  }
  const {sizes} = thebidObj;
  const returnObject = {};
  returnObject.defaultWidth = checkDeepArray(sizes)[0];
  returnObject.defaultHeight = checkDeepArray(sizes)[1];
  return returnObject;
}

/**
 * Do the messy searching for the best bid response in the serverResponse.seatbid array matching the requestBid.bidId
 * @param requestBid
 * @param serverResponseSeatBid
 * @returns {*} bid object
 */
export function ozoneGetWinnerForRequestBid(requestBidId, serverResponseSeatBid) {
  let thisBidWinner = null;
  let winningSeat = null;
  for (let j = 0; j < serverResponseSeatBid.length; j++) {
    let theseBids = serverResponseSeatBid[j].bid;
    let thisSeat = serverResponseSeatBid[j].seat;
    for (let k = 0; k < theseBids.length; k++) {
      if (theseBids[k].impid === requestBidId) {
        // we've found a matching server response bid for this request bid
        if ((thisBidWinner == null) || (thisBidWinner.price < theseBids[k].price)) {
          thisBidWinner = theseBids[k];
          winningSeat = thisSeat;
          break;
        }
      }
    }
  }
  return {'seat': winningSeat, 'bid': thisBidWinner};
}

/**
 * Get a list of all the bids, for this bidId. The keys in the response object will be {seatname} OR {seatname}{w}x{h} if seatname already exists
 * @param matchBidId
 * @param serverResponseSeatBid
 * @returns {} = {ozone|320x600:{obj}, ozone|320x250:{obj}, appnexus|300x250:{obj}, ... }
 */
export function ozoneGetAllBidsForBidId(matchBidId, serverResponseSeatBid) {
  let objBids = {};
  for (let j = 0; j < serverResponseSeatBid.length; j++) {
    let theseBids = serverResponseSeatBid[j].bid;
    let thisSeat = serverResponseSeatBid[j].seat;
    for (let k = 0; k < theseBids.length; k++) {
      if (theseBids[k].impid === matchBidId) {
        if (objBids.hasOwnProperty(thisSeat)) { // > 1 bid for an adunit from a bidder - only use the one with the highest bid
          //   objBids[`${thisSeat}${theseBids[k].w}x${theseBids[k].h}`] = theseBids[k];
          if (objBids[thisSeat]['price'] < theseBids[k].price) {
            objBids[thisSeat] = theseBids[k];
          }
        } else {
          objBids[thisSeat] = theseBids[k];
        }
      }
    }
  }
  return objBids;
}

/**
 * Round the bid price down according to the granularity
 * @param price
 * @param mediaType = video, banner or native
 */
export function getRoundedBid(price, mediaType) {
  const mediaTypeGranularity = config.getConfig(`mediaTypePriceGranularity.${mediaType}`); // might be string or object or nothing; if set then this takes precedence over 'priceGranularity'
  let objBuckets = config.getConfig('customPriceBucket'); // this is always an object - {} if strBuckets is not 'custom'
  let strBuckets = config.getConfig('priceGranularity'); // priceGranularity value, always a string ** if priceGranularity is set to an object then it's always 'custom' **
  let theConfigObject = getGranularityObject(mediaType, mediaTypeGranularity, strBuckets, objBuckets);
  let theConfigKey = getGranularityKeyName(mediaType, mediaTypeGranularity, strBuckets);

  utils.logInfo('getRoundedBid. price:', price, 'mediaType:', mediaType, 'configkey:', theConfigKey, 'configObject:', theConfigObject, 'mediaTypeGranularity:', mediaTypeGranularity, 'strBuckets:', strBuckets);

  let priceStringsObj = getPriceBucketString(
    price,
    theConfigObject,
    config.getConfig('currency.granularityMultiplier')
  );
  utils.logInfo('priceStringsObj', priceStringsObj);
  // by default, without any custom granularity set, you get granularity name : 'medium'
  let granularityNamePriceStringsKeyMapping = {
    'medium': 'med',
    'custom': 'custom',
    'high': 'high',
    'low': 'low',
    'dense': 'dense'
  };
  if (granularityNamePriceStringsKeyMapping.hasOwnProperty(theConfigKey)) {
    let priceStringsKey = granularityNamePriceStringsKeyMapping[theConfigKey];
    utils.logInfo('getRoundedBid: looking for priceStringsKey:', priceStringsKey);
    return priceStringsObj[priceStringsKey];
  }
  return priceStringsObj['auto'];
}

/**
 * return the key to use to get the value out of the priceStrings object, taking into account anything at
 * config.priceGranularity level or config.mediaType.xxx level
 * I've noticed that the key specified by prebid core : config.getConfig('priceGranularity') does not properly
 * take into account the 2-levels of config
 */
export function getGranularityKeyName(mediaType, mediaTypeGranularity, strBuckets) {
  if (typeof mediaTypeGranularity === 'string') {
    return mediaTypeGranularity;
  }
  if (typeof mediaTypeGranularity === 'object') {
    return 'custom';
  }
  if (typeof strBuckets === 'string') {
    return strBuckets;
  }
  return 'auto'; // fall back to a default key - should literally never be needed.
}

/**
 * return the object to use to create the custom value of the priceStrings object, taking into account anything at
 * config.priceGranularity level or config.mediaType.xxx level
 */
export function getGranularityObject(mediaType, mediaTypeGranularity, strBuckets, objBuckets) {
  if (typeof mediaTypeGranularity === 'object') {
    return mediaTypeGranularity;
  }
  if (strBuckets === 'custom') {
    return objBuckets;
  }
  return '';
}

/**
 * We expect to be able to find a standard set of properties on winning bid objects; add them here.
 * @param seatBid
 * @returns {*}
 */
export function ozoneAddStandardProperties(seatBid, defaultWidth, defaultHeight) {
  seatBid.cpm = seatBid.price;
  seatBid.bidId = seatBid.impid;
  seatBid.requestId = seatBid.impid;
  seatBid.width = seatBid.w || defaultWidth;
  seatBid.height = seatBid.h || defaultHeight;
  seatBid.ad = seatBid.adm;
  seatBid.netRevenue = true;
  seatBid.creativeId = seatBid.crid;
  seatBid.currency = 'USD';
  seatBid.ttl = 300;
  return seatBid;
}

/**
 *
 * @param objVideo will be like {"playerSize":[640,480],"mimes":["video/mp4"],"context":"outstream"} or POSSIBLY {"playerSize":[[640,480]],"mimes":["video/mp4"],"context":"outstream"}
 * @return object {w,h} or null
 */
export function getWidthAndHeightFromVideoObject(objVideo) {
  let playerSize = getPlayerSizeFromObject(objVideo);
  if (!playerSize) {
    return null;
  }
  if (playerSize[0] && typeof playerSize[0] === 'object') {
    utils.logInfo('getWidthAndHeightFromVideoObject found nested array inside playerSize.', playerSize[0]);
    playerSize = playerSize[0];
    if (typeof playerSize[0] !== 'number' && typeof playerSize[0] !== 'string') {
      utils.logInfo('getWidthAndHeightFromVideoObject found non-number/string type inside the INNER array in playerSize. This is totally wrong - cannot continue.', playerSize[0]);
      return null;
    }
  }
  if (playerSize.length !== 2) {
    utils.logInfo('getWidthAndHeightFromVideoObject found playerSize with length of ' + playerSize.length + '. This is totally wrong - cannot continue.');
    return null;
  }
  return ({'w': playerSize[0], 'h': playerSize[1]});
}

/**
 * @param objVideo will be like {"playerSize":[640,480],"mimes":["video/mp4"],"context":"outstream"} or POSSIBLY {"playerSize":[[640,480]],"mimes":["video/mp4"],"context":"outstream"}
 * @return object {w,h} or null
 */
export function playerSizeIsNestedArray(objVideo) {
  let playerSize = getPlayerSizeFromObject(objVideo);
  if (!playerSize) {
    return null;
  }
  if (playerSize.length < 1) {
    return null;
  }
  return (playerSize[0] && typeof playerSize[0] === 'object');
}

/**
 * Common functionality when looking at a video object, to get the playerSize
 * @param objVideo
 * @returns {*}
 */
function getPlayerSizeFromObject(objVideo) {
  utils.logInfo('getPlayerSizeFromObject received object', objVideo);
  let playerSize = utils.deepAccess(objVideo, 'playerSize');
  if (!playerSize) {
    playerSize = utils.deepAccess(objVideo, 'ext.playerSize');
  }
  if (!playerSize) {
    utils.logError('getPlayerSizeFromObject FAILED: no playerSize in video object or ext', objVideo);
    return null;
  }
  if (typeof playerSize !== 'object') {
    utils.logError('getPlayerSizeFromObject FAILED: playerSize is not an object/array', objVideo);
    return null;
  }
  return playerSize;
}
/*
  Rendering video ads - create a renderer instance, mark it as not loaded, set a renderer function.
  The renderer function will not assume that the renderer script is loaded - it will push() the ultimate render function call
 */
function newRenderer(adUnitCode, rendererOptions = {}) {
  let isLoaded = window.ozoneVideo;
  utils.logInfo(`newRenderer going to set loaded to ${isLoaded ? 'true' : 'false'}`);
  const renderer = Renderer.install({
    url: spec.getRendererUrl(),
    config: rendererOptions,
    loaded: isLoaded,
    adUnitCode
  });
  try {
    renderer.setRender(outstreamRender);
  } catch (err) {
    utils.logError('Prebid Error when calling setRender on renderer', JSON.parse(JSON.stringify(renderer)), err);
  }
  return renderer;
}
function outstreamRender(bid) {
  utils.logInfo('outstreamRender called. Going to push the call to window.ozoneVideo.outstreamRender(bid) bid =', JSON.parse(JSON.stringify(bid)));
  // push to render queue because ozoneVideo may not be loaded yet
  bid.renderer.push(() => {
    window.ozoneVideo.outstreamRender(bid);
  });
}

registerBidder(spec);
utils.logInfo(`*BidAdapter ${OZONEVERSION} was loaded`);<|MERGE_RESOLUTION|>--- conflicted
+++ resolved
@@ -726,12 +726,6 @@
       if (lipbid) {
         ret['lipb'] = {'lipbid': lipbid};
       }
-<<<<<<< HEAD
-      var id5id = utils.deepAccess(bidRequest.userId, 'id5id.uid');
-      if (id5id) {
-        ret['id5id'] = id5id;
-      }
-=======
       let id5id = utils.deepAccess(bidRequest.userId, 'id5id.uid');
       if (id5id) {
         ret['id5id'] = id5id;
@@ -748,7 +742,6 @@
       if (sharedidthird) {
         ret['sharedidthird'] = sharedidthird;
       }
->>>>>>> 0e730b93
     }
     if (!ret.hasOwnProperty('pubcid')) {
       let pubcid = utils.deepAccess(bidRequest, 'crumbs.pubcid');
