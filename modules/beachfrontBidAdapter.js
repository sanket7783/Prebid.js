import * as utils from '../src/utils.js';
import { config } from '../src/config.js';
import { registerBidder } from '../src/adapters/bidderFactory.js';
import { Renderer } from '../src/Renderer.js';
import { VIDEO, BANNER } from '../src/mediaTypes.js';
import find from 'core-js-pure/features/array/find.js';
import includes from 'core-js-pure/features/array/includes.js';

<<<<<<< HEAD
const ADAPTER_VERSION = '1.11';
=======
const ADAPTER_VERSION = '1.15';
>>>>>>> e5ade754
const ADAPTER_NAME = 'BFIO_PREBID';
const OUTSTREAM = 'outstream';

export const VIDEO_ENDPOINT = 'https://reachms.bfmio.com/bid.json?exchange_id=';
export const BANNER_ENDPOINT = 'https://display.bfmio.com/prebid_display';
export const OUTSTREAM_SRC = 'https://player-cdn.beachfrontmedia.com/playerapi/loader/outstream.js';

export const VIDEO_TARGETING = ['mimes', 'playbackmethod', 'maxduration', 'placement', 'skip', 'skipmin', 'skipafter'];
export const DEFAULT_MIMES = ['video/mp4', 'application/javascript'];

export const SUPPORTED_USER_IDS = [
  { key: 'tdid', source: 'adserver.org', rtiPartner: 'TDID', queryParam: 'tdid' },
  { key: 'idl_env', source: 'liveramp.com', rtiPartner: 'idl', queryParam: 'idl' }
];

let appId = '';

export const spec = {
  code: 'beachfront',
  supportedMediaTypes: [ VIDEO, BANNER ],

  isBidRequestValid(bid) {
    return !!(isVideoBidValid(bid) || isBannerBidValid(bid));
  },

  buildRequests(bids, bidderRequest) {
    let requests = [];
    let videoBids = bids.filter(bid => isVideoBidValid(bid));
    let bannerBids = bids.filter(bid => isBannerBidValid(bid));
    videoBids.forEach(bid => {
      appId = getVideoBidParam(bid, 'appId');
      requests.push({
        method: 'POST',
        url: VIDEO_ENDPOINT + appId,
        data: createVideoRequestData(bid, bidderRequest),
        bidRequest: bid
      });
    });
    if (bannerBids.length) {
      appId = getBannerBidParam(bannerBids[0], 'appId');
      requests.push({
        method: 'POST',
        url: BANNER_ENDPOINT,
        data: createBannerRequestData(bannerBids, bidderRequest),
        bidRequest: bannerBids
      });
    }
    return requests;
  },

  interpretResponse(response, { bidRequest }) {
    response = response.body;

    if (isVideoBid(bidRequest)) {
      if (!response || !response.bidPrice) {
        utils.logWarn(`No valid video bids from ${spec.code} bidder`);
        return [];
      }
      let sizes = getVideoSizes(bidRequest);
      let firstSize = getFirstSize(sizes);
      let context = utils.deepAccess(bidRequest, 'mediaTypes.video.context');
      let responseType = getVideoBidParam(bidRequest, 'responseType') || 'both';
      let bidResponse = {
        requestId: bidRequest.bidId,
        bidderCode: spec.code,
        cpm: response.bidPrice,
        width: firstSize.w,
        height: firstSize.h,
        creativeId: response.crid || response.cmpId,
        renderer: context === OUTSTREAM ? createRenderer(bidRequest) : null,
        mediaType: VIDEO,
        currency: 'USD',
        netRevenue: true,
        ttl: 300
      };

      if (responseType === 'nurl' || responseType === 'both') {
        bidResponse.vastUrl = response.url;
      }

      if (responseType === 'adm' || responseType === 'both') {
        bidResponse.vastXml = response.vast;
      }

      return bidResponse;
    } else {
      if (!response || !response.length) {
        utils.logWarn(`No valid banner bids from ${spec.code} bidder`);
        return [];
      }
      return response
        .filter(bid => bid.adm)
        .map((bid) => {
          let request = find(bidRequest, req => req.adUnitCode === bid.slot);
          return {
            requestId: request.bidId,
            bidderCode: spec.code,
            ad: bid.adm,
            creativeId: bid.crid,
            cpm: bid.price,
            width: bid.w,
            height: bid.h,
            mediaType: BANNER,
            currency: 'USD',
            netRevenue: true,
            ttl: 300
          };
        });
    }
  },

  getUserSyncs(syncOptions, serverResponses = [], gdprConsent = {}, uspConsent = '') {
    let syncs = [];
    let { gdprApplies, consentString = '' } = gdprConsent;
    let bannerResponse = find(serverResponses, (res) => utils.isArray(res.body));

    if (bannerResponse) {
      if (syncOptions.iframeEnabled) {
        bannerResponse.body
          .filter(bid => bid.sync)
          .forEach(bid => {
            syncs.push({
              type: 'iframe',
              url: bid.sync
            });
          });
      }
    } else if (syncOptions.iframeEnabled) {
      syncs.push({
        type: 'iframe',
        url: `https://sync.bfmio.com/sync_iframe?ifg=1&id=${appId}&gdpr=${gdprApplies ? 1 : 0}&gc=${consentString}&gce=1&us_privacy=${uspConsent}`
      });
    } else if (syncOptions.pixelEnabled) {
      syncs.push({
        type: 'image',
        url: `https://sync.bfmio.com/syncb?pid=144&id=${appId}&gdpr=${gdprApplies ? 1 : 0}&gc=${consentString}&gce=1&us_privacy=${uspConsent}`
      });
    }

    return syncs;
  }
};

function createRenderer(bidRequest) {
  const renderer = Renderer.install({
    id: bidRequest.bidId,
    url: OUTSTREAM_SRC,
    loaded: false
  });

  renderer.setRender(bid => {
    bid.renderer.push(() => {
      window.Beachfront.Player(bid.adUnitCode, {
        adTagUrl: bid.vastUrl,
        width: bid.width,
        height: bid.height,
        expandInView: getPlayerBidParam(bidRequest, 'expandInView', false),
        collapseOnComplete: getPlayerBidParam(bidRequest, 'collapseOnComplete', true),
        progressColor: getPlayerBidParam(bidRequest, 'progressColor'),
        adPosterColor: getPlayerBidParam(bidRequest, 'adPosterColor')
      });
    });
  });

  return renderer;
}

function getFirstSize(sizes) {
  return (sizes && sizes.length) ? sizes[0] : { w: undefined, h: undefined };
}

function parseSizes(sizes) {
  return utils.parseSizesInput(sizes).map(size => {
    let [ width, height ] = size.split('x');
    return {
      w: parseInt(width, 10) || undefined,
      h: parseInt(height, 10) || undefined
    };
  });
}

function getVideoSizes(bid) {
  return parseSizes(utils.deepAccess(bid, 'mediaTypes.video.playerSize') || bid.sizes);
}

function getBannerSizes(bid) {
  return parseSizes(utils.deepAccess(bid, 'mediaTypes.banner.sizes') || bid.sizes);
}

function getOsVersion() {
  let clientStrings = [
    { s: 'Android', r: /Android/ },
    { s: 'iOS', r: /(iPhone|iPad|iPod)/ },
    { s: 'Mac OS X', r: /Mac OS X/ },
    { s: 'Mac OS', r: /(MacPPC|MacIntel|Mac_PowerPC|Macintosh)/ },
    { s: 'Linux', r: /(Linux|X11)/ },
    { s: 'Windows 10', r: /(Windows 10.0|Windows NT 10.0)/ },
    { s: 'Windows 8.1', r: /(Windows 8.1|Windows NT 6.3)/ },
    { s: 'Windows 8', r: /(Windows 8|Windows NT 6.2)/ },
    { s: 'Windows 7', r: /(Windows 7|Windows NT 6.1)/ },
    { s: 'Windows Vista', r: /Windows NT 6.0/ },
    { s: 'Windows Server 2003', r: /Windows NT 5.2/ },
    { s: 'Windows XP', r: /(Windows NT 5.1|Windows XP)/ },
    { s: 'UNIX', r: /UNIX/ },
    { s: 'Search Bot', r: /(nuhk|Googlebot|Yammybot|Openbot|Slurp|MSNBot|Ask Jeeves\/Teoma|ia_archiver)/ }
  ];
  let cs = find(clientStrings, cs => cs.r.test(navigator.userAgent));
  return cs ? cs.s : 'unknown';
}

function isMobile() {
  return (/(ios|ipod|ipad|iphone|android)/i).test(navigator.userAgent);
}

function isConnectedTV() {
  return (/(smart[-]?tv|hbbtv|appletv|googletv|hdmi|netcast\.tv|viera|nettv|roku|\bdtv\b|sonydtv|inettvbrowser|\btv\b)/i).test(navigator.userAgent);
}

function getDoNotTrack() {
  return navigator.doNotTrack === '1' || window.doNotTrack === '1' || navigator.msDoNoTrack === '1' || navigator.doNotTrack === 'yes';
}

function isVideoBid(bid) {
  return utils.deepAccess(bid, 'mediaTypes.video');
}

function isBannerBid(bid) {
  return utils.deepAccess(bid, 'mediaTypes.banner') || !isVideoBid(bid);
}

function getVideoBidParam(bid, key) {
  return utils.deepAccess(bid, 'params.video.' + key) || utils.deepAccess(bid, 'params.' + key);
}

function getBannerBidParam(bid, key) {
  return utils.deepAccess(bid, 'params.banner.' + key) || utils.deepAccess(bid, 'params.' + key);
}

function getPlayerBidParam(bid, key, defaultValue) {
  let param = utils.deepAccess(bid, 'params.player.' + key);
  return param === undefined ? defaultValue : param;
}

function isVideoBidValid(bid) {
  return isVideoBid(bid) && getVideoBidParam(bid, 'appId') && getVideoBidParam(bid, 'bidfloor');
}

function isBannerBidValid(bid) {
  return isBannerBid(bid) && getBannerBidParam(bid, 'appId') && getBannerBidParam(bid, 'bidfloor');
}

function getTopWindowLocation(bidderRequest) {
  let url = bidderRequest && bidderRequest.refererInfo && bidderRequest.refererInfo.referer;
  return utils.parseUrl(config.getConfig('pageUrl') || url, { decodeSearchAsString: true });
}

function getTopWindowReferrer() {
  try {
    return window.top.document.referrer;
  } catch (e) {
    return '';
  }
}

function getEids(bid) {
  return SUPPORTED_USER_IDS
    .map(getUserId(bid))
    .filter(x => x);
}

function getUserId(bid) {
  return ({ key, source, rtiPartner }) => {
    let id = bid.userId && bid.userId[key];
    return id ? formatEid(id, source, rtiPartner) : null;
  };
}

function formatEid(id, source, rtiPartner) {
  return {
    source,
    uids: [{
      id,
      ext: { rtiPartner }
    }]
  };
}

function getVideoTargetingParams(bid) {
  const result = {};
  const excludeProps = ['playerSize', 'context', 'w', 'h'];
  Object.keys(Object(bid.mediaTypes.video))
    .filter(key => !includes(excludeProps, key))
    .forEach(key => {
      result[ key ] = bid.mediaTypes.video[ key ];
    });
  Object.keys(Object(bid.params.video))
    .filter(key => includes(VIDEO_TARGETING, key))
    .forEach(key => {
      result[ key ] = bid.params.video[ key ];
    });
  return result;
}

function createVideoRequestData(bid, bidderRequest) {
  let sizes = getVideoSizes(bid);
  let firstSize = getFirstSize(sizes);
  let video = getVideoTargetingParams(bid);
  let appId = getVideoBidParam(bid, 'appId');
  let bidfloor = getVideoBidParam(bid, 'bidfloor');
  let tagid = getVideoBidParam(bid, 'tagid');
  let topLocation = getTopWindowLocation(bidderRequest);
  let eids = getEids(bid);
  let payload = {
    isPrebid: true,
    appId: appId,
    domain: document.location.hostname,
    id: utils.getUniqueIdentifierStr(),
    imp: [{
      video: Object.assign({
        w: firstSize.w,
        h: firstSize.h,
        mimes: DEFAULT_MIMES
      }, video),
      bidfloor: bidfloor,
      tagid: tagid,
      secure: topLocation.protocol.indexOf('https') === 0 ? 1 : 0,
      displaymanager: ADAPTER_NAME,
      displaymanagerver: ADAPTER_VERSION
    }],
    site: {
      page: topLocation.href,
      domain: topLocation.hostname
    },
    device: {
      ua: navigator.userAgent,
      language: navigator.language,
      devicetype: isMobile() ? 1 : isConnectedTV() ? 3 : 2,
      dnt: getDoNotTrack() ? 1 : 0,
      js: 1,
      geo: {}
    },
    regs: {
      ext: {}
    },
    user: {
      ext: {}
    },
    cur: ['USD']
  };

  if (bidderRequest && bidderRequest.uspConsent) {
    payload.regs.ext.us_privacy = bidderRequest.uspConsent;
  }

  if (bidderRequest && bidderRequest.gdprConsent) {
    let { gdprApplies, consentString } = bidderRequest.gdprConsent;
    payload.regs.ext.gdpr = gdprApplies ? 1 : 0;
    payload.user.ext.consent = consentString;
  }

  if (eids.length > 0) {
    payload.user.ext.eids = eids;
  }

  let connection = navigator.connection || navigator.webkitConnection;
  if (connection && connection.effectiveType) {
    payload.device.connectiontype = connection.effectiveType;
  }

  return payload;
}

function createBannerRequestData(bids, bidderRequest) {
  let topLocation = getTopWindowLocation(bidderRequest);
  let topReferrer = getTopWindowReferrer();
  let slots = bids.map(bid => {
    return {
      slot: bid.adUnitCode,
      id: getBannerBidParam(bid, 'appId'),
      bidfloor: getBannerBidParam(bid, 'bidfloor'),
      tagid: getBannerBidParam(bid, 'tagid'),
      sizes: getBannerSizes(bid)
    };
  });
  let payload = {
    slots: slots,
    page: topLocation.href,
    domain: topLocation.hostname,
    search: topLocation.search,
    secure: topLocation.protocol.indexOf('https') === 0 ? 1 : 0,
    referrer: topReferrer,
    ua: navigator.userAgent,
    deviceOs: getOsVersion(),
    isMobile: isMobile() ? 1 : 0,
    dnt: getDoNotTrack() ? 1 : 0,
    adapterVersion: ADAPTER_VERSION,
    adapterName: ADAPTER_NAME
  };

  if (bidderRequest && bidderRequest.uspConsent) {
    payload.usPrivacy = bidderRequest.uspConsent;
  }

  if (bidderRequest && bidderRequest.gdprConsent) {
    let { gdprApplies, consentString } = bidderRequest.gdprConsent;
    payload.gdpr = gdprApplies ? 1 : 0;
    payload.gdprConsent = consentString;
  }

  SUPPORTED_USER_IDS.forEach(({ key, queryParam }) => {
    let id = bids[0] && bids[0].userId && bids[0].userId[key];
    if (id) {
      payload[queryParam] = id;
    }
  });

  return payload;
}

registerBidder(spec);<|MERGE_RESOLUTION|>--- conflicted
+++ resolved
@@ -6,11 +6,7 @@
 import find from 'core-js-pure/features/array/find.js';
 import includes from 'core-js-pure/features/array/includes.js';
 
-<<<<<<< HEAD
-const ADAPTER_VERSION = '1.11';
-=======
 const ADAPTER_VERSION = '1.15';
->>>>>>> e5ade754
 const ADAPTER_NAME = 'BFIO_PREBID';
 const OUTSTREAM = 'outstream';
 
