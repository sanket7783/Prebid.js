--- conflicted
+++ resolved
@@ -6,11 +6,7 @@
 import find from 'core-js-pure/features/array/find.js';
 import includes from 'core-js-pure/features/array/includes.js';
 
-<<<<<<< HEAD
-const ADAPTER_VERSION = '1.16';
-=======
 const ADAPTER_VERSION = '1.18';
->>>>>>> 2d82104b
 const ADAPTER_NAME = 'BFIO_PREBID';
 const OUTSTREAM = 'outstream';
 const CURRENCY = 'USD';
@@ -25,12 +21,8 @@
 export const SUPPORTED_USER_IDS = [
   { key: 'tdid', source: 'adserver.org', rtiPartner: 'TDID', queryParam: 'tdid' },
   { key: 'idl_env', source: 'liveramp.com', rtiPartner: 'idl', queryParam: 'idl' },
-<<<<<<< HEAD
-  { key: 'uid2.id', source: 'uidapi.com', rtiPartner: 'UID2', queryParam: 'uid2' }
-=======
   { key: 'uid2.id', source: 'uidapi.com', rtiPartner: 'UID2', queryParam: 'uid2' },
   { key: 'haloId', source: 'audigent.com', atype: 1, queryParam: 'haloid' }
->>>>>>> 2d82104b
 ];
 
 let appId = '';
@@ -286,20 +278,12 @@
 }
 
 function getBannerBidFloor(bid) {
-<<<<<<< HEAD
-  let floorInfo = utils.isFn(bid.getFloor) ? bid.getFloor({ currency: CURRENCY, mediaType: 'banner', size: '*' }) : {};
-=======
   let floorInfo = isFn(bid.getFloor) ? bid.getFloor({ currency: CURRENCY, mediaType: 'banner', size: '*' }) : {};
->>>>>>> 2d82104b
   return floorInfo.floor || getBannerBidParam(bid, 'bidfloor');
 }
 
 function getVideoBidFloor(bid) {
-<<<<<<< HEAD
-  let floorInfo = utils.isFn(bid.getFloor) ? bid.getFloor({ currency: CURRENCY, mediaType: 'video', size: '*' }) : {};
-=======
   let floorInfo = isFn(bid.getFloor) ? bid.getFloor({ currency: CURRENCY, mediaType: 'video', size: '*' }) : {};
->>>>>>> 2d82104b
   return floorInfo.floor || getVideoBidParam(bid, 'bidfloor');
 }
 
@@ -331,15 +315,9 @@
 }
 
 function getUserId(bid) {
-<<<<<<< HEAD
-  return ({ key, source, rtiPartner }) => {
-    let id = utils.deepAccess(bid, `userId.${key}`);
-    return id ? formatEid(id, source, rtiPartner) : null;
-=======
   return ({ key, source, rtiPartner, atype }) => {
     let id = deepAccess(bid, `userId.${key}`);
     return id ? formatEid(id, source, rtiPartner, atype) : null;
->>>>>>> 2d82104b
   };
 }
 
@@ -491,11 +469,7 @@
   }
 
   SUPPORTED_USER_IDS.forEach(({ key, queryParam }) => {
-<<<<<<< HEAD
-    let id = utils.deepAccess(bids, `0.userId.${key}`)
-=======
     let id = deepAccess(bids, `0.userId.${key}`)
->>>>>>> 2d82104b
     if (id) {
       payload[queryParam] = id;
     }
