--- conflicted
+++ resolved
@@ -37,10 +37,6 @@
                             siteId: '4204204201', /* An ID used to identify a site within a publisher account - required */
                             placementId: '0420420421', /* an ID used to identify the piece of inventory - required - for appnexus test use 13144370. */
 							customData: [{"settings": {}, "targeting": {"key": "value", "key2": ["value1", "value2"]}}],/* optional array with 'targeting' placeholder for passing publisher specific key-values for targeting. */                            
-<<<<<<< HEAD
-                            lotameData: {"Profile": {"tpid":"value","pid":"value","Audiences": {"Audience":[{"id":"value"},{"id":"value2"}]}}}, /* optional JSON placeholder for passing Lotame DMP data */
-=======
->>>>>>> e5ade754
                         }
                     }]
                 }];
@@ -67,10 +63,6 @@
                             siteId: '4204204201', /* An ID used to identify a site within a publisher account - required */
 							customData: [{"settings": {}, "targeting": { "key": "value", "key2": ["value1", "value2"]}}]
                             placementId: '0440440442', /* an ID used to identify the piece of inventory - required - for unruly test use 0440440442. */
-<<<<<<< HEAD
-                            lotameData: {"Profile": {"tpid":"value","pid":"value","Audiences": {"Audience":[{"id":"value"},{"id":"value2"}]}}}, /* optional JSON placeholder for passing Lotame DMP data */
-=======
->>>>>>> e5ade754
 							video: {
                                 skippable: true, /* optional */
                                 playback_method: ['auto_play_sound_off'], /* optional */
