import { isArray, logWarn, logError, parseUrl, deepAccess, isStr, _each, getBidIdParameter, isFn, isPlainObject } from '../src/utils.js';
import { registerBidder } from '../src/adapters/bidderFactory.js';
import { BANNER, VIDEO } from '../src/mediaTypes.js';
import { Renderer } from '../src/Renderer.js';
import includes from 'core-js-pure/features/array/includes.js';
import find from 'core-js-pure/features/array/find.js';

const BIDDER_CODE = 'emx_digital';
const ENDPOINT = 'hb.emxdgt.com';
const RENDERER_URL = 'https://js.brealtime.com/outstream/1.30.0/bundle.js';
const ADAPTER_VERSION = '1.5.1';
const DEFAULT_CUR = 'USD';

const EIDS_SUPPORTED = [
  { key: 'idl_env', source: 'liveramp.com', rtiPartner: 'idl', queryParam: 'idl' },
  { key: 'uid2.id', source: 'uidapi.com', rtiPartner: 'UID2', queryParam: 'uid2' }
];

export const emxAdapter = {
  validateSizes: (sizes) => {
    if (!isArray(sizes) || typeof sizes[0] === 'undefined') {
      logWarn(BIDDER_CODE + ': Sizes should be an array');
      return false;
    }
    return sizes.every(size => isArray(size) && size.length === 2);
  },
  checkVideoContext: (bid) => {
    return ((bid && bid.mediaTypes && bid.mediaTypes.video && bid.mediaTypes.video.context) && ((bid.mediaTypes.video.context === 'instream') || (bid.mediaTypes.video.context === 'outstream')));
  },
  buildBanner: (bid) => {
    let sizes = [];
    bid.mediaTypes && bid.mediaTypes.banner && bid.mediaTypes.banner.sizes ? sizes = bid.mediaTypes.banner.sizes : sizes = bid.sizes;
    if (!emxAdapter.validateSizes(sizes)) {
      logWarn(BIDDER_CODE + ': could not detect mediaType banner sizes. Assigning to bid sizes instead');
      sizes = bid.sizes
    }
    return {
      format: sizes.map((size) => {
        return {
          w: size[0],
          h: size[1]
        };
      }),
      w: sizes[0][0],
      h: sizes[0][1]
    };
  },
  formatVideoResponse: (bidResponse, emxBid, bidRequest) => {
    bidResponse.vastXml = emxBid.adm;
    if (bidRequest.bidderRequest && bidRequest.bidderRequest.bids && bidRequest.bidderRequest.bids.length > 0) {
      const matchingBid = find(bidRequest.bidderRequest.bids, bid => bidResponse.requestId && bid.bidId && bidResponse.requestId === bid.bidId && bid.mediaTypes && bid.mediaTypes.video && bid.mediaTypes.video.context === 'outstream');
      if (matchingBid) {
        bidResponse.renderer = emxAdapter.createRenderer(bidResponse, {
          id: emxBid.id,
          url: RENDERER_URL
        });
      }
    }
    return bidResponse;
  },
  isMobile: () => {
    return (/(ios|ipod|ipad|iphone|android)/i).test(navigator.userAgent);
  },
  isConnectedTV: () => {
    return (/(smart[-]?tv|hbbtv|appletv|googletv|hdmi|netcast\.tv|viera|nettv|roku|\bdtv\b|sonydtv|inettvbrowser|\btv\b)/i).test(navigator.userAgent);
  },
  getDevice: () => {
    return {
      ua: navigator.userAgent,
      js: 1,
      dnt: (navigator.doNotTrack === 'yes' || navigator.doNotTrack === '1' || navigator.msDoNotTrack === '1') ? 1 : 0,
      h: screen.height,
      w: screen.width,
      devicetype: emxAdapter.isMobile() ? 1 : emxAdapter.isConnectedTV() ? 3 : 2,
      language: (navigator.language || navigator.browserLanguage || navigator.userLanguage || navigator.systemLanguage),
    };
  },
  cleanProtocols: (video) => {
    if (video.protocols && includes(video.protocols, 7)) {
      // not supporting VAST protocol 7 (VAST 4.0);
      logWarn(BIDDER_CODE + ': VAST 4.0 is currently not supported. This protocol has been filtered out of the request.');
      video.protocols = video.protocols.filter(protocol => protocol !== 7);
    }
    return video;
  },
  outstreamRender: (bid) => {
    bid.renderer.push(function () {
      let params = (bid && bid.params && bid.params[0] && bid.params[0].video) ? bid.params[0].video : {};
      window.emxVideoQueue = window.emxVideoQueue || [];
      window.queueEmxVideo({
        id: bid.adUnitCode,
        adsResponses: bid.vastXml,
        options: params
      });
      if (window.emxVideoReady && window.videojs) {
        window.emxVideoReady();
      }
    });
  },
  createRenderer: (bid, rendererParams) => {
    const renderer = Renderer.install({
      id: rendererParams.id,
      url: RENDERER_URL,
      loaded: false
    });
    try {
      renderer.setRender(emxAdapter.outstreamRender);
    } catch (err) {
      logWarn('Prebid Error calling setRender on renderer', err);
    }

    return renderer;
  },
  buildVideo: (bid) => {
    let videoObj = Object.assign(bid.mediaTypes.video, bid.params.video);

    if (isArray(bid.mediaTypes.video.playerSize[0])) {
      videoObj['w'] = bid.mediaTypes.video.playerSize[0][0];
      videoObj['h'] = bid.mediaTypes.video.playerSize[0][1];
    } else {
      videoObj['w'] = bid.mediaTypes.video.playerSize[0];
      videoObj['h'] = bid.mediaTypes.video.playerSize[1];
    }
    return emxAdapter.cleanProtocols(videoObj);
  },
  parseResponse: (bidResponseAdm) => {
    try {
      return decodeURIComponent(bidResponseAdm.replace(/%(?![0-9][0-9a-fA-F]+)/g, '%25'));
    } catch (err) {
      logError('emx_digitalBidAdapter', 'error', err);
    }
  },
  getReferrer: () => {
    try {
      return window.top.document.referrer;
    } catch (err) {
      return document.referrer;
    }
  },
  getSite: (refInfo) => {
    let url = parseUrl(refInfo.referer);
    return {
      domain: url.hostname,
      page: refInfo.referer,
      ref: emxAdapter.getReferrer()
    }
  },
  getGdpr: (bidRequests, emxData) => {
    if (bidRequests.gdprConsent) {
      emxData.regs = {
        ext: {
          gdpr: bidRequests.gdprConsent.gdprApplies === true ? 1 : 0
        }
      };
    }
    if (bidRequests.gdprConsent && bidRequests.gdprConsent.gdprApplies) {
      emxData.user = {
        ext: {
          consent: bidRequests.gdprConsent.consentString
        }
      };
    }

    return emxData;
  },
  getSupplyChain: (bidderRequest, emxData) => {
    if (bidderRequest.bids[0] && bidderRequest.bids[0].schain) {
      emxData.source = {
        ext: {
          schain: bidderRequest.bids[0].schain
        }
      };
    }

    return emxData;
  },
  // supporting eids
  getEids(bidRequests) {
    return EIDS_SUPPORTED
      .map(emxAdapter.getUserId(bidRequests))
      .filter(x => x);
  },
  getUserId(bidRequests) {
    return ({ key, source, rtiPartner }) => {
      let id = deepAccess(bidRequests, `userId.${key}`);
      return id ? emxAdapter.formatEid(id, source, rtiPartner) : null;
    };
  },
  formatEid(id, source, rtiPartner) {
    return {
      source,
      uids: [{
        id,
        ext: { rtiPartner }
      }]
    };
  }
};

export const spec = {
  code: BIDDER_CODE,
  gvlid: 183,
  supportedMediaTypes: [BANNER, VIDEO],
  isBidRequestValid: function (bid) {
    if (!bid || !bid.params) {
      logWarn(BIDDER_CODE + ': Missing bid or bid params.');
      return false;
    }

    if (bid.bidder !== BIDDER_CODE) {
      logWarn(BIDDER_CODE + ': Must use "emx_digital" as bidder code.');
      return false;
    }

    if (!bid.params.tagid || !isStr(bid.params.tagid)) {
      logWarn(BIDDER_CODE + ': Missing tagid param or tagid present and not type String.');
      return false;
    }

    if (bid.mediaTypes && bid.mediaTypes.banner) {
      let sizes;
      bid.mediaTypes.banner.sizes ? sizes = bid.mediaTypes.banner.sizes : sizes = bid.sizes;
      if (!emxAdapter.validateSizes(sizes)) {
        logWarn(BIDDER_CODE + ': Missing sizes in bid');
        return false;
      }
    } else if (bid.mediaTypes && bid.mediaTypes.video) {
      if (!emxAdapter.checkVideoContext(bid)) {
        logWarn(BIDDER_CODE + ': Missing video context: instream or outstream');
        return false;
      }

      if (!bid.mediaTypes.video.playerSize) {
        logWarn(BIDDER_CODE + ': Missing video playerSize');
        return false;
      }
    }

    return true;
  },
  buildRequests: function (validBidRequests, bidderRequest) {
    const emxImps = [];
    const timeout = bidderRequest.timeout || '';
    const timestamp = Date.now();
    const url = 'https://' + ENDPOINT + ('?t=' + timeout + '&ts=' + timestamp + '&src=pbjs');
    const secure = location.protocol.indexOf('https') > -1 ? 1 : 0;
    const device = emxAdapter.getDevice();
    const site = emxAdapter.getSite(bidderRequest.refererInfo);

<<<<<<< HEAD
    utils._each(validBidRequests, function (bid) {
      let tagid = utils.getBidIdParameter('tagid', bid.params);
=======
    _each(validBidRequests, function (bid) {
      let tagid = getBidIdParameter('tagid', bid.params);
>>>>>>> 2d82104b
      let bidfloor = parseFloat(getBidFloor(bid)) || 0;
      let isVideo = !!bid.mediaTypes.video;
      let data = {
        id: bid.bidId,
        tid: bid.transactionId,
        tagid,
        secure
      };
      let typeSpecifics = isVideo ? { video: emxAdapter.buildVideo(bid) } : { banner: emxAdapter.buildBanner(bid) };
      let bidfloorObj = bidfloor > 0 ? { bidfloor, bidfloorcur: DEFAULT_CUR } : {};
      let emxBid = Object.assign(data, typeSpecifics, bidfloorObj);

      emxImps.push(emxBid);
    });

    let emxData = {
      id: bidderRequest.auctionId,
      imp: emxImps,
      device,
      site,
      cur: DEFAULT_CUR,
      version: ADAPTER_VERSION
    };

    emxData = emxAdapter.getGdpr(bidderRequest, Object.assign({}, emxData));
    emxData = emxAdapter.getSupplyChain(bidderRequest, Object.assign({}, emxData));
    if (bidderRequest && bidderRequest.uspConsent) {
      emxData.us_privacy = bidderRequest.uspConsent
    }

    // adding eid support
    if (bidderRequest.userId) {
      let eids = emxAdapter.getEids(bidderRequest);
      if (eids.length > 0) {
        if (emxData.user && emxData.user.ext) {
          emxData.user.ext.eids = eids;
        } else {
          emxData.user = {
            ext: {eids}
          };
        }
      }
    }

    return {
      method: 'POST',
      url,
      data: JSON.stringify(emxData),
      options: {
        withCredentials: true
      },
      bidderRequest
    };
  },
  interpretResponse: function (serverResponse, bidRequest) {
    let emxBidResponses = [];
    let response = serverResponse.body || {};
    if (response.seatbid && response.seatbid.length > 0 && response.seatbid[0].bid) {
      response.seatbid.forEach(function (emxBid) {
        emxBid = emxBid.bid[0];
        let isVideo = false;
        let adm = emxAdapter.parseResponse(emxBid.adm) || '';
        let bidResponse = {
          requestId: emxBid.id,
          cpm: emxBid.price,
          width: emxBid.w,
          height: emxBid.h,
          creativeId: emxBid.crid || emxBid.id,
          dealId: emxBid.dealid || null,
          currency: 'USD',
          netRevenue: true,
          ttl: emxBid.ttl,
          ad: adm
        };
        if (emxBid.adm && emxBid.adm.indexOf('<?xml version=') > -1) {
          isVideo = true;
          bidResponse = emxAdapter.formatVideoResponse(bidResponse, Object.assign({}, emxBid), bidRequest);
        }
        bidResponse.mediaType = (isVideo ? VIDEO : BANNER);

        // support for adomain in prebid 5.0
        if (emxBid.adomain && emxBid.adomain.length) {
          bidResponse.meta = {
            advertiserDomains: emxBid.adomain
          };
        }

        emxBidResponses.push(bidResponse);
      });
    }
    return emxBidResponses;
  },
  getUserSyncs: function (syncOptions, responses, gdprConsent, uspConsent) {
    const syncs = [];
    if (syncOptions.iframeEnabled) {
      let url = 'https://biddr.brealtime.com/check.html';
      if (gdprConsent && typeof gdprConsent.consentString === 'string') {
        // add 'gdpr' only if 'gdprApplies' is defined
        if (typeof gdprConsent.gdprApplies === 'boolean') {
          url += `?gdpr=${Number(gdprConsent.gdprApplies)}&gdpr_consent=${gdprConsent.consentString}`;
        } else {
          url += `?gdpr_consent=${gdprConsent.consentString}`;
        }
      }
      syncs.push({
        type: 'iframe',
        url: url
      });
    }
    return syncs;
  }
};

// support floors module in prebid 5.0
function getBidFloor(bid) {
<<<<<<< HEAD
  if (!utils.isFn(bid.getFloor)) {
    return parseFloat(utils.getBidIdParameter('bidfloor', bid.params));
=======
  if (!isFn(bid.getFloor)) {
    return parseFloat(getBidIdParameter('bidfloor', bid.params));
>>>>>>> 2d82104b
  }

  let floor = bid.getFloor({
    currency: DEFAULT_CUR,
    mediaType: '*',
    size: '*'
  });
<<<<<<< HEAD
  if (utils.isPlainObject(floor) && !isNaN(floor.floor) && floor.currency === 'USD') {
=======
  if (isPlainObject(floor) && !isNaN(floor.floor) && floor.currency === 'USD') {
>>>>>>> 2d82104b
    return floor.floor;
  }
  return null;
}

registerBidder(spec);<|MERGE_RESOLUTION|>--- conflicted
+++ resolved
@@ -247,13 +247,8 @@
     const device = emxAdapter.getDevice();
     const site = emxAdapter.getSite(bidderRequest.refererInfo);
 
-<<<<<<< HEAD
-    utils._each(validBidRequests, function (bid) {
-      let tagid = utils.getBidIdParameter('tagid', bid.params);
-=======
     _each(validBidRequests, function (bid) {
       let tagid = getBidIdParameter('tagid', bid.params);
->>>>>>> 2d82104b
       let bidfloor = parseFloat(getBidFloor(bid)) || 0;
       let isVideo = !!bid.mediaTypes.video;
       let data = {
@@ -369,13 +364,8 @@
 
 // support floors module in prebid 5.0
 function getBidFloor(bid) {
-<<<<<<< HEAD
-  if (!utils.isFn(bid.getFloor)) {
-    return parseFloat(utils.getBidIdParameter('bidfloor', bid.params));
-=======
   if (!isFn(bid.getFloor)) {
     return parseFloat(getBidIdParameter('bidfloor', bid.params));
->>>>>>> 2d82104b
   }
 
   let floor = bid.getFloor({
@@ -383,11 +373,7 @@
     mediaType: '*',
     size: '*'
   });
-<<<<<<< HEAD
-  if (utils.isPlainObject(floor) && !isNaN(floor.floor) && floor.currency === 'USD') {
-=======
   if (isPlainObject(floor) && !isNaN(floor.floor) && floor.currency === 'USD') {
->>>>>>> 2d82104b
     return floor.floor;
   }
   return null;
