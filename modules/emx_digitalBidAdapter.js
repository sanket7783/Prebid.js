--- conflicted
+++ resolved
@@ -1,25 +1,14 @@
-<<<<<<< HEAD
-import * as utils from 'src/utils';
-import { registerBidder } from 'src/adapters/bidderFactory';
-import { BANNER, VIDEO } from 'src/mediaTypes';
-import { config } from 'src/config';
-import { Renderer } from 'src/Renderer';
-=======
 import * as utils from '../src/utils';
 import { registerBidder } from '../src/adapters/bidderFactory';
 import { BANNER, VIDEO } from '../src/mediaTypes';
 import { Renderer } from '../src/Renderer';
->>>>>>> 976c2e37
 import includes from 'core-js/library/fn/array/includes';
 
 const BIDDER_CODE = 'emx_digital';
 const ENDPOINT = 'hb.emxdgt.com';
 const RENDERER_URL = '//js.brealtime.com/outstream/1.30.0/bundle.js';
-<<<<<<< HEAD
-=======
 const ADAPTER_VERSION = '1.40.2';
 const DEFAULT_CUR = 'USD';
->>>>>>> 976c2e37
 
 export const emxAdapter = {
   validateSizes: (sizes) => {
@@ -60,8 +49,6 @@
     }
     return bidResponse;
   },
-<<<<<<< HEAD
-=======
   isMobile: () => {
     return (/(ios|ipod|ipad|iphone|android)/i).test(navigator.userAgent);
   },
@@ -79,7 +66,6 @@
       language: (navigator.language || navigator.browserLanguage || navigator.userLanguage || navigator.systemLanguage),
     };
   },
->>>>>>> 976c2e37
   cleanProtocols: (video) => {
     if (video.protocols && includes(video.protocols, 7)) {
       // not supporting VAST protocol 7 (VAST 4.0);
@@ -117,12 +103,6 @@
     return renderer;
   },
   buildVideo: (bid) => {
-<<<<<<< HEAD
-    bid.params.video = bid.params.video || {};
-    bid.params.video.h = bid.mediaTypes.video.playerSize[0][0];
-    bid.params.video.w = bid.mediaTypes.video.playerSize[0][1];
-    return emxAdapter.cleanProtocols(bid.params.video);
-=======
     let videoObj = Object.assign(bid.mediaTypes.video, bid.params.video)
     return emxAdapter.cleanProtocols(videoObj);
   },
@@ -139,7 +119,6 @@
     } catch (err) {
       return document.referrer;
     }
->>>>>>> 976c2e37
   },
   getGdpr: (bidRequests, emxData) => {
     if (bidRequests.gdprConsent) {
@@ -238,12 +217,8 @@
         page,
         ref
       },
-<<<<<<< HEAD
-      version: '1.30.0'
-=======
       cur: DEFAULT_CUR,
       version: ADAPTER_VERSION
->>>>>>> 976c2e37
     };
 
     emxData = emxAdapter.getGdpr(bidderRequest, Object.assign({}, emxData));
