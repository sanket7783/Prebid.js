import * as utils from '../src/utils.js';
import { registerBidder } from '../src/adapters/bidderFactory.js';
<<<<<<< HEAD
import find from 'core-js-pure/features/array/find.js';
=======
import { config } from '../src/config.js';
import find from 'core-js-pure/features/array/find.js';
import {BANNER, NATIVE, VIDEO} from '../src/mediaTypes.js';
>>>>>>> e5ade754

const VERSION = '1.0';
const BIDDER_CODE = 'adyoulike';
const DEFAULT_DC = 'hb-api';
const CURRENCY = 'USD';

const NATIVE_IMAGE = {
  image: {
    required: true
  },
  title: {
    required: true
  },
  sponsoredBy: {
    required: true
  },
  clickUrl: {
    required: true
  },
  body: {
    required: false
  },
  icon: {
    required: false
  },
  cta: {
    required: false
  }
};

export const spec = {
  code: BIDDER_CODE,
  supportedMediaTypes: [BANNER, NATIVE, VIDEO],
  aliases: ['ayl'], // short code
  /**
   * Determines whether or not the given bid request is valid.
   *
   * @param {BidRequest} bid The bid params to validate.
   * @return boolean True if this is a valid bid, and false otherwise.
   */
  isBidRequestValid: function (bid) {
    const sizes = getSize(getSizeArray(bid));
    const sizeValid = sizes.width > 0 && sizes.height > 0;

    // allows no size fornative only
    return (bid.params && bid.params.placement &&
            (sizeValid || (bid.mediaTypes && bid.mediaTypes.native)));
  },
  /**
   * Make a server request from the list of BidRequests.
   *
   * @param {bidRequests} - bidRequests.bids[] is an array of AdUnits and bids
   * @return ServerRequest Info describing the request to the server.
   */
  buildRequests: function (bidRequests, bidderRequest) {
    const payload = {
      Version: VERSION,
      Bids: bidRequests.reduce((accumulator, bidReq) => {
        let mediatype = getMediatype(bidReq);
        let sizesArray = getSizeArray(bidReq);
        let size = getSize(sizesArray);
        accumulator[bidReq.bidId] = {};
        accumulator[bidReq.bidId].PlacementID = bidReq.params.placement;
        accumulator[bidReq.bidId].TransactionID = bidReq.transactionId;
        accumulator[bidReq.bidId].Width = size.width;
        accumulator[bidReq.bidId].Height = size.height;
        accumulator[bidReq.bidId].AvailableSizes = sizesArray.join(',');
        if (typeof bidReq.getFloor === 'function') {
          accumulator[bidReq.bidId].Pricing = getFloor(bidReq, size, mediatype);
        }
        if (mediatype === NATIVE) {
          let nativeReq = bidReq.mediaTypes.native;
          if (nativeReq.type === 'image') {
            nativeReq = Object.assign({}, NATIVE_IMAGE, nativeReq);
          }
          accumulator[bidReq.bidId].Native = nativeReq;
        }
        if (mediatype === VIDEO) {
          accumulator[bidReq.bidId].Video = bidReq.mediaTypes.video;
        }
        return accumulator;
      }, {}),
      PageRefreshed: getPageRefreshed()
    };

    if (bidderRequest && bidderRequest.gdprConsent) {
      payload.gdprConsent = {
        consentString: bidderRequest.gdprConsent.consentString,
        consentRequired: (typeof bidderRequest.gdprConsent.gdprApplies === 'boolean') ? bidderRequest.gdprConsent.gdprApplies : null
      };
    }

    if (bidderRequest && bidderRequest.uspConsent) {
      payload.uspConsent = bidderRequest.uspConsent;
    }

    const data = JSON.stringify(payload);
    const options = {
      withCredentials: true
    };

    return {
      method: 'POST',
      url: createEndpoint(bidRequests, bidderRequest),
      data,
      options
    };
  },
  /**
   * Unpack the response from the server into a list of bids.
   *
   * @param {*} serverResponse A successful response from the server.
   * @return {Bid[]} An array of bids which were nested inside the server.
   */
  interpretResponse: function (serverResponse, request) {
    const bidResponses = [];
    var bidRequests = {};

    try {
      bidRequests = JSON.parse(request.data).Bids;
    } catch (err) {
      // json error initial request can't be read
    }

    // For this adapter, serverResponse is a list
    serverResponse.body.forEach(response => {
      const bid = createBid(response, bidRequests);
      if (bid) {
        bidResponses.push(bid);
      }
    });
    return bidResponses;
  }
}

/* Get hostname from bids */
function getHostname(bidderRequest) {
  let dcHostname = find(bidderRequest, bid => bid.params.DC);
  if (dcHostname) {
    return ('-' + dcHostname.params.DC);
  }
  return '';
}

/* Get current page canonical url */
function getCanonicalUrl() {
  let link;
  if (window.self !== window.top) {
    try {
      link = window.top.document.head.querySelector('link[rel="canonical"][href]');
    } catch (e) { }
  } else {
    link = document.head.querySelector('link[rel="canonical"][href]');
  }

  if (link) {
    return link.href;
  }
  return '';
}

/* Get mediatype from bidRequest */
function getMediatype(bidRequest) {
  var type = BANNER;

  if (utils.deepAccess(bidRequest, 'mediaTypes.native')) {
    type = NATIVE;
  } else if (utils.deepAccess(bidRequest, 'mediaTypes.video')) {
    type = VIDEO;
  }

  return type;
}
/* Get Floor price information */
function getFloor(bidRequest, size, mediaType) {
  const bidFloors = bidRequest.getFloor({
    currency: CURRENCY,
    mediaType,
    size: [ size.width, size.height ]
  });

  if (!isNaN(bidFloors.floor) && (bidFloors.currency === CURRENCY)) {
    return bidFloors.floor;
  }
}

/* Get information on page refresh */
function getPageRefreshed() {
  try {
    if (performance && performance.navigation) {
      return performance.navigation.type === performance.navigation.TYPE_RELOAD;
    }
  } catch (e) { }
  return false;
}

/* Create endpoint url */
function createEndpoint(bidRequests, bidderRequest) {
  let host = getHostname(bidRequests);
  return utils.buildUrl({
    protocol: 'https',
    host: `${DEFAULT_DC}${host}.omnitagjs.com`,
    pathname: '/hb-api/prebid/v1',
    search: createEndpointQS(bidderRequest)
  });
}

/* Create endpoint query string */
function createEndpointQS(bidderRequest) {
  const qs = {};

  if (bidderRequest) {
    const ref = bidderRequest.refererInfo;
    if (ref) {
      qs.RefererUrl = encodeURIComponent(ref.referer);
      if (ref.numIframes > 0) {
        qs.SafeFrame = true;
      }
    }
  }

  const can = getCanonicalUrl();
  if (can) {
    qs.CanonicalUrl = encodeURIComponent(can);
  }

  const domain = config.getConfig('publisherDomain');
  if (domain) {
    qs.PublisherDomain = encodeURIComponent(domain);
  }

  return qs;
}

function getSizeArray(bid) {
  let inputSize = bid.sizes || [];
  if (bid.mediaTypes && bid.mediaTypes.banner) {
    inputSize = bid.mediaTypes.banner.sizes || [];
  }

  return utils.parseSizesInput(inputSize);
}

/* Get parsed size from request size */
function getSize(sizesArray) {
  const parsed = {};
  // the main requested size is the first one
  const size = sizesArray[0];

  if (typeof size !== 'string') {
    return parsed;
  }

  const parsedSize = size.toUpperCase().split('X');
  const width = parseInt(parsedSize[0], 10);
  if (width) {
    parsed.width = width;
  }

  const height = parseInt(parsedSize[1], 10);
  if (height) {
    parsed.height = height;
  }

  return parsed;
}

function getInternalImgUrl(uid) {
  if (!uid) return '';
  return 'https://blobs.omnitagjs.com/blobs/' + uid.substr(16, 2) + '/' + uid.substr(16) + '/' + uid;
}

function getImageUrl(config, resource, width, height) {
  let url = '';

  switch (resource.Kind) {
    case 'INTERNAL':
      url = getInternalImgUrl(resource.Data.Internal.BlobReference.Uid);

      break;

    case 'EXTERNAL':
      const dynPrefix = config.DynamicPrefix;
      let extUrl = resource.Data.External.Url;
      extUrl = extUrl.replace(/\[height\]/i, '' + height);
      extUrl = extUrl.replace(/\[width\]/i, '' + width);

      if (extUrl.indexOf(dynPrefix) >= 0) {
        const urlmatch = (/.*url=([^&]*)/gm).exec(extUrl);
        url = urlmatch ? urlmatch[1] : '';
        if (!url) {
          url = getInternalImgUrl((/.*key=([^&]*)/gm).exec(extUrl)[1]);
        }
      } else {
        url = extUrl;
      }

      break;
  }

  return url;
}

function getTrackers(eventsArray, jsTrackers) {
  const result = [];

  if (!eventsArray) return result;

  eventsArray.map((item, index) => {
    if ((jsTrackers && item.Kind === 'JAVASCRIPT_URL') ||
        (!jsTrackers && item.Kind === 'PIXEL_URL')) {
      result.push(item.Url);
    }
  });
  return result;
}

function getVideoAd(response) {
  var adJson = {};
  if (typeof response.Ad === 'string') {
    adJson = JSON.parse(response.Ad.match(/\/\*PREBID\*\/(.*)\/\*PREBID\*\//)[1]);
    return utils.deepAccess(adJson, 'Content.MainVideo.Vast');
  }
}

function getNativeAssets(response, nativeConfig) {
  const native = {};

  var adJson = {};
  var textsJson = {};
  if (typeof response.Ad === 'string') {
    adJson = JSON.parse(response.Ad.match(/\/\*PREBID\*\/(.*)\/\*PREBID\*\//)[1]);
    textsJson = adJson.Content.Preview.Text;

    var impressionUrl = adJson.TrackingPrefix +
            '/pixel?event_kind=IMPRESSION&attempt=' + adJson.Attempt;
    var insertionUrl = adJson.TrackingPrefix +
            '/pixel?event_kind=INSERTION&attempt=' + adJson.Attempt;

    if (adJson.Campaign) {
      impressionUrl += '&campaign=' + adJson.Campaign;
      insertionUrl += '&campaign=' + adJson.Campaign;
    }

    native.clickUrl = adJson.TrackingPrefix + '/ar?event_kind=CLICK&attempt=' + adJson.Attempt +
      '&campaign=' + adJson.Campaign + '&url=' + encodeURIComponent(adJson.Content.Landing.Url);

    if (adJson.OnEvents) {
      native.clickTrackers = getTrackers(adJson.OnEvents['CLICK']);
      native.impressionTrackers = getTrackers(adJson.OnEvents['IMPRESSION']);
      native.javascriptTrackers = getTrackers(adJson.OnEvents['IMPRESSION'], true);
    } else {
      native.impressionTrackers = [];
    }

    native.impressionTrackers.push(impressionUrl, insertionUrl);
  }

  Object.keys(nativeConfig).map(function(key, index) {
    if (typeof response.Native === 'object') {
      native[key] = response.Native[key];
    } else {
      switch (key) {
        case 'title':
          native[key] = textsJson.TITLE;
          break;
        case 'body':
          native[key] = textsJson.DESCRIPTION;
          break;
        case 'cta':
          native[key] = textsJson.CALLTOACTION;
          break;
        case 'sponsoredBy':
          native[key] = adJson.Content.Preview.Sponsor.Name;
          break;
        case 'image':
          // main image requested size
          const imgSize = nativeConfig.image.sizes || [];
          if (!imgSize.length) {
            imgSize[0] = response.Width || 300;
            imgSize[1] = response.Height || 250;
          }

          native[key] = {
            url: getImageUrl(adJson, adJson.Content.Preview.Thumbnail.Image, imgSize[0], imgSize[1]),
            width: imgSize[0],
            height: imgSize[1]
          };
          break;
        case 'icon':
          if (adJson.HasSponsorImage) {
            // icon requested size
            const iconSize = nativeConfig.icon.sizes || [];
            if (!iconSize.length) {
              iconSize[0] = 50;
              iconSize[1] = 50;
            }

            native[key] = {
              url: getImageUrl(adJson, adJson.Content.Preview.Sponsor.Logo.Resource, iconSize[0], iconSize[1]),
              width: iconSize[0],
              height: iconSize[1]
            };
          }
          break;
        case 'privacyIcon':
          native[key] = getImageUrl(adJson, adJson.Content.Preview.Credit.Logo.Resource, 25, 25);
          break;
        case 'privacyLink':
          native[key] = adJson.Content.Preview.Credit.Url;
          break;
      }
    }
  });

  return native;
}

/* Create bid from response */
function createBid(response, bidRequests) {
  if (!response || (!response.Ad && !response.Native)) {
    return
  }

  const request = bidRequests && bidRequests[response.BidID];

  // In case we don't retreive the size from the adserver, use the given one.
  if (request) {
    if (!response.Width || response.Width === '0') {
      response.Width = request.Width;
    }

    if (!response.Height || response.Height === '0') {
      response.Height = request.Height;
    }
  }

  const bid = {
    requestId: response.BidID,
    ttl: 3600,
    creativeId: response.CreativeID,
    cpm: response.Price,
    netRevenue: true,
    currency: CURRENCY
  };

  if (request && request.Native) {
    bid.native = getNativeAssets(response, request.Native);
    bid.mediaType = 'native';
  } else if (request && request.Video) {
    const vast64 = response.Vast || getVideoAd(response);
    bid.vastXml = vast64 ? window.atob(vast64) : '';
    bid.mediaType = 'video';
  } else {
    bid.width = response.Width;
    bid.height = response.Height;
    bid.ad = response.Ad;
  }

  return bid;
}

registerBidder(spec);<|MERGE_RESOLUTION|>--- conflicted
+++ resolved
@@ -1,12 +1,8 @@
 import * as utils from '../src/utils.js';
 import { registerBidder } from '../src/adapters/bidderFactory.js';
-<<<<<<< HEAD
-import find from 'core-js-pure/features/array/find.js';
-=======
 import { config } from '../src/config.js';
 import find from 'core-js-pure/features/array/find.js';
 import {BANNER, NATIVE, VIDEO} from '../src/mediaTypes.js';
->>>>>>> e5ade754
 
 const VERSION = '1.0';
 const BIDDER_CODE = 'adyoulike';
