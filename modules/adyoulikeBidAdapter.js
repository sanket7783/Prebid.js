--- conflicted
+++ resolved
@@ -403,41 +403,10 @@
           imgSize[0] = response.Width || 300;
           imgSize[1] = response.Height || 250;
         }
-<<<<<<< HEAD
-
-        native[key] = {
-          url: getImageUrl(adJson, adJson.Content.Preview.Thumbnail.Image, imgSize[0], imgSize[1]),
-          width: imgSize[0],
-          height: imgSize[1]
-        };
-        break;
-      case 'icon':
-        if (adJson.HasSponsorImage) {
-          // icon requested size
-          const iconSize = nativeConfig.icon.sizes || [];
-          if (!iconSize.length) {
-            iconSize[0] = 50;
-            iconSize[1] = 50;
-          }
-=======
->>>>>>> 2d82104b
 
         const url = getImageUrl(adJson, deepAccess(adJson, 'Content.Preview.Thumbnail.Image'), imgSize[0], imgSize[1]);
         if (url) {
           native[key] = {
-<<<<<<< HEAD
-            url: getImageUrl(adJson, adJson.Content.Preview.Sponsor.Logo.Resource, iconSize[0], iconSize[1]),
-            width: iconSize[0],
-            height: iconSize[1]
-          };
-        }
-        break;
-      case 'privacyIcon':
-        native[key] = getImageUrl(adJson, adJson.Content.Preview.Credit.Logo.Resource, 25, 25);
-        break;
-      case 'privacyLink':
-        native[key] = adJson.Content.Preview.Credit.Url;
-=======
             url,
             width: imgSize[0],
             height: imgSize[1]
@@ -468,7 +437,6 @@
         break;
       case 'privacyLink':
         native[key] = deepAccess(adJson, 'Content.Preview.Credit.Url');
->>>>>>> 2d82104b
         break;
     }
   });
