import * as utils from '../src/utils';
import { registerBidder } from '../src/adapters/bidderFactory';
import { BANNER, VIDEO, NATIVE } from '../src/mediaTypes';
import {config} from '../src/config';

const BIDDER_CODE = 'pubmatic';
const LOG_WARN_PREFIX = 'PubMatic: ';
const ENDPOINT = 'https://hbopenbid.pubmatic.com/translator?source=prebid-client';
const USYNCURL = 'https://ads.pubmatic.com/AdServer/js/showad.js#PIX&kdntuid=1&p=';
const DEFAULT_CURRENCY = 'USD';
const AUCTION_TYPE = 1;
const PUBMATIC_DIGITRUST_KEY = 'nFIn8aLzbd';
const PUBMATIC_ALIAS = 'pubmatic2';
const UNDEFINED = undefined;
const DEFAULT_WIDTH = 0;
const DEFAULT_HEIGHT = 0;
const PREBID_NATIVE_HELP_LINK = 'http://prebid.org/dev-docs/show-native-ads.html';
const CUSTOM_PARAMS = {
  'kadpageurl': '', // Custom page url
  'gender': '', // User gender
  'yob': '', // User year of birth
  'lat': '', // User location - Latitude
  'lon': '', // User Location - Longitude
  'wiid': '', // OpenWrap Wrapper Impression ID
  'profId': '', // OpenWrap Legacy: Profile ID
  'verId': '' // OpenWrap Legacy: version ID
};
const DATA_TYPES = {
  'NUMBER': 'number',
  'STRING': 'string',
  'BOOLEAN': 'boolean',
  'ARRAY': 'array',
  'OBJECT': 'object'
};
const VIDEO_CUSTOM_PARAMS = {
  'mimes': DATA_TYPES.ARRAY,
  'minduration': DATA_TYPES.NUMBER,
  'maxduration': DATA_TYPES.NUMBER,
  'startdelay': DATA_TYPES.NUMBER,
  'playbackmethod': DATA_TYPES.ARRAY,
  'api': DATA_TYPES.ARRAY,
  'protocols': DATA_TYPES.ARRAY,
  'w': DATA_TYPES.NUMBER,
  'h': DATA_TYPES.NUMBER,
  'battr': DATA_TYPES.ARRAY,
  'linearity': DATA_TYPES.NUMBER,
  'placement': DATA_TYPES.NUMBER,
  'minbitrate': DATA_TYPES.NUMBER,
  'maxbitrate': DATA_TYPES.NUMBER
}

const NATIVE_ASSETS = {
  'TITLE': { ID: 1, KEY: 'title', TYPE: 0 },
  'IMAGE': { ID: 2, KEY: 'image', TYPE: 0 },
  'ICON': { ID: 3, KEY: 'icon', TYPE: 0 },
  'SPONSOREDBY': { ID: 4, KEY: 'sponsoredBy', TYPE: 1 }, // please note that type of SPONSORED is also 1
  'BODY': { ID: 5, KEY: 'body', TYPE: 2 }, // please note that type of DESC is also set to 2
  'CLICKURL': { ID: 6, KEY: 'clickUrl', TYPE: 0 },
  'VIDEO': { ID: 7, KEY: 'video', TYPE: 0 },
  'EXT': { ID: 8, KEY: 'ext', TYPE: 0 },
  'DATA': { ID: 9, KEY: 'data', TYPE: 0 },
  'LOGO': { ID: 10, KEY: 'logo', TYPE: 0 },
  'SPONSORED': { ID: 11, KEY: 'sponsored', TYPE: 1 }, // please note that type of SPONSOREDBY is also set to 1
  'DESC': { ID: 12, KEY: 'data', TYPE: 2 }, // please note that type of BODY is also set to 2
  'RATING': { ID: 13, KEY: 'rating', TYPE: 3 },
  'LIKES': { ID: 14, KEY: 'likes', TYPE: 4 },
  'DOWNLOADS': { ID: 15, KEY: 'downloads', TYPE: 5 },
  'PRICE': { ID: 16, KEY: 'price', TYPE: 6 },
  'SALEPRICE': { ID: 17, KEY: 'saleprice', TYPE: 7 },
  'PHONE': { ID: 18, KEY: 'phone', TYPE: 8 },
  'ADDRESS': { ID: 19, KEY: 'address', TYPE: 9 },
  'DESC2': { ID: 20, KEY: 'desc2', TYPE: 10 },
  'DISPLAYURL': { ID: 21, KEY: 'displayurl', TYPE: 11 },
  'CTA': { ID: 22, KEY: 'cta', TYPE: 12 }
};

const NATIVE_ASSET_IMAGE_TYPE = {
  'ICON': 1,
  'LOGO': 2,
  'IMAGE': 3
}

// check if title, image can be added with mandatory field default values
const NATIVE_MINIMUM_REQUIRED_IMAGE_ASSETS = [
  {
    id: NATIVE_ASSETS.SPONSOREDBY.ID,
    required: true,
    data: {
      type: 1
    }
  },
  {
    id: NATIVE_ASSETS.TITLE.ID,
    required: true,
  },
  {
    id: NATIVE_ASSETS.IMAGE.ID,
    required: true,
  }
]

const NET_REVENUE = false;
const dealChannelValues = {
  1: 'PMP',
  5: 'PREF',
  6: 'PMPG'
};

let publisherId = 0;
let isInvalidNativeRequest = false;
let NATIVE_ASSET_ID_TO_KEY_MAP = {};
let NATIVE_ASSET_KEY_TO_ASSET_MAP = {};

// loading NATIVE_ASSET_ID_TO_KEY_MAP
utils._each(NATIVE_ASSETS, anAsset => { NATIVE_ASSET_ID_TO_KEY_MAP[anAsset.ID] = anAsset.KEY });
// loading NATIVE_ASSET_KEY_TO_ASSET_MAP
utils._each(NATIVE_ASSETS, anAsset => { NATIVE_ASSET_KEY_TO_ASSET_MAP[anAsset.KEY] = anAsset });

function _getDomainFromURL(url) {
  let anchor = document.createElement('a');
  anchor.href = url;
  return anchor.hostname;
}

function _parseSlotParam(paramName, paramValue) {
  if (!utils.isStr(paramValue)) {
    paramValue && utils.logWarn(LOG_WARN_PREFIX + 'Ignoring param key: ' + paramName + ', expects string-value, found ' + typeof paramValue);
    return UNDEFINED;
  }

  switch (paramName) {
    case 'pmzoneid':
      return paramValue.split(',').slice(0, 50).map(id => id.trim()).join();
    case 'kadfloor':
      return parseFloat(paramValue) || UNDEFINED;
    case 'lat':
      return parseFloat(paramValue) || UNDEFINED;
    case 'lon':
      return parseFloat(paramValue) || UNDEFINED;
    case 'yob':
      return parseInt(paramValue) || UNDEFINED;
    default:
      return paramValue;
  }
}

function _cleanSlot(slotName) {
  if (utils.isStr(slotName)) {
    return slotName.replace(/^\s+/g, '').replace(/\s+$/g, '');
  }
  return '';
}

function _parseAdSlot(bid) {
  bid.params.adUnit = '';
  bid.params.adUnitIndex = '0';
  bid.params.width = 0;
  bid.params.height = 0;
  bid.params.adSlot = _cleanSlot(bid.params.adSlot);

  var slot = bid.params.adSlot;
  var splits = slot.split(':');

  slot = splits[0];
  if (splits.length == 2) {
    bid.params.adUnitIndex = splits[1];
  }
  // check if size is mentioned in sizes array. in that case do not check for @ in adslot
  splits = slot.split('@');
  bid.params.adUnit = splits[0];
  if (splits.length > 1) {
    // i.e size is specified in adslot, so consider that and ignore sizes array
    splits = splits.length == 2 ? splits[1].split('x') : splits.length == 3 ? splits[2].split('x') : [];
    if (splits.length != 2) {
      utils.logWarn(LOG_WARN_PREFIX + 'AdSlot Error: adSlot not in required format');
      return;
    }
<<<<<<< HEAD
    bid.params.width = parseInt(splits[0]);
    bid.params.height = parseInt(splits[1]);
  }
  // Case : if Size is present in ad slot as well as in mediaTypes then ???
  if (bid.hasOwnProperty('mediaTypes') &&
=======
    bid.params.width = parseInt(splits[0], 10);
    bid.params.height = parseInt(splits[1], 10);
  } else if (bid.hasOwnProperty('mediaTypes') &&
>>>>>>> 9b397080
         bid.mediaTypes.hasOwnProperty(BANNER) &&
          bid.mediaTypes.banner.hasOwnProperty('sizes')) {
    var i = 0;
    var sizeArray = [];
    for (;i < bid.mediaTypes.banner.sizes.length; i++) {
      if (bid.mediaTypes.banner.sizes[i].length === 2) { // sizes[i].length will not be 2 in case where size is set as fluid, we want to skip that entry
        sizeArray.push(bid.mediaTypes.banner.sizes[i]);
      }
    }
    bid.mediaTypes.banner.sizes = sizeArray;
    if (bid.mediaTypes.banner.sizes.length >= 1) {
      // set the first size in sizes array in bid.params.width and bid.params.height. These will be sent as primary size.
      // The rest of the sizes will be sent in format array.
      if (!bid.params.width && !bid.params.height) {
        bid.params.width = bid.mediaTypes.banner.sizes[0][0];
        bid.params.height = bid.mediaTypes.banner.sizes[0][1];
        bid.mediaTypes.banner.sizes = bid.mediaTypes.banner.sizes.splice(1, bid.mediaTypes.banner.sizes.length - 1);
      } else if (bid.params.width == bid.mediaTypes.banner.sizes[0][0] && bid.params.height == bid.mediaTypes.banner.sizes[0][1]) {
        bid.mediaTypes.banner.sizes = bid.mediaTypes.banner.sizes.splice(1, bid.mediaTypes.banner.sizes.length - 1);
      }
    }
  }
}

function _initConf(refererInfo) {
  return {
    pageURL: (refererInfo && refererInfo.referer) ? refererInfo.referer : window.location.href,
    refURL: window.document.referrer
  };
}

function _handleCustomParams(params, conf) {
  if (!conf.kadpageurl) {
    conf.kadpageurl = conf.pageURL;
  }

  var key, value, entry;
  for (key in CUSTOM_PARAMS) {
    if (CUSTOM_PARAMS.hasOwnProperty(key)) {
      value = params[key];
      if (value) {
        entry = CUSTOM_PARAMS[key];

        if (typeof entry === 'object') {
          // will be used in future when we want to process a custom param before using
          // 'keyname': {f: function() {}}
          value = entry.f(value, conf);
        }

        if (utils.isStr(value)) {
          conf[key] = value;
        } else {
          utils.logWarn(LOG_WARN_PREFIX + 'Ignoring param : ' + key + ' with value : ' + CUSTOM_PARAMS[key] + ', expects string-value, found ' + typeof value);
        }
      }
    }
  }
  return conf;
}

function _createOrtbTemplate(conf) {
  return {
    id: '' + new Date().getTime(),
    at: AUCTION_TYPE,
    cur: [DEFAULT_CURRENCY],
    imp: [],
    site: {
      page: conf.pageURL,
      ref: conf.refURL,
      publisher: {}
    },
    device: {
      ua: navigator.userAgent,
      js: 1,
      dnt: (navigator.doNotTrack == 'yes' || navigator.doNotTrack == '1' || navigator.msDoNotTrack == '1') ? 1 : 0,
      h: screen.height,
      w: screen.width,
      language: navigator.language
    },
    user: {},
    ext: {}
  };
}

function _checkParamDataType(key, value, datatype) {
  var errMsg = 'Ignoring param key: ' + key + ', expects ' + datatype + ', found ' + typeof value;
  var functionToExecute;
  switch (datatype) {
    case DATA_TYPES.BOOLEAN:
      functionToExecute = utils.isBoolean;
      break;
    case DATA_TYPES.NUMBER:
      functionToExecute = utils.isNumber;
      break;
    case DATA_TYPES.STRING:
      functionToExecute = utils.isStr;
      break;
    case DATA_TYPES.ARRAY:
      functionToExecute = utils.isArray;
      break;
  }
  if (functionToExecute(value)) {
    return value;
  }
  utils.logWarn(LOG_WARN_PREFIX + errMsg);
  return UNDEFINED;
}

function _commonNativeRequestObject(nativeAsset, params) {
  var key = nativeAsset.KEY;
  return {
    id: nativeAsset.ID,
    required: params[key].required ? 1 : 0,
    data: {
      type: nativeAsset.TYPE,
      len: params[key].len,
      ext: params[key].ext
    }
  };
}

function _createNativeRequest(params) {
  var nativeRequestObject = {
    assets: []
  };
  for (var key in params) {
    if (params.hasOwnProperty(key)) {
      var assetObj = {};
      if (!(nativeRequestObject.assets && nativeRequestObject.assets.length > 0 && nativeRequestObject.assets.hasOwnProperty(key))) {
        switch (key) {
          case NATIVE_ASSETS.TITLE.KEY:
            if (params[key].len || params[key].length) {
              assetObj = {
                id: NATIVE_ASSETS.TITLE.ID,
                required: params[key].required ? 1 : 0,
                title: {
                  len: params[key].len || params[key].length,
                  ext: params[key].ext
                }
              };
            } else {
              utils.logWarn(LOG_WARN_PREFIX + 'Error: Title Length is required for native ad: ' + JSON.stringify(params));
            }
            break;
          case NATIVE_ASSETS.IMAGE.KEY:
            if (params[key].sizes && params[key].sizes.length > 0) {
              assetObj = {
                id: NATIVE_ASSETS.IMAGE.ID,
                required: params[key].required ? 1 : 0,
                img: {
                  type: NATIVE_ASSET_IMAGE_TYPE.IMAGE,
                  w: params[key].w || params[key].width || (params[key].sizes ? params[key].sizes[0] : UNDEFINED),
                  h: params[key].h || params[key].height || (params[key].sizes ? params[key].sizes[1] : UNDEFINED),
                  wmin: params[key].wmin || params[key].minimumWidth || (params[key].minsizes ? params[key].minsizes[0] : UNDEFINED),
                  hmin: params[key].hmin || params[key].minimumHeight || (params[key].minsizes ? params[key].minsizes[1] : UNDEFINED),
                  mimes: params[key].mimes,
                  ext: params[key].ext,
                }
              };
            } else {
              utils.logWarn(LOG_WARN_PREFIX + 'Error: Image sizes is required for native ad: ' + JSON.stringify(params));
            }
            break;
          case NATIVE_ASSETS.ICON.KEY:
            if (params[key].sizes && params[key].sizes.length > 0) {
              assetObj = {
                id: NATIVE_ASSETS.ICON.ID,
                required: params[key].required ? 1 : 0,
                img: {
                  type: NATIVE_ASSET_IMAGE_TYPE.ICON,
                  w: params[key].w || params[key].width || (params[key].sizes ? params[key].sizes[0] : UNDEFINED),
                  h: params[key].h || params[key].height || (params[key].sizes ? params[key].sizes[1] : UNDEFINED),
                  ext: params[key].ext
                }
              };
            } else {
              utils.logWarn(LOG_WARN_PREFIX + 'Error: Icon sizes is required for native ad: ' + JSON.stringify(params));
            };
            break;
          case NATIVE_ASSETS.VIDEO.KEY:
            assetObj = {
              id: NATIVE_ASSETS.VIDEO.ID,
              required: params[key].required ? 1 : 0,
              video: {
                minduration: params[key].minduration,
                maxduration: params[key].maxduration,
                protocols: params[key].protocols,
                mimes: params[key].mimes,
                ext: params[key].ext
              }
            };
            break;
          case NATIVE_ASSETS.EXT.KEY:
            assetObj = {
              id: NATIVE_ASSETS.EXT.ID,
              required: params[key].required ? 1 : 0,
            };
            break;
          case NATIVE_ASSETS.LOGO.KEY:
            assetObj = {
              id: NATIVE_ASSETS.LOGO.ID,
              required: params[key].required ? 1 : 0,
              img: {
                type: NATIVE_ASSET_IMAGE_TYPE.LOGO,
                w: params[key].w || params[key].width || (params[key].sizes ? params[key].sizes[0] : UNDEFINED),
                h: params[key].h || params[key].height || (params[key].sizes ? params[key].sizes[1] : UNDEFINED),
                ext: params[key].ext
              }
            };
            break;
          case NATIVE_ASSETS.SPONSOREDBY.KEY:
          case NATIVE_ASSETS.BODY.KEY:
          case NATIVE_ASSETS.RATING.KEY:
          case NATIVE_ASSETS.LIKES.KEY:
          case NATIVE_ASSETS.DOWNLOADS.KEY:
          case NATIVE_ASSETS.PRICE.KEY:
          case NATIVE_ASSETS.SALEPRICE.KEY:
          case NATIVE_ASSETS.PHONE.KEY:
          case NATIVE_ASSETS.ADDRESS.KEY:
          case NATIVE_ASSETS.DESC2.KEY:
          case NATIVE_ASSETS.DISPLAYURL.KEY:
          case NATIVE_ASSETS.CTA.KEY:
            assetObj = _commonNativeRequestObject(NATIVE_ASSET_KEY_TO_ASSET_MAP[key], params);
            break;
        }
      }
    }
    if (assetObj && assetObj.id) {
      nativeRequestObject.assets[nativeRequestObject.assets.length] = assetObj;
    }
  };

  // for native image adtype prebid has to have few required assests i.e. title,sponsoredBy, image
  // if any of these are missing from the request then request will not be sent
  var requiredAssetCount = NATIVE_MINIMUM_REQUIRED_IMAGE_ASSETS.length;
  var presentrequiredAssetCount = 0;
  NATIVE_MINIMUM_REQUIRED_IMAGE_ASSETS.forEach(ele => {
    var lengthOfExistingAssets = nativeRequestObject.assets.length;
    for (var i = 0; i < lengthOfExistingAssets; i++) {
      if (ele.id == nativeRequestObject.assets[i].id) {
        presentrequiredAssetCount++;
        break;
      }
    }
  });
  if (requiredAssetCount == presentrequiredAssetCount) {
    isInvalidNativeRequest = false;
  } else {
    isInvalidNativeRequest = true;
  }
  return nativeRequestObject;
}

function _createBannerRequest(bid) {
  var sizes = bid.mediaTypes.banner.sizes;
  var format = [];
  var bannerObj;
  if (sizes !== UNDEFINED && utils.isArray(sizes)) {
    bannerObj = {};
    if (!bid.params.width && !bid.params.height) {
      if (sizes.length === 0) {
        // i.e. since bid.params does not have width or height, and length of sizes is 0, need to ignore this banner imp
        bannerObj = UNDEFINED;
        utils.logWarn(LOG_WARN_PREFIX + 'Error: mediaTypes.banner.size missing for adunit: ' + bid.params.adUnit + '. Ignoring the banner impression in the adunit.');
        return bannerObj;
      } else {
        bannerObj.w = parseInt(sizes[0][0], 10);
        bannerObj.h = parseInt(sizes[0][1], 10);
        sizes = sizes.splice(1, sizes.length - 1);
      }
    } else {
      bannerObj.w = bid.params.width;
      bannerObj.h = bid.params.height;
    }
    if (sizes.length > 0) {
      format = [];
      sizes.forEach(function (size) {
        if (size.length > 1) {
          format.push({ w: size[0], h: size[1] });
        }
      });
      if (format.length > 0) {
        bannerObj.format = format;
      }
    }
    bannerObj.pos = 0;
    bannerObj.topframe = utils.inIframe() ? 0 : 1;
  } else {
    utils.logWarn(LOG_WARN_PREFIX + 'Error: mediaTypes.banner.size missing for adunit: ' + bid.params.adUnit + '. Ignoring the banner impression in the adunit.');
    bannerObj = UNDEFINED;
  }
  return bannerObj;
}

function _createVideoRequest(bid) {
  var videoData = bid.params.video;
  var videoObj;

  if (videoData !== UNDEFINED) {
    videoObj = {};
    for (var key in VIDEO_CUSTOM_PARAMS) {
      if (videoData.hasOwnProperty(key)) {
        videoObj[key] = _checkParamDataType(key, videoData[key], VIDEO_CUSTOM_PARAMS[key]);
      }
    }
    // read playersize and assign to h and w.
    if (utils.isArray(bid.mediaTypes.video.playerSize[0])) {
      videoObj.w = parseInt(bid.mediaTypes.video.playerSize[0][0], 10);
      videoObj.h = parseInt(bid.mediaTypes.video.playerSize[0][1], 10);
    } else if (utils.isNumber(bid.mediaTypes.video.playerSize[0])) {
      videoObj.w = parseInt(bid.mediaTypes.video.playerSize[0], 10);
      videoObj.h = parseInt(bid.mediaTypes.video.playerSize[1], 10);
    }
    if (bid.params.video.hasOwnProperty('skippable')) {
      videoObj.ext = {
        'video_skippable': bid.params.video.skippable ? 1 : 0
      };
    }
  } else {
    videoObj = UNDEFINED;
    utils.logWarn(LOG_WARN_PREFIX + 'Error: Video config params missing for adunit: ' + bid.params.adUnit + ' with mediaType set as video. Ignoring video impression in the adunit.');
  }
  return videoObj;
}

function _createImpressionObject(bid, conf) {
  var impObj = {};
  var bannerObj;
  var videoObj;
  var nativeObj = {};
  var sizes = bid.hasOwnProperty('sizes') ? bid.sizes : [];
  var mediaTypes = '';
  var format = [];

  impObj = {
    id: bid.bidId,
    tagid: bid.params.hashedKey || bid.params.adUnit || undefined,
    bidfloor: _parseSlotParam('kadfloor', bid.params.kadfloor),
    secure: 1,
    ext: {
      pmZoneId: _parseSlotParam('pmzoneid', bid.params.pmzoneid)
    },
    bidfloorcur: bid.params.currency ? _parseSlotParam('currency', bid.params.currency) : DEFAULT_CURRENCY
  };

  if (bid.hasOwnProperty('mediaTypes')) {
    for (mediaTypes in bid.mediaTypes) {
      switch (mediaTypes) {
        case BANNER:
          bannerObj = _createBannerRequest(bid);
          if (bannerObj !== UNDEFINED) {
            impObj.banner = bannerObj;
          }
          break;
        case NATIVE:
          nativeObj['request'] = JSON.stringify(_createNativeRequest(bid.nativeParams));
          if (!isInvalidNativeRequest) {
            impObj.native = nativeObj;
          } else {
            utils.logWarn(LOG_WARN_PREFIX + 'Error: Error in Native adunit ' + bid.params.adUnit + '. Ignoring the adunit. Refer to ' + PREBID_NATIVE_HELP_LINK + ' for more details.');
          }
          break;
        case VIDEO:
          videoObj = _createVideoRequest(bid);
          if (videoObj !== UNDEFINED) {
            impObj.video = videoObj;
          }
          break;
      }
    }
  } else {
    // mediaTypes is not present, so this is a banner only impression
    // this part of code is required for older testcases with no 'mediaTypes' to run succesfully.
    bannerObj = {
      pos: 0,
      w: bid.params.width,
      h: bid.params.height,
      topframe: utils.inIframe() ? 0 : 1
    };
    if (utils.isArray(sizes) && sizes.length > 1) {
      sizes = sizes.splice(1, sizes.length - 1);
      sizes.forEach(size => {
        if (utils.isArray(size) && size.length == 2) {
          format.push({
            w: size[0],
            h: size[1]
          });
        };
      });
      bannerObj.format = format;
    }
    impObj.banner = bannerObj;
  }

  return impObj.hasOwnProperty(BANNER) ||
          impObj.hasOwnProperty(NATIVE) ||
            impObj.hasOwnProperty(VIDEO) ? impObj : UNDEFINED;
}

function _getDigiTrustObject(key) {
  function getDigiTrustId() {
    let digiTrustUser = window.DigiTrust && (config.getConfig('digiTrustId') || window.DigiTrust.getUser({member: key}));
    return (digiTrustUser && digiTrustUser.success && digiTrustUser.identity) || null;
  }
  let digiTrustId = getDigiTrustId();
  // Verify there is an ID and this user has not opted out
  if (!digiTrustId || (digiTrustId.privacy && digiTrustId.privacy.optout)) {
    return null;
  }
  return digiTrustId;
}

function _handleDigitrustId(eids) {
  let digiTrustId = _getDigiTrustObject(PUBMATIC_DIGITRUST_KEY);
  if (digiTrustId !== null) {
    eids.push({
      'source': 'digitru.st',
      'uids': [{
        'id': digiTrustId.id || '',
        'atype': 1,
        'ext': {
          'keyv': parseInt(digiTrustId.keyv) || 0
        }
      }]
    });
  }
}

function _handleTTDId(eids, validBidRequests) {
  let ttdId = null;
  let adsrvrOrgId = config.getConfig('adsrvrOrgId');
  if (utils.isStr(utils.deepAccess(validBidRequests, '0.userId.tdid'))) {
    ttdId = validBidRequests[0].userId.tdid;
  } else if (adsrvrOrgId && utils.isStr(adsrvrOrgId.TDID)) {
    ttdId = adsrvrOrgId.TDID;
  }

  if (ttdId !== null) {
    eids.push({
      'source': 'adserver.org',
      'uids': [{
        'id': ttdId,
        'atype': 1,
        'ext': {
          'rtiPartner': 'TDID'
        }
      }]
    });
  }
}

/**
 * Produces external userid object in ortb 3.0 model.
 */
function _addExternalUserId(eids, value, source, atype) {
  if (utils.isStr(value)) {
    eids.push({
      source,
      uids: [{
        id: value,
        atype
      }]
    });
  }
}

function _handleEids(payload, validBidRequests) {
  let eids = [];
  _handleDigitrustId(eids);
  _handleTTDId(eids, validBidRequests);
  const bidRequest = validBidRequests[0];
  if (bidRequest && bidRequest.userId) {
<<<<<<< HEAD
    _addExternalUserId(eids, utils.deepAccess(bidRequest, `userId.pubcid`), 'pubcommon', 1);
    _addExternalUserId(eids, utils.deepAccess(bidRequest, `userId.digitrustid.data.id`), 'digitru.st', 1);
    _addExternalUserId(eids, utils.deepAccess(bidRequest, `userId.id5id`), 'id5-sync.com', 1);
    _addExternalUserId(eids, utils.deepAccess(bidRequest, `userId.criteortus.${BIDDER_CODE}.userid`), 'criteortus', 1);
    _addExternalUserId(eids, utils.deepAccess(bidRequest, `userId.idl_env`), 'liveramp.com', 1);
    _addExternalUserId(eids, utils.deepAccess(bidRequest, `userId.firstpartyid`), 'firstpartyid', 1);
=======
    _addExternalUserId(eids, utils.deepAccess(bidRequest, `userId.pubcid`), 'pubcid.org', 1);
    _addExternalUserId(eids, utils.deepAccess(bidRequest, `userId.digitrustid.data.id`), 'digitru.st', 1);
    _addExternalUserId(eids, utils.deepAccess(bidRequest, `userId.id5id`), 'id5-sync.com', 1);
    _addExternalUserId(eids, utils.deepAccess(bidRequest, `userId.criteoId`), 'criteo.com', 1);// replacing criteoRtus
    _addExternalUserId(eids, utils.deepAccess(bidRequest, `userId.idl_env`), 'liveramp.com', 1);
    _addExternalUserId(eids, utils.deepAccess(bidRequest, `userId.lipb.lipbid`), 'liveintent.com', 1);
    _addExternalUserId(eids, utils.deepAccess(bidRequest, `userId.parrableid`), 'parrable.com', 1);
    _addExternalUserId(eids, utils.deepAccess(bidRequest, `userId.britepoolid`), 'britepool.com', 1);
>>>>>>> 9b397080
  }
  if (eids.length > 0) {
    payload.user.eids = eids;
  }
}

function _checkMediaType(adm, newBid) {
  // Create a regex here to check the strings
  var admStr = '';
  var videoRegex = new RegExp(/VAST\s+version/);
  if (adm.indexOf('span class="PubAPIAd"') >= 0) {
    newBid.mediaType = BANNER;
  } else if (videoRegex.test(adm)) {
    newBid.mediaType = VIDEO;
  } else {
    try {
      admStr = JSON.parse(adm.replace(/\\/g, ''));
      if (admStr && admStr.native) {
        newBid.mediaType = NATIVE;
      }
    } catch (e) {
      utils.logWarn(LOG_WARN_PREFIX + 'Error: Cannot parse native reponse for ad response: ' + adm);
    }
  }
}

function _parseNativeResponse(bid, newBid) {
  newBid.native = {};
  if (bid.hasOwnProperty('adm')) {
    var adm = '';
    try {
      adm = JSON.parse(bid.adm.replace(/\\/g, ''));
    } catch (ex) {
      utils.logWarn(LOG_WARN_PREFIX + 'Error: Cannot parse native reponse for ad response: ' + newBid.adm);
      return;
    }
    if (adm && adm.native && adm.native.assets && adm.native.assets.length > 0) {
      newBid.mediaType = NATIVE;
      for (let i = 0, len = adm.native.assets.length; i < len; i++) {
        switch (adm.native.assets[i].id) {
          case NATIVE_ASSETS.TITLE.ID:
            newBid.native.title = adm.native.assets[i].title && adm.native.assets[i].title.text;
            break;
          case NATIVE_ASSETS.IMAGE.ID:
            newBid.native.image = {
              url: adm.native.assets[i].img && adm.native.assets[i].img.url,
              height: adm.native.assets[i].img && adm.native.assets[i].img.h,
              width: adm.native.assets[i].img && adm.native.assets[i].img.w,
            };
            break;
          case NATIVE_ASSETS.ICON.ID:
            newBid.native.icon = {
              url: adm.native.assets[i].img && adm.native.assets[i].img.url,
              height: adm.native.assets[i].img && adm.native.assets[i].img.h,
              width: adm.native.assets[i].img && adm.native.assets[i].img.w,
            };
            break;
          case NATIVE_ASSETS.SPONSOREDBY.ID:
          case NATIVE_ASSETS.BODY.ID:
          case NATIVE_ASSETS.LIKES.ID:
          case NATIVE_ASSETS.DOWNLOADS.ID:
          case NATIVE_ASSETS.PRICE:
          case NATIVE_ASSETS.SALEPRICE.ID:
          case NATIVE_ASSETS.PHONE.ID:
          case NATIVE_ASSETS.ADDRESS.ID:
          case NATIVE_ASSETS.DESC2.ID:
          case NATIVE_ASSETS.CTA.ID:
          case NATIVE_ASSETS.RATING.ID:
          case NATIVE_ASSETS.DISPLAYURL.ID:
            newBid.native[NATIVE_ASSET_ID_TO_KEY_MAP[adm.native.assets[i].id]] = adm.native.assets[i].data && adm.native.assets[i].data.value;
            break;
        }
      }
      newBid.native.clickUrl = adm.native.link && adm.native.link.url;
      newBid.native.clickTrackers = (adm.native.link && adm.native.link.clicktrackers) || [];
      newBid.native.impressionTrackers = adm.native.imptrackers || [];
      newBid.native.jstracker = adm.native.jstracker || [];
      if (!newBid.width) {
        newBid.width = DEFAULT_WIDTH;
      }
      if (!newBid.height) {
        newBid.height = DEFAULT_HEIGHT;
      }
    }
  }
}

function _blockedIabCategoriesValidation(payload, blockedIabCategories) {
  blockedIabCategories = blockedIabCategories
    .filter(function(category) {
      if (typeof category === 'string') { // only strings
        return true;
      } else {
        utils.logWarn(LOG_WARN_PREFIX + 'bcat: Each category should be a string, ignoring category: ' + category);
        return false;
      }
    })
    .map(category => category.trim()) // trim all
    .filter(function(category, index, arr) { // minimum 3 charaters length
      if (category.length > 3) {
        return arr.indexOf(category) === index; // unique value only
      } else {
        utils.logWarn(LOG_WARN_PREFIX + 'bcat: Each category should have a value of a length of more than 3 characters, ignoring category: ' + category)
      }
    });
  if (blockedIabCategories.length > 0) {
    utils.logWarn(LOG_WARN_PREFIX + 'bcat: Selected: ', blockedIabCategories);
    payload.bcat = blockedIabCategories;
  }
}

function _handleDealCustomTargetings(payload, dctrArr, validBidRequests) {
  var dctr = '';
  var dctrLen;
  // set dctr value in site.ext, if present in validBidRequests[0], else ignore
  if (dctrArr.length > 0) {
    if (validBidRequests[0].params.hasOwnProperty('dctr')) {
      dctr = validBidRequests[0].params.dctr;
      if (utils.isStr(dctr) && dctr.length > 0) {
        var arr = dctr.split('|');
        dctr = '';
        arr.forEach(val => {
          dctr += (val.length > 0) ? (val.trim() + '|') : '';
        });
        dctrLen = dctr.length;
        if (dctr.substring(dctrLen, dctrLen - 1) === '|') {
          dctr = dctr.substring(0, dctrLen - 1);
        }
        payload.site.ext = {
          key_val: dctr.trim()
        }
      } else {
        utils.logWarn(LOG_WARN_PREFIX + 'Ignoring param : dctr with value : ' + dctr + ', expects string-value, found empty or non-string value');
      }
      if (dctrArr.length > 1) {
        utils.logWarn(LOG_WARN_PREFIX + 'dctr value found in more than 1 adunits. Value from 1st adunit will be picked. Ignoring values from subsequent adunits');
      }
    } else {
      utils.logWarn(LOG_WARN_PREFIX + 'dctr value not found in 1st adunit, ignoring values from subsequent adunits');
    }
  }
}

export const spec = {
  code: BIDDER_CODE,
  supportedMediaTypes: [BANNER, VIDEO, NATIVE],
  aliases: [PUBMATIC_ALIAS],
  /**
  * Determines whether or not the given bid request is valid. Valid bid request must have placementId and hbid
  *
  * @param {BidRequest} bid The bid params to validate.
  * @return boolean True if this is a valid bid, and false otherwise.
  */
  isBidRequestValid: bid => {
    if (bid && bid.params) {
      if (!utils.isStr(bid.params.publisherId)) {
        utils.logWarn(LOG_WARN_PREFIX + 'Error: publisherId is mandatory and cannot be numeric. Call to OpenBid will not be sent for ad unit: ' + JSON.stringify(bid));
        return false;
      }
      // video ad validation
      if (bid.params.hasOwnProperty('video')) {
        if (!bid.params.video.hasOwnProperty('mimes') || !utils.isArray(bid.params.video.mimes) || bid.params.video.mimes.length === 0) {
          utils.logWarn(LOG_WARN_PREFIX + 'Error: For video ads, mimes is mandatory and must specify atlease 1 mime value. Call to OpenBid will not be sent for ad unit:' + JSON.stringify(bid));
          return false;
        }
      }
      return true;
    }
    return false;
  },

  /**
   * Make a server request from the list of BidRequests.
   *
   * @param {validBidRequests[]} - an array of bids
   * @return ServerRequest Info describing the request to the server.
   */
  buildRequests: (validBidRequests, bidderRequest) => {
    var refererInfo;
    if (bidderRequest && bidderRequest.refererInfo) {
      refererInfo = bidderRequest.refererInfo;
    }
    var conf = _initConf(refererInfo);
    var payload = _createOrtbTemplate(conf);
    var bidCurrency = '';
    var dctrArr = [];
    var bid;
    var blockedIabCategories = [];

    validBidRequests.forEach(originalBid => {
      bid = utils.deepClone(originalBid);
      bid.params.adSlot = bid.params.adSlot || '';
      _parseAdSlot(bid);
      if (bid.params.hasOwnProperty('video')) {
        // Nothing to do
      } else {
        // If we have a native mediaType configured alongside banner, its ok if the banner size is not set in width and height
        // The corresponding banner imp object will not be generated, but we still want the native object to be sent, hence the following check
        if (!(bid.hasOwnProperty('mediaTypes') && bid.mediaTypes.hasOwnProperty(NATIVE)) && bid.params.width === 0 && bid.params.height === 0) {
          utils.logWarn(LOG_WARN_PREFIX + 'Skipping the non-standard adslot: ', bid.params.adSlot, JSON.stringify(bid));
          return;
        }
      }
      conf.pubId = conf.pubId || bid.params.publisherId;
      conf = _handleCustomParams(bid.params, conf);
      conf.transactionId = bid.transactionId;
      if (bidCurrency === '') {
        bidCurrency = bid.params.currency || UNDEFINED;
      } else if (bid.params.hasOwnProperty('currency') && bidCurrency !== bid.params.currency) {
        utils.logWarn(LOG_WARN_PREFIX + 'Currency specifier ignored. Only one currency permitted.');
      }
      bid.params.currency = bidCurrency;
      // check if dctr is added to more than 1 adunit
      if (bid.params.hasOwnProperty('dctr') && utils.isStr(bid.params.dctr)) {
        dctrArr.push(bid.params.dctr);
      }
      if (bid.params.hasOwnProperty('bcat') && utils.isArray(bid.params.bcat)) {
        blockedIabCategories = blockedIabCategories.concat(bid.params.bcat);
      }
      var impObj = _createImpressionObject(bid, conf);
      if (impObj) {
        payload.imp.push(impObj);
      }
    });

    if (payload.imp.length == 0) {
      return;
    }

    payload.site.publisher.id = conf.pubId.trim();
    publisherId = conf.pubId.trim();
    payload.ext.wrapper = {};
    payload.ext.wrapper.profile = parseInt(conf.profId) || UNDEFINED;
    payload.ext.wrapper.version = parseInt(conf.verId) || UNDEFINED;
    payload.ext.wrapper.wiid = conf.wiid || UNDEFINED;
    payload.ext.wrapper.wv = $$REPO_AND_VERSION$$;
    payload.ext.wrapper.transactionId = conf.transactionId;
    payload.ext.wrapper.wp = 'pbjs';
    payload.user.gender = (conf.gender ? conf.gender.trim() : UNDEFINED);
    payload.user.geo = {};
    payload.user.geo.lat = _parseSlotParam('lat', conf.lat);
    payload.user.geo.lon = _parseSlotParam('lon', conf.lon);
    payload.user.yob = _parseSlotParam('yob', conf.yob);
    payload.device.geo = payload.user.geo;
    payload.site.page = conf.kadpageurl.trim() || payload.site.page.trim();
    payload.site.domain = _getDomainFromURL(payload.site.page);

    // test bids
    if (window.location.href.indexOf('pubmaticTest=true') !== -1) {
      payload.test = 1;
    }

    // adding schain object
    if (validBidRequests[0].schain) {
      payload.source = {
        ext: {
          schain: validBidRequests[0].schain
        }
      };
    }

    // Attaching GDPR Consent Params
    if (bidderRequest && bidderRequest.gdprConsent) {
      payload.user.ext = {
        consent: bidderRequest.gdprConsent.consentString
      };

      payload.regs = {
        ext: {
          gdpr: (bidderRequest.gdprConsent.gdprApplies ? 1 : 0)
        }
      };
    }

    // CCPA
    if (bidderRequest && bidderRequest.uspConsent) {
      utils.deepSetValue(payload, 'regs.ext.us_privacy', bidderRequest.uspConsent);
    }

    // coppa compliance
    if (config.getConfig('coppa') === true) {
      utils.deepSetValue(payload, 'regs.coppa', 1);
    }

    _handleDealCustomTargetings(payload, dctrArr, validBidRequests);
    _handleEids(payload, validBidRequests);
    _blockedIabCategoriesValidation(payload, blockedIabCategories);

    return {
      method: 'POST',
      url: ENDPOINT,
      data: JSON.stringify(payload)
    };
  },

  /**
   * Unpack the response from the server into a list of bids.
   *
   * @param {*} response A successful response from the server.
   * @return {Bid[]} An array of bids which were nested inside the server.
   */
  interpretResponse: (response, request) => {
    const bidResponses = [];
    var respCur = DEFAULT_CURRENCY;
    let parsedRequest = JSON.parse(request.data);
    let parsedReferrer = parsedRequest.site && parsedRequest.site.ref ? parsedRequest.site.ref : '';
    try {
      let requestData = JSON.parse(request.data);
      if (requestData && requestData.imp && requestData.imp.length > 0) {
        requestData.imp.forEach(impData => {
          bidResponses.push({
            requestId: impData.id,
            width: 0,
            height: 0,
            ttl: 300,
            ad: '',
            creativeId: 0,
            netRevenue: NET_REVENUE,
            cpm: 0,
            currency: respCur,
            referrer: parsedReferrer,
          })
        });
      }
      if (response.body && response.body.seatbid && utils.isArray(response.body.seatbid)) {
        // Supporting multiple bid responses for same adSize
        respCur = response.body.cur || respCur;
        response.body.seatbid.forEach(seatbidder => {
          seatbidder.bid &&
            utils.isArray(seatbidder.bid) &&
            seatbidder.bid.forEach(bid => {
              bidResponses.forEach(br => {
                if (br.requestId == bid.impid) {
                  br.requestId = bid.impid;
                  br.cpm = (parseFloat(bid.price) || 0).toFixed(2);
                  br.width = bid.w;
                  br.height = bid.h;
                  br.creativeId = bid.crid || bid.id;
                  br.dealId = bid.dealid;
                  br.currency = respCur;
                  br.netRevenue = NET_REVENUE;
                  br.ttl = 300;
                  br.referrer = parsedReferrer;
                  br.ad = bid.adm;
                  if (requestData.imp && requestData.imp.length > 0) {
                    requestData.imp.forEach(req => {
                      if (bid.impid === req.id) {
                        _checkMediaType(bid.adm, br);
                        switch (br.mediaType) {
                          case BANNER:
                            break;
                          case VIDEO:
                            br.width = bid.hasOwnProperty('w') ? bid.w : req.video.w;
                            br.height = bid.hasOwnProperty('h') ? bid.h : req.video.h;
                            br.vastXml = bid.adm;
                            break;
                          case NATIVE:
                            _parseNativeResponse(bid, br);
                            break;
                        }
                      }
                    });
                  }
                  if (bid.ext && bid.ext.deal_channel) {
                    br['dealChannel'] = dealChannelValues[bid.ext.deal_channel] || null;
                  }
                  br.meta = {};
                  if (bid.ext && bid.ext.dspid) {
                    br.meta.networkId = bid.ext.dspid;
                  }
                  if (bid.ext && bid.ext.advid) {
                    br.meta.buyerId = bid.ext.advid;
                  }
                  if (bid.adomain && bid.adomain.length > 0) {
                    br.meta.clickUrl = bid.adomain[0];
                  }
                }
              });
            });
        });
      }
    } catch (error) {
      utils.logError(error);
    }
    return bidResponses;
  },

  /**
   * Register User Sync.
   */
  getUserSyncs: (syncOptions, responses, gdprConsent, uspConsent) => {
    let syncurl = USYNCURL + publisherId;

    // Attaching GDPR Consent Params in UserSync url
    if (gdprConsent) {
      syncurl += '&gdpr=' + (gdprConsent.gdprApplies ? 1 : 0);
      syncurl += '&gdpr_consent=' + encodeURIComponent(gdprConsent.consentString || '');
    }

    // CCPA
    if (uspConsent) {
      syncurl += '&us_privacy=' + encodeURIComponent(uspConsent);
    }

    // coppa compliance
    if (config.getConfig('coppa') === true) {
      syncurl += '&coppa=1';
    }

    if (syncOptions.iframeEnabled) {
      return [{
        type: 'iframe',
        url: syncurl
      }];
    } else {
      utils.logWarn(LOG_WARN_PREFIX + 'Please enable iframe based user sync.');
    }
  },

  /**
   * Covert bid param types for S2S
   * @param {Object} params bid params
   * @param {Boolean} isOpenRtb boolean to check openrtb2 protocol
   * @return {Object} params bid params
   */
  transformBidParams: function (params, isOpenRtb) {
    return utils.convertTypes({
      'publisherId': 'string',
      'adSlot': 'string'
    }, params);
  }
};

registerBidder(spec);<|MERGE_RESOLUTION|>--- conflicted
+++ resolved
@@ -175,17 +175,11 @@
       utils.logWarn(LOG_WARN_PREFIX + 'AdSlot Error: adSlot not in required format');
       return;
     }
-<<<<<<< HEAD
-    bid.params.width = parseInt(splits[0]);
-    bid.params.height = parseInt(splits[1]);
+    bid.params.width = parseInt(splits[0], 10);
+    bid.params.height = parseInt(splits[1], 10);
   }
   // Case : if Size is present in ad slot as well as in mediaTypes then ???
   if (bid.hasOwnProperty('mediaTypes') &&
-=======
-    bid.params.width = parseInt(splits[0], 10);
-    bid.params.height = parseInt(splits[1], 10);
-  } else if (bid.hasOwnProperty('mediaTypes') &&
->>>>>>> 9b397080
          bid.mediaTypes.hasOwnProperty(BANNER) &&
           bid.mediaTypes.banner.hasOwnProperty('sizes')) {
     var i = 0;
@@ -658,14 +652,6 @@
   _handleTTDId(eids, validBidRequests);
   const bidRequest = validBidRequests[0];
   if (bidRequest && bidRequest.userId) {
-<<<<<<< HEAD
-    _addExternalUserId(eids, utils.deepAccess(bidRequest, `userId.pubcid`), 'pubcommon', 1);
-    _addExternalUserId(eids, utils.deepAccess(bidRequest, `userId.digitrustid.data.id`), 'digitru.st', 1);
-    _addExternalUserId(eids, utils.deepAccess(bidRequest, `userId.id5id`), 'id5-sync.com', 1);
-    _addExternalUserId(eids, utils.deepAccess(bidRequest, `userId.criteortus.${BIDDER_CODE}.userid`), 'criteortus', 1);
-    _addExternalUserId(eids, utils.deepAccess(bidRequest, `userId.idl_env`), 'liveramp.com', 1);
-    _addExternalUserId(eids, utils.deepAccess(bidRequest, `userId.firstpartyid`), 'firstpartyid', 1);
-=======
     _addExternalUserId(eids, utils.deepAccess(bidRequest, `userId.pubcid`), 'pubcid.org', 1);
     _addExternalUserId(eids, utils.deepAccess(bidRequest, `userId.digitrustid.data.id`), 'digitru.st', 1);
     _addExternalUserId(eids, utils.deepAccess(bidRequest, `userId.id5id`), 'id5-sync.com', 1);
@@ -674,7 +660,6 @@
     _addExternalUserId(eids, utils.deepAccess(bidRequest, `userId.lipb.lipbid`), 'liveintent.com', 1);
     _addExternalUserId(eids, utils.deepAccess(bidRequest, `userId.parrableid`), 'parrable.com', 1);
     _addExternalUserId(eids, utils.deepAccess(bidRequest, `userId.britepoolid`), 'britepool.com', 1);
->>>>>>> 9b397080
   }
   if (eids.length > 0) {
     payload.user.eids = eids;
