--- conflicted
+++ resolved
@@ -11,12 +11,8 @@
 const USER_SYNC_URL_IMAGE = 'https://image8.pubmatic.com/AdServer/ImgSync?p=';
 const DEFAULT_CURRENCY = 'USD';
 const AUCTION_TYPE = 1;
-<<<<<<< HEAD
-const PUBMATIC_ALIAS = 'pubmatic2';
-=======
 const GROUPM_ALIAS = {code: 'groupm', gvlid: 98};
 const MARKETPLACE_PARTNERS = ['groupm']
->>>>>>> f12529c7
 const UNDEFINED = undefined;
 const DEFAULT_WIDTH = 0;
 const DEFAULT_HEIGHT = 0;
@@ -1022,11 +1018,7 @@
   code: BIDDER_CODE,
   gvlid: 76,
   supportedMediaTypes: [BANNER, VIDEO, NATIVE],
-<<<<<<< HEAD
-  aliases: [PUBMATIC_ALIAS],
-=======
   aliases: [GROUPM_ALIAS],
->>>>>>> f12529c7
   /**
   * Determines whether or not the given bid request is valid. Valid bid request must have placementId and hbid
   *
@@ -1308,7 +1300,6 @@
                       }
                     });
                   }
-<<<<<<< HEAD
                   if (bid.ext && bid.ext.deal_channel) {
                     br['dealChannel'] = dealChannelValues[bid.ext.deal_channel] || null;
                   }
@@ -1331,41 +1322,6 @@
                   }
                 }
               });
-=======
-                });
-              }
-              if (bid.ext && bid.ext.deal_channel) {
-                newBid['dealChannel'] = dealChannelValues[bid.ext.deal_channel] || null;
-              }
-
-              newBid.meta = {};
-              if (bid.ext && bid.ext.dspid) {
-                newBid.meta.networkId = bid.ext.dspid;
-              }
-              if (bid.ext && bid.ext.advid) {
-                newBid.meta.buyerId = bid.ext.advid;
-              }
-              if (bid.adomain && bid.adomain.length > 0) {
-                newBid.meta.advertiserDomains = bid.adomain;
-                newBid.meta.clickUrl = bid.adomain[0];
-              }
-
-              // adserverTargeting
-              if (seatbidder.ext && seatbidder.ext.buyid) {
-                newBid.adserverTargeting = {
-                  'hb_buyid_pubmatic': seatbidder.ext.buyid
-                };
-              }
-
-              // if from the server-response the bid.ext.marketplace is set then
-              //    submit the bid to Prebid as marketplace name
-              if (bid.ext && !!bid.ext.marketplace && MARKETPLACE_PARTNERS.includes(bid.ext.marketplace)) {
-                newBid.bidderCode = bid.ext.marketplace;
-                newBid.bidder = bid.ext.marketplace;
-              }
-
-              bidResponses.push(newBid);
->>>>>>> f12529c7
             });
         });
       }
