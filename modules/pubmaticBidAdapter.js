import * as utils from '../src/utils.js';
import { registerBidder } from '../src/adapters/bidderFactory.js';
import { BANNER, VIDEO, NATIVE } from '../src/mediaTypes.js';
import {config} from '../src/config.js';
import { Renderer } from '../src/Renderer.js';

const BIDDER_CODE = 'pubmatic';
const LOG_WARN_PREFIX = 'PubMatic: ';
const ENDPOINT = 'https://hbopenbid.pubmatic.com/translator?source=prebid-client';
const USER_SYNC_URL_IFRAME = 'https://ads.pubmatic.com/AdServer/js/showad.js#PIX&kdntuid=1&p=';
const USER_SYNC_URL_IMAGE = 'https://image8.pubmatic.com/AdServer/ImgSync?p=';
const DEFAULT_CURRENCY = 'USD';
const AUCTION_TYPE = 1;
const PUBMATIC_ALIAS = 'pubmatic2';
const UNDEFINED = undefined;
const DEFAULT_WIDTH = 0;
const DEFAULT_HEIGHT = 0;
const PREBID_NATIVE_HELP_LINK = 'http://prebid.org/dev-docs/show-native-ads.html';
const PUBLICATION = 'pubmatic'; // Your publication on Blue Billywig, potentially with environment (e.g. publication.bbvms.com or publication.test.bbvms.com)
const RENDERER_URL = 'https://pubmatic.bbvms.com/r/'.concat('$RENDERER', '.js');
const CUSTOM_PARAMS = {
  'kadpageurl': '', // Custom page url
  'gender': '', // User gender
  'yob': '', // User year of birth
  'lat': '', // User location - Latitude
  'lon': '', // User Location - Longitude
  'wiid': '', // OpenWrap Wrapper Impression ID
  'profId': '', // OpenWrap Legacy: Profile ID
  'verId': '' // OpenWrap Legacy: version ID
};
const DATA_TYPES = {
  'NUMBER': 'number',
  'STRING': 'string',
  'BOOLEAN': 'boolean',
  'ARRAY': 'array',
  'OBJECT': 'object'
};
const VIDEO_CUSTOM_PARAMS = {
  'mimes': DATA_TYPES.ARRAY,
  'minduration': DATA_TYPES.NUMBER,
  'maxduration': DATA_TYPES.NUMBER,
  'startdelay': DATA_TYPES.NUMBER,
  'playbackmethod': DATA_TYPES.ARRAY,
  'api': DATA_TYPES.ARRAY,
  'protocols': DATA_TYPES.ARRAY,
  'w': DATA_TYPES.NUMBER,
  'h': DATA_TYPES.NUMBER,
  'battr': DATA_TYPES.ARRAY,
  'linearity': DATA_TYPES.NUMBER,
  'placement': DATA_TYPES.NUMBER,
  'minbitrate': DATA_TYPES.NUMBER,
  'maxbitrate': DATA_TYPES.NUMBER
}

const NATIVE_ASSETS = {
  'TITLE': { ID: 1, KEY: 'title', TYPE: 0 },
  'IMAGE': { ID: 2, KEY: 'image', TYPE: 0 },
  'ICON': { ID: 3, KEY: 'icon', TYPE: 0 },
  'SPONSOREDBY': { ID: 4, KEY: 'sponsoredBy', TYPE: 1 }, // please note that type of SPONSORED is also 1
  'BODY': { ID: 5, KEY: 'body', TYPE: 2 }, // please note that type of DESC is also set to 2
  'CLICKURL': { ID: 6, KEY: 'clickUrl', TYPE: 0 },
  'VIDEO': { ID: 7, KEY: 'video', TYPE: 0 },
  'EXT': { ID: 8, KEY: 'ext', TYPE: 0 },
  'DATA': { ID: 9, KEY: 'data', TYPE: 0 },
  'LOGO': { ID: 10, KEY: 'logo', TYPE: 0 },
  'SPONSORED': { ID: 11, KEY: 'sponsored', TYPE: 1 }, // please note that type of SPONSOREDBY is also set to 1
  'DESC': { ID: 12, KEY: 'data', TYPE: 2 }, // please note that type of BODY is also set to 2
  'RATING': { ID: 13, KEY: 'rating', TYPE: 3 },
  'LIKES': { ID: 14, KEY: 'likes', TYPE: 4 },
  'DOWNLOADS': { ID: 15, KEY: 'downloads', TYPE: 5 },
  'PRICE': { ID: 16, KEY: 'price', TYPE: 6 },
  'SALEPRICE': { ID: 17, KEY: 'saleprice', TYPE: 7 },
  'PHONE': { ID: 18, KEY: 'phone', TYPE: 8 },
  'ADDRESS': { ID: 19, KEY: 'address', TYPE: 9 },
  'DESC2': { ID: 20, KEY: 'desc2', TYPE: 10 },
  'DISPLAYURL': { ID: 21, KEY: 'displayurl', TYPE: 11 },
  'CTA': { ID: 22, KEY: 'cta', TYPE: 12 }
};

const NATIVE_ASSET_IMAGE_TYPE = {
  'ICON': 1,
  'LOGO': 2,
  'IMAGE': 3
}

// check if title, image can be added with mandatory field default values
const NATIVE_MINIMUM_REQUIRED_IMAGE_ASSETS = [
  {
    id: NATIVE_ASSETS.SPONSOREDBY.ID,
    required: true,
    data: {
      type: 1
    }
  },
  {
    id: NATIVE_ASSETS.TITLE.ID,
    required: true,
  },
  {
    id: NATIVE_ASSETS.IMAGE.ID,
    required: true,
  }
]

const NET_REVENUE = false;
const dealChannelValues = {
  1: 'PMP',
  5: 'PREF',
  6: 'PMPG'
};

// BB stands for Blue BillyWig
const BB_RENDERER = {
  bootstrapPlayer: function(bid) {
    const config = {
      code: bid.adUnitCode,
    };

    if (bid.vastXml) config.vastXml = bid.vastXml;
    else if (bid.vastUrl) config.vastUrl = bid.vastUrl;

    if (!bid.vastXml && !bid.vastUrl) {
      utils.logWarn(`${LOG_WARN_PREFIX}: No vastXml or vastUrl on bid, bailing...`);
      return;
    }

    const rendererId = BB_RENDERER.getRendererId(PUBLICATION, bid.rendererCode);

    const ele = document.getElementById(bid.adUnitCode); // NB convention

    let renderer;

    for (let rendererIndex = 0; rendererIndex < window.bluebillywig.renderers.length; rendererIndex++) {
      if (window.bluebillywig.renderers[rendererIndex]._id === rendererId) {
        renderer = window.bluebillywig.renderers[rendererIndex];
        break;
      }
    }

    if (renderer) renderer.bootstrap(config, ele);
    else utils.logWarn(`${LOG_WARN_PREFIX}: Couldn't find a renderer with ${rendererId}`);
  },
  newRenderer: function(rendererCode, adUnitCode) {
    var rendererUrl = RENDERER_URL.replace('$RENDERER', rendererCode);
    const renderer = Renderer.install({
      url: rendererUrl,
      loaded: false,
      adUnitCode
    });

    try {
      renderer.setRender(BB_RENDERER.outstreamRender);
    } catch (err) {
      utils.logWarn(`${LOG_WARN_PREFIX}: Error tying to setRender on renderer`, err);
    }

    return renderer;
  },
  outstreamRender: function(bid) {
    bid.renderer.push(function() { BB_RENDERER.bootstrapPlayer(bid) });
  },
  getRendererId: function(pub, renderer) {
    return `${pub}-${renderer}`; // NB convention!
  }
};

let publisherId = 0;
let isInvalidNativeRequest = false;
let NATIVE_ASSET_ID_TO_KEY_MAP = {};
let NATIVE_ASSET_KEY_TO_ASSET_MAP = {};

// loading NATIVE_ASSET_ID_TO_KEY_MAP
utils._each(NATIVE_ASSETS, anAsset => { NATIVE_ASSET_ID_TO_KEY_MAP[anAsset.ID] = anAsset.KEY });
// loading NATIVE_ASSET_KEY_TO_ASSET_MAP
utils._each(NATIVE_ASSETS, anAsset => { NATIVE_ASSET_KEY_TO_ASSET_MAP[anAsset.KEY] = anAsset });

function _getDomainFromURL(url) {
  let anchor = document.createElement('a');
  anchor.href = url;
  return anchor.hostname;
}

function _parseSlotParam(paramName, paramValue) {
  if (!utils.isStr(paramValue)) {
    paramValue && utils.logWarn(LOG_WARN_PREFIX + 'Ignoring param key: ' + paramName + ', expects string-value, found ' + typeof paramValue);
    return UNDEFINED;
  }

  switch (paramName) {
    case 'pmzoneid':
      return paramValue.split(',').slice(0, 50).map(id => id.trim()).join();
    case 'kadfloor':
      return parseFloat(paramValue) || UNDEFINED;
    case 'lat':
      return parseFloat(paramValue) || UNDEFINED;
    case 'lon':
      return parseFloat(paramValue) || UNDEFINED;
    case 'yob':
      return parseInt(paramValue) || UNDEFINED;
    default:
      return paramValue;
  }
}

function _cleanSlot(slotName) {
  if (utils.isStr(slotName)) {
    return slotName.replace(/^\s+/g, '').replace(/\s+$/g, '');
  }
  return '';
}

function _parseAdSlot(bid) {
  bid.params.adUnit = '';
  bid.params.adUnitIndex = '0';
  bid.params.width = 0;
  bid.params.height = 0;
  bid.params.adSlot = _cleanSlot(bid.params.adSlot);

  var slot = bid.params.adSlot;
  var splits = slot.split(':');

  slot = splits[0];
  if (splits.length == 2) {
    bid.params.adUnitIndex = splits[1];
  }
  // check if size is mentioned in sizes array. in that case do not check for @ in adslot
  splits = slot.split('@');
  bid.params.adUnit = splits[0];
  if (splits.length > 1) {
    // i.e size is specified in adslot, so consider that and ignore sizes array
    splits = splits.length == 2 ? splits[1].split('x') : splits.length == 3 ? splits[2].split('x') : [];
    if (splits.length != 2) {
      utils.logWarn(LOG_WARN_PREFIX + 'AdSlot Error: adSlot not in required format');
      return;
    }
    bid.params.width = parseInt(splits[0], 10);
    bid.params.height = parseInt(splits[1], 10);
  }
  // Case : if Size is present in ad slot as well as in mediaTypes then ???
  if (bid.hasOwnProperty('mediaTypes') &&
         bid.mediaTypes.hasOwnProperty(BANNER) &&
          bid.mediaTypes.banner.hasOwnProperty('sizes')) {
    var i = 0;
    var sizeArray = [];
    for (;i < bid.mediaTypes.banner.sizes.length; i++) {
      if (bid.mediaTypes.banner.sizes[i].length === 2) { // sizes[i].length will not be 2 in case where size is set as fluid, we want to skip that entry
        sizeArray.push(bid.mediaTypes.banner.sizes[i]);
      }
    }
    bid.mediaTypes.banner.sizes = sizeArray;
    if (bid.mediaTypes.banner.sizes.length >= 1) {
      // set the first size in sizes array in bid.params.width and bid.params.height. These will be sent as primary size.
      // The rest of the sizes will be sent in format array.
      if (!bid.params.width && !bid.params.height) {
        bid.params.width = bid.mediaTypes.banner.sizes[0][0];
        bid.params.height = bid.mediaTypes.banner.sizes[0][1];
        bid.mediaTypes.banner.sizes = bid.mediaTypes.banner.sizes.splice(1, bid.mediaTypes.banner.sizes.length - 1);
      } else if (bid.params.width == bid.mediaTypes.banner.sizes[0][0] && bid.params.height == bid.mediaTypes.banner.sizes[0][1]) {
        bid.mediaTypes.banner.sizes = bid.mediaTypes.banner.sizes.splice(1, bid.mediaTypes.banner.sizes.length - 1);
      }
    }
  }
}

function _initConf(refererInfo) {
  return {
    pageURL: (refererInfo && refererInfo.referer) ? refererInfo.referer : window.location.href,
    refURL: window.document.referrer
  };
}

function _handleCustomParams(params, conf) {
  if (!conf.kadpageurl) {
    conf.kadpageurl = conf.pageURL;
  }

  var key, value, entry;
  for (key in CUSTOM_PARAMS) {
    if (CUSTOM_PARAMS.hasOwnProperty(key)) {
      value = params[key];
      if (value) {
        entry = CUSTOM_PARAMS[key];

        if (typeof entry === 'object') {
          // will be used in future when we want to process a custom param before using
          // 'keyname': {f: function() {}}
          value = entry.f(value, conf);
        }

        if (utils.isStr(value)) {
          conf[key] = value;
        } else {
          utils.logWarn(LOG_WARN_PREFIX + 'Ignoring param : ' + key + ' with value : ' + CUSTOM_PARAMS[key] + ', expects string-value, found ' + typeof value);
        }
      }
    }
  }
  return conf;
}

function _createOrtbTemplate(conf) {
  return {
    id: '' + new Date().getTime(),
    at: AUCTION_TYPE,
    cur: [DEFAULT_CURRENCY],
    imp: [],
    site: {
      page: conf.pageURL,
      ref: conf.refURL,
      publisher: {}
    },
    device: {
      ua: navigator.userAgent,
      js: 1,
      dnt: (navigator.doNotTrack == 'yes' || navigator.doNotTrack == '1' || navigator.msDoNotTrack == '1') ? 1 : 0,
      h: screen.height,
      w: screen.width,
      language: navigator.language
    },
    user: {},
    ext: {}
  };
}

function _checkParamDataType(key, value, datatype) {
  var errMsg = 'Ignoring param key: ' + key + ', expects ' + datatype + ', found ' + typeof value;
  var functionToExecute;
  switch (datatype) {
    case DATA_TYPES.BOOLEAN:
      functionToExecute = utils.isBoolean;
      break;
    case DATA_TYPES.NUMBER:
      functionToExecute = utils.isNumber;
      break;
    case DATA_TYPES.STRING:
      functionToExecute = utils.isStr;
      break;
    case DATA_TYPES.ARRAY:
      functionToExecute = utils.isArray;
      break;
  }
  if (functionToExecute(value)) {
    return value;
  }
  utils.logWarn(LOG_WARN_PREFIX + errMsg);
  return UNDEFINED;
}

function _commonNativeRequestObject(nativeAsset, params) {
  var key = nativeAsset.KEY;
  return {
    id: nativeAsset.ID,
    required: params[key].required ? 1 : 0,
    data: {
      type: nativeAsset.TYPE,
      len: params[key].len,
      ext: params[key].ext
    }
  };
}

function _createNativeRequest(params) {
  var nativeRequestObject = {
    assets: []
  };
  for (var key in params) {
    if (params.hasOwnProperty(key)) {
      var assetObj = {};
      if (!(nativeRequestObject.assets && nativeRequestObject.assets.length > 0 && nativeRequestObject.assets.hasOwnProperty(key))) {
        switch (key) {
          case NATIVE_ASSETS.TITLE.KEY:
            if (params[key].len || params[key].length) {
              assetObj = {
                id: NATIVE_ASSETS.TITLE.ID,
                required: params[key].required ? 1 : 0,
                title: {
                  len: params[key].len || params[key].length,
                  ext: params[key].ext
                }
              };
            } else {
              utils.logWarn(LOG_WARN_PREFIX + 'Error: Title Length is required for native ad: ' + JSON.stringify(params));
            }
            break;
          case NATIVE_ASSETS.IMAGE.KEY:
            if (params[key].sizes && params[key].sizes.length > 0) {
              assetObj = {
                id: NATIVE_ASSETS.IMAGE.ID,
                required: params[key].required ? 1 : 0,
                img: {
                  type: NATIVE_ASSET_IMAGE_TYPE.IMAGE,
                  w: params[key].w || params[key].width || (params[key].sizes ? params[key].sizes[0] : UNDEFINED),
                  h: params[key].h || params[key].height || (params[key].sizes ? params[key].sizes[1] : UNDEFINED),
                  wmin: params[key].wmin || params[key].minimumWidth || (params[key].minsizes ? params[key].minsizes[0] : UNDEFINED),
                  hmin: params[key].hmin || params[key].minimumHeight || (params[key].minsizes ? params[key].minsizes[1] : UNDEFINED),
                  mimes: params[key].mimes,
                  ext: params[key].ext,
                }
              };
            } else {
              utils.logWarn(LOG_WARN_PREFIX + 'Error: Image sizes is required for native ad: ' + JSON.stringify(params));
            }
            break;
          case NATIVE_ASSETS.ICON.KEY:
            if (params[key].sizes && params[key].sizes.length > 0) {
              assetObj = {
                id: NATIVE_ASSETS.ICON.ID,
                required: params[key].required ? 1 : 0,
                img: {
                  type: NATIVE_ASSET_IMAGE_TYPE.ICON,
                  w: params[key].w || params[key].width || (params[key].sizes ? params[key].sizes[0] : UNDEFINED),
                  h: params[key].h || params[key].height || (params[key].sizes ? params[key].sizes[1] : UNDEFINED),
                  ext: params[key].ext
                }
              };
            } else {
              utils.logWarn(LOG_WARN_PREFIX + 'Error: Icon sizes is required for native ad: ' + JSON.stringify(params));
            };
            break;
          case NATIVE_ASSETS.VIDEO.KEY:
            assetObj = {
              id: NATIVE_ASSETS.VIDEO.ID,
              required: params[key].required ? 1 : 0,
              video: {
                minduration: params[key].minduration,
                maxduration: params[key].maxduration,
                protocols: params[key].protocols,
                mimes: params[key].mimes,
                ext: params[key].ext
              }
            };
            break;
          case NATIVE_ASSETS.EXT.KEY:
            assetObj = {
              id: NATIVE_ASSETS.EXT.ID,
              required: params[key].required ? 1 : 0,
            };
            break;
          case NATIVE_ASSETS.LOGO.KEY:
            assetObj = {
              id: NATIVE_ASSETS.LOGO.ID,
              required: params[key].required ? 1 : 0,
              img: {
                type: NATIVE_ASSET_IMAGE_TYPE.LOGO,
                w: params[key].w || params[key].width || (params[key].sizes ? params[key].sizes[0] : UNDEFINED),
                h: params[key].h || params[key].height || (params[key].sizes ? params[key].sizes[1] : UNDEFINED),
                ext: params[key].ext
              }
            };
            break;
          case NATIVE_ASSETS.SPONSOREDBY.KEY:
          case NATIVE_ASSETS.BODY.KEY:
          case NATIVE_ASSETS.RATING.KEY:
          case NATIVE_ASSETS.LIKES.KEY:
          case NATIVE_ASSETS.DOWNLOADS.KEY:
          case NATIVE_ASSETS.PRICE.KEY:
          case NATIVE_ASSETS.SALEPRICE.KEY:
          case NATIVE_ASSETS.PHONE.KEY:
          case NATIVE_ASSETS.ADDRESS.KEY:
          case NATIVE_ASSETS.DESC2.KEY:
          case NATIVE_ASSETS.DISPLAYURL.KEY:
          case NATIVE_ASSETS.CTA.KEY:
            assetObj = _commonNativeRequestObject(NATIVE_ASSET_KEY_TO_ASSET_MAP[key], params);
            break;
        }
      }
    }
    if (assetObj && assetObj.id) {
      nativeRequestObject.assets[nativeRequestObject.assets.length] = assetObj;
    }
  };

  // for native image adtype prebid has to have few required assests i.e. title,sponsoredBy, image
  // if any of these are missing from the request then request will not be sent
  var requiredAssetCount = NATIVE_MINIMUM_REQUIRED_IMAGE_ASSETS.length;
  var presentrequiredAssetCount = 0;
  NATIVE_MINIMUM_REQUIRED_IMAGE_ASSETS.forEach(ele => {
    var lengthOfExistingAssets = nativeRequestObject.assets.length;
    for (var i = 0; i < lengthOfExistingAssets; i++) {
      if (ele.id == nativeRequestObject.assets[i].id) {
        presentrequiredAssetCount++;
        break;
      }
    }
  });
  if (requiredAssetCount == presentrequiredAssetCount) {
    isInvalidNativeRequest = false;
  } else {
    isInvalidNativeRequest = true;
  }
  return nativeRequestObject;
}

function _createBannerRequest(bid) {
  var sizes = bid.mediaTypes.banner.sizes;
  var format = [];
  var bannerObj;
  if (sizes !== UNDEFINED && utils.isArray(sizes)) {
    bannerObj = {};
    if (!bid.params.width && !bid.params.height) {
      if (sizes.length === 0) {
        // i.e. since bid.params does not have width or height, and length of sizes is 0, need to ignore this banner imp
        bannerObj = UNDEFINED;
        utils.logWarn(LOG_WARN_PREFIX + 'Error: mediaTypes.banner.size missing for adunit: ' + bid.params.adUnit + '. Ignoring the banner impression in the adunit.');
        return bannerObj;
      } else {
        bannerObj.w = parseInt(sizes[0][0], 10);
        bannerObj.h = parseInt(sizes[0][1], 10);
        sizes = sizes.splice(1, sizes.length - 1);
      }
    } else {
      bannerObj.w = bid.params.width;
      bannerObj.h = bid.params.height;
    }
    if (sizes.length > 0) {
      format = [];
      sizes.forEach(function (size) {
        if (size.length > 1) {
          format.push({ w: size[0], h: size[1] });
        }
      });
      if (format.length > 0) {
        bannerObj.format = format;
      }
    }
    bannerObj.pos = 0;
    bannerObj.topframe = utils.inIframe() ? 0 : 1;
  } else {
    utils.logWarn(LOG_WARN_PREFIX + 'Error: mediaTypes.banner.size missing for adunit: ' + bid.params.adUnit + '. Ignoring the banner impression in the adunit.');
    bannerObj = UNDEFINED;
  }
  return bannerObj;
}

function _createVideoRequest(bid) {
  var videoData = bid.params.video;
  var videoObj;

  if (videoData !== UNDEFINED) {
    videoObj = {};
    for (var key in VIDEO_CUSTOM_PARAMS) {
      if (videoData.hasOwnProperty(key)) {
        videoObj[key] = _checkParamDataType(key, videoData[key], VIDEO_CUSTOM_PARAMS[key]);
      }
    }
    // read playersize and assign to h and w.
    if (bid.mediaTypes.video.playerSize) {
      if (utils.isArray(bid.mediaTypes.video.playerSize[0])) {
        videoObj.w = parseInt(bid.mediaTypes.video.playerSize[0][0], 10);
        videoObj.h = parseInt(bid.mediaTypes.video.playerSize[0][1], 10);
      } else if (utils.isNumber(bid.mediaTypes.video.playerSize[0])) {
        videoObj.w = parseInt(bid.mediaTypes.video.playerSize[0], 10);
        videoObj.h = parseInt(bid.mediaTypes.video.playerSize[1], 10);
      }
    } else if (bid.mediaTypes.video.w && bid.mediaTypes.video.h) {
      videoObj.w = parseInt(bid.mediaTypes.video.w, 10);
      videoObj.h = parseInt(bid.mediaTypes.video.h, 10);
    } else {
      videoObj = UNDEFINED;
      utils.logWarn(LOG_WARN_PREFIX + 'Error: Video size params(playersize or w&h) missing for adunit: ' + bid.params.adUnit + ' with mediaType set as video. Ignoring video impression in the adunit.');
      return videoObj;
    }
    if (bid.params.video.hasOwnProperty('skippable')) {
      videoObj.ext = {
        'video_skippable': bid.params.video.skippable ? 1 : 0
      };
    }
  } else {
    videoObj = UNDEFINED;
    utils.logWarn(LOG_WARN_PREFIX + 'Error: Video config params missing for adunit: ' + bid.params.adUnit + ' with mediaType set as video. Ignoring video impression in the adunit.');
  }
  return videoObj;
}

// support for PMP deals
function _addPMPDealsInImpression(impObj, bid) {
  if (bid.params.deals) {
    if (utils.isArray(bid.params.deals)) {
      bid.params.deals.forEach(function(dealId) {
        if (utils.isStr(dealId) && dealId.length > 3) {
          if (!impObj.pmp) {
            impObj.pmp = { private_auction: 0, deals: [] };
          }
          impObj.pmp.deals.push({ id: dealId });
        } else {
          utils.logWarn(LOG_WARN_PREFIX + 'Error: deal-id present in array bid.params.deals should be a strings with more than 3 charaters length, deal-id ignored: ' + dealId);
        }
      });
    } else {
      utils.logWarn(LOG_WARN_PREFIX + 'Error: bid.params.deals should be an array of strings.');
    }
  }
}

function _createImpressionObject(bid, conf) {
  var impObj = {};
  var bannerObj;
  var videoObj;
  var nativeObj = {};
  var sizes = bid.hasOwnProperty('sizes') ? bid.sizes : [];
  var mediaTypes = '';
  var format = [];

  impObj = {
    id: bid.bidId,
    tagid: bid.params.hashedKey || bid.params.adUnit || undefined,
    bidfloor: _parseSlotParam('kadfloor', bid.params.kadfloor),
    secure: 1,
    ext: {
      pmZoneId: _parseSlotParam('pmzoneid', bid.params.pmzoneid)
    },
    bidfloorcur: bid.params.currency ? _parseSlotParam('currency', bid.params.currency) : DEFAULT_CURRENCY
  };

  _addPMPDealsInImpression(impObj, bid);

  if (bid.hasOwnProperty('mediaTypes')) {
    for (mediaTypes in bid.mediaTypes) {
      switch (mediaTypes) {
        case BANNER:
          bannerObj = _createBannerRequest(bid);
          if (bannerObj !== UNDEFINED) {
            impObj.banner = bannerObj;
          }
          break;
        case NATIVE:
          nativeObj['request'] = JSON.stringify(_createNativeRequest(bid.nativeParams));
          if (!isInvalidNativeRequest) {
            impObj.native = nativeObj;
          } else {
            utils.logWarn(LOG_WARN_PREFIX + 'Error: Error in Native adunit ' + bid.params.adUnit + '. Ignoring the adunit. Refer to ' + PREBID_NATIVE_HELP_LINK + ' for more details.');
          }
          break;
        case VIDEO:
          videoObj = _createVideoRequest(bid);
          if (videoObj !== UNDEFINED) {
            impObj.video = videoObj;
          }
          break;
      }
    }
  } else {
    // mediaTypes is not present, so this is a banner only impression
    // this part of code is required for older testcases with no 'mediaTypes' to run succesfully.
    bannerObj = {
      pos: 0,
      w: bid.params.width,
      h: bid.params.height,
      topframe: utils.inIframe() ? 0 : 1
    };
    if (utils.isArray(sizes) && sizes.length > 1) {
      sizes = sizes.splice(1, sizes.length - 1);
      sizes.forEach(size => {
        if (utils.isArray(size) && size.length == 2) {
          format.push({
            w: size[0],
            h: size[1]
          });
        };
      });
      bannerObj.format = format;
    }
    impObj.banner = bannerObj;
  }

  _addFloorFromFloorModule(impObj, bid);

  return impObj.hasOwnProperty(BANNER) ||
          impObj.hasOwnProperty(NATIVE) ||
            impObj.hasOwnProperty(VIDEO) ? impObj : UNDEFINED;
}

function _addFloorFromFloorModule(impObj, bid) {
  let bidFloor = -1;
  // get lowest floor from floorModule
  if (typeof bid.getFloor === 'function' && !config.getConfig('pubmatic.disableFloors')) {
    [BANNER, VIDEO, NATIVE].forEach(mediaType => {
      if (impObj.hasOwnProperty(mediaType)) {
        let floorInfo = bid.getFloor({ currency: impObj.bidfloorcur, mediaType: mediaType, size: '*' });
        if (typeof floorInfo === 'object' && floorInfo.currency === impObj.bidfloorcur && !isNaN(parseInt(floorInfo.floor))) {
          let mediaTypeFloor = parseFloat(floorInfo.floor);
          bidFloor = (bidFloor == -1 ? mediaTypeFloor : Math.min(mediaTypeFloor, bidFloor))
        }
      }
    });
  }
  // get highest from impObj.bidfllor and floor from floor module
  // as we are using Math.max, it is ok if we have not got any floor from floorModule, then value of bidFloor will be -1
  if (impObj.bidfloor) {
    bidFloor = Math.max(bidFloor, impObj.bidfloor)
  }

  // assign value only if bidFloor is > 0
  impObj.bidfloor = ((!isNaN(bidFloor) && bidFloor > 0) ? bidFloor : UNDEFINED);
}

function _handleEids(payload, validBidRequests) {
  const bidUserIdAsEids = utils.deepAccess(validBidRequests, '0.userIdAsEids');
  if (utils.isArray(bidUserIdAsEids) && bidUserIdAsEids.length > 0) {
    utils.deepSetValue(payload, 'user.eids', bidUserIdAsEids);
  }
}

function _checkMediaType(adm, newBid) {
  // Create a regex here to check the strings
  var admStr = '';
  var videoRegex = new RegExp(/VAST\s+version/);
  if (adm.indexOf('span class="PubAPIAd"') >= 0) {
    newBid.mediaType = BANNER;
  } else if (videoRegex.test(adm)) {
    newBid.mediaType = VIDEO;
  } else {
    try {
      admStr = JSON.parse(adm.replace(/\\/g, ''));
      if (admStr && admStr.native) {
        newBid.mediaType = NATIVE;
      }
    } catch (e) {
      utils.logWarn(LOG_WARN_PREFIX + 'Error: Cannot parse native reponse for ad response: ' + adm);
    }
  }
}

function _parseNativeResponse(bid, newBid) {
  newBid.native = {};
  if (bid.hasOwnProperty('adm')) {
    var adm = '';
    try {
      adm = JSON.parse(bid.adm.replace(/\\/g, ''));
    } catch (ex) {
      utils.logWarn(LOG_WARN_PREFIX + 'Error: Cannot parse native reponse for ad response: ' + newBid.adm);
      return;
    }
    if (adm && adm.native && adm.native.assets && adm.native.assets.length > 0) {
      newBid.mediaType = NATIVE;
      for (let i = 0, len = adm.native.assets.length; i < len; i++) {
        switch (adm.native.assets[i].id) {
          case NATIVE_ASSETS.TITLE.ID:
            newBid.native.title = adm.native.assets[i].title && adm.native.assets[i].title.text;
            break;
          case NATIVE_ASSETS.IMAGE.ID:
            newBid.native.image = {
              url: adm.native.assets[i].img && adm.native.assets[i].img.url,
              height: adm.native.assets[i].img && adm.native.assets[i].img.h,
              width: adm.native.assets[i].img && adm.native.assets[i].img.w,
            };
            break;
          case NATIVE_ASSETS.ICON.ID:
            newBid.native.icon = {
              url: adm.native.assets[i].img && adm.native.assets[i].img.url,
              height: adm.native.assets[i].img && adm.native.assets[i].img.h,
              width: adm.native.assets[i].img && adm.native.assets[i].img.w,
            };
            break;
          case NATIVE_ASSETS.SPONSOREDBY.ID:
          case NATIVE_ASSETS.BODY.ID:
          case NATIVE_ASSETS.LIKES.ID:
          case NATIVE_ASSETS.DOWNLOADS.ID:
          case NATIVE_ASSETS.PRICE:
          case NATIVE_ASSETS.SALEPRICE.ID:
          case NATIVE_ASSETS.PHONE.ID:
          case NATIVE_ASSETS.ADDRESS.ID:
          case NATIVE_ASSETS.DESC2.ID:
          case NATIVE_ASSETS.CTA.ID:
          case NATIVE_ASSETS.RATING.ID:
          case NATIVE_ASSETS.DISPLAYURL.ID:
            newBid.native[NATIVE_ASSET_ID_TO_KEY_MAP[adm.native.assets[i].id]] = adm.native.assets[i].data && adm.native.assets[i].data.value;
            break;
        }
      }
      newBid.native.clickUrl = adm.native.link && adm.native.link.url;
      newBid.native.clickTrackers = (adm.native.link && adm.native.link.clicktrackers) || [];
      newBid.native.impressionTrackers = adm.native.imptrackers || [];
      newBid.native.jstracker = adm.native.jstracker || [];
      if (!newBid.width) {
        newBid.width = DEFAULT_WIDTH;
      }
      if (!newBid.height) {
        newBid.height = DEFAULT_HEIGHT;
      }
    }
  }
}

function _blockedIabCategoriesValidation(payload, blockedIabCategories) {
  blockedIabCategories = blockedIabCategories
    .filter(function(category) {
      if (typeof category === 'string') { // only strings
        return true;
      } else {
        utils.logWarn(LOG_WARN_PREFIX + 'bcat: Each category should be a string, ignoring category: ' + category);
        return false;
      }
    })
    .map(category => category.trim()) // trim all
    .filter(function(category, index, arr) { // more than 3 charaters length
      if (category.length > 3) {
        return arr.indexOf(category) === index; // unique value only
      } else {
        utils.logWarn(LOG_WARN_PREFIX + 'bcat: Each category should have a value of a length of more than 3 characters, ignoring category: ' + category)
      }
    });
  if (blockedIabCategories.length > 0) {
    utils.logWarn(LOG_WARN_PREFIX + 'bcat: Selected: ', blockedIabCategories);
    payload.bcat = blockedIabCategories;
  }
}

function _handleDealCustomTargetings(payload, dctrArr, validBidRequests) {
  var dctr = '';
  var dctrLen;
  // set dctr value in site.ext, if present in validBidRequests[0], else ignore
  if (dctrArr.length > 0) {
    if (validBidRequests[0].params.hasOwnProperty('dctr')) {
      dctr = validBidRequests[0].params.dctr;
      if (utils.isStr(dctr) && dctr.length > 0) {
        var arr = dctr.split('|');
        dctr = '';
        arr.forEach(val => {
          dctr += (val.length > 0) ? (val.trim() + '|') : '';
        });
        dctrLen = dctr.length;
        if (dctr.substring(dctrLen, dctrLen - 1) === '|') {
          dctr = dctr.substring(0, dctrLen - 1);
        }
        payload.site.ext = {
          key_val: dctr.trim()
        }
      } else {
        utils.logWarn(LOG_WARN_PREFIX + 'Ignoring param : dctr with value : ' + dctr + ', expects string-value, found empty or non-string value');
      }
      if (dctrArr.length > 1) {
        utils.logWarn(LOG_WARN_PREFIX + 'dctr value found in more than 1 adunits. Value from 1st adunit will be picked. Ignoring values from subsequent adunits');
      }
    } else {
      utils.logWarn(LOG_WARN_PREFIX + 'dctr value not found in 1st adunit, ignoring values from subsequent adunits');
    }
  }
}

function _assignRenderer(br, request) {
  let bidParams, context, adUnitCode;
  if (request.bidderRequest && request.bidderRequest.bids) {
    for (let bidderRequestBidsIndex = 0; bidderRequestBidsIndex < request.bidderRequest.bids.length; bidderRequestBidsIndex++) {
      if (request.bidderRequest.bids[bidderRequestBidsIndex].bidId === br.requestId) {
        bidParams = request.bidderRequest.bids[bidderRequestBidsIndex].params;
        context = request.bidderRequest.bids[bidderRequestBidsIndex].mediaTypes[VIDEO].context;
        adUnitCode = request.bidderRequest.bids[bidderRequestBidsIndex].adUnitCode;
      }
    }
    if (context && context === 'outstream' && bidParams && bidParams.outstreamAU && adUnitCode) {
      br.rendererCode = bidParams.outstreamAU;
      br.renderer = BB_RENDERER.newRenderer(br.rendererCode, adUnitCode);
    }
  }
};

export const spec = {
  code: BIDDER_CODE,
  gvlid: 76,
  supportedMediaTypes: [BANNER, VIDEO, NATIVE],
  aliases: [PUBMATIC_ALIAS],
  /**
  * Determines whether or not the given bid request is valid. Valid bid request must have placementId and hbid
  *
  * @param {BidRequest} bid The bid params to validate.
  * @return boolean True if this is a valid bid, and false otherwise.
  */
  isBidRequestValid: bid => {
    if (bid && bid.params) {
      if (!utils.isStr(bid.params.publisherId)) {
        utils.logWarn(LOG_WARN_PREFIX + 'Error: publisherId is mandatory and cannot be numeric. Call to OpenBid will not be sent for ad unit: ' + JSON.stringify(bid));
        return false;
      }
      // video ad validation
      if (bid.params.hasOwnProperty('video')) {
        if (!bid.params.video.hasOwnProperty('mimes') || !utils.isArray(bid.params.video.mimes) || bid.params.video.mimes.length === 0) {
          utils.logWarn(LOG_WARN_PREFIX + 'Error: For video ads, mimes is mandatory and must specify atlease 1 mime value. Call to OpenBid will not be sent for ad unit:' + JSON.stringify(bid));
          return false;
        }
        if (bid.hasOwnProperty('mediaTypes') && bid.mediaTypes.hasOwnProperty(VIDEO)) {
          if (!bid.mediaTypes[VIDEO].hasOwnProperty('context')) {
            utils.logError(`${LOG_WARN_PREFIX}: no context specified in bid. Rejecting bid: `, bid);
            return false;
          }
          if (bid.mediaTypes[VIDEO].context === 'outstream' && !utils.isStr(bid.params.outstreamAU)) {
            utils.logError(`${LOG_WARN_PREFIX}: for "outstream" bids outstreamAU is required. Rejecting bid: `, bid);
            return false;
          }
        } else {
          utils.logError(`${LOG_WARN_PREFIX}: mediaTypes or mediaTypes.video is not specified. Rejecting bid: `, bid);
          return false;
        }
      }
      return true;
    }
    return false;
  },

  /**
   * Make a server request from the list of BidRequests.
   *
   * @param {validBidRequests[]} - an array of bids
   * @return ServerRequest Info describing the request to the server.
   */
  buildRequests: (validBidRequests, bidderRequest) => {
    var refererInfo;
    if (bidderRequest && bidderRequest.refererInfo) {
      refererInfo = bidderRequest.refererInfo;
    }
    var conf = _initConf(refererInfo);
    var payload = _createOrtbTemplate(conf);
    var bidCurrency = '';
    var dctrArr = [];
    var bid;
    var blockedIabCategories = [];

    validBidRequests.forEach(originalBid => {
      bid = utils.deepClone(originalBid);
      bid.params.adSlot = bid.params.adSlot || '';
      _parseAdSlot(bid);
      if (bid.params.hasOwnProperty('video')) {
        // Nothing to do
      } else {
        // If we have a native mediaType configured alongside banner, its ok if the banner size is not set in width and height
        // The corresponding banner imp object will not be generated, but we still want the native object to be sent, hence the following check
        if (!(bid.hasOwnProperty('mediaTypes') && bid.mediaTypes.hasOwnProperty(NATIVE)) && bid.params.width === 0 && bid.params.height === 0) {
          utils.logWarn(LOG_WARN_PREFIX + 'Skipping the non-standard adslot: ', bid.params.adSlot, JSON.stringify(bid));
          return;
        }
      }
      conf.pubId = conf.pubId || bid.params.publisherId;
      conf = _handleCustomParams(bid.params, conf);
      conf.transactionId = bid.transactionId;
      if (bidCurrency === '') {
        bidCurrency = bid.params.currency || UNDEFINED;
      } else if (bid.params.hasOwnProperty('currency') && bidCurrency !== bid.params.currency) {
        utils.logWarn(LOG_WARN_PREFIX + 'Currency specifier ignored. Only one currency permitted.');
      }
      bid.params.currency = bidCurrency;
      // check if dctr is added to more than 1 adunit
      if (bid.params.hasOwnProperty('dctr') && utils.isStr(bid.params.dctr)) {
        dctrArr.push(bid.params.dctr);
      }
      if (bid.params.hasOwnProperty('bcat') && utils.isArray(bid.params.bcat)) {
        blockedIabCategories = blockedIabCategories.concat(bid.params.bcat);
      }
      var impObj = _createImpressionObject(bid, conf);
      if (impObj) {
        payload.imp.push(impObj);
      }
    });

    if (payload.imp.length == 0) {
      return;
    }

    payload.site.publisher.id = conf.pubId.trim();
    publisherId = conf.pubId.trim();
    payload.ext.wrapper = {};
    payload.ext.wrapper.profile = parseInt(conf.profId) || UNDEFINED;
    payload.ext.wrapper.version = parseInt(conf.verId) || UNDEFINED;
    payload.ext.wrapper.wiid = conf.wiid || UNDEFINED;
    // eslint-disable-next-line no-undef
    payload.ext.wrapper.wv = $$REPO_AND_VERSION$$;
    payload.ext.wrapper.transactionId = conf.transactionId;
    payload.ext.wrapper.wp = 'pbjs';
    payload.user.gender = (conf.gender ? conf.gender.trim() : UNDEFINED);
    payload.user.geo = {};
    payload.user.geo.lat = _parseSlotParam('lat', conf.lat);
    payload.user.geo.lon = _parseSlotParam('lon', conf.lon);
    payload.user.yob = _parseSlotParam('yob', conf.yob);
    payload.device.geo = payload.user.geo;
    payload.site.page = conf.kadpageurl.trim() || payload.site.page.trim();
    payload.site.domain = _getDomainFromURL(payload.site.page);

    // merge the device from config.getConfig('device')
    if (typeof config.getConfig('device') === 'object') {
      payload.device = Object.assign(payload.device, config.getConfig('device'));
    }

    // passing transactionId in source.tid
    utils.deepSetValue(payload, 'source.tid', conf.transactionId);

    // test bids
    if (window.location.href.indexOf('pubmaticTest=true') !== -1) {
      payload.test = 1;
    }

    // adding schain object
    if (validBidRequests[0].schain) {
      utils.deepSetValue(payload, 'source.ext.schain', validBidRequests[0].schain);
    }

    // Attaching GDPR Consent Params
    if (bidderRequest && bidderRequest.gdprConsent) {
      utils.deepSetValue(payload, 'user.ext.consent', bidderRequest.gdprConsent.consentString);
      utils.deepSetValue(payload, 'regs.ext.gdpr', (bidderRequest.gdprConsent.gdprApplies ? 1 : 0));
    }

    // CCPA
    if (bidderRequest && bidderRequest.uspConsent) {
      utils.deepSetValue(payload, 'regs.ext.us_privacy', bidderRequest.uspConsent);
    }

    // coppa compliance
    if (config.getConfig('coppa') === true) {
      utils.deepSetValue(payload, 'regs.coppa', 1);
    }

    _handleDealCustomTargetings(payload, dctrArr, validBidRequests);
    _handleEids(payload, validBidRequests);
    _blockedIabCategoriesValidation(payload, blockedIabCategories);

    // Note: Do not move this block up
    // if site object is set in Prebid config then we need to copy required fields from site into app and unset the site object
    if (typeof config.getConfig('app') === 'object') {
      payload.app = config.getConfig('app');
      // not copying domain from site as it is a derived value from page
      payload.app.publisher = payload.site.publisher;
      payload.app.ext = payload.site.ext || UNDEFINED;
      delete payload.site;
    }

    return {
      method: 'POST',
      url: ENDPOINT,
      data: JSON.stringify(payload),
      bidderRequest: bidderRequest
    };
  },

  /**
   * Unpack the response from the server into a list of bids.
   *
   * @param {*} response A successful response from the server.
   * @return {Bid[]} An array of bids which were nested inside the server.
   */
  interpretResponse: (response, request) => {
    const bidResponses = [];
    var respCur = DEFAULT_CURRENCY;
    let parsedRequest = JSON.parse(request.data);
    let parsedReferrer = parsedRequest.site && parsedRequest.site.ref ? parsedRequest.site.ref : '';
    try {
      let requestData = JSON.parse(request.data);
      if (requestData && requestData.imp && requestData.imp.length > 0) {
        requestData.imp.forEach(impData => {
          bidResponses.push({
            requestId: impData.id,
            width: 0,
            height: 0,
            ttl: 300,
            ad: '',
            creativeId: 0,
            netRevenue: NET_REVENUE,
            cpm: 0,
            currency: respCur,
            referrer: parsedReferrer,
          })
        });
      }
      if (response.body && response.body.seatbid && utils.isArray(response.body.seatbid)) {
        // Supporting multiple bid responses for same adSize
        respCur = response.body.cur || respCur;
        response.body.seatbid.forEach(seatbidder => {
          seatbidder.bid &&
            utils.isArray(seatbidder.bid) &&
            seatbidder.bid.forEach(bid => {
<<<<<<< HEAD
              bidResponses.forEach(br => {
                if (br.requestId == bid.impid) {
                  br.requestId = bid.impid;
                  br.cpm = (parseFloat(bid.price) || 0).toFixed(2);
                  br.width = bid.w;
                  br.height = bid.h;
                  br.sspID = bid.id || '';
                  br.creativeId = bid.crid || bid.id;
                  br.dealId = bid.dealid;
                  br.currency = respCur;
                  br.netRevenue = NET_REVENUE;
                  br.ttl = 300;
                  br.referrer = parsedReferrer;
                  br.ad = bid.adm;
                  br.pm_seat = seatbidder.seat || null;
                  br.pm_dspid = bid.ext && bid.ext.dspid ? bid.ext.dspid : null
                  if (requestData.imp && requestData.imp.length > 0) {
                    requestData.imp.forEach(req => {
                      if (bid.impid === req.id) {
                        _checkMediaType(bid.adm, br);
                        switch (br.mediaType) {
                          case BANNER:
                            break;
                          case VIDEO:
                            br.width = bid.hasOwnProperty('w') ? bid.w : req.video.w;
                            br.height = bid.hasOwnProperty('h') ? bid.h : req.video.h;
                            br.vastXml = bid.adm;
                            _assignRenderer(br, request);
                            break;
                          case NATIVE:
                            _parseNativeResponse(bid, br);
                            break;
                        }
                      }
                    });
                  }
                  if (bid.ext && bid.ext.deal_channel) {
                    br['dealChannel'] = dealChannelValues[bid.ext.deal_channel] || null;
                  }
                  br.meta = {};
                  if (bid.ext && bid.ext.dspid) {
                    br.meta.networkId = bid.ext.dspid;
                  }
                  if (bid.ext && bid.ext.advid) {
                    br.meta.buyerId = bid.ext.advid;
                  }
                  if (bid.adomain && bid.adomain.length > 0) {
                    br.meta.clickUrl = bid.adomain[0];
                  }
                  // adserverTargeting
                  if (seatbidder.ext && seatbidder.ext.buyid) {
                    br.adserverTargeting = {
                      'hb_buyid_pubmatic': seatbidder.ext.buyid
                    };
                  }
                }
              });
=======
              let newBid = {
                requestId: bid.impid,
                cpm: (parseFloat(bid.price) || 0).toFixed(2),
                width: bid.w,
                height: bid.h,
                creativeId: bid.crid || bid.id,
                dealId: bid.dealid,
                currency: respCur,
                netRevenue: NET_REVENUE,
                ttl: 300,
                referrer: parsedReferrer,
                ad: bid.adm,
                pm_seat: seatbidder.seat || null,
                pm_dspid: bid.ext && bid.ext.dspid ? bid.ext.dspid : null,
                partnerImpId: bid.id || '' // partner impression Id
              };
              if (parsedRequest.imp && parsedRequest.imp.length > 0) {
                parsedRequest.imp.forEach(req => {
                  if (bid.impid === req.id) {
                    _checkMediaType(bid.adm, newBid);
                    switch (newBid.mediaType) {
                      case BANNER:
                        break;
                      case VIDEO:
                        newBid.width = bid.hasOwnProperty('w') ? bid.w : req.video.w;
                        newBid.height = bid.hasOwnProperty('h') ? bid.h : req.video.h;
                        newBid.vastXml = bid.adm;
                        break;
                      case NATIVE:
                        _parseNativeResponse(bid, newBid);
                        break;
                    }
                  }
                });
              }
              if (bid.ext && bid.ext.deal_channel) {
                newBid['dealChannel'] = dealChannelValues[bid.ext.deal_channel] || null;
              }

              newBid.meta = {};
              if (bid.ext && bid.ext.dspid) {
                newBid.meta.networkId = bid.ext.dspid;
              }
              if (bid.ext && bid.ext.advid) {
                newBid.meta.buyerId = bid.ext.advid;
              }
              if (bid.adomain && bid.adomain.length > 0) {
                newBid.meta.advertiserDomains = bid.adomain;
                newBid.meta.clickUrl = bid.adomain[0];
              }

              // adserverTargeting
              if (seatbidder.ext && seatbidder.ext.buyid) {
                newBid.adserverTargeting = {
                  'hb_buyid_pubmatic': seatbidder.ext.buyid
                };
              }

              bidResponses.push(newBid);
>>>>>>> f87ac5c4
            });
        });
      }
    } catch (error) {
      utils.logError(error);
    }
    return bidResponses;
  },

  /**
   * Register User Sync.
   */
  getUserSyncs: (syncOptions, responses, gdprConsent, uspConsent) => {
    let syncurl = '' + publisherId;

    // Attaching GDPR Consent Params in UserSync url
    if (gdprConsent) {
      syncurl += '&gdpr=' + (gdprConsent.gdprApplies ? 1 : 0);
      syncurl += '&gdpr_consent=' + encodeURIComponent(gdprConsent.consentString || '');
    }

    // CCPA
    if (uspConsent) {
      syncurl += '&us_privacy=' + encodeURIComponent(uspConsent);
    }

    // coppa compliance
    if (config.getConfig('coppa') === true) {
      syncurl += '&coppa=1';
    }

    if (syncOptions.iframeEnabled) {
      return [{
        type: 'iframe',
        url: USER_SYNC_URL_IFRAME + syncurl
      }];
    } else {
      return [{
        type: 'image',
        url: USER_SYNC_URL_IMAGE + syncurl
      }];
    }
  },

  /**
   * Covert bid param types for S2S
   * @param {Object} params bid params
   * @param {Boolean} isOpenRtb boolean to check openrtb2 protocol
   * @return {Object} params bid params
   */
  transformBidParams: function (params, isOpenRtb) {
    return utils.convertTypes({
      'publisherId': 'string',
      'adSlot': 'string'
    }, params);
  }
};

registerBidder(spec);<|MERGE_RESOLUTION|>--- conflicted
+++ resolved
@@ -1066,65 +1066,6 @@
           seatbidder.bid &&
             utils.isArray(seatbidder.bid) &&
             seatbidder.bid.forEach(bid => {
-<<<<<<< HEAD
-              bidResponses.forEach(br => {
-                if (br.requestId == bid.impid) {
-                  br.requestId = bid.impid;
-                  br.cpm = (parseFloat(bid.price) || 0).toFixed(2);
-                  br.width = bid.w;
-                  br.height = bid.h;
-                  br.sspID = bid.id || '';
-                  br.creativeId = bid.crid || bid.id;
-                  br.dealId = bid.dealid;
-                  br.currency = respCur;
-                  br.netRevenue = NET_REVENUE;
-                  br.ttl = 300;
-                  br.referrer = parsedReferrer;
-                  br.ad = bid.adm;
-                  br.pm_seat = seatbidder.seat || null;
-                  br.pm_dspid = bid.ext && bid.ext.dspid ? bid.ext.dspid : null
-                  if (requestData.imp && requestData.imp.length > 0) {
-                    requestData.imp.forEach(req => {
-                      if (bid.impid === req.id) {
-                        _checkMediaType(bid.adm, br);
-                        switch (br.mediaType) {
-                          case BANNER:
-                            break;
-                          case VIDEO:
-                            br.width = bid.hasOwnProperty('w') ? bid.w : req.video.w;
-                            br.height = bid.hasOwnProperty('h') ? bid.h : req.video.h;
-                            br.vastXml = bid.adm;
-                            _assignRenderer(br, request);
-                            break;
-                          case NATIVE:
-                            _parseNativeResponse(bid, br);
-                            break;
-                        }
-                      }
-                    });
-                  }
-                  if (bid.ext && bid.ext.deal_channel) {
-                    br['dealChannel'] = dealChannelValues[bid.ext.deal_channel] || null;
-                  }
-                  br.meta = {};
-                  if (bid.ext && bid.ext.dspid) {
-                    br.meta.networkId = bid.ext.dspid;
-                  }
-                  if (bid.ext && bid.ext.advid) {
-                    br.meta.buyerId = bid.ext.advid;
-                  }
-                  if (bid.adomain && bid.adomain.length > 0) {
-                    br.meta.clickUrl = bid.adomain[0];
-                  }
-                  // adserverTargeting
-                  if (seatbidder.ext && seatbidder.ext.buyid) {
-                    br.adserverTargeting = {
-                      'hb_buyid_pubmatic': seatbidder.ext.buyid
-                    };
-                  }
-                }
-              });
-=======
               let newBid = {
                 requestId: bid.impid,
                 cpm: (parseFloat(bid.price) || 0).toFixed(2),
@@ -1184,7 +1125,6 @@
               }
 
               bidResponses.push(newBid);
->>>>>>> f87ac5c4
             });
         });
       }
