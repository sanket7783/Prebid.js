import { logWarn, _each, isBoolean, isStr, isArray, inIframe, mergeDeep, deepAccess, isNumber, deepSetValue, logInfo, logError, deepClone, convertTypes } from '../src/utils.js';
import { registerBidder } from '../src/adapters/bidderFactory.js';
import { BANNER, VIDEO, NATIVE } from '../src/mediaTypes.js';
import {config} from '../src/config.js';
import { Renderer } from '../src/Renderer.js';

const BIDDER_CODE = 'pubmatic';
const LOG_WARN_PREFIX = 'PubMatic: ';
const ENDPOINT = 'https://hbopenbid.pubmatic.com/translator?source=ow-client';
const USER_SYNC_URL_IFRAME = 'https://ads.pubmatic.com/AdServer/js/user_sync.html?kdntuid=1&p=';
const USER_SYNC_URL_IMAGE = 'https://image8.pubmatic.com/AdServer/ImgSync?p=';
const DEFAULT_CURRENCY = 'USD';
const AUCTION_TYPE = 1;
const PUBMATIC_ALIAS = 'pubmatic2';
const UNDEFINED = undefined;
const DEFAULT_WIDTH = 0;
const DEFAULT_HEIGHT = 0;
const PREBID_NATIVE_HELP_LINK = 'http://prebid.org/dev-docs/show-native-ads.html';
const PUBLICATION = 'pubmatic'; // Your publication on Blue Billywig, potentially with environment (e.g. publication.bbvms.com or publication.test.bbvms.com)
const RENDERER_URL = 'https://pubmatic.bbvms.com/r/'.concat('$RENDERER', '.js'); // URL of the renderer application
const MSG_VIDEO_PLACEMENT_MISSING = 'Video.Placement param missing';
const CUSTOM_PARAMS = {
  'kadpageurl': '', // Custom page url
  'gender': '', // User gender
  'yob': '', // User year of birth
  'lat': '', // User location - Latitude
  'lon': '', // User Location - Longitude
  'wiid': '', // OpenWrap Wrapper Impression ID
  'profId': '', // OpenWrap Legacy: Profile ID
  'verId': '' // OpenWrap Legacy: version ID
};
const DATA_TYPES = {
  'NUMBER': 'number',
  'STRING': 'string',
  'BOOLEAN': 'boolean',
  'ARRAY': 'array',
  'OBJECT': 'object'
};
const VIDEO_CUSTOM_PARAMS = {
  'mimes': DATA_TYPES.ARRAY,
  'minduration': DATA_TYPES.NUMBER,
  'maxduration': DATA_TYPES.NUMBER,
  'startdelay': DATA_TYPES.NUMBER,
  'playbackmethod': DATA_TYPES.ARRAY,
  'api': DATA_TYPES.ARRAY,
  'protocols': DATA_TYPES.ARRAY,
  'w': DATA_TYPES.NUMBER,
  'h': DATA_TYPES.NUMBER,
  'battr': DATA_TYPES.ARRAY,
  'linearity': DATA_TYPES.NUMBER,
  'placement': DATA_TYPES.NUMBER,
  'minbitrate': DATA_TYPES.NUMBER,
  'maxbitrate': DATA_TYPES.NUMBER,
  'skip': DATA_TYPES.NUMBER
}

const NATIVE_ASSETS = {
  'TITLE': { ID: 1, KEY: 'title', TYPE: 0 },
  'IMAGE': { ID: 2, KEY: 'image', TYPE: 0 },
  'ICON': { ID: 3, KEY: 'icon', TYPE: 0 },
  'SPONSOREDBY': { ID: 4, KEY: 'sponsoredBy', TYPE: 1 }, // please note that type of SPONSORED is also 1
  'BODY': { ID: 5, KEY: 'body', TYPE: 2 }, // please note that type of DESC is also set to 2
  'CLICKURL': { ID: 6, KEY: 'clickUrl', TYPE: 0 },
  'VIDEO': { ID: 7, KEY: 'video', TYPE: 0 },
  'EXT': { ID: 8, KEY: 'ext', TYPE: 0 },
  'DATA': { ID: 9, KEY: 'data', TYPE: 0 },
  'LOGO': { ID: 10, KEY: 'logo', TYPE: 0 },
  'SPONSORED': { ID: 11, KEY: 'sponsored', TYPE: 1 }, // please note that type of SPONSOREDBY is also set to 1
  'DESC': { ID: 12, KEY: 'data', TYPE: 2 }, // please note that type of BODY is also set to 2
  'RATING': { ID: 13, KEY: 'rating', TYPE: 3 },
  'LIKES': { ID: 14, KEY: 'likes', TYPE: 4 },
  'DOWNLOADS': { ID: 15, KEY: 'downloads', TYPE: 5 },
  'PRICE': { ID: 16, KEY: 'price', TYPE: 6 },
  'SALEPRICE': { ID: 17, KEY: 'saleprice', TYPE: 7 },
  'PHONE': { ID: 18, KEY: 'phone', TYPE: 8 },
  'ADDRESS': { ID: 19, KEY: 'address', TYPE: 9 },
  'DESC2': { ID: 20, KEY: 'desc2', TYPE: 10 },
  'DISPLAYURL': { ID: 21, KEY: 'displayurl', TYPE: 11 },
  'CTA': { ID: 22, KEY: 'cta', TYPE: 12 }
};

const NATIVE_ASSET_IMAGE_TYPE = {
  'ICON': 1,
  'LOGO': 2,
  'IMAGE': 3
}

const MEDIATYPE = {
  0: BANNER,
  1: VIDEO,
  2: NATIVE
}

// check if title, image can be added with mandatory field default values
const NATIVE_MINIMUM_REQUIRED_IMAGE_ASSETS = [
  {
    id: NATIVE_ASSETS.SPONSOREDBY.ID,
    required: true,
    data: {
      type: 1
    }
  },
  {
    id: NATIVE_ASSETS.TITLE.ID,
    required: true,
  },
  {
    id: NATIVE_ASSETS.IMAGE.ID,
    required: true,
  }
]

const NET_REVENUE = true;
const dealChannelValues = {
  1: 'PMP',
  5: 'PREF',
  6: 'PMPG'
};

const FLOC_FORMAT = {
  'EID': 1,
  'SEGMENT': 2
}
// BB stands for Blue BillyWig
const BB_RENDERER = {
  bootstrapPlayer: function(bid) {
    const config = {
      code: bid.adUnitCode,
    };

    if (bid.vastXml) config.vastXml = bid.vastXml;
    else if (bid.vastUrl) config.vastUrl = bid.vastUrl;

    if (!bid.vastXml && !bid.vastUrl) {
      logWarn(`${LOG_WARN_PREFIX}: No vastXml or vastUrl on bid, bailing...`);
      return;
    }

    const rendererId = BB_RENDERER.getRendererId(PUBLICATION, bid.rendererCode);

    const ele = document.getElementById(bid.adUnitCode); // NB convention

    let renderer;

    for (let rendererIndex = 0; rendererIndex < window.bluebillywig.renderers.length; rendererIndex++) {
      if (window.bluebillywig.renderers[rendererIndex]._id === rendererId) {
        renderer = window.bluebillywig.renderers[rendererIndex];
        break;
      }
    }

    if (renderer) renderer.bootstrap(config, ele);
    else logWarn(`${LOG_WARN_PREFIX}: Couldn't find a renderer with ${rendererId}`);
  },
  newRenderer: function(rendererCode, adUnitCode) {
    var rendererUrl = RENDERER_URL.replace('$RENDERER', rendererCode);
    const renderer = Renderer.install({
      url: rendererUrl,
      loaded: false,
      adUnitCode
    });

    try {
      renderer.setRender(BB_RENDERER.outstreamRender);
    } catch (err) {
      logWarn(`${LOG_WARN_PREFIX}: Error tying to setRender on renderer`, err);
    }

    return renderer;
  },
  outstreamRender: function(bid) {
    bid.renderer.push(function() { BB_RENDERER.bootstrapPlayer(bid) });
  },
  getRendererId: function(pub, renderer) {
    return `${pub}-${renderer}`; // NB convention!
  }
};

let publisherId = 0;
let isInvalidNativeRequest = false;
let NATIVE_ASSET_ID_TO_KEY_MAP = {};
let NATIVE_ASSET_KEY_TO_ASSET_MAP = {};

// loading NATIVE_ASSET_ID_TO_KEY_MAP
_each(NATIVE_ASSETS, anAsset => { NATIVE_ASSET_ID_TO_KEY_MAP[anAsset.ID] = anAsset.KEY });
// loading NATIVE_ASSET_KEY_TO_ASSET_MAP
_each(NATIVE_ASSETS, anAsset => { NATIVE_ASSET_KEY_TO_ASSET_MAP[anAsset.KEY] = anAsset });

function _getDomainFromURL(url) {
  let anchor = document.createElement('a');
  anchor.href = url;
  return anchor.hostname;
}

function _parseSlotParam(paramName, paramValue) {
  if (!isStr(paramValue)) {
    paramValue && logWarn(LOG_WARN_PREFIX + 'Ignoring param key: ' + paramName + ', expects string-value, found ' + typeof paramValue);
    return UNDEFINED;
  }

  switch (paramName) {
    case 'pmzoneid':
      return paramValue.split(',').slice(0, 50).map(id => id.trim()).join();
    case 'kadfloor':
      return parseFloat(paramValue) || UNDEFINED;
    case 'lat':
      return parseFloat(paramValue) || UNDEFINED;
    case 'lon':
      return parseFloat(paramValue) || UNDEFINED;
    case 'yob':
      return parseInt(paramValue) || UNDEFINED;
    default:
      return paramValue;
  }
}

function _cleanSlot(slotName) {
  if (isStr(slotName)) {
    return slotName.replace(/^\s+/g, '').replace(/\s+$/g, '');
  }
  if (slotName) {
    logWarn(BIDDER_CODE + ': adSlot must be a string. Ignoring adSlot');
  }
  return '';
}

function _parseAdSlot(bid) {
  bid.params.adUnit = '';
  bid.params.adUnitIndex = '0';
  bid.params.width = 0;
  bid.params.height = 0;
  bid.params.adSlot = _cleanSlot(bid.params.adSlot);

  var slot = bid.params.adSlot;
  var splits = slot.split(':');

  slot = splits[0];
  if (splits.length == 2) {
    bid.params.adUnitIndex = splits[1];
  }
  // check if size is mentioned in sizes array. in that case do not check for @ in adslot
  splits = slot.split('@');
  bid.params.adUnit = splits[0];
  if (splits.length > 1) {
    // i.e size is specified in adslot, so consider that and ignore sizes array
    splits = splits.length == 2 ? splits[1].split('x') : splits.length == 3 ? splits[2].split('x') : [];
    if (splits.length != 2) {
      logWarn(LOG_WARN_PREFIX + 'AdSlot Error: adSlot not in required format');
      return;
    }
    bid.params.width = parseInt(splits[0], 10);
    bid.params.height = parseInt(splits[1], 10);
  }
  // Case : if Size is present in ad slot as well as in mediaTypes then ???
  if (bid.hasOwnProperty('mediaTypes') &&
         bid.mediaTypes.hasOwnProperty(BANNER) &&
          bid.mediaTypes.banner.hasOwnProperty('sizes')) {
    var i = 0;
    var sizeArray = [];
    for (;i < bid.mediaTypes.banner.sizes.length; i++) {
      if (bid.mediaTypes.banner.sizes[i].length === 2) { // sizes[i].length will not be 2 in case where size is set as fluid, we want to skip that entry
        sizeArray.push(bid.mediaTypes.banner.sizes[i]);
      }
    }
    bid.mediaTypes.banner.sizes = sizeArray;
    if (bid.mediaTypes.banner.sizes.length >= 1) {
      // set the first size in sizes array in bid.params.width and bid.params.height. These will be sent as primary size.
      // The rest of the sizes will be sent in format array.
      if (!bid.params.width && !bid.params.height) {
        bid.params.width = bid.mediaTypes.banner.sizes[0][0];
        bid.params.height = bid.mediaTypes.banner.sizes[0][1];
        bid.mediaTypes.banner.sizes = bid.mediaTypes.banner.sizes.splice(1, bid.mediaTypes.banner.sizes.length - 1);
      } else if (bid.params.width == bid.mediaTypes.banner.sizes[0][0] && bid.params.height == bid.mediaTypes.banner.sizes[0][1]) {
        bid.mediaTypes.banner.sizes = bid.mediaTypes.banner.sizes.splice(1, bid.mediaTypes.banner.sizes.length - 1);
      }
    }
  }
}

function _initConf(refererInfo) {
  return {
    pageURL: (refererInfo && refererInfo.referer) ? refererInfo.referer : window.location.href,
    refURL: window.document.referrer
  };
}

function _handleCustomParams(params, conf) {
  if (!conf.kadpageurl) {
    conf.kadpageurl = conf.pageURL;
  }

  var key, value, entry;
  for (key in CUSTOM_PARAMS) {
    if (CUSTOM_PARAMS.hasOwnProperty(key)) {
      value = params[key];
      if (value) {
        entry = CUSTOM_PARAMS[key];

        if (typeof entry === 'object') {
          // will be used in future when we want to process a custom param before using
          // 'keyname': {f: function() {}}
          value = entry.f(value, conf);
        }

        if (isStr(value)) {
          conf[key] = value;
        } else {
          logWarn(LOG_WARN_PREFIX + 'Ignoring param : ' + key + ' with value : ' + CUSTOM_PARAMS[key] + ', expects string-value, found ' + typeof value);
        }
      }
    }
  }
  return conf;
}

function _createOrtbTemplate(conf) {
  return {
    id: '' + new Date().getTime(),
    at: AUCTION_TYPE,
    cur: [DEFAULT_CURRENCY],
    imp: [],
    site: {
      page: conf.pageURL,
      ref: conf.refURL,
      publisher: {}
    },
    device: {
      ua: navigator.userAgent,
      js: 1,
      dnt: (navigator.doNotTrack == 'yes' || navigator.doNotTrack == '1' || navigator.msDoNotTrack == '1') ? 1 : 0,
      h: screen.height,
      w: screen.width,
      language: navigator.language
    },
    user: {},
    ext: {}
  };
}

function _checkParamDataType(key, value, datatype) {
  var errMsg = 'Ignoring param key: ' + key + ', expects ' + datatype + ', found ' + typeof value;
  var functionToExecute;
  switch (datatype) {
    case DATA_TYPES.BOOLEAN:
      functionToExecute = isBoolean;
      break;
    case DATA_TYPES.NUMBER:
      functionToExecute = isNumber;
      break;
    case DATA_TYPES.STRING:
      functionToExecute = isStr;
      break;
    case DATA_TYPES.ARRAY:
      functionToExecute = isArray;
      break;
  }
  if (functionToExecute(value)) {
    return value;
  }
  logWarn(LOG_WARN_PREFIX + errMsg);
  return UNDEFINED;
}

function _commonNativeRequestObject(nativeAsset, params) {
  var key = nativeAsset.KEY;
  return {
    id: nativeAsset.ID,
    required: params[key].required ? 1 : 0,
    data: {
      type: nativeAsset.TYPE,
      len: params[key].len,
      ext: params[key].ext
    }
  };
}

function _createNativeRequest(params) {
  var nativeRequestObject = {
    assets: []
  };
  for (var key in params) {
    if (params.hasOwnProperty(key)) {
      var assetObj = {};
      if (!(nativeRequestObject.assets && nativeRequestObject.assets.length > 0 && nativeRequestObject.assets.hasOwnProperty(key))) {
        switch (key) {
          case NATIVE_ASSETS.TITLE.KEY:
            if (params[key].len || params[key].length) {
              assetObj = {
                id: NATIVE_ASSETS.TITLE.ID,
                required: params[key].required ? 1 : 0,
                title: {
                  len: params[key].len || params[key].length,
                  ext: params[key].ext
                }
              };
            } else {
              logWarn(LOG_WARN_PREFIX + 'Error: Title Length is required for native ad: ' + JSON.stringify(params));
            }
            break;
          case NATIVE_ASSETS.IMAGE.KEY:
            assetObj = {
              id: NATIVE_ASSETS.IMAGE.ID,
              required: params[key].required ? 1 : 0,
              img: {
                type: NATIVE_ASSET_IMAGE_TYPE.IMAGE,
                w: params[key].w || params[key].width || (params[key].sizes ? params[key].sizes[0] : UNDEFINED),
                h: params[key].h || params[key].height || (params[key].sizes ? params[key].sizes[1] : UNDEFINED),
                wmin: params[key].wmin || params[key].minimumWidth || (params[key].minsizes ? params[key].minsizes[0] : UNDEFINED),
                hmin: params[key].hmin || params[key].minimumHeight || (params[key].minsizes ? params[key].minsizes[1] : UNDEFINED),
                mimes: params[key].mimes,
                ext: params[key].ext,
              }
            };
            break;
          case NATIVE_ASSETS.ICON.KEY:
            assetObj = {
              id: NATIVE_ASSETS.ICON.ID,
              required: params[key].required ? 1 : 0,
              img: {
                type: NATIVE_ASSET_IMAGE_TYPE.ICON,
                w: params[key].w || params[key].width || (params[key].sizes ? params[key].sizes[0] : UNDEFINED),
                h: params[key].h || params[key].height || (params[key].sizes ? params[key].sizes[1] : UNDEFINED),
                ext: params[key].ext
              }
            };
            break;
          case NATIVE_ASSETS.VIDEO.KEY:
            assetObj = {
              id: NATIVE_ASSETS.VIDEO.ID,
              required: params[key].required ? 1 : 0,
              video: {
                minduration: params[key].minduration,
                maxduration: params[key].maxduration,
                protocols: params[key].protocols,
                mimes: params[key].mimes,
                ext: params[key].ext
              }
            };
            break;
          case NATIVE_ASSETS.EXT.KEY:
            assetObj = {
              id: NATIVE_ASSETS.EXT.ID,
              required: params[key].required ? 1 : 0,
            };
            break;
          case NATIVE_ASSETS.LOGO.KEY:
            assetObj = {
              id: NATIVE_ASSETS.LOGO.ID,
              required: params[key].required ? 1 : 0,
              img: {
                type: NATIVE_ASSET_IMAGE_TYPE.LOGO,
                w: params[key].w || params[key].width || (params[key].sizes ? params[key].sizes[0] : UNDEFINED),
                h: params[key].h || params[key].height || (params[key].sizes ? params[key].sizes[1] : UNDEFINED),
                ext: params[key].ext
              }
            };
            break;
          case NATIVE_ASSETS.SPONSOREDBY.KEY:
          case NATIVE_ASSETS.BODY.KEY:
          case NATIVE_ASSETS.RATING.KEY:
          case NATIVE_ASSETS.LIKES.KEY:
          case NATIVE_ASSETS.DOWNLOADS.KEY:
          case NATIVE_ASSETS.PRICE.KEY:
          case NATIVE_ASSETS.SALEPRICE.KEY:
          case NATIVE_ASSETS.PHONE.KEY:
          case NATIVE_ASSETS.ADDRESS.KEY:
          case NATIVE_ASSETS.DESC2.KEY:
          case NATIVE_ASSETS.DISPLAYURL.KEY:
          case NATIVE_ASSETS.CTA.KEY:
            assetObj = _commonNativeRequestObject(NATIVE_ASSET_KEY_TO_ASSET_MAP[key], params);
            break;
        }
      }
    }
    if (assetObj && assetObj.id) {
      nativeRequestObject.assets[nativeRequestObject.assets.length] = assetObj;
    }
  };

  // for native image adtype prebid has to have few required assests i.e. title,sponsoredBy, image
  // if any of these are missing from the request then request will not be sent
  var requiredAssetCount = NATIVE_MINIMUM_REQUIRED_IMAGE_ASSETS.length;
  var presentrequiredAssetCount = 0;
  NATIVE_MINIMUM_REQUIRED_IMAGE_ASSETS.forEach(ele => {
    var lengthOfExistingAssets = nativeRequestObject.assets.length;
    for (var i = 0; i < lengthOfExistingAssets; i++) {
      if (ele.id == nativeRequestObject.assets[i].id) {
        presentrequiredAssetCount++;
        break;
      }
    }
  });
  if (requiredAssetCount == presentrequiredAssetCount) {
    isInvalidNativeRequest = false;
  } else {
    isInvalidNativeRequest = true;
  }
  return nativeRequestObject;
}

function _createBannerRequest(bid) {
  var sizes = bid.mediaTypes.banner.sizes;
  var format = [];
  var bannerObj;
  if (sizes !== UNDEFINED && isArray(sizes)) {
    bannerObj = {};
    if (!bid.params.width && !bid.params.height) {
      if (sizes.length === 0) {
        // i.e. since bid.params does not have width or height, and length of sizes is 0, need to ignore this banner imp
        bannerObj = UNDEFINED;
        logWarn(LOG_WARN_PREFIX + 'Error: mediaTypes.banner.size missing for adunit: ' + bid.params.adUnit + '. Ignoring the banner impression in the adunit.');
        return bannerObj;
      } else {
        bannerObj.w = parseInt(sizes[0][0], 10);
        bannerObj.h = parseInt(sizes[0][1], 10);
        sizes = sizes.splice(1, sizes.length - 1);
      }
    } else {
      bannerObj.w = bid.params.width;
      bannerObj.h = bid.params.height;
    }
    if (sizes.length > 0) {
      format = [];
      sizes.forEach(function (size) {
        if (size.length > 1) {
          format.push({ w: size[0], h: size[1] });
        }
      });
      if (format.length > 0) {
        bannerObj.format = format;
      }
    }
    bannerObj.pos = 0;
    bannerObj.topframe = inIframe() ? 0 : 1;
  } else {
    logWarn(LOG_WARN_PREFIX + 'Error: mediaTypes.banner.size missing for adunit: ' + bid.params.adUnit + '. Ignoring the banner impression in the adunit.');
    bannerObj = UNDEFINED;
  }
  return bannerObj;
}

export function checkVideoPlacement(videoData, adUnitCode) {
  // Check for video.placement property. If property is missing display log message.
  if (!deepAccess(videoData, 'placement')) {
    logWarn(MSG_VIDEO_PLACEMENT_MISSING + ' for ' + adUnitCode);
  };
}

function _createVideoRequest(bid) {
  var videoData = mergeDeep(deepAccess(bid.mediaTypes, 'video'), bid.params.video);
  var videoObj;

  if (videoData !== UNDEFINED) {
    videoObj = {};
    checkVideoPlacement(videoData, bid.adUnitCode);
    for (var key in VIDEO_CUSTOM_PARAMS) {
      if (videoData.hasOwnProperty(key)) {
        videoObj[key] = _checkParamDataType(key, videoData[key], VIDEO_CUSTOM_PARAMS[key]);
      }
    }
    // read playersize and assign to h and w.
    if (bid.mediaTypes.video.playerSize) {
      if (isArray(bid.mediaTypes.video.playerSize[0])) {
        videoObj.w = parseInt(bid.mediaTypes.video.playerSize[0][0], 10);
        videoObj.h = parseInt(bid.mediaTypes.video.playerSize[0][1], 10);
      } else if (isNumber(bid.mediaTypes.video.playerSize[0])) {
        videoObj.w = parseInt(bid.mediaTypes.video.playerSize[0], 10);
        videoObj.h = parseInt(bid.mediaTypes.video.playerSize[1], 10);
      }
    } else if (bid.mediaTypes.video.w && bid.mediaTypes.video.h) {
      videoObj.w = parseInt(bid.mediaTypes.video.w, 10);
      videoObj.h = parseInt(bid.mediaTypes.video.h, 10);
    } else {
      videoObj = UNDEFINED;
      logWarn(LOG_WARN_PREFIX + 'Error: Video size params(playersize or w&h) missing for adunit: ' + bid.params.adUnit + ' with mediaType set as video. Ignoring video impression in the adunit.');
      return videoObj;
    }
  } else {
    videoObj = UNDEFINED;
    logWarn(LOG_WARN_PREFIX + 'Error: Video config params missing for adunit: ' + bid.params.adUnit + ' with mediaType set as video. Ignoring video impression in the adunit.');
  }
  return videoObj;
}

// support for PMP deals
function _addPMPDealsInImpression(impObj, bid) {
  if (bid.params.deals) {
    if (isArray(bid.params.deals)) {
      bid.params.deals.forEach(function(dealId) {
        if (isStr(dealId) && dealId.length > 3) {
          if (!impObj.pmp) {
            impObj.pmp = { private_auction: 0, deals: [] };
          }
          impObj.pmp.deals.push({ id: dealId });
        } else {
          logWarn(LOG_WARN_PREFIX + 'Error: deal-id present in array bid.params.deals should be a strings with more than 3 charaters length, deal-id ignored: ' + dealId);
        }
      });
    } else {
      logWarn(LOG_WARN_PREFIX + 'Error: bid.params.deals should be an array of strings.');
    }
  }
}

function _addDealCustomTargetings(imp, bid) {
  var dctr = '';
  var dctrLen;
  if (bid.params.dctr) {
    dctr = bid.params.dctr;
    if (isStr(dctr) && dctr.length > 0) {
      var arr = dctr.split('|');
      dctr = '';
      arr.forEach(val => {
        dctr += (val.length > 0) ? (val.trim() + '|') : '';
      });
      dctrLen = dctr.length;
      if (dctr.substring(dctrLen, dctrLen - 1) === '|') {
        dctr = dctr.substring(0, dctrLen - 1);
      }
      imp.ext['key_val'] = dctr.trim()
    } else {
      logWarn(LOG_WARN_PREFIX + 'Ignoring param : dctr with value : ' + dctr + ', expects string-value, found empty or non-string value');
    }
  }
}

function _addJWPlayerSegmentData(imp, bid, isS2S) {
  var jwSegData = (bid.rtd && bid.rtd.jwplayer && bid.rtd.jwplayer.targeting) || undefined;
  var jwPlayerData = '';
  const jwMark = 'jw-';

  if (jwSegData === undefined || jwSegData === '' || !jwSegData.hasOwnProperty('segments')) return;

  var maxLength = jwSegData.segments.length;

  jwPlayerData += jwMark + 'id=' + jwSegData.content.id; // add the content id first

  for (var i = 0; i < maxLength; i++) {
    jwPlayerData += '|' + jwMark + jwSegData.segments[i] + '=1';
  }

  var ext;

  if (isS2S) {
    (imp.dctr === undefined || imp.dctr.length == 0) ? imp.dctr = jwPlayerData : imp.dctr += '|' + jwPlayerData;
  } else {
    ext = imp.ext;
    ext && ext.key_val === undefined ? ext.key_val = jwPlayerData : ext.key_val += '|' + jwPlayerData;
  }
}

function _createImpressionObject(bid, conf) {
  var impObj = {};
  var bannerObj;
  var videoObj;
  var nativeObj = {};
  var sizes = bid.hasOwnProperty('sizes') ? bid.sizes : [];
  var mediaTypes = '';
  var format = [];

  impObj = {
    id: bid.bidId,
    tagid: bid.params.hashedKey || bid.params.adUnit || undefined,
    bidfloor: _parseSlotParam('kadfloor', bid.params.kadfloor),
    secure: 1,
    ext: {
      pmZoneId: _parseSlotParam('pmzoneid', bid.params.pmzoneid)
    },
    bidfloorcur: bid.params.currency ? _parseSlotParam('currency', bid.params.currency) : DEFAULT_CURRENCY
  };

  _addPMPDealsInImpression(impObj, bid);
  _addDealCustomTargetings(impObj, bid);
  _addJWPlayerSegmentData(impObj, bid);
  if (bid.hasOwnProperty('mediaTypes')) {
    for (mediaTypes in bid.mediaTypes) {
      switch (mediaTypes) {
        case BANNER:
          bannerObj = _createBannerRequest(bid);
          if (bannerObj !== UNDEFINED) {
            impObj.banner = bannerObj;
          }
          break;
        case NATIVE:
          nativeObj['request'] = JSON.stringify(_createNativeRequest(bid.nativeParams));
          if (!isInvalidNativeRequest) {
            impObj.native = nativeObj;
          } else {
            logWarn(LOG_WARN_PREFIX + 'Error: Error in Native adunit ' + bid.params.adUnit + '. Ignoring the adunit. Refer to ' + PREBID_NATIVE_HELP_LINK + ' for more details.');
          }
          break;
        case VIDEO:
          videoObj = _createVideoRequest(bid);
          if (videoObj !== UNDEFINED) {
            impObj.video = videoObj;
          }
          break;
      }
    }
  } else {
    // mediaTypes is not present, so this is a banner only impression
    // this part of code is required for older testcases with no 'mediaTypes' to run succesfully.
    bannerObj = {
      pos: 0,
      w: bid.params.width,
      h: bid.params.height,
      topframe: inIframe() ? 0 : 1
    };
    if (isArray(sizes) && sizes.length > 1) {
      sizes = sizes.splice(1, sizes.length - 1);
      sizes.forEach(size => {
        if (isArray(size) && size.length == 2) {
          format.push({
            w: size[0],
            h: size[1]
          });
        };
      });
      bannerObj.format = format;
    }
    impObj.banner = bannerObj;
  }

  _addImpressionFPD(impObj, bid);

  _addFloorFromFloorModule(impObj, bid);

  return impObj.hasOwnProperty(BANNER) ||
          impObj.hasOwnProperty(NATIVE) ||
            impObj.hasOwnProperty(VIDEO) ? impObj : UNDEFINED;
}

function _addImpressionFPD(imp, bid) {
  const ortb2 = {...deepAccess(bid, 'ortb2Imp.ext.data')};
  Object.keys(ortb2).forEach(prop => {
    /**
      * Prebid AdSlot
      * @type {(string|undefined)}
    */
    if (prop === 'pbadslot') {
      if (typeof ortb2[prop] === 'string' && ortb2[prop]) deepSetValue(imp, 'ext.data.pbadslot', ortb2[prop]);
    } else if (prop === 'adserver') {
      /**
       * Copy GAM AdUnit and Name to imp
       */
      ['name', 'adslot'].forEach(name => {
        /** @type {(string|undefined)} */
        const value = deepAccess(ortb2, `adserver.${name}`);
        if (typeof value === 'string' && value) {
          deepSetValue(imp, `ext.data.adserver.${name.toLowerCase()}`, value);
          // copy GAM ad unit id as imp[].ext.dfp_ad_unit_code
          if (name === 'adslot') {
            deepSetValue(imp, `ext.dfp_ad_unit_code`, value);
          }
        }
      });
    } else {
      deepSetValue(imp, `ext.data.${prop}`, ortb2[prop]);
    }
  });
}

function _addFloorFromFloorModule(impObj, bid) {
  let bidFloor = -1;
  // get lowest floor from floorModule
  if (typeof bid.getFloor === 'function' && !config.getConfig('pubmatic.disableFloors')) {
    [BANNER, VIDEO, NATIVE].forEach(mediaType => {
      if (impObj.hasOwnProperty(mediaType)) {
        let sizesArray = [];

        if (mediaType === 'banner') {
          if (impObj[mediaType].w && impObj[mediaType].h) {
            sizesArray.push([impObj[mediaType].w, impObj[mediaType].h]);
          }
          if (isArray(impObj[mediaType].format)) {
            impObj[mediaType].format.forEach(size => sizesArray.push([size.w, size.h]));
          }
        }

        if (sizesArray.length === 0) {
          sizesArray.push('*')
        }

        sizesArray.forEach(size => {
          let floorInfo = bid.getFloor({ currency: impObj.bidfloorcur, mediaType: mediaType, size: size });
          logInfo(LOG_WARN_PREFIX, 'floor from floor module returned for mediatype:', mediaType, ' and size:', size, ' is: currency', floorInfo.currency, 'floor', floorInfo.floor);
          if (typeof floorInfo === 'object' && floorInfo.currency === impObj.bidfloorcur && !isNaN(parseInt(floorInfo.floor))) {
            let mediaTypeFloor = parseFloat(floorInfo.floor);
            logInfo(LOG_WARN_PREFIX, 'floor from floor module:', mediaTypeFloor, 'previous floor value', bidFloor, 'Min:', Math.min(mediaTypeFloor, bidFloor));
            if (bidFloor === -1) {
              bidFloor = mediaTypeFloor;
            } else {
              bidFloor = Math.min(mediaTypeFloor, bidFloor)
            }
            logInfo(LOG_WARN_PREFIX, 'new floor value:', bidFloor);
          }
        });
      }
    });
  }
  // get highest from impObj.bidfllor and floor from floor module
  // as we are using Math.max, it is ok if we have not got any floor from floorModule, then value of bidFloor will be -1
  if (impObj.bidfloor) {
    logInfo(LOG_WARN_PREFIX, 'floor from floor module:', bidFloor, 'impObj.bidfloor', impObj.bidfloor, 'Max:', Math.max(bidFloor, impObj.bidfloor));
    bidFloor = Math.max(bidFloor, impObj.bidfloor)
  }

  // assign value only if bidFloor is > 0
  impObj.bidfloor = ((!isNaN(bidFloor) && bidFloor > 0) ? bidFloor : UNDEFINED);
  logInfo(LOG_WARN_PREFIX, 'new impObj.bidfloor value:', impObj.bidfloor);
}

function _getFlocId(validBidRequests, flocFormat) {
  var flocIdObject = null;
  var flocId = deepAccess(validBidRequests, '0.userId.flocId');
  if (flocId && flocId.id) {
    switch (flocFormat) {
      case FLOC_FORMAT.SEGMENT:
        flocIdObject = {
          id: 'FLOC',
          name: 'FLOC',
          ext: {
            ver: flocId.version
          },
          segment: [{
            id: flocId.id,
            name: 'chrome.com',
            value: flocId.id.toString()
          }]
        }
        break;
      case FLOC_FORMAT.EID:
      default:
        flocIdObject = {
          source: 'chrome.com',
          uids: [
            {
              atype: 1,
              id: flocId.id,
              ext: {
                ver: flocId.version
              }
            },
          ]
        }
        break;
    }
  }
  return flocIdObject;
}

function _handleFlocId(payload, validBidRequests) {
  var flocObject = _getFlocId(validBidRequests, FLOC_FORMAT.SEGMENT);
  if (flocObject) {
    if (!payload.user) {
      payload.user = {};
    }
    if (!payload.user.data) {
      payload.user.data = [];
    }
    payload.user.data.push(flocObject);
  }
}

function _handleEids(payload, validBidRequests) {
  let bidUserIdAsEids = deepAccess(validBidRequests, '0.userIdAsEids');
  let flocObject = _getFlocId(validBidRequests, FLOC_FORMAT.EID);
  if (flocObject) {
    if (!bidUserIdAsEids) {
      bidUserIdAsEids = [];
    }
    bidUserIdAsEids.push(flocObject);
  }
  if (isArray(bidUserIdAsEids) && bidUserIdAsEids.length > 0) {
    deepSetValue(payload, 'user.eids', bidUserIdAsEids);
  }
}

function _checkMediaType(bid, newBid) {
  // Create a regex here to check the strings
  if (bid.ext && bid.ext['bidtype'] != undefined) {
    newBid.mediaType = MEDIATYPE[bid.ext.bidtype];
  } else {
<<<<<<< HEAD
    logInfo(LOG_WARN_PREFIX + 'bid.ext.BidType does not exist, checking alternatively for mediaType')
=======
    utils.logInfo(LOG_WARN_PREFIX + 'bid.ext.bidtype does not exist, checking alternatively for mediaType')
>>>>>>> 7187066d
    var adm = bid.adm;
    var admStr = '';
    var videoRegex = new RegExp(/VAST\s+version/);
    if (adm.indexOf('span class="PubAPIAd"') >= 0) {
      newBid.mediaType = BANNER;
    } else if (videoRegex.test(adm)) {
      newBid.mediaType = VIDEO;
    } else {
      try {
        admStr = JSON.parse(adm.replace(/\\/g, ''));
        if (admStr && admStr.native) {
          newBid.mediaType = NATIVE;
        }
      } catch (e) {
        logWarn(LOG_WARN_PREFIX + 'Error: Cannot parse native reponse for ad response: ' + adm);
      }
    }
  }
}

function _parseNativeResponse(bid, newBid) {
  newBid.native = {};
  if (bid.hasOwnProperty('adm')) {
    var adm = '';
    try {
      adm = JSON.parse(bid.adm.replace(/\\/g, ''));
    } catch (ex) {
      logWarn(LOG_WARN_PREFIX + 'Error: Cannot parse native reponse for ad response: ' + newBid.adm);
      return;
    }
    if (adm && adm.native && adm.native.assets && adm.native.assets.length > 0) {
      newBid.mediaType = NATIVE;
      for (let i = 0, len = adm.native.assets.length; i < len; i++) {
        switch (adm.native.assets[i].id) {
          case NATIVE_ASSETS.TITLE.ID:
            newBid.native.title = adm.native.assets[i].title && adm.native.assets[i].title.text;
            break;
          case NATIVE_ASSETS.IMAGE.ID:
            newBid.native.image = {
              url: adm.native.assets[i].img && adm.native.assets[i].img.url,
              height: adm.native.assets[i].img && adm.native.assets[i].img.h,
              width: adm.native.assets[i].img && adm.native.assets[i].img.w,
            };
            break;
          case NATIVE_ASSETS.ICON.ID:
            newBid.native.icon = {
              url: adm.native.assets[i].img && adm.native.assets[i].img.url,
              height: adm.native.assets[i].img && adm.native.assets[i].img.h,
              width: adm.native.assets[i].img && adm.native.assets[i].img.w,
            };
            break;
          case NATIVE_ASSETS.SPONSOREDBY.ID:
          case NATIVE_ASSETS.BODY.ID:
          case NATIVE_ASSETS.LIKES.ID:
          case NATIVE_ASSETS.DOWNLOADS.ID:
          case NATIVE_ASSETS.PRICE:
          case NATIVE_ASSETS.SALEPRICE.ID:
          case NATIVE_ASSETS.PHONE.ID:
          case NATIVE_ASSETS.ADDRESS.ID:
          case NATIVE_ASSETS.DESC2.ID:
          case NATIVE_ASSETS.CTA.ID:
          case NATIVE_ASSETS.RATING.ID:
          case NATIVE_ASSETS.DISPLAYURL.ID:
            newBid.native[NATIVE_ASSET_ID_TO_KEY_MAP[adm.native.assets[i].id]] = adm.native.assets[i].data && adm.native.assets[i].data.value;
            break;
        }
      }
      newBid.native.clickUrl = adm.native.link && adm.native.link.url;
      newBid.native.clickTrackers = (adm.native.link && adm.native.link.clicktrackers) || [];
      newBid.native.impressionTrackers = adm.native.imptrackers || [];
      newBid.native.jstracker = adm.native.jstracker || [];
      if (!newBid.width) {
        newBid.width = DEFAULT_WIDTH;
      }
      if (!newBid.height) {
        newBid.height = DEFAULT_HEIGHT;
      }
    }
  }
}

function _blockedIabCategoriesValidation(payload, blockedIabCategories) {
  blockedIabCategories = blockedIabCategories
    .filter(function(category) {
      if (typeof category === 'string') { // only strings
        return true;
      } else {
        logWarn(LOG_WARN_PREFIX + 'bcat: Each category should be a string, ignoring category: ' + category);
        return false;
      }
    })
    .map(category => category.trim()) // trim all
    .filter(function(category, index, arr) { // more than 3 charaters length
      if (category.length > 3) {
        return arr.indexOf(category) === index; // unique value only
      } else {
        logWarn(LOG_WARN_PREFIX + 'bcat: Each category should have a value of a length of more than 3 characters, ignoring category: ' + category)
      }
    });
  if (blockedIabCategories.length > 0) {
    logWarn(LOG_WARN_PREFIX + 'bcat: Selected: ', blockedIabCategories);
    payload.bcat = blockedIabCategories;
  }
}

function _assignRenderer(newBid, request) {
  let bidParams, context, adUnitCode;
  if (request.bidderRequest && request.bidderRequest.bids) {
    for (let bidderRequestBidsIndex = 0; bidderRequestBidsIndex < request.bidderRequest.bids.length; bidderRequestBidsIndex++) {
      if (request.bidderRequest.bids[bidderRequestBidsIndex].bidId === newBid.requestId) {
        bidParams = request.bidderRequest.bids[bidderRequestBidsIndex].params;
        context = request.bidderRequest.bids[bidderRequestBidsIndex].mediaTypes[VIDEO].context;
        adUnitCode = request.bidderRequest.bids[bidderRequestBidsIndex].adUnitCode;
      }
    }
    if (context && context === 'outstream' && bidParams && bidParams.outstreamAU && adUnitCode) {
      newBid.rendererCode = bidParams.outstreamAU;
      newBid.renderer = BB_RENDERER.newRenderer(newBid.rendererCode, adUnitCode);
    }
  }
}

function isNonEmptyArray(test) {
  if (isArray(test) === true) {
    if (test.length > 0) {
      return true;
    }
  }
  return false;
}

export const spec = {
  code: BIDDER_CODE,
  gvlid: 76,
  supportedMediaTypes: [BANNER, VIDEO, NATIVE],
  aliases: [PUBMATIC_ALIAS],
  /**
  * Determines whether or not the given bid request is valid. Valid bid request must have placementId and hbid
  *
  * @param {BidRequest} bid The bid params to validate.
  * @return boolean True if this is a valid bid, and false otherwise.
  */
  isBidRequestValid: bid => {
    if (bid && bid.params) {
      if (!isStr(bid.params.publisherId)) {
        logWarn(LOG_WARN_PREFIX + 'Error: publisherId is mandatory and cannot be numeric (wrap it in quotes in your config). Call to OpenBid will not be sent for ad unit: ' + JSON.stringify(bid));
        return false;
      }
      // video ad validation
      if (bid.hasOwnProperty('mediaTypes') && bid.mediaTypes.hasOwnProperty(VIDEO)) {
        // bid.mediaTypes.video.mimes OR bid.params.video.mimes should be present and must be a non-empty array
        let mediaTypesVideoMimes = deepAccess(bid.mediaTypes, 'video.mimes');
        let paramsVideoMimes = deepAccess(bid, 'params.video.mimes');
        if (isNonEmptyArray(mediaTypesVideoMimes) === false && isNonEmptyArray(paramsVideoMimes) === false) {
          logWarn(LOG_WARN_PREFIX + 'Error: For video ads, bid.mediaTypes.video.mimes OR bid.params.video.mimes should be present and must be a non-empty array. Call to OpenBid will not be sent for ad unit:' + JSON.stringify(bid));
          return false;
        }

        if (!bid.mediaTypes[VIDEO].hasOwnProperty('context')) {
          logError(`${LOG_WARN_PREFIX}: no context specified in bid. Rejecting bid: `, bid);
          return false;
        }

        if (bid.mediaTypes[VIDEO].context === 'outstream' &&
          !isStr(bid.params.outstreamAU) &&
          !bid.hasOwnProperty('renderer') &&
          !bid.mediaTypes[VIDEO].hasOwnProperty('renderer')) {
          // we are here since outstream ad-unit is provided without outstreamAU and renderer
          // so it is not a valid video ad-unit
          // but it may be valid banner or native ad-unit
          // so if mediaType banner or Native is present then  we will remove media-type video and return true

          if (bid.mediaTypes.hasOwnProperty(BANNER) || bid.mediaTypes.hasOwnProperty(NATIVE)) {
            delete bid.mediaTypes[VIDEO];
            logWarn(`${LOG_WARN_PREFIX}: for "outstream" bids either outstreamAU parameter must be provided or ad unit supplied renderer is required. Rejecting mediatype Video of bid: `, bid);
            return true;
          } else {
            logError(`${LOG_WARN_PREFIX}: for "outstream" bids either outstreamAU parameter must be provided or ad unit supplied renderer is required. Rejecting bid: `, bid);
            return false;
          }
        }
      }
      return true;
    }
    return false;
  },

  /**
   * Make a server request from the list of BidRequests.
   *
   * @param {validBidRequests[]} - an array of bids
   * @return ServerRequest Info describing the request to the server.
   */
  buildRequests: (validBidRequests, bidderRequest) => {
    var refererInfo;
    if (bidderRequest && bidderRequest.refererInfo) {
      refererInfo = bidderRequest.refererInfo;
    }
    var conf = _initConf(refererInfo);
    var payload = _createOrtbTemplate(conf);
    var bidCurrency = '';
    var dctrArr = [];
    var bid;
    var blockedIabCategories = [];

    validBidRequests.forEach(originalBid => {
      bid = deepClone(originalBid);
      bid.params.adSlot = bid.params.adSlot || '';
      _parseAdSlot(bid);
      if (bid.params.hasOwnProperty('video')) {
        // Nothing to do
      } else {
        // If we have a native mediaType configured alongside banner, its ok if the banner size is not set in width and height
        // The corresponding banner imp object will not be generated, but we still want the native object to be sent, hence the following check
        if (!(bid.hasOwnProperty('mediaTypes') && bid.mediaTypes.hasOwnProperty(NATIVE)) && bid.params.width === 0 && bid.params.height === 0) {
          logWarn(LOG_WARN_PREFIX + 'Skipping the non-standard adslot: ', bid.params.adSlot, JSON.stringify(bid));
          return;
        }
      }
      conf.pubId = conf.pubId || bid.params.publisherId;
      conf = _handleCustomParams(bid.params, conf);
      conf.transactionId = bid.transactionId;
      if (bidCurrency === '') {
        bidCurrency = bid.params.currency || UNDEFINED;
      } else if (bid.params.hasOwnProperty('currency') && bidCurrency !== bid.params.currency) {
        logWarn(LOG_WARN_PREFIX + 'Currency specifier ignored. Only one currency permitted.');
      }
      bid.params.currency = bidCurrency;
      // check if dctr is added to more than 1 adunit
      if (bid.params.hasOwnProperty('dctr') && isStr(bid.params.dctr)) {
        dctrArr.push(bid.params.dctr);
      }
      if (bid.params.hasOwnProperty('bcat') && isArray(bid.params.bcat)) {
        blockedIabCategories = blockedIabCategories.concat(bid.params.bcat);
      }
      var impObj = _createImpressionObject(bid, conf);
      if (impObj) {
        payload.imp.push(impObj);
      }
    });

    if (payload.imp.length == 0) {
      return;
    }

    payload.site.publisher.id = conf.pubId.trim();
    publisherId = conf.pubId.trim();
    payload.ext.wrapper = {};
    payload.ext.wrapper.profile = parseInt(conf.profId) || UNDEFINED;
    payload.ext.wrapper.version = parseInt(conf.verId) || UNDEFINED;
    payload.ext.wrapper.wiid = conf.wiid || bidderRequest.auctionId;
    // eslint-disable-next-line no-undef
    payload.ext.wrapper.wv = $$REPO_AND_VERSION$$;
    payload.ext.wrapper.transactionId = conf.transactionId;
    payload.ext.wrapper.wp = 'pbjs';
    payload.user.gender = (conf.gender ? conf.gender.trim() : UNDEFINED);
    payload.user.geo = {};
    payload.user.geo.lat = _parseSlotParam('lat', conf.lat);
    payload.user.geo.lon = _parseSlotParam('lon', conf.lon);
    payload.user.yob = _parseSlotParam('yob', conf.yob);
    payload.device.geo = payload.user.geo;
    payload.site.page = conf.kadpageurl.trim() || payload.site.page.trim();
    payload.site.domain = _getDomainFromURL(payload.site.page);

    // add the content object from config in request
    if (typeof config.getConfig('content') === 'object') {
      payload.site.content = config.getConfig('content');
    }

    // merge the device from config.getConfig('device')
    if (typeof config.getConfig('device') === 'object') {
      payload.device = Object.assign(payload.device, config.getConfig('device'));
    }

    // passing transactionId in source.tid
    deepSetValue(payload, 'source.tid', conf.transactionId);

    // test bids
    if (window.location.href.indexOf('pubmaticTest=true') !== -1) {
      payload.test = 1;
    }

    // adding schain object
    if (validBidRequests[0].schain) {
      deepSetValue(payload, 'source.ext.schain', validBidRequests[0].schain);
    }

    // Attaching GDPR Consent Params
    if (bidderRequest && bidderRequest.gdprConsent) {
      deepSetValue(payload, 'user.ext.consent', bidderRequest.gdprConsent.consentString);
      deepSetValue(payload, 'regs.ext.gdpr', (bidderRequest.gdprConsent.gdprApplies ? 1 : 0));
    }

    // CCPA
    if (bidderRequest && bidderRequest.uspConsent) {
      deepSetValue(payload, 'regs.ext.us_privacy', bidderRequest.uspConsent);
    }

    // coppa compliance
    if (config.getConfig('coppa') === true) {
      deepSetValue(payload, 'regs.coppa', 1);
    }

    _handleEids(payload, validBidRequests);
    _blockedIabCategoriesValidation(payload, blockedIabCategories);
    _handleFlocId(payload, validBidRequests);
    // First Party Data
    const commonFpd = config.getConfig('ortb2') || {};
    if (commonFpd.site) {
      mergeDeep(payload, {site: commonFpd.site});
    }
    if (commonFpd.user) {
      mergeDeep(payload, {user: commonFpd.user});
    }

    // Note: Do not move this block up
    // if site object is set in Prebid config then we need to copy required fields from site into app and unset the site object
    if (typeof config.getConfig('app') === 'object') {
      payload.app = config.getConfig('app');
      // not copying domain from site as it is a derived value from page
      payload.app.publisher = payload.site.publisher;
      payload.app.ext = payload.site.ext || UNDEFINED;
      // We will also need to pass content object in app.content if app object is also set into the config;
      // BUT do not use content object from config if content object is present in app as app.content
      if (typeof payload.app.content !== 'object') {
        payload.app.content = payload.site.content || UNDEFINED;
      }
      delete payload.site;
    }

    return {
      method: 'POST',
      url: ENDPOINT,
      data: JSON.stringify(payload),
      bidderRequest: bidderRequest
    };
  },

  /**
   * Unpack the response from the server into a list of bids.
   *
   * @param {*} response A successful response from the server.
   * @return {Bid[]} An array of bids which were nested inside the server.
   */
  interpretResponse: (response, request) => {
    const bidResponses = [];
    var respCur = DEFAULT_CURRENCY;
    let parsedRequest = JSON.parse(request.data);
    let parsedReferrer = parsedRequest.site && parsedRequest.site.ref ? parsedRequest.site.ref : '';
    try {
      let requestData = JSON.parse(request.data);
      if (requestData && requestData.imp && requestData.imp.length > 0) {
        requestData.imp.forEach(impData => {
          bidResponses.push({
            requestId: impData.id,
            width: 0,
            height: 0,
            ttl: 300,
            ad: '',
            creativeId: 0,
            netRevenue: NET_REVENUE,
            cpm: 0,
            currency: respCur,
            referrer: parsedReferrer,
          })
        });
      }
      if (response.body && response.body.seatbid && isArray(response.body.seatbid)) {
        // Supporting multiple bid responses for same adSize
        respCur = response.body.cur || respCur;
        response.body.seatbid.forEach(seatbidder => {
          seatbidder.bid &&
            isArray(seatbidder.bid) &&
            seatbidder.bid.forEach(bid => {
              bidResponses.forEach(br => {
                if (br.requestId == bid.impid) {
                  br.requestId = bid.impid;
                  br.cpm = (parseFloat(bid.price) || 0).toFixed(2);
                  br.width = bid.w;
                  br.height = bid.h;
                  br.sspID = bid.id || '';
                  br.creativeId = bid.crid || bid.id;
                  br.dealId = bid.dealid;
                  br.currency = respCur;
                  br.netRevenue = NET_REVENUE;
                  br.ttl = 300;
                  br.referrer = parsedReferrer;
                  br.ad = bid.adm;
                  br.pm_seat = seatbidder.seat || null;
                  br.pm_dspid = bid.ext && bid.ext.dspid ? bid.ext.dspid : null;
                  br.partnerImpId = bid.id || '' // partner impression Id
                  if (requestData.imp && requestData.imp.length > 0) {
                    requestData.imp.forEach(req => {
                      if (bid.impid === req.id) {
                        _checkMediaType(bid, br);
                        switch (br.mediaType) {
                          case BANNER:
                            break;
                          case VIDEO:
                            br.width = bid.hasOwnProperty('w') ? bid.w : req.video.w;
                            br.height = bid.hasOwnProperty('h') ? bid.h : req.video.h;
                            br.vastXml = bid.adm;
                            _assignRenderer(br, request);
                            break;
                          case NATIVE:
                            _parseNativeResponse(bid, br);
                            break;
                        }
                      }
                    });
                  }
                  if (bid.ext && bid.ext.deal_channel) {
                    br['dealChannel'] = dealChannelValues[bid.ext.deal_channel] || null;
                  }
                  br.meta = {};
                  if (bid.ext && bid.ext.dspid) {
                    br.meta.networkId = bid.ext.dspid;
                  }
                  if (bid.ext && bid.ext.advid) {
                    br.meta.buyerId = bid.ext.advid;
                  }
                  if (bid.adomain && bid.adomain.length > 0) {
                    br.meta.advertiserDomains = bid.adomain;
                    br.meta.clickUrl = bid.adomain[0];
                  }
                  // adserverTargeting
                  if (seatbidder.ext && seatbidder.ext.buyid) {
                    br.adserverTargeting = {
                      'hb_buyid_pubmatic': seatbidder.ext.buyid
                    };
                  }
                }
              });
            });
        });
      }
    } catch (error) {
      logError(error);
    }
    return bidResponses;
  },

  /**
   * Register User Sync.
   */
  getUserSyncs: (syncOptions, responses, gdprConsent, uspConsent) => {
    let syncurl = '' + publisherId;

    // Attaching GDPR Consent Params in UserSync url
    if (gdprConsent) {
      syncurl += '&gdpr=' + (gdprConsent.gdprApplies ? 1 : 0);
      syncurl += '&gdpr_consent=' + encodeURIComponent(gdprConsent.consentString || '');
    }

    // CCPA
    if (uspConsent) {
      syncurl += '&us_privacy=' + encodeURIComponent(uspConsent);
    }

    // coppa compliance
    if (config.getConfig('coppa') === true) {
      syncurl += '&coppa=1';
    }

    if (syncOptions.iframeEnabled) {
      return [{
        type: 'iframe',
        url: USER_SYNC_URL_IFRAME + syncurl
      }];
    } else {
      return [{
        type: 'image',
        url: USER_SYNC_URL_IMAGE + syncurl
      }];
    }
  },

  /**
   * Covert bid param types for S2S
   * @param {Object} params bid params
   * @param {Boolean} isOpenRtb boolean to check openrtb2 protocol
   * @return {Object} params bid params
   */

  transformBidParams: function (params, isOpenRtb, adUnit, bidRequests) {
    _addJWPlayerSegmentData(params, adUnit.bids[0], true);
    return convertTypes({
      'publisherId': 'string',
      'adSlot': 'string'
    }, params);
  }
};

registerBidder(spec);<|MERGE_RESOLUTION|>--- conflicted
+++ resolved
@@ -881,11 +881,7 @@
   if (bid.ext && bid.ext['bidtype'] != undefined) {
     newBid.mediaType = MEDIATYPE[bid.ext.bidtype];
   } else {
-<<<<<<< HEAD
     logInfo(LOG_WARN_PREFIX + 'bid.ext.BidType does not exist, checking alternatively for mediaType')
-=======
-    utils.logInfo(LOG_WARN_PREFIX + 'bid.ext.bidtype does not exist, checking alternatively for mediaType')
->>>>>>> 7187066d
     var adm = bid.adm;
     var admStr = '';
     var videoRegex = new RegExp(/VAST\s+version/);
