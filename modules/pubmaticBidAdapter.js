import { logWarn, _each, isBoolean, isStr, isArray, inIframe, mergeDeep, deepAccess, isNumber, deepSetValue, logInfo, logError, deepClone, convertTypes } from '../src/utils.js';
import { registerBidder } from '../src/adapters/bidderFactory.js';
import { BANNER, VIDEO, NATIVE } from '../src/mediaTypes.js';
import {config} from '../src/config.js';
import { Renderer } from '../src/Renderer.js';

const BIDDER_CODE = 'pubmatic';
const LOG_WARN_PREFIX = 'PubMatic: ';
<<<<<<< HEAD
const ENDPOINT = 'https://hbopenbid.pubmatic.com/translator?source=ow-client';
=======
const ENDPOINT = 'https://hbopenbid.pubmatic.com/translator?source=prebid-client';
>>>>>>> a0a72f7a
const USER_SYNC_URL_IFRAME = 'https://ads.pubmatic.com/AdServer/js/user_sync.html?kdntuid=1&p=';
const USER_SYNC_URL_IMAGE = 'https://image8.pubmatic.com/AdServer/ImgSync?p=';
const DEFAULT_CURRENCY = 'USD';
const AUCTION_TYPE = 1;
const PUBMATIC_ALIAS = 'pubmatic2';
const UNDEFINED = undefined;
const DEFAULT_WIDTH = 0;
const DEFAULT_HEIGHT = 0;
const PREBID_NATIVE_HELP_LINK = 'http://prebid.org/dev-docs/show-native-ads.html';
const PUBLICATION = 'pubmatic'; // Your publication on Blue Billywig, potentially with environment (e.g. publication.bbvms.com or publication.test.bbvms.com)
const RENDERER_URL = 'https://pubmatic.bbvms.com/r/'.concat('$RENDERER', '.js'); // URL of the renderer application
const MSG_VIDEO_PLACEMENT_MISSING = 'Video.Placement param missing';
const CUSTOM_PARAMS = {
  'kadpageurl': '', // Custom page url
  'gender': '', // User gender
  'yob': '', // User year of birth
  'lat': '', // User location - Latitude
  'lon': '', // User Location - Longitude
  'wiid': '', // OpenWrap Wrapper Impression ID
  'profId': '', // OpenWrap Legacy: Profile ID
  'verId': '' // OpenWrap Legacy: version ID
};
const DATA_TYPES = {
  'NUMBER': 'number',
  'STRING': 'string',
  'BOOLEAN': 'boolean',
  'ARRAY': 'array',
  'OBJECT': 'object'
};
const VIDEO_CUSTOM_PARAMS = {
  'mimes': DATA_TYPES.ARRAY,
  'minduration': DATA_TYPES.NUMBER,
  'maxduration': DATA_TYPES.NUMBER,
  'startdelay': DATA_TYPES.NUMBER,
  'playbackmethod': DATA_TYPES.ARRAY,
  'api': DATA_TYPES.ARRAY,
  'protocols': DATA_TYPES.ARRAY,
  'w': DATA_TYPES.NUMBER,
  'h': DATA_TYPES.NUMBER,
  'battr': DATA_TYPES.ARRAY,
  'linearity': DATA_TYPES.NUMBER,
  'placement': DATA_TYPES.NUMBER,
  'minbitrate': DATA_TYPES.NUMBER,
  'maxbitrate': DATA_TYPES.NUMBER,
  'skip': DATA_TYPES.NUMBER
}

const NATIVE_ASSETS = {
  'TITLE': { ID: 1, KEY: 'title', TYPE: 0 },
  'IMAGE': { ID: 2, KEY: 'image', TYPE: 0 },
  'ICON': { ID: 3, KEY: 'icon', TYPE: 0 },
  'SPONSOREDBY': { ID: 4, KEY: 'sponsoredBy', TYPE: 1 }, // please note that type of SPONSORED is also 1
  'BODY': { ID: 5, KEY: 'body', TYPE: 2 }, // please note that type of DESC is also set to 2
  'CLICKURL': { ID: 6, KEY: 'clickUrl', TYPE: 0 },
  'VIDEO': { ID: 7, KEY: 'video', TYPE: 0 },
  'EXT': { ID: 8, KEY: 'ext', TYPE: 0 },
  'DATA': { ID: 9, KEY: 'data', TYPE: 0 },
  'LOGO': { ID: 10, KEY: 'logo', TYPE: 0 },
  'SPONSORED': { ID: 11, KEY: 'sponsored', TYPE: 1 }, // please note that type of SPONSOREDBY is also set to 1
  'DESC': { ID: 12, KEY: 'data', TYPE: 2 }, // please note that type of BODY is also set to 2
  'RATING': { ID: 13, KEY: 'rating', TYPE: 3 },
  'LIKES': { ID: 14, KEY: 'likes', TYPE: 4 },
  'DOWNLOADS': { ID: 15, KEY: 'downloads', TYPE: 5 },
  'PRICE': { ID: 16, KEY: 'price', TYPE: 6 },
  'SALEPRICE': { ID: 17, KEY: 'saleprice', TYPE: 7 },
  'PHONE': { ID: 18, KEY: 'phone', TYPE: 8 },
  'ADDRESS': { ID: 19, KEY: 'address', TYPE: 9 },
  'DESC2': { ID: 20, KEY: 'desc2', TYPE: 10 },
  'DISPLAYURL': { ID: 21, KEY: 'displayurl', TYPE: 11 },
  'CTA': { ID: 22, KEY: 'cta', TYPE: 12 }
};

const NATIVE_ASSET_IMAGE_TYPE = {
  'ICON': 1,
  'LOGO': 2,
  'IMAGE': 3
}

const MEDIATYPE = {
  0: BANNER,
  1: VIDEO,
  2: NATIVE
}

// check if title, image can be added with mandatory field default values
const NATIVE_MINIMUM_REQUIRED_IMAGE_ASSETS = [
  {
    id: NATIVE_ASSETS.SPONSOREDBY.ID,
    required: true,
    data: {
      type: 1
    }
  },
  {
    id: NATIVE_ASSETS.TITLE.ID,
    required: true,
  },
  {
    id: NATIVE_ASSETS.IMAGE.ID,
    required: true,
  }
]

const NET_REVENUE = true;
const dealChannelValues = {
  1: 'PMP',
  5: 'PREF',
  6: 'PMPG'
};

const FLOC_FORMAT = {
  'EID': 1,
  'SEGMENT': 2
}
// BB stands for Blue BillyWig
const BB_RENDERER = {
  bootstrapPlayer: function(bid) {
    const config = {
      code: bid.adUnitCode,
    };

    if (bid.vastXml) config.vastXml = bid.vastXml;
    else if (bid.vastUrl) config.vastUrl = bid.vastUrl;

    if (!bid.vastXml && !bid.vastUrl) {
      logWarn(`${LOG_WARN_PREFIX}: No vastXml or vastUrl on bid, bailing...`);
      return;
    }

    const rendererId = BB_RENDERER.getRendererId(PUBLICATION, bid.rendererCode);

    const ele = document.getElementById(bid.adUnitCode); // NB convention

    let renderer;

    for (let rendererIndex = 0; rendererIndex < window.bluebillywig.renderers.length; rendererIndex++) {
      if (window.bluebillywig.renderers[rendererIndex]._id === rendererId) {
        renderer = window.bluebillywig.renderers[rendererIndex];
        break;
      }
    }

    if (renderer) renderer.bootstrap(config, ele);
    else logWarn(`${LOG_WARN_PREFIX}: Couldn't find a renderer with ${rendererId}`);
  },
  newRenderer: function(rendererCode, adUnitCode) {
    var rendererUrl = RENDERER_URL.replace('$RENDERER', rendererCode);
    const renderer = Renderer.install({
      url: rendererUrl,
      loaded: false,
      adUnitCode
    });

    try {
      renderer.setRender(BB_RENDERER.outstreamRender);
    } catch (err) {
      logWarn(`${LOG_WARN_PREFIX}: Error tying to setRender on renderer`, err);
    }

    return renderer;
  },
  outstreamRender: function(bid) {
    bid.renderer.push(function() { BB_RENDERER.bootstrapPlayer(bid) });
  },
  getRendererId: function(pub, renderer) {
    return `${pub}-${renderer}`; // NB convention!
  }
};

const MEDIATYPE = [
  BANNER,
  VIDEO,
  NATIVE
]

let publisherId = 0;
let isInvalidNativeRequest = false;
let NATIVE_ASSET_ID_TO_KEY_MAP = {};
let NATIVE_ASSET_KEY_TO_ASSET_MAP = {};

// loading NATIVE_ASSET_ID_TO_KEY_MAP
_each(NATIVE_ASSETS, anAsset => { NATIVE_ASSET_ID_TO_KEY_MAP[anAsset.ID] = anAsset.KEY });
// loading NATIVE_ASSET_KEY_TO_ASSET_MAP
_each(NATIVE_ASSETS, anAsset => { NATIVE_ASSET_KEY_TO_ASSET_MAP[anAsset.KEY] = anAsset });

function _getDomainFromURL(url) {
  let anchor = document.createElement('a');
  anchor.href = url;
  return anchor.hostname;
}

function _parseSlotParam(paramName, paramValue) {
  if (!isStr(paramValue)) {
    paramValue && logWarn(LOG_WARN_PREFIX + 'Ignoring param key: ' + paramName + ', expects string-value, found ' + typeof paramValue);
    return UNDEFINED;
  }

  switch (paramName) {
    case 'pmzoneid':
      return paramValue.split(',').slice(0, 50).map(id => id.trim()).join();
    case 'kadfloor':
      return parseFloat(paramValue) || UNDEFINED;
    case 'lat':
      return parseFloat(paramValue) || UNDEFINED;
    case 'lon':
      return parseFloat(paramValue) || UNDEFINED;
    case 'yob':
      return parseInt(paramValue) || UNDEFINED;
    default:
      return paramValue;
  }
}

function _cleanSlot(slotName) {
  if (isStr(slotName)) {
    return slotName.replace(/^\s+/g, '').replace(/\s+$/g, '');
  }
  if (slotName) {
    logWarn(BIDDER_CODE + ': adSlot must be a string. Ignoring adSlot');
  }
  return '';
}

function _parseAdSlot(bid) {
  bid.params.adUnit = '';
  bid.params.adUnitIndex = '0';
  bid.params.width = 0;
  bid.params.height = 0;
  bid.params.adSlot = _cleanSlot(bid.params.adSlot);

  var slot = bid.params.adSlot;
  var splits = slot.split(':');

  slot = splits[0];
  if (splits.length == 2) {
    bid.params.adUnitIndex = splits[1];
  }
  // check if size is mentioned in sizes array. in that case do not check for @ in adslot
  splits = slot.split('@');
  bid.params.adUnit = splits[0];
  if (splits.length > 1) {
    // i.e size is specified in adslot, so consider that and ignore sizes array
    splits = splits.length == 2 ? splits[1].split('x') : splits.length == 3 ? splits[2].split('x') : [];
    if (splits.length != 2) {
      logWarn(LOG_WARN_PREFIX + 'AdSlot Error: adSlot not in required format');
      return;
    }
    bid.params.width = parseInt(splits[0], 10);
    bid.params.height = parseInt(splits[1], 10);
  }
  // Case : if Size is present in ad slot as well as in mediaTypes then ???
  if (bid.hasOwnProperty('mediaTypes') &&
         bid.mediaTypes.hasOwnProperty(BANNER) &&
          bid.mediaTypes.banner.hasOwnProperty('sizes')) {
    var i = 0;
    var sizeArray = [];
    for (;i < bid.mediaTypes.banner.sizes.length; i++) {
      if (bid.mediaTypes.banner.sizes[i].length === 2) { // sizes[i].length will not be 2 in case where size is set as fluid, we want to skip that entry
        sizeArray.push(bid.mediaTypes.banner.sizes[i]);
      }
    }
    bid.mediaTypes.banner.sizes = sizeArray;
    if (bid.mediaTypes.banner.sizes.length >= 1) {
      // set the first size in sizes array in bid.params.width and bid.params.height. These will be sent as primary size.
      // The rest of the sizes will be sent in format array.
      if (!bid.params.width && !bid.params.height) {
        bid.params.width = bid.mediaTypes.banner.sizes[0][0];
        bid.params.height = bid.mediaTypes.banner.sizes[0][1];
        bid.mediaTypes.banner.sizes = bid.mediaTypes.banner.sizes.splice(1, bid.mediaTypes.banner.sizes.length - 1);
      } else if (bid.params.width == bid.mediaTypes.banner.sizes[0][0] && bid.params.height == bid.mediaTypes.banner.sizes[0][1]) {
        bid.mediaTypes.banner.sizes = bid.mediaTypes.banner.sizes.splice(1, bid.mediaTypes.banner.sizes.length - 1);
      }
    }
  }
}

function _initConf(refererInfo) {
  return {
    pageURL: (refererInfo && refererInfo.referer) ? refererInfo.referer : window.location.href,
    refURL: window.document.referrer
  };
}

function _handleCustomParams(params, conf) {
  if (!conf.kadpageurl) {
    conf.kadpageurl = conf.pageURL;
  }

  var key, value, entry;
  for (key in CUSTOM_PARAMS) {
    if (CUSTOM_PARAMS.hasOwnProperty(key)) {
      value = params[key];
      if (value) {
        entry = CUSTOM_PARAMS[key];

        if (typeof entry === 'object') {
          // will be used in future when we want to process a custom param before using
          // 'keyname': {f: function() {}}
          value = entry.f(value, conf);
        }

        if (isStr(value)) {
          conf[key] = value;
        } else {
          logWarn(LOG_WARN_PREFIX + 'Ignoring param : ' + key + ' with value : ' + CUSTOM_PARAMS[key] + ', expects string-value, found ' + typeof value);
        }
      }
    }
  }
  return conf;
}

function _createOrtbTemplate(conf) {
  return {
    id: '' + new Date().getTime(),
    at: AUCTION_TYPE,
    cur: [DEFAULT_CURRENCY],
    imp: [],
    site: {
      page: conf.pageURL,
      ref: conf.refURL,
      publisher: {}
    },
    device: {
      ua: navigator.userAgent,
      js: 1,
      dnt: (navigator.doNotTrack == 'yes' || navigator.doNotTrack == '1' || navigator.msDoNotTrack == '1') ? 1 : 0,
      h: screen.height,
      w: screen.width,
      language: navigator.language
    },
    user: {},
    ext: {}
  };
}

function _checkParamDataType(key, value, datatype) {
  var errMsg = 'Ignoring param key: ' + key + ', expects ' + datatype + ', found ' + typeof value;
  var functionToExecute;
  switch (datatype) {
    case DATA_TYPES.BOOLEAN:
      functionToExecute = isBoolean;
      break;
    case DATA_TYPES.NUMBER:
      functionToExecute = isNumber;
      break;
    case DATA_TYPES.STRING:
      functionToExecute = isStr;
      break;
    case DATA_TYPES.ARRAY:
      functionToExecute = isArray;
      break;
  }
  if (functionToExecute(value)) {
    return value;
  }
  logWarn(LOG_WARN_PREFIX + errMsg);
  return UNDEFINED;
}

function _commonNativeRequestObject(nativeAsset, params) {
  var key = nativeAsset.KEY;
  return {
    id: nativeAsset.ID,
    required: params[key].required ? 1 : 0,
    data: {
      type: nativeAsset.TYPE,
      len: params[key].len,
      ext: params[key].ext
    }
  };
}

function _createNativeRequest(params) {
  var nativeRequestObject = {
    assets: []
  };
  for (var key in params) {
    if (params.hasOwnProperty(key)) {
      var assetObj = {};
      if (!(nativeRequestObject.assets && nativeRequestObject.assets.length > 0 && nativeRequestObject.assets.hasOwnProperty(key))) {
        switch (key) {
          case NATIVE_ASSETS.TITLE.KEY:
            if (params[key].len || params[key].length) {
              assetObj = {
                id: NATIVE_ASSETS.TITLE.ID,
                required: params[key].required ? 1 : 0,
                title: {
                  len: params[key].len || params[key].length,
                  ext: params[key].ext
                }
              };
            } else {
              logWarn(LOG_WARN_PREFIX + 'Error: Title Length is required for native ad: ' + JSON.stringify(params));
            }
            break;
          case NATIVE_ASSETS.IMAGE.KEY:
<<<<<<< HEAD
            assetObj = {
              id: NATIVE_ASSETS.IMAGE.ID,
              required: params[key].required ? 1 : 0,
              img: {
                type: NATIVE_ASSET_IMAGE_TYPE.IMAGE,
                w: params[key].w || params[key].width || (params[key].sizes ? params[key].sizes[0] : UNDEFINED),
                h: params[key].h || params[key].height || (params[key].sizes ? params[key].sizes[1] : UNDEFINED),
                wmin: params[key].wmin || params[key].minimumWidth || (params[key].minsizes ? params[key].minsizes[0] : UNDEFINED),
                hmin: params[key].hmin || params[key].minimumHeight || (params[key].minsizes ? params[key].minsizes[1] : UNDEFINED),
                mimes: params[key].mimes,
                ext: params[key].ext,
              }
            };
            break;
          case NATIVE_ASSETS.ICON.KEY:
            assetObj = {
              id: NATIVE_ASSETS.ICON.ID,
              required: params[key].required ? 1 : 0,
              img: {
                type: NATIVE_ASSET_IMAGE_TYPE.ICON,
                w: params[key].w || params[key].width || (params[key].sizes ? params[key].sizes[0] : UNDEFINED),
                h: params[key].h || params[key].height || (params[key].sizes ? params[key].sizes[1] : UNDEFINED),
                ext: params[key].ext
              }
=======
            if (params[key].sizes && params[key].sizes.length > 0) {
              assetObj = {
                id: NATIVE_ASSETS.IMAGE.ID,
                required: params[key].required ? 1 : 0,
                img: {
                  type: NATIVE_ASSET_IMAGE_TYPE.IMAGE,
                  w: params[key].w || params[key].width || (params[key].sizes ? params[key].sizes[0] : UNDEFINED),
                  h: params[key].h || params[key].height || (params[key].sizes ? params[key].sizes[1] : UNDEFINED),
                  wmin: params[key].wmin || params[key].minimumWidth || (params[key].minsizes ? params[key].minsizes[0] : UNDEFINED),
                  hmin: params[key].hmin || params[key].minimumHeight || (params[key].minsizes ? params[key].minsizes[1] : UNDEFINED),
                  mimes: params[key].mimes,
                  ext: params[key].ext,
                }
              };
            } else {
              logWarn(LOG_WARN_PREFIX + 'Error: Image sizes is required for native ad: ' + JSON.stringify(params));
            }
            break;
          case NATIVE_ASSETS.ICON.KEY:
            if (params[key].sizes && params[key].sizes.length > 0) {
              assetObj = {
                id: NATIVE_ASSETS.ICON.ID,
                required: params[key].required ? 1 : 0,
                img: {
                  type: NATIVE_ASSET_IMAGE_TYPE.ICON,
                  w: params[key].w || params[key].width || (params[key].sizes ? params[key].sizes[0] : UNDEFINED),
                  h: params[key].h || params[key].height || (params[key].sizes ? params[key].sizes[1] : UNDEFINED),
                }
              };
            } else {
              logWarn(LOG_WARN_PREFIX + 'Error: Icon sizes is required for native ad: ' + JSON.stringify(params));
>>>>>>> a0a72f7a
            };
            break;
          case NATIVE_ASSETS.VIDEO.KEY:
            assetObj = {
              id: NATIVE_ASSETS.VIDEO.ID,
              required: params[key].required ? 1 : 0,
              video: {
                minduration: params[key].minduration,
                maxduration: params[key].maxduration,
                protocols: params[key].protocols,
                mimes: params[key].mimes,
                ext: params[key].ext
              }
            };
            break;
          case NATIVE_ASSETS.EXT.KEY:
            assetObj = {
              id: NATIVE_ASSETS.EXT.ID,
              required: params[key].required ? 1 : 0,
            };
            break;
          case NATIVE_ASSETS.LOGO.KEY:
            assetObj = {
              id: NATIVE_ASSETS.LOGO.ID,
              required: params[key].required ? 1 : 0,
              img: {
                type: NATIVE_ASSET_IMAGE_TYPE.LOGO,
                w: params[key].w || params[key].width || (params[key].sizes ? params[key].sizes[0] : UNDEFINED),
                h: params[key].h || params[key].height || (params[key].sizes ? params[key].sizes[1] : UNDEFINED),
                ext: params[key].ext
              }
            };
            break;
          case NATIVE_ASSETS.SPONSOREDBY.KEY:
          case NATIVE_ASSETS.BODY.KEY:
          case NATIVE_ASSETS.RATING.KEY:
          case NATIVE_ASSETS.LIKES.KEY:
          case NATIVE_ASSETS.DOWNLOADS.KEY:
          case NATIVE_ASSETS.PRICE.KEY:
          case NATIVE_ASSETS.SALEPRICE.KEY:
          case NATIVE_ASSETS.PHONE.KEY:
          case NATIVE_ASSETS.ADDRESS.KEY:
          case NATIVE_ASSETS.DESC2.KEY:
          case NATIVE_ASSETS.DISPLAYURL.KEY:
          case NATIVE_ASSETS.CTA.KEY:
            assetObj = _commonNativeRequestObject(NATIVE_ASSET_KEY_TO_ASSET_MAP[key], params);
            break;
        }
      }
    }
    if (assetObj && assetObj.id) {
      nativeRequestObject.assets[nativeRequestObject.assets.length] = assetObj;
    }
  };

  // for native image adtype prebid has to have few required assests i.e. title,sponsoredBy, image
  // if any of these are missing from the request then request will not be sent
  var requiredAssetCount = NATIVE_MINIMUM_REQUIRED_IMAGE_ASSETS.length;
  var presentrequiredAssetCount = 0;
  NATIVE_MINIMUM_REQUIRED_IMAGE_ASSETS.forEach(ele => {
    var lengthOfExistingAssets = nativeRequestObject.assets.length;
    for (var i = 0; i < lengthOfExistingAssets; i++) {
      if (ele.id == nativeRequestObject.assets[i].id) {
        presentrequiredAssetCount++;
        break;
      }
    }
  });
  if (requiredAssetCount == presentrequiredAssetCount) {
    isInvalidNativeRequest = false;
  } else {
    isInvalidNativeRequest = true;
  }
  return nativeRequestObject;
}

function _createBannerRequest(bid) {
  var sizes = bid.mediaTypes.banner.sizes;
  var format = [];
  var bannerObj;
  if (sizes !== UNDEFINED && isArray(sizes)) {
    bannerObj = {};
    if (!bid.params.width && !bid.params.height) {
      if (sizes.length === 0) {
        // i.e. since bid.params does not have width or height, and length of sizes is 0, need to ignore this banner imp
        bannerObj = UNDEFINED;
        logWarn(LOG_WARN_PREFIX + 'Error: mediaTypes.banner.size missing for adunit: ' + bid.params.adUnit + '. Ignoring the banner impression in the adunit.');
        return bannerObj;
      } else {
        bannerObj.w = parseInt(sizes[0][0], 10);
        bannerObj.h = parseInt(sizes[0][1], 10);
        sizes = sizes.splice(1, sizes.length - 1);
      }
    } else {
      bannerObj.w = bid.params.width;
      bannerObj.h = bid.params.height;
    }
    if (sizes.length > 0) {
      format = [];
      sizes.forEach(function (size) {
        if (size.length > 1) {
          format.push({ w: size[0], h: size[1] });
        }
      });
      if (format.length > 0) {
        bannerObj.format = format;
      }
    }
    bannerObj.pos = 0;
    bannerObj.topframe = inIframe() ? 0 : 1;
  } else {
    logWarn(LOG_WARN_PREFIX + 'Error: mediaTypes.banner.size missing for adunit: ' + bid.params.adUnit + '. Ignoring the banner impression in the adunit.');
    bannerObj = UNDEFINED;
  }
  return bannerObj;
}

export function checkVideoPlacement(videoData, adUnitCode) {
  // Check for video.placement property. If property is missing display log message.
  if (!deepAccess(videoData, 'placement')) {
    logWarn(MSG_VIDEO_PLACEMENT_MISSING + ' for ' + adUnitCode);
  };
}

function _createVideoRequest(bid) {
  var videoData = mergeDeep(deepAccess(bid.mediaTypes, 'video'), bid.params.video);
  var videoObj;

  if (videoData !== UNDEFINED) {
    videoObj = {};
    checkVideoPlacement(videoData, bid.adUnitCode);
    for (var key in VIDEO_CUSTOM_PARAMS) {
      if (videoData.hasOwnProperty(key)) {
        videoObj[key] = _checkParamDataType(key, videoData[key], VIDEO_CUSTOM_PARAMS[key]);
      }
    }
    // read playersize and assign to h and w.
<<<<<<< HEAD
    if (bid.mediaTypes.video.playerSize) {
      if (isArray(bid.mediaTypes.video.playerSize[0])) {
        videoObj.w = parseInt(bid.mediaTypes.video.playerSize[0][0], 10);
        videoObj.h = parseInt(bid.mediaTypes.video.playerSize[0][1], 10);
      } else if (isNumber(bid.mediaTypes.video.playerSize[0])) {
        videoObj.w = parseInt(bid.mediaTypes.video.playerSize[0], 10);
        videoObj.h = parseInt(bid.mediaTypes.video.playerSize[1], 10);
      }
    } else if (bid.mediaTypes.video.w && bid.mediaTypes.video.h) {
      videoObj.w = parseInt(bid.mediaTypes.video.w, 10);
      videoObj.h = parseInt(bid.mediaTypes.video.h, 10);
    } else {
      videoObj = UNDEFINED;
      logWarn(LOG_WARN_PREFIX + 'Error: Video size params(playersize or w&h) missing for adunit: ' + bid.params.adUnit + ' with mediaType set as video. Ignoring video impression in the adunit.');
      return videoObj;
=======
    if (isArray(bid.mediaTypes.video.playerSize[0])) {
      videoObj.w = parseInt(bid.mediaTypes.video.playerSize[0][0], 10);
      videoObj.h = parseInt(bid.mediaTypes.video.playerSize[0][1], 10);
    } else if (isNumber(bid.mediaTypes.video.playerSize[0])) {
      videoObj.w = parseInt(bid.mediaTypes.video.playerSize[0], 10);
      videoObj.h = parseInt(bid.mediaTypes.video.playerSize[1], 10);
>>>>>>> a0a72f7a
    }
  } else {
    videoObj = UNDEFINED;
    logWarn(LOG_WARN_PREFIX + 'Error: Video config params missing for adunit: ' + bid.params.adUnit + ' with mediaType set as video. Ignoring video impression in the adunit.');
  }
  return videoObj;
}

// support for PMP deals
function _addPMPDealsInImpression(impObj, bid) {
  if (bid.params.deals) {
    if (isArray(bid.params.deals)) {
      bid.params.deals.forEach(function(dealId) {
        if (isStr(dealId) && dealId.length > 3) {
          if (!impObj.pmp) {
            impObj.pmp = { private_auction: 0, deals: [] };
          }
          impObj.pmp.deals.push({ id: dealId });
        } else {
          logWarn(LOG_WARN_PREFIX + 'Error: deal-id present in array bid.params.deals should be a strings with more than 3 charaters length, deal-id ignored: ' + dealId);
        }
      });
    } else {
      logWarn(LOG_WARN_PREFIX + 'Error: bid.params.deals should be an array of strings.');
    }
  }
}

function _addDealCustomTargetings(imp, bid) {
  var dctr = '';
  var dctrLen;
  if (bid.params.dctr) {
    dctr = bid.params.dctr;
    if (isStr(dctr) && dctr.length > 0) {
      var arr = dctr.split('|');
      dctr = '';
      arr.forEach(val => {
        dctr += (val.length > 0) ? (val.trim() + '|') : '';
      });
      dctrLen = dctr.length;
      if (dctr.substring(dctrLen, dctrLen - 1) === '|') {
        dctr = dctr.substring(0, dctrLen - 1);
      }
      imp.ext['key_val'] = dctr.trim()
    } else {
      logWarn(LOG_WARN_PREFIX + 'Ignoring param : dctr with value : ' + dctr + ', expects string-value, found empty or non-string value');
    }
  }
}

function _addJWPlayerSegmentData(imp, bid, isS2S) {
  var jwSegData = (bid.rtd && bid.rtd.jwplayer && bid.rtd.jwplayer.targeting) || undefined;
  var jwPlayerData = '';
  const jwMark = 'jw-';

  if (jwSegData === undefined || jwSegData === '' || !jwSegData.hasOwnProperty('segments')) return;

  var maxLength = jwSegData.segments.length;

  jwPlayerData += jwMark + 'id=' + jwSegData.content.id; // add the content id first

  for (var i = 0; i < maxLength; i++) {
    jwPlayerData += '|' + jwMark + jwSegData.segments[i] + '=1';
  }

  var ext;

  if (isS2S) {
    (imp.dctr === undefined || imp.dctr.length == 0) ? imp.dctr = jwPlayerData : imp.dctr += '|' + jwPlayerData;
  } else {
    ext = imp.ext;
    ext && ext.key_val === undefined ? ext.key_val = jwPlayerData : ext.key_val += '|' + jwPlayerData;
  }
}

function _createImpressionObject(bid, conf) {
  var impObj = {};
  var bannerObj;
  var videoObj;
  var nativeObj = {};
  var sizes = bid.hasOwnProperty('sizes') ? bid.sizes : [];
  var mediaTypes = '';
  var format = [];

  impObj = {
    id: bid.bidId,
    tagid: bid.params.hashedKey || bid.params.adUnit || undefined,
    bidfloor: _parseSlotParam('kadfloor', bid.params.kadfloor),
    secure: 1,
    ext: {
      pmZoneId: _parseSlotParam('pmzoneid', bid.params.pmzoneid)
    },
    bidfloorcur: bid.params.currency ? _parseSlotParam('currency', bid.params.currency) : DEFAULT_CURRENCY
  };

  _addPMPDealsInImpression(impObj, bid);
  _addDealCustomTargetings(impObj, bid);
  _addJWPlayerSegmentData(impObj, bid);
  if (bid.hasOwnProperty('mediaTypes')) {
    for (mediaTypes in bid.mediaTypes) {
      switch (mediaTypes) {
        case BANNER:
          bannerObj = _createBannerRequest(bid);
          if (bannerObj !== UNDEFINED) {
            impObj.banner = bannerObj;
          }
          break;
        case NATIVE:
          nativeObj['request'] = JSON.stringify(_createNativeRequest(bid.nativeParams));
          if (!isInvalidNativeRequest) {
            impObj.native = nativeObj;
          } else {
            logWarn(LOG_WARN_PREFIX + 'Error: Error in Native adunit ' + bid.params.adUnit + '. Ignoring the adunit. Refer to ' + PREBID_NATIVE_HELP_LINK + ' for more details.');
          }
          break;
        case VIDEO:
          videoObj = _createVideoRequest(bid);
          if (videoObj !== UNDEFINED) {
            impObj.video = videoObj;
          }
          break;
      }
    }
  } else {
    // mediaTypes is not present, so this is a banner only impression
    // this part of code is required for older testcases with no 'mediaTypes' to run succesfully.
    bannerObj = {
      pos: 0,
      w: bid.params.width,
      h: bid.params.height,
      topframe: inIframe() ? 0 : 1
    };
    if (isArray(sizes) && sizes.length > 1) {
      sizes = sizes.splice(1, sizes.length - 1);
      sizes.forEach(size => {
        if (isArray(size) && size.length == 2) {
          format.push({
            w: size[0],
            h: size[1]
          });
        };
      });
      bannerObj.format = format;
    }
    impObj.banner = bannerObj;
  }

  _addImpressionFPD(impObj, bid);

  _addFloorFromFloorModule(impObj, bid);

  return impObj.hasOwnProperty(BANNER) ||
          impObj.hasOwnProperty(NATIVE) ||
            impObj.hasOwnProperty(VIDEO) ? impObj : UNDEFINED;
}

function _addImpressionFPD(imp, bid) {
  const ortb2 = {...deepAccess(bid, 'ortb2Imp.ext.data')};
  Object.keys(ortb2).forEach(prop => {
    /**
      * Prebid AdSlot
      * @type {(string|undefined)}
    */
    if (prop === 'pbadslot') {
      if (typeof ortb2[prop] === 'string' && ortb2[prop]) deepSetValue(imp, 'ext.data.pbadslot', ortb2[prop]);
    } else if (prop === 'adserver') {
      /**
       * Copy GAM AdUnit and Name to imp
       */
      ['name', 'adslot'].forEach(name => {
        /** @type {(string|undefined)} */
        const value = deepAccess(ortb2, `adserver.${name}`);
        if (typeof value === 'string' && value) {
          deepSetValue(imp, `ext.data.adserver.${name.toLowerCase()}`, value);
          // copy GAM ad unit id as imp[].ext.dfp_ad_unit_code
          if (name === 'adslot') {
            deepSetValue(imp, `ext.dfp_ad_unit_code`, value);
          }
        }
      });
    } else {
      deepSetValue(imp, `ext.data.${prop}`, ortb2[prop]);
    }
  });
}

function _addFloorFromFloorModule(impObj, bid) {
  let bidFloor = -1;
  // get lowest floor from floorModule
  if (typeof bid.getFloor === 'function' && !config.getConfig('pubmatic.disableFloors')) {
    [BANNER, VIDEO, NATIVE].forEach(mediaType => {
      if (impObj.hasOwnProperty(mediaType)) {
        let sizesArray = [];

        if (mediaType === 'banner') {
          if (impObj[mediaType].w && impObj[mediaType].h) {
            sizesArray.push([impObj[mediaType].w, impObj[mediaType].h]);
          }
          if (isArray(impObj[mediaType].format)) {
            impObj[mediaType].format.forEach(size => sizesArray.push([size.w, size.h]));
          }
<<<<<<< HEAD
        }

        if (sizesArray.length === 0) {
          sizesArray.push('*')
        }

=======
        }

        if (sizesArray.length === 0) {
          sizesArray.push('*')
        }

>>>>>>> a0a72f7a
        sizesArray.forEach(size => {
          let floorInfo = bid.getFloor({ currency: impObj.bidfloorcur, mediaType: mediaType, size: size });
          logInfo(LOG_WARN_PREFIX, 'floor from floor module returned for mediatype:', mediaType, ' and size:', size, ' is: currency', floorInfo.currency, 'floor', floorInfo.floor);
          if (typeof floorInfo === 'object' && floorInfo.currency === impObj.bidfloorcur && !isNaN(parseInt(floorInfo.floor))) {
            let mediaTypeFloor = parseFloat(floorInfo.floor);
            logInfo(LOG_WARN_PREFIX, 'floor from floor module:', mediaTypeFloor, 'previous floor value', bidFloor, 'Min:', Math.min(mediaTypeFloor, bidFloor));
            if (bidFloor === -1) {
              bidFloor = mediaTypeFloor;
            } else {
              bidFloor = Math.min(mediaTypeFloor, bidFloor)
            }
            logInfo(LOG_WARN_PREFIX, 'new floor value:', bidFloor);
          }
        });
      }
    });
  }
  // get highest from impObj.bidfllor and floor from floor module
  // as we are using Math.max, it is ok if we have not got any floor from floorModule, then value of bidFloor will be -1
  if (impObj.bidfloor) {
    logInfo(LOG_WARN_PREFIX, 'floor from floor module:', bidFloor, 'impObj.bidfloor', impObj.bidfloor, 'Max:', Math.max(bidFloor, impObj.bidfloor));
    bidFloor = Math.max(bidFloor, impObj.bidfloor)
  }

  // assign value only if bidFloor is > 0
  impObj.bidfloor = ((!isNaN(bidFloor) && bidFloor > 0) ? bidFloor : UNDEFINED);
  logInfo(LOG_WARN_PREFIX, 'new impObj.bidfloor value:', impObj.bidfloor);
}

function _getFlocId(validBidRequests, flocFormat) {
  var flocIdObject = null;
  var flocId = deepAccess(validBidRequests, '0.userId.flocId');
  if (flocId && flocId.id) {
    switch (flocFormat) {
      case FLOC_FORMAT.SEGMENT:
        flocIdObject = {
          id: 'FLOC',
          name: 'FLOC',
          ext: {
            ver: flocId.version
          },
          segment: [{
            id: flocId.id,
            name: 'chrome.com',
            value: flocId.id.toString()
          }]
        }
        break;
      case FLOC_FORMAT.EID:
      default:
        flocIdObject = {
          source: 'chrome.com',
          uids: [
            {
              atype: 1,
              id: flocId.id,
              ext: {
                ver: flocId.version
              }
            },
          ]
        }
        break;
    }
  }
  return flocIdObject;
}

function _handleFlocId(payload, validBidRequests) {
  var flocObject = _getFlocId(validBidRequests, FLOC_FORMAT.SEGMENT);
  if (flocObject) {
    if (!payload.user) {
      payload.user = {};
    }
    if (!payload.user.data) {
      payload.user.data = [];
    }
    payload.user.data.push(flocObject);
  }
}

function _handleEids(payload, validBidRequests) {
  let bidUserIdAsEids = deepAccess(validBidRequests, '0.userIdAsEids');
  let flocObject = _getFlocId(validBidRequests, FLOC_FORMAT.EID);
  if (flocObject) {
    if (!bidUserIdAsEids) {
      bidUserIdAsEids = [];
    }
    bidUserIdAsEids.push(flocObject);
  }
  if (isArray(bidUserIdAsEids) && bidUserIdAsEids.length > 0) {
    deepSetValue(payload, 'user.eids', bidUserIdAsEids);
  }
}

function _checkMediaType(bid, newBid) {
  // Create a regex here to check the strings
<<<<<<< HEAD
  if (bid.ext && bid.ext['bidtype'] != undefined) {
    newBid.mediaType = MEDIATYPE[bid.ext.bidtype];
  } else {
    logInfo(LOG_WARN_PREFIX + 'bid.ext.bidtype does not exist, checking alternatively for mediaType')
=======
  if (bid.ext && bid.ext['BidType'] != undefined) {
    newBid.mediaType = MEDIATYPE[bid.ext.BidType];
  } else {
    logInfo(LOG_WARN_PREFIX + 'bid.ext.BidType does not exist, checking alternatively for mediaType')
>>>>>>> a0a72f7a
    var adm = bid.adm;
    var admStr = '';
    var videoRegex = new RegExp(/VAST\s+version/);
    if (adm.indexOf('span class="PubAPIAd"') >= 0) {
      newBid.mediaType = BANNER;
    } else if (videoRegex.test(adm)) {
      newBid.mediaType = VIDEO;
    } else {
      try {
        admStr = JSON.parse(adm.replace(/\\/g, ''));
        if (admStr && admStr.native) {
          newBid.mediaType = NATIVE;
        }
      } catch (e) {
        logWarn(LOG_WARN_PREFIX + 'Error: Cannot parse native reponse for ad response: ' + adm);
      }
    }
  }
}

function _parseNativeResponse(bid, newBid) {
  newBid.native = {};
  if (bid.hasOwnProperty('adm')) {
    var adm = '';
    try {
      adm = JSON.parse(bid.adm.replace(/\\/g, ''));
    } catch (ex) {
      logWarn(LOG_WARN_PREFIX + 'Error: Cannot parse native reponse for ad response: ' + newBid.adm);
      return;
    }
    if (adm && adm.native && adm.native.assets && adm.native.assets.length > 0) {
      newBid.mediaType = NATIVE;
      for (let i = 0, len = adm.native.assets.length; i < len; i++) {
        switch (adm.native.assets[i].id) {
          case NATIVE_ASSETS.TITLE.ID:
            newBid.native.title = adm.native.assets[i].title && adm.native.assets[i].title.text;
            break;
          case NATIVE_ASSETS.IMAGE.ID:
            newBid.native.image = {
              url: adm.native.assets[i].img && adm.native.assets[i].img.url,
              height: adm.native.assets[i].img && adm.native.assets[i].img.h,
              width: adm.native.assets[i].img && adm.native.assets[i].img.w,
            };
            break;
          case NATIVE_ASSETS.ICON.ID:
            newBid.native.icon = {
              url: adm.native.assets[i].img && adm.native.assets[i].img.url,
              height: adm.native.assets[i].img && adm.native.assets[i].img.h,
              width: adm.native.assets[i].img && adm.native.assets[i].img.w,
            };
            break;
          case NATIVE_ASSETS.SPONSOREDBY.ID:
          case NATIVE_ASSETS.BODY.ID:
          case NATIVE_ASSETS.LIKES.ID:
          case NATIVE_ASSETS.DOWNLOADS.ID:
          case NATIVE_ASSETS.PRICE:
          case NATIVE_ASSETS.SALEPRICE.ID:
          case NATIVE_ASSETS.PHONE.ID:
          case NATIVE_ASSETS.ADDRESS.ID:
          case NATIVE_ASSETS.DESC2.ID:
          case NATIVE_ASSETS.CTA.ID:
          case NATIVE_ASSETS.RATING.ID:
          case NATIVE_ASSETS.DISPLAYURL.ID:
            newBid.native[NATIVE_ASSET_ID_TO_KEY_MAP[adm.native.assets[i].id]] = adm.native.assets[i].data && adm.native.assets[i].data.value;
            break;
        }
      }
      newBid.native.clickUrl = adm.native.link && adm.native.link.url;
      newBid.native.clickTrackers = (adm.native.link && adm.native.link.clicktrackers) || [];
      newBid.native.impressionTrackers = adm.native.imptrackers || [];
      newBid.native.jstracker = adm.native.jstracker || [];
      if (!newBid.width) {
        newBid.width = DEFAULT_WIDTH;
      }
      if (!newBid.height) {
        newBid.height = DEFAULT_HEIGHT;
      }
    }
  }
}

function _blockedIabCategoriesValidation(payload, blockedIabCategories) {
  blockedIabCategories = blockedIabCategories
    .filter(function(category) {
      if (typeof category === 'string') { // only strings
        return true;
      } else {
        logWarn(LOG_WARN_PREFIX + 'bcat: Each category should be a string, ignoring category: ' + category);
        return false;
      }
    })
    .map(category => category.trim()) // trim all
    .filter(function(category, index, arr) { // more than 3 charaters length
      if (category.length > 3) {
        return arr.indexOf(category) === index; // unique value only
      } else {
        logWarn(LOG_WARN_PREFIX + 'bcat: Each category should have a value of a length of more than 3 characters, ignoring category: ' + category)
      }
    });
  if (blockedIabCategories.length > 0) {
    logWarn(LOG_WARN_PREFIX + 'bcat: Selected: ', blockedIabCategories);
    payload.bcat = blockedIabCategories;
  }
}

function _assignRenderer(newBid, request) {
  let bidParams, context, adUnitCode;
  if (request.bidderRequest && request.bidderRequest.bids) {
    for (let bidderRequestBidsIndex = 0; bidderRequestBidsIndex < request.bidderRequest.bids.length; bidderRequestBidsIndex++) {
      if (request.bidderRequest.bids[bidderRequestBidsIndex].bidId === newBid.requestId) {
        bidParams = request.bidderRequest.bids[bidderRequestBidsIndex].params;
        context = request.bidderRequest.bids[bidderRequestBidsIndex].mediaTypes[VIDEO].context;
        adUnitCode = request.bidderRequest.bids[bidderRequestBidsIndex].adUnitCode;
      }
    }
    if (context && context === 'outstream' && bidParams && bidParams.outstreamAU && adUnitCode) {
      newBid.rendererCode = bidParams.outstreamAU;
      newBid.renderer = BB_RENDERER.newRenderer(newBid.rendererCode, adUnitCode);
    }
  }
}

function isNonEmptyArray(test) {
  if (isArray(test) === true) {
    if (test.length > 0) {
      return true;
    }
  }
  return false;
}

export const spec = {
  code: BIDDER_CODE,
  gvlid: 76,
  supportedMediaTypes: [BANNER, VIDEO, NATIVE],
  aliases: [PUBMATIC_ALIAS],
  /**
  * Determines whether or not the given bid request is valid. Valid bid request must have placementId and hbid
  *
  * @param {BidRequest} bid The bid params to validate.
  * @return boolean True if this is a valid bid, and false otherwise.
  */
  isBidRequestValid: bid => {
    if (bid && bid.params) {
      if (!isStr(bid.params.publisherId)) {
        logWarn(LOG_WARN_PREFIX + 'Error: publisherId is mandatory and cannot be numeric (wrap it in quotes in your config). Call to OpenBid will not be sent for ad unit: ' + JSON.stringify(bid));
        return false;
      }
      // video ad validation
      if (bid.hasOwnProperty('mediaTypes') && bid.mediaTypes.hasOwnProperty(VIDEO)) {
        // bid.mediaTypes.video.mimes OR bid.params.video.mimes should be present and must be a non-empty array
        let mediaTypesVideoMimes = deepAccess(bid.mediaTypes, 'video.mimes');
        let paramsVideoMimes = deepAccess(bid, 'params.video.mimes');
        if (isNonEmptyArray(mediaTypesVideoMimes) === false && isNonEmptyArray(paramsVideoMimes) === false) {
          logWarn(LOG_WARN_PREFIX + 'Error: For video ads, bid.mediaTypes.video.mimes OR bid.params.video.mimes should be present and must be a non-empty array. Call to OpenBid will not be sent for ad unit:' + JSON.stringify(bid));
          return false;
        }

        if (!bid.mediaTypes[VIDEO].hasOwnProperty('context')) {
          logError(`${LOG_WARN_PREFIX}: no context specified in bid. Rejecting bid: `, bid);
          return false;
        }

        if (bid.mediaTypes[VIDEO].context === 'outstream' &&
          !isStr(bid.params.outstreamAU) &&
          !bid.hasOwnProperty('renderer') &&
          !bid.mediaTypes[VIDEO].hasOwnProperty('renderer')) {
          // we are here since outstream ad-unit is provided without outstreamAU and renderer
          // so it is not a valid video ad-unit
          // but it may be valid banner or native ad-unit
          // so if mediaType banner or Native is present then  we will remove media-type video and return true

          if (bid.mediaTypes.hasOwnProperty(BANNER) || bid.mediaTypes.hasOwnProperty(NATIVE)) {
            delete bid.mediaTypes[VIDEO];
            logWarn(`${LOG_WARN_PREFIX}: for "outstream" bids either outstreamAU parameter must be provided or ad unit supplied renderer is required. Rejecting mediatype Video of bid: `, bid);
            return true;
          } else {
            logError(`${LOG_WARN_PREFIX}: for "outstream" bids either outstreamAU parameter must be provided or ad unit supplied renderer is required. Rejecting bid: `, bid);
            return false;
          }
        }
      }
      return true;
    }
    return false;
  },

  /**
   * Make a server request from the list of BidRequests.
   *
   * @param {validBidRequests[]} - an array of bids
   * @return ServerRequest Info describing the request to the server.
   */
  buildRequests: (validBidRequests, bidderRequest) => {
    var refererInfo;
    if (bidderRequest && bidderRequest.refererInfo) {
      refererInfo = bidderRequest.refererInfo;
    }
    var conf = _initConf(refererInfo);
    var payload = _createOrtbTemplate(conf);
    var bidCurrency = '';
    var dctrArr = [];
    var bid;
    var blockedIabCategories = [];

    validBidRequests.forEach(originalBid => {
      bid = deepClone(originalBid);
      bid.params.adSlot = bid.params.adSlot || '';
      _parseAdSlot(bid);
      if ((bid.mediaTypes && bid.mediaTypes.hasOwnProperty('video')) || bid.params.hasOwnProperty('video')) {
        // Nothing to do
      } else {
        // If we have a native mediaType configured alongside banner, its ok if the banner size is not set in width and height
        // The corresponding banner imp object will not be generated, but we still want the native object to be sent, hence the following check
        if (!(bid.hasOwnProperty('mediaTypes') && bid.mediaTypes.hasOwnProperty(NATIVE)) && bid.params.width === 0 && bid.params.height === 0) {
          logWarn(LOG_WARN_PREFIX + 'Skipping the non-standard adslot: ', bid.params.adSlot, JSON.stringify(bid));
          return;
        }
      }
      conf.pubId = conf.pubId || bid.params.publisherId;
      conf = _handleCustomParams(bid.params, conf);
      conf.transactionId = bid.transactionId;
      if (bidCurrency === '') {
        bidCurrency = bid.params.currency || UNDEFINED;
      } else if (bid.params.hasOwnProperty('currency') && bidCurrency !== bid.params.currency) {
        logWarn(LOG_WARN_PREFIX + 'Currency specifier ignored. Only one currency permitted.');
      }
      bid.params.currency = bidCurrency;
      // check if dctr is added to more than 1 adunit
      if (bid.params.hasOwnProperty('dctr') && isStr(bid.params.dctr)) {
        dctrArr.push(bid.params.dctr);
      }
      if (bid.params.hasOwnProperty('bcat') && isArray(bid.params.bcat)) {
        blockedIabCategories = blockedIabCategories.concat(bid.params.bcat);
      }
      var impObj = _createImpressionObject(bid, conf);
      if (impObj) {
        payload.imp.push(impObj);
      }
    });

    if (payload.imp.length == 0) {
      return;
    }

    payload.site.publisher.id = conf.pubId.trim();
    publisherId = conf.pubId.trim();
    payload.ext.wrapper = {};
    payload.ext.wrapper.profile = parseInt(conf.profId) || UNDEFINED;
    payload.ext.wrapper.version = parseInt(conf.verId) || UNDEFINED;
    payload.ext.wrapper.wiid = conf.wiid || bidderRequest.auctionId;
    // eslint-disable-next-line no-undef
    payload.ext.wrapper.wv = $$REPO_AND_VERSION$$;
    payload.ext.wrapper.transactionId = conf.transactionId;
    payload.ext.wrapper.wp = 'pbjs';
    payload.user.gender = (conf.gender ? conf.gender.trim() : UNDEFINED);
    payload.user.geo = {};
    payload.user.geo.lat = _parseSlotParam('lat', conf.lat);
    payload.user.geo.lon = _parseSlotParam('lon', conf.lon);
    payload.user.yob = _parseSlotParam('yob', conf.yob);
    payload.device.geo = payload.user.geo;
    payload.site.page = conf.kadpageurl.trim() || payload.site.page.trim();
    payload.site.domain = _getDomainFromURL(payload.site.page);

    // add the content object from config in request
    if (typeof config.getConfig('content') === 'object') {
      payload.site.content = config.getConfig('content');
    }

    // merge the device from config.getConfig('device')
    if (typeof config.getConfig('device') === 'object') {
      payload.device = Object.assign(payload.device, config.getConfig('device'));
    }

    // passing transactionId in source.tid
    deepSetValue(payload, 'source.tid', conf.transactionId);

    // test bids
    if (window.location.href.indexOf('pubmaticTest=true') !== -1) {
      payload.test = 1;
    }

    // adding schain object
    if (validBidRequests[0].schain) {
      deepSetValue(payload, 'source.ext.schain', validBidRequests[0].schain);
    }

    // Attaching GDPR Consent Params
    if (bidderRequest && bidderRequest.gdprConsent) {
      deepSetValue(payload, 'user.ext.consent', bidderRequest.gdprConsent.consentString);
      deepSetValue(payload, 'regs.ext.gdpr', (bidderRequest.gdprConsent.gdprApplies ? 1 : 0));
    }

    // CCPA
    if (bidderRequest && bidderRequest.uspConsent) {
      deepSetValue(payload, 'regs.ext.us_privacy', bidderRequest.uspConsent);
    }

    // coppa compliance
    if (config.getConfig('coppa') === true) {
      deepSetValue(payload, 'regs.coppa', 1);
    }

    _handleEids(payload, validBidRequests);
    _blockedIabCategoriesValidation(payload, blockedIabCategories);
    _handleFlocId(payload, validBidRequests);
    // First Party Data
    const commonFpd = config.getConfig('ortb2') || {};
    if (commonFpd.site) {
      mergeDeep(payload, {site: commonFpd.site});
    }
    if (commonFpd.user) {
      mergeDeep(payload, {user: commonFpd.user});
    }

    // Note: Do not move this block up
    // if site object is set in Prebid config then we need to copy required fields from site into app and unset the site object
    if (typeof config.getConfig('app') === 'object') {
      payload.app = config.getConfig('app');
      // not copying domain from site as it is a derived value from page
      payload.app.publisher = payload.site.publisher;
      payload.app.ext = payload.site.ext || UNDEFINED;
      // We will also need to pass content object in app.content if app object is also set into the config;
      // BUT do not use content object from config if content object is present in app as app.content
      if (typeof payload.app.content !== 'object') {
        payload.app.content = payload.site.content || UNDEFINED;
      }
      delete payload.site;
    }

    return {
      method: 'POST',
      url: ENDPOINT,
      data: JSON.stringify(payload),
      bidderRequest: bidderRequest
    };
  },

  /**
   * Unpack the response from the server into a list of bids.
   *
   * @param {*} response A successful response from the server.
   * @return {Bid[]} An array of bids which were nested inside the server.
   */
  interpretResponse: (response, request) => {
    const bidResponses = [];
    var respCur = DEFAULT_CURRENCY;
    let parsedRequest = JSON.parse(request.data);
    let parsedReferrer = parsedRequest.site && parsedRequest.site.ref ? parsedRequest.site.ref : '';
    try {
<<<<<<< HEAD
      let requestData = JSON.parse(request.data);
      if (requestData && requestData.imp && requestData.imp.length > 0) {
        requestData.imp.forEach(impData => {
          bidResponses.push({
            requestId: impData.id,
            width: 0,
            height: 0,
            ttl: 300,
            ad: '',
            creativeId: 0,
            netRevenue: NET_REVENUE,
            cpm: 0,
            currency: respCur,
            referrer: parsedReferrer,
          })
        });
      }
=======
>>>>>>> a0a72f7a
      if (response.body && response.body.seatbid && isArray(response.body.seatbid)) {
        // Supporting multiple bid responses for same adSize
        respCur = response.body.cur || respCur;
        response.body.seatbid.forEach(seatbidder => {
          seatbidder.bid &&
            isArray(seatbidder.bid) &&
            seatbidder.bid.forEach(bid => {
<<<<<<< HEAD
              bidResponses.forEach(br => {
                if (br.requestId == bid.impid) {
                  br.requestId = bid.impid;
                  br.cpm = (parseFloat(bid.price) || 0).toFixed(2);
                  br.width = bid.w;
                  br.height = bid.h;
                  br.sspID = bid.id || '';
                  br.creativeId = bid.crid || bid.id;
                  br.dealId = bid.dealid;
                  br.currency = respCur;
                  br.netRevenue = NET_REVENUE;
                  br.ttl = 300;
                  br.referrer = parsedReferrer;
                  br.ad = bid.adm;
                  br.pm_seat = seatbidder.seat || null;
                  br.pm_dspid = bid.ext && bid.ext.dspid ? bid.ext.dspid : null;
                  br.partnerImpId = bid.id || '' // partner impression Id
                  if (requestData.imp && requestData.imp.length > 0) {
                    requestData.imp.forEach(req => {
                      if (bid.impid === req.id) {
                        _checkMediaType(bid, br);
                        switch (br.mediaType) {
                          case BANNER:
                            break;
                          case VIDEO:
                            br.width = bid.hasOwnProperty('w') ? bid.w : req.video.w;
                            br.height = bid.hasOwnProperty('h') ? bid.h : req.video.h;
                            br.vastXml = bid.adm;
                            _assignRenderer(br, request);
                            break;
                          case NATIVE:
                            _parseNativeResponse(bid, br);
                            break;
                        }
                      }
                    });
=======
              let newBid = {
                requestId: bid.impid,
                cpm: (parseFloat(bid.price) || 0).toFixed(2),
                width: bid.w,
                height: bid.h,
                creativeId: bid.crid || bid.id,
                dealId: bid.dealid,
                currency: respCur,
                netRevenue: NET_REVENUE,
                ttl: 300,
                referrer: parsedReferrer,
                ad: bid.adm,
                pm_seat: seatbidder.seat || null,
                pm_dspid: bid.ext && bid.ext.dspid ? bid.ext.dspid : null,
                partnerImpId: bid.id || '' // partner impression Id
              };
              if (parsedRequest.imp && parsedRequest.imp.length > 0) {
                parsedRequest.imp.forEach(req => {
                  if (bid.impid === req.id) {
                    _checkMediaType(bid, newBid);
                    switch (newBid.mediaType) {
                      case BANNER:
                        break;
                      case VIDEO:
                        newBid.width = bid.hasOwnProperty('w') ? bid.w : req.video.w;
                        newBid.height = bid.hasOwnProperty('h') ? bid.h : req.video.h;
                        newBid.vastXml = bid.adm;
                        _assignRenderer(newBid, request);
                        break;
                      case NATIVE:
                        _parseNativeResponse(bid, newBid);
                        break;
                    }
>>>>>>> a0a72f7a
                  }
                  if (bid.ext && bid.ext.deal_channel) {
                    br['dealChannel'] = dealChannelValues[bid.ext.deal_channel] || null;
                  }
                  br.meta = {};
                  if (bid.ext && bid.ext.dspid) {
                    br.meta.networkId = bid.ext.dspid;
                  }
                  if (bid.ext && bid.ext.advid) {
                    br.meta.buyerId = bid.ext.advid;
                  }
                  if (bid.adomain && bid.adomain.length > 0) {
                    br.meta.advertiserDomains = bid.adomain;
                    br.meta.clickUrl = bid.adomain[0];
                  }
                  // adserverTargeting
                  if (seatbidder.ext && seatbidder.ext.buyid) {
                    br.adserverTargeting = {
                      'hb_buyid_pubmatic': seatbidder.ext.buyid
                    };
                  }
                }
              });
            });
        });
      }
    } catch (error) {
      logError(error);
    }
    return bidResponses;
  },

  /**
   * Register User Sync.
   */
  getUserSyncs: (syncOptions, responses, gdprConsent, uspConsent) => {
    let syncurl = '' + publisherId;

    // Attaching GDPR Consent Params in UserSync url
    if (gdprConsent) {
      syncurl += '&gdpr=' + (gdprConsent.gdprApplies ? 1 : 0);
      syncurl += '&gdpr_consent=' + encodeURIComponent(gdprConsent.consentString || '');
    }

    // CCPA
    if (uspConsent) {
      syncurl += '&us_privacy=' + encodeURIComponent(uspConsent);
    }

    // coppa compliance
    if (config.getConfig('coppa') === true) {
      syncurl += '&coppa=1';
    }

    if (syncOptions.iframeEnabled) {
      return [{
        type: 'iframe',
        url: USER_SYNC_URL_IFRAME + syncurl
      }];
    } else {
      return [{
        type: 'image',
        url: USER_SYNC_URL_IMAGE + syncurl
      }];
    }
  },

  /**
   * Covert bid param types for S2S
   * @param {Object} params bid params
   * @param {Boolean} isOpenRtb boolean to check openrtb2 protocol
   * @return {Object} params bid params
   */

  transformBidParams: function (params, isOpenRtb, adUnit, bidRequests) {
    _addJWPlayerSegmentData(params, adUnit.bids[0], true);
    return convertTypes({
      'publisherId': 'string',
      'adSlot': 'string'
    }, params);
  }
};

registerBidder(spec);<|MERGE_RESOLUTION|>--- conflicted
+++ resolved
@@ -6,11 +6,7 @@
 
 const BIDDER_CODE = 'pubmatic';
 const LOG_WARN_PREFIX = 'PubMatic: ';
-<<<<<<< HEAD
 const ENDPOINT = 'https://hbopenbid.pubmatic.com/translator?source=ow-client';
-=======
-const ENDPOINT = 'https://hbopenbid.pubmatic.com/translator?source=prebid-client';
->>>>>>> a0a72f7a
 const USER_SYNC_URL_IFRAME = 'https://ads.pubmatic.com/AdServer/js/user_sync.html?kdntuid=1&p=';
 const USER_SYNC_URL_IMAGE = 'https://image8.pubmatic.com/AdServer/ImgSync?p=';
 const DEFAULT_CURRENCY = 'USD';
@@ -408,7 +404,6 @@
             }
             break;
           case NATIVE_ASSETS.IMAGE.KEY:
-<<<<<<< HEAD
             assetObj = {
               id: NATIVE_ASSETS.IMAGE.ID,
               required: params[key].required ? 1 : 0,
@@ -433,39 +428,6 @@
                 h: params[key].h || params[key].height || (params[key].sizes ? params[key].sizes[1] : UNDEFINED),
                 ext: params[key].ext
               }
-=======
-            if (params[key].sizes && params[key].sizes.length > 0) {
-              assetObj = {
-                id: NATIVE_ASSETS.IMAGE.ID,
-                required: params[key].required ? 1 : 0,
-                img: {
-                  type: NATIVE_ASSET_IMAGE_TYPE.IMAGE,
-                  w: params[key].w || params[key].width || (params[key].sizes ? params[key].sizes[0] : UNDEFINED),
-                  h: params[key].h || params[key].height || (params[key].sizes ? params[key].sizes[1] : UNDEFINED),
-                  wmin: params[key].wmin || params[key].minimumWidth || (params[key].minsizes ? params[key].minsizes[0] : UNDEFINED),
-                  hmin: params[key].hmin || params[key].minimumHeight || (params[key].minsizes ? params[key].minsizes[1] : UNDEFINED),
-                  mimes: params[key].mimes,
-                  ext: params[key].ext,
-                }
-              };
-            } else {
-              logWarn(LOG_WARN_PREFIX + 'Error: Image sizes is required for native ad: ' + JSON.stringify(params));
-            }
-            break;
-          case NATIVE_ASSETS.ICON.KEY:
-            if (params[key].sizes && params[key].sizes.length > 0) {
-              assetObj = {
-                id: NATIVE_ASSETS.ICON.ID,
-                required: params[key].required ? 1 : 0,
-                img: {
-                  type: NATIVE_ASSET_IMAGE_TYPE.ICON,
-                  w: params[key].w || params[key].width || (params[key].sizes ? params[key].sizes[0] : UNDEFINED),
-                  h: params[key].h || params[key].height || (params[key].sizes ? params[key].sizes[1] : UNDEFINED),
-                }
-              };
-            } else {
-              logWarn(LOG_WARN_PREFIX + 'Error: Icon sizes is required for native ad: ' + JSON.stringify(params));
->>>>>>> a0a72f7a
             };
             break;
           case NATIVE_ASSETS.VIDEO.KEY:
@@ -603,7 +565,6 @@
       }
     }
     // read playersize and assign to h and w.
-<<<<<<< HEAD
     if (bid.mediaTypes.video.playerSize) {
       if (isArray(bid.mediaTypes.video.playerSize[0])) {
         videoObj.w = parseInt(bid.mediaTypes.video.playerSize[0][0], 10);
@@ -619,14 +580,6 @@
       videoObj = UNDEFINED;
       logWarn(LOG_WARN_PREFIX + 'Error: Video size params(playersize or w&h) missing for adunit: ' + bid.params.adUnit + ' with mediaType set as video. Ignoring video impression in the adunit.');
       return videoObj;
-=======
-    if (isArray(bid.mediaTypes.video.playerSize[0])) {
-      videoObj.w = parseInt(bid.mediaTypes.video.playerSize[0][0], 10);
-      videoObj.h = parseInt(bid.mediaTypes.video.playerSize[0][1], 10);
-    } else if (isNumber(bid.mediaTypes.video.playerSize[0])) {
-      videoObj.w = parseInt(bid.mediaTypes.video.playerSize[0], 10);
-      videoObj.h = parseInt(bid.mediaTypes.video.playerSize[1], 10);
->>>>>>> a0a72f7a
     }
   } else {
     videoObj = UNDEFINED;
@@ -828,21 +781,12 @@
           if (isArray(impObj[mediaType].format)) {
             impObj[mediaType].format.forEach(size => sizesArray.push([size.w, size.h]));
           }
-<<<<<<< HEAD
         }
 
         if (sizesArray.length === 0) {
           sizesArray.push('*')
         }
 
-=======
-        }
-
-        if (sizesArray.length === 0) {
-          sizesArray.push('*')
-        }
-
->>>>>>> a0a72f7a
         sizesArray.forEach(size => {
           let floorInfo = bid.getFloor({ currency: impObj.bidfloorcur, mediaType: mediaType, size: size });
           logInfo(LOG_WARN_PREFIX, 'floor from floor module returned for mediatype:', mediaType, ' and size:', size, ' is: currency', floorInfo.currency, 'floor', floorInfo.floor);
@@ -940,17 +884,10 @@
 
 function _checkMediaType(bid, newBid) {
   // Create a regex here to check the strings
-<<<<<<< HEAD
   if (bid.ext && bid.ext['bidtype'] != undefined) {
     newBid.mediaType = MEDIATYPE[bid.ext.bidtype];
   } else {
     logInfo(LOG_WARN_PREFIX + 'bid.ext.bidtype does not exist, checking alternatively for mediaType')
-=======
-  if (bid.ext && bid.ext['BidType'] != undefined) {
-    newBid.mediaType = MEDIATYPE[bid.ext.BidType];
-  } else {
-    logInfo(LOG_WARN_PREFIX + 'bid.ext.BidType does not exist, checking alternatively for mediaType')
->>>>>>> a0a72f7a
     var adm = bid.adm;
     var admStr = '';
     var videoRegex = new RegExp(/VAST\s+version/);
@@ -1301,7 +1238,6 @@
     let parsedRequest = JSON.parse(request.data);
     let parsedReferrer = parsedRequest.site && parsedRequest.site.ref ? parsedRequest.site.ref : '';
     try {
-<<<<<<< HEAD
       let requestData = JSON.parse(request.data);
       if (requestData && requestData.imp && requestData.imp.length > 0) {
         requestData.imp.forEach(impData => {
@@ -1319,8 +1255,6 @@
           })
         });
       }
-=======
->>>>>>> a0a72f7a
       if (response.body && response.body.seatbid && isArray(response.body.seatbid)) {
         // Supporting multiple bid responses for same adSize
         respCur = response.body.cur || respCur;
@@ -1328,7 +1262,6 @@
           seatbidder.bid &&
             isArray(seatbidder.bid) &&
             seatbidder.bid.forEach(bid => {
-<<<<<<< HEAD
               bidResponses.forEach(br => {
                 if (br.requestId == bid.impid) {
                   br.requestId = bid.impid;
@@ -1365,41 +1298,6 @@
                         }
                       }
                     });
-=======
-              let newBid = {
-                requestId: bid.impid,
-                cpm: (parseFloat(bid.price) || 0).toFixed(2),
-                width: bid.w,
-                height: bid.h,
-                creativeId: bid.crid || bid.id,
-                dealId: bid.dealid,
-                currency: respCur,
-                netRevenue: NET_REVENUE,
-                ttl: 300,
-                referrer: parsedReferrer,
-                ad: bid.adm,
-                pm_seat: seatbidder.seat || null,
-                pm_dspid: bid.ext && bid.ext.dspid ? bid.ext.dspid : null,
-                partnerImpId: bid.id || '' // partner impression Id
-              };
-              if (parsedRequest.imp && parsedRequest.imp.length > 0) {
-                parsedRequest.imp.forEach(req => {
-                  if (bid.impid === req.id) {
-                    _checkMediaType(bid, newBid);
-                    switch (newBid.mediaType) {
-                      case BANNER:
-                        break;
-                      case VIDEO:
-                        newBid.width = bid.hasOwnProperty('w') ? bid.w : req.video.w;
-                        newBid.height = bid.hasOwnProperty('h') ? bid.h : req.video.h;
-                        newBid.vastXml = bid.adm;
-                        _assignRenderer(newBid, request);
-                        break;
-                      case NATIVE:
-                        _parseNativeResponse(bid, newBid);
-                        break;
-                    }
->>>>>>> a0a72f7a
                   }
                   if (bid.ext && bid.ext.deal_channel) {
                     br['dealChannel'] = dealChannelValues[bid.ext.deal_channel] || null;
