--- conflicted
+++ resolved
@@ -6,11 +6,7 @@
 
 const BIDDER_CODE = 'pubmatic';
 const LOG_WARN_PREFIX = 'PubMatic: ';
-<<<<<<< HEAD
 const ENDPOINT = 'https://hbopenbid.pubmatic.com/translator?source=ow-client';
-=======
-const ENDPOINT = 'https://hbopenbid.pubmatic.com/translator?source=prebid-client';
->>>>>>> 2d82104b
 const USER_SYNC_URL_IFRAME = 'https://ads.pubmatic.com/AdServer/js/user_sync.html?kdntuid=1&p=';
 const USER_SYNC_URL_IMAGE = 'https://image8.pubmatic.com/AdServer/ImgSync?p=';
 const DEFAULT_CURRENCY = 'USD';
@@ -179,16 +175,7 @@
     return `${pub}-${renderer}`; // NB convention!
   }
 };
-<<<<<<< HEAD
-=======
-
-const MEDIATYPE = [
-  BANNER,
-  VIDEO,
-  NATIVE
-]
-
->>>>>>> 2d82104b
+
 let publisherId = 0;
 let isInvalidNativeRequest = false;
 let NATIVE_ASSET_ID_TO_KEY_MAP = {};
@@ -411,7 +398,6 @@
             }
             break;
           case NATIVE_ASSETS.IMAGE.KEY:
-<<<<<<< HEAD
             assetObj = {
               id: NATIVE_ASSETS.IMAGE.ID,
               required: params[key].required ? 1 : 0,
@@ -436,39 +422,6 @@
                 h: params[key].h || params[key].height || (params[key].sizes ? params[key].sizes[1] : UNDEFINED),
                 ext: params[key].ext
               }
-=======
-            if (params[key].sizes && params[key].sizes.length > 0) {
-              assetObj = {
-                id: NATIVE_ASSETS.IMAGE.ID,
-                required: params[key].required ? 1 : 0,
-                img: {
-                  type: NATIVE_ASSET_IMAGE_TYPE.IMAGE,
-                  w: params[key].w || params[key].width || (params[key].sizes ? params[key].sizes[0] : UNDEFINED),
-                  h: params[key].h || params[key].height || (params[key].sizes ? params[key].sizes[1] : UNDEFINED),
-                  wmin: params[key].wmin || params[key].minimumWidth || (params[key].minsizes ? params[key].minsizes[0] : UNDEFINED),
-                  hmin: params[key].hmin || params[key].minimumHeight || (params[key].minsizes ? params[key].minsizes[1] : UNDEFINED),
-                  mimes: params[key].mimes,
-                  ext: params[key].ext,
-                }
-              };
-            } else {
-              logWarn(LOG_WARN_PREFIX + 'Error: Image sizes is required for native ad: ' + JSON.stringify(params));
-            }
-            break;
-          case NATIVE_ASSETS.ICON.KEY:
-            if (params[key].sizes && params[key].sizes.length > 0) {
-              assetObj = {
-                id: NATIVE_ASSETS.ICON.ID,
-                required: params[key].required ? 1 : 0,
-                img: {
-                  type: NATIVE_ASSET_IMAGE_TYPE.ICON,
-                  w: params[key].w || params[key].width || (params[key].sizes ? params[key].sizes[0] : UNDEFINED),
-                  h: params[key].h || params[key].height || (params[key].sizes ? params[key].sizes[1] : UNDEFINED),
-                }
-              };
-            } else {
-              logWarn(LOG_WARN_PREFIX + 'Error: Icon sizes is required for native ad: ' + JSON.stringify(params));
->>>>>>> 2d82104b
             };
             break;
           case NATIVE_ASSETS.VIDEO.KEY:
@@ -588,22 +541,13 @@
 
 export function checkVideoPlacement(videoData, adUnitCode) {
   // Check for video.placement property. If property is missing display log message.
-<<<<<<< HEAD
-  if (!utils.deepAccess(videoData, 'placement')) {
-    utils.logWarn(MSG_VIDEO_PLACEMENT_MISSING + ' for ' + adUnitCode);
-=======
   if (!deepAccess(videoData, 'placement')) {
     logWarn(MSG_VIDEO_PLACEMENT_MISSING + ' for ' + adUnitCode);
->>>>>>> 2d82104b
   };
 }
 
 function _createVideoRequest(bid) {
-<<<<<<< HEAD
-  var videoData = utils.mergeDeep(utils.deepAccess(bid.mediaTypes, 'video'), bid.params.video);
-=======
   var videoData = mergeDeep(deepAccess(bid.mediaTypes, 'video'), bid.params.video);
->>>>>>> 2d82104b
   var videoObj;
 
   if (videoData !== UNDEFINED) {
@@ -615,12 +559,11 @@
       }
     }
     // read playersize and assign to h and w.
-<<<<<<< HEAD
     if (bid.mediaTypes.video.playerSize) {
-      if (utils.isArray(bid.mediaTypes.video.playerSize[0])) {
+      if (isArray(bid.mediaTypes.video.playerSize[0])) {
         videoObj.w = parseInt(bid.mediaTypes.video.playerSize[0][0], 10);
         videoObj.h = parseInt(bid.mediaTypes.video.playerSize[0][1], 10);
-      } else if (utils.isNumber(bid.mediaTypes.video.playerSize[0])) {
+      } else if (isNumber(bid.mediaTypes.video.playerSize[0])) {
         videoObj.w = parseInt(bid.mediaTypes.video.playerSize[0], 10);
         videoObj.h = parseInt(bid.mediaTypes.video.playerSize[1], 10);
       }
@@ -629,16 +572,8 @@
       videoObj.h = parseInt(bid.mediaTypes.video.h, 10);
     } else {
       videoObj = UNDEFINED;
-      utils.logWarn(LOG_WARN_PREFIX + 'Error: Video size params(playersize or w&h) missing for adunit: ' + bid.params.adUnit + ' with mediaType set as video. Ignoring video impression in the adunit.');
+      logWarn(LOG_WARN_PREFIX + 'Error: Video size params(playersize or w&h) missing for adunit: ' + bid.params.adUnit + ' with mediaType set as video. Ignoring video impression in the adunit.');
       return videoObj;
-=======
-    if (isArray(bid.mediaTypes.video.playerSize[0])) {
-      videoObj.w = parseInt(bid.mediaTypes.video.playerSize[0][0], 10);
-      videoObj.h = parseInt(bid.mediaTypes.video.playerSize[0][1], 10);
-    } else if (isNumber(bid.mediaTypes.video.playerSize[0])) {
-      videoObj.w = parseInt(bid.mediaTypes.video.playerSize[0], 10);
-      videoObj.h = parseInt(bid.mediaTypes.video.playerSize[1], 10);
->>>>>>> 2d82104b
     }
   } else {
     videoObj = UNDEFINED;
@@ -672,11 +607,7 @@
   var dctrLen;
   if (bid.params.dctr) {
     dctr = bid.params.dctr;
-<<<<<<< HEAD
-    if (utils.isStr(dctr) && dctr.length > 0) {
-=======
     if (isStr(dctr) && dctr.length > 0) {
->>>>>>> 2d82104b
       var arr = dctr.split('|');
       dctr = '';
       arr.forEach(val => {
@@ -688,13 +619,6 @@
       }
       imp.ext['key_val'] = dctr.trim()
     } else {
-<<<<<<< HEAD
-      utils.logWarn(LOG_WARN_PREFIX + 'Ignoring param : dctr with value : ' + dctr + ', expects string-value, found empty or non-string value');
-    }
-  }
-}
-
-=======
       logWarn(LOG_WARN_PREFIX + 'Ignoring param : dctr with value : ' + dctr + ', expects string-value, found empty or non-string value');
     }
   }
@@ -725,7 +649,6 @@
   }
 }
 
->>>>>>> 2d82104b
 function _createImpressionObject(bid, conf) {
   var impObj = {};
   var bannerObj;
@@ -748,10 +671,7 @@
 
   _addPMPDealsInImpression(impObj, bid);
   _addDealCustomTargetings(impObj, bid);
-<<<<<<< HEAD
-=======
   _addJWPlayerSegmentData(impObj, bid);
->>>>>>> 2d82104b
   if (bid.hasOwnProperty('mediaTypes')) {
     for (mediaTypes in bid.mediaTypes) {
       switch (mediaTypes) {
@@ -789,7 +709,7 @@
     if (isArray(sizes) && sizes.length > 1) {
       sizes = sizes.splice(1, sizes.length - 1);
       sizes.forEach(size => {
-        if (utils.isArray(size) && size.length == 2) {
+        if (isArray(size) && size.length == 2) {
           format.push({
             w: size[0],
             h: size[1]
@@ -811,52 +731,31 @@
 }
 
 function _addImpressionFPD(imp, bid) {
-<<<<<<< HEAD
-  const ortb2 = {...utils.deepAccess(bid, 'ortb2Imp.ext.data')};
-=======
   const ortb2 = {...deepAccess(bid, 'ortb2Imp.ext.data')};
->>>>>>> 2d82104b
   Object.keys(ortb2).forEach(prop => {
     /**
       * Prebid AdSlot
       * @type {(string|undefined)}
     */
     if (prop === 'pbadslot') {
-<<<<<<< HEAD
-      if (typeof ortb2[prop] === 'string' && ortb2[prop]) utils.deepSetValue(imp, 'ext.data.pbadslot', ortb2[prop]);
-=======
       if (typeof ortb2[prop] === 'string' && ortb2[prop]) deepSetValue(imp, 'ext.data.pbadslot', ortb2[prop]);
->>>>>>> 2d82104b
     } else if (prop === 'adserver') {
       /**
        * Copy GAM AdUnit and Name to imp
        */
       ['name', 'adslot'].forEach(name => {
         /** @type {(string|undefined)} */
-<<<<<<< HEAD
-        const value = utils.deepAccess(ortb2, `adserver.${name}`);
-        if (typeof value === 'string' && value) {
-          utils.deepSetValue(imp, `ext.data.adserver.${name.toLowerCase()}`, value);
-          // copy GAM ad unit id as imp[].ext.dfp_ad_unit_code
-          if (name === 'adslot') {
-            utils.deepSetValue(imp, `ext.dfp_ad_unit_code`, value);
-=======
         const value = deepAccess(ortb2, `adserver.${name}`);
         if (typeof value === 'string' && value) {
           deepSetValue(imp, `ext.data.adserver.${name.toLowerCase()}`, value);
           // copy GAM ad unit id as imp[].ext.dfp_ad_unit_code
           if (name === 'adslot') {
             deepSetValue(imp, `ext.dfp_ad_unit_code`, value);
->>>>>>> 2d82104b
           }
         }
       });
     } else {
-<<<<<<< HEAD
-      utils.deepSetValue(imp, `ext.data.${prop}`, ortb2[prop]);
-=======
       deepSetValue(imp, `ext.data.${prop}`, ortb2[prop]);
->>>>>>> 2d82104b
     }
   });
 }
@@ -963,64 +862,8 @@
   }
 }
 
-function _getFlocId(validBidRequests, flocFormat) {
-  var flocIdObject = null;
-  var flocId = utils.deepAccess(validBidRequests, '0.userId.flocId');
-  if (flocId && flocId.id) {
-    switch (flocFormat) {
-      case FLOC_FORMAT.SEGMENT:
-        flocIdObject = {
-          id: 'FLOC',
-          name: 'FLOC',
-          ext: {
-            ver: flocId.version
-          },
-          segment: [{
-            id: flocId.id,
-            name: 'chrome.com',
-            value: flocId.id.toString()
-          }]
-        }
-        break;
-      case FLOC_FORMAT.EID:
-      default:
-        flocIdObject = {
-          source: 'chrome.com',
-          uids: [
-            {
-              atype: 1,
-              id: flocId.id,
-              ext: {
-                ver: flocId.version
-              }
-            },
-          ]
-        }
-        break;
-    }
-  }
-  return flocIdObject;
-}
-
-function _handleFlocId(payload, validBidRequests) {
-  var flocObject = _getFlocId(validBidRequests, FLOC_FORMAT.SEGMENT);
-  if (flocObject) {
-    if (!payload.user) {
-      payload.user = {};
-    }
-    if (!payload.user.data) {
-      payload.user.data = [];
-    }
-    payload.user.data.push(flocObject);
-  }
-}
-
 function _handleEids(payload, validBidRequests) {
-<<<<<<< HEAD
-  let bidUserIdAsEids = utils.deepAccess(validBidRequests, '0.userIdAsEids');
-=======
   let bidUserIdAsEids = deepAccess(validBidRequests, '0.userIdAsEids');
->>>>>>> 2d82104b
   let flocObject = _getFlocId(validBidRequests, FLOC_FORMAT.EID);
   if (flocObject) {
     if (!bidUserIdAsEids) {
@@ -1028,13 +871,8 @@
     }
     bidUserIdAsEids.push(flocObject);
   }
-<<<<<<< HEAD
-  if (utils.isArray(bidUserIdAsEids) && bidUserIdAsEids.length > 0) {
-    utils.deepSetValue(payload, 'user.eids', bidUserIdAsEids);
-=======
   if (isArray(bidUserIdAsEids) && bidUserIdAsEids.length > 0) {
     deepSetValue(payload, 'user.eids', bidUserIdAsEids);
->>>>>>> 2d82104b
   }
 }
 
@@ -1043,11 +881,7 @@
   if (bid.ext && bid.ext['BidType'] != undefined) {
     newBid.mediaType = MEDIATYPE[bid.ext.BidType];
   } else {
-<<<<<<< HEAD
-    utils.logInfo(LOG_WARN_PREFIX + 'bid.ext.BidType does not exist, checking alternatively for mediaType')
-=======
     logInfo(LOG_WARN_PREFIX + 'bid.ext.BidType does not exist, checking alternatively for mediaType')
->>>>>>> 2d82104b
     var adm = bid.adm;
     var admStr = '';
     var videoRegex = new RegExp(/VAST\s+version/);
@@ -1062,11 +896,7 @@
           newBid.mediaType = NATIVE;
         }
       } catch (e) {
-<<<<<<< HEAD
-        utils.logWarn(LOG_WARN_PREFIX + 'Error: Cannot parse native reponse for ad response: ' + adm);
-=======
         logWarn(LOG_WARN_PREFIX + 'Error: Cannot parse native reponse for ad response: ' + adm);
->>>>>>> 2d82104b
       }
     }
   }
@@ -1175,11 +1005,7 @@
 }
 
 function isNonEmptyArray(test) {
-<<<<<<< HEAD
-  if (utils.isArray(test) === true) {
-=======
   if (isArray(test) === true) {
->>>>>>> 2d82104b
     if (test.length > 0) {
       return true;
     }
@@ -1207,37 +1033,19 @@
       // video ad validation
       if (bid.hasOwnProperty('mediaTypes') && bid.mediaTypes.hasOwnProperty(VIDEO)) {
         // bid.mediaTypes.video.mimes OR bid.params.video.mimes should be present and must be a non-empty array
-<<<<<<< HEAD
-        let mediaTypesVideoMimes = utils.deepAccess(bid.mediaTypes, 'video.mimes');
-        let paramsVideoMimes = utils.deepAccess(bid, 'params.video.mimes');
-        if (isNonEmptyArray(mediaTypesVideoMimes) === false && isNonEmptyArray(paramsVideoMimes) === false) {
-          utils.logWarn(LOG_WARN_PREFIX + 'Error: For video ads, bid.mediaTypes.video.mimes OR bid.params.video.mimes should be present and must be a non-empty array. Call to OpenBid will not be sent for ad unit:' + JSON.stringify(bid));
-=======
         let mediaTypesVideoMimes = deepAccess(bid.mediaTypes, 'video.mimes');
         let paramsVideoMimes = deepAccess(bid, 'params.video.mimes');
         if (isNonEmptyArray(mediaTypesVideoMimes) === false && isNonEmptyArray(paramsVideoMimes) === false) {
           logWarn(LOG_WARN_PREFIX + 'Error: For video ads, bid.mediaTypes.video.mimes OR bid.params.video.mimes should be present and must be a non-empty array. Call to OpenBid will not be sent for ad unit:' + JSON.stringify(bid));
->>>>>>> 2d82104b
           return false;
         }
 
         if (!bid.mediaTypes[VIDEO].hasOwnProperty('context')) {
-<<<<<<< HEAD
-          utils.logError(`${LOG_WARN_PREFIX}: no context specified in bid. Rejecting bid: `, bid);
-=======
           logError(`${LOG_WARN_PREFIX}: no context specified in bid. Rejecting bid: `, bid);
->>>>>>> 2d82104b
           return false;
         }
 
         if (bid.mediaTypes[VIDEO].context === 'outstream' &&
-<<<<<<< HEAD
-          !utils.isStr(bid.params.outstreamAU) &&
-          !bid.hasOwnProperty('renderer') &&
-          !bid.mediaTypes[VIDEO].hasOwnProperty('renderer')) {
-          utils.logError(`${LOG_WARN_PREFIX}: for "outstream" bids either outstreamAU parameter must be provided or ad unit supplied renderer is required. Rejecting bid: `, bid);
-          return false;
-=======
           !isStr(bid.params.outstreamAU) &&
           !bid.hasOwnProperty('renderer') &&
           !bid.mediaTypes[VIDEO].hasOwnProperty('renderer')) {
@@ -1254,7 +1062,6 @@
             logError(`${LOG_WARN_PREFIX}: for "outstream" bids either outstreamAU parameter must be provided or ad unit supplied renderer is required. Rejecting bid: `, bid);
             return false;
           }
->>>>>>> 2d82104b
         }
       }
       return true;
@@ -1384,20 +1191,12 @@
     // First Party Data
     const commonFpd = config.getConfig('ortb2') || {};
     if (commonFpd.site) {
-<<<<<<< HEAD
-      utils.mergeDeep(payload, {site: commonFpd.site});
-    }
-    if (commonFpd.user) {
-      utils.mergeDeep(payload, {user: commonFpd.user});
-    }
-=======
       mergeDeep(payload, {site: commonFpd.site});
     }
     if (commonFpd.user) {
       mergeDeep(payload, {user: commonFpd.user});
     }
 
->>>>>>> 2d82104b
     // Note: Do not move this block up
     // if site object is set in Prebid config then we need to copy required fields from site into app and unset the site object
     if (typeof config.getConfig('app') === 'object') {
@@ -1433,7 +1232,6 @@
     let parsedRequest = JSON.parse(request.data);
     let parsedReferrer = parsedRequest.site && parsedRequest.site.ref ? parsedRequest.site.ref : '';
     try {
-<<<<<<< HEAD
       let requestData = JSON.parse(request.data);
       if (requestData && requestData.imp && requestData.imp.length > 0) {
         requestData.imp.forEach(impData => {
@@ -1451,17 +1249,13 @@
           })
         });
       }
-      if (response.body && response.body.seatbid && utils.isArray(response.body.seatbid)) {
-=======
       if (response.body && response.body.seatbid && isArray(response.body.seatbid)) {
->>>>>>> 2d82104b
         // Supporting multiple bid responses for same adSize
         respCur = response.body.cur || respCur;
         response.body.seatbid.forEach(seatbidder => {
           seatbidder.bid &&
             isArray(seatbidder.bid) &&
             seatbidder.bid.forEach(bid => {
-<<<<<<< HEAD
               bidResponses.forEach(br => {
                 if (br.requestId == bid.impid) {
                   br.requestId = bid.impid;
@@ -1498,41 +1292,6 @@
                         }
                       }
                     });
-=======
-              let newBid = {
-                requestId: bid.impid,
-                cpm: (parseFloat(bid.price) || 0).toFixed(2),
-                width: bid.w,
-                height: bid.h,
-                creativeId: bid.crid || bid.id,
-                dealId: bid.dealid,
-                currency: respCur,
-                netRevenue: NET_REVENUE,
-                ttl: 300,
-                referrer: parsedReferrer,
-                ad: bid.adm,
-                pm_seat: seatbidder.seat || null,
-                pm_dspid: bid.ext && bid.ext.dspid ? bid.ext.dspid : null,
-                partnerImpId: bid.id || '' // partner impression Id
-              };
-              if (parsedRequest.imp && parsedRequest.imp.length > 0) {
-                parsedRequest.imp.forEach(req => {
-                  if (bid.impid === req.id) {
-                    _checkMediaType(bid, newBid);
-                    switch (newBid.mediaType) {
-                      case BANNER:
-                        break;
-                      case VIDEO:
-                        newBid.width = bid.hasOwnProperty('w') ? bid.w : req.video.w;
-                        newBid.height = bid.hasOwnProperty('h') ? bid.h : req.video.h;
-                        newBid.vastXml = bid.adm;
-                        _assignRenderer(newBid, request);
-                        break;
-                      case NATIVE:
-                        _parseNativeResponse(bid, newBid);
-                        break;
-                    }
->>>>>>> 2d82104b
                   }
                   if (bid.ext && bid.ext.deal_channel) {
                     br['dealChannel'] = dealChannelValues[bid.ext.deal_channel] || null;
