import * as utils from 'src/utils';
<<<<<<< HEAD
import { registerBidder } from 'src/adapters/bidderFactory';
import { BANNER, VIDEO } from 'src/mediaTypes';
=======
import {
  registerBidder
} from 'src/adapters/bidderFactory';
>>>>>>> 18116645
const constants = require('src/constants.json');

const BIDDER_CODE = 'pubmatic';
const ENDPOINT = '//hbopenbid.pubmatic.com/translator?source=prebid-client';
const USYNCURL = '//ads.pubmatic.com/AdServer/js/showad.js#PIX&kdntuid=1&p=';
const DEFAULT_CURRENCY = 'USD';
const AUCTION_TYPE = 1;
const UNDEFINED = undefined;
const CUSTOM_PARAMS = {
  'kadpageurl': '', // Custom page url
  'gender': '', // User gender
  'yob': '', // User year of birth
  'lat': '', // User location - Latitude
  'lon': '', // User Location - Longitude
  'wiid': '', // OpenWrap Wrapper Impression ID
  'profId': '', // OpenWrap Legacy: Profile ID
  'verId': '' // OpenWrap Legacy: version ID
};
const DATA_TYPES = {
  'NUMBER': 'number',
  'STRING': 'string',
  'BOOLEAN': 'boolean',
  'ARRAY': 'array'
};
const VIDEO_CUSTOM_PARAMS = {
  'mimes': DATA_TYPES.ARRAY,
  'minduration': DATA_TYPES.NUMBER,
  'maxduration': DATA_TYPES.NUMBER,
  'startdelay': DATA_TYPES.NUMBER,
  'playbackmethod': DATA_TYPES.ARRAY,
  'api': DATA_TYPES.ARRAY,
  'protocols': DATA_TYPES.ARRAY,
  'w': DATA_TYPES.NUMBER,
  'h': DATA_TYPES.NUMBER,
  'battr': DATA_TYPES.ARRAY,
  'linearity': DATA_TYPES.NUMBER,
  'placement': DATA_TYPES.NUMBER,
  'minbitrate': DATA_TYPES.NUMBER,
  'maxbitrate': DATA_TYPES.NUMBER
}
const NET_REVENUE = false;
const dealChannelValues = {
  1: 'PMP',
  5: 'PREF',
  6: 'PMPG'
};

let publisherId = 0;

function _getDomainFromURL(url) {
  let anchor = document.createElement('a');
  anchor.href = url;
  return anchor.hostname;
}

function _parseSlotParam(paramName, paramValue) {
  if (!utils.isStr(paramValue)) {
    paramValue && utils.logWarn('PubMatic: Ignoring param key: ' + paramName + ', expects string-value, found ' + typeof paramValue);
    return UNDEFINED;
  }

  switch (paramName) {
    case 'pmzoneid':
      return paramValue.split(',').slice(0, 50).map(id => id.trim()).join();
    case 'kadfloor':
      return parseFloat(paramValue) || UNDEFINED;
    case 'lat':
      return parseFloat(paramValue) || UNDEFINED;
    case 'lon':
      return parseFloat(paramValue) || UNDEFINED;
    case 'yob':
      return parseInt(paramValue) || UNDEFINED;
    default:
      return paramValue;
  }
}

function _cleanSlot(slotName) {
  if (utils.isStr(slotName)) {
    return slotName.replace(/^\s+/g, '').replace(/\s+$/g, '');
  }
  return '';
}

function _parseAdSlot(bid) {
  bid.params.adUnit = '';
  bid.params.adUnitIndex = '0';
  bid.params.width = 0;
  bid.params.height = 0;
  var sizesArrayExists = (bid.hasOwnProperty('sizes') && utils.isArray(bid.sizes) && bid.sizes.length >= 1);
  bid.params.adSlot = _cleanSlot(bid.params.adSlot);

  var slot = bid.params.adSlot;
  try {
    var splits = slot.split('@');

<<<<<<< HEAD
  slot = splits[0];
  if (splits.length == 2) {
    bid.params.adUnitIndex = splits[1];
  }
  // check if size is mentioned in sizes array. in that case do not check for @ in adslot
  splits = slot.split('@');
  if (splits.length != 2) {
    if (!(sizesArrayExists)) {
      utils.logWarn('AdSlot Error: adSlot not in required format');
      return;
    }
  }
  bid.params.adUnit = splits[0];
  if (splits.length > 1) { // i.e size is specified in adslot, so consider that and ignore sizes array
    splits = splits[1].split('x');
=======
    slot = splits[0];
    if (splits.length == 2) {
      bid.params.adUnitIndex = splits[1].split(':').length == 2 ? splits[1].split(':')[1] : '0';
    }
    splits = splits[1].split(':')[0].split('x');
>>>>>>> 18116645
    if (splits.length != 2) {
      utils.logWarn('AdSlot Error: adSlot not in required format');
      return;
    }
    bid.params.width = parseInt(splits[0]);
    bid.params.height = parseInt(splits[1]);
<<<<<<< HEAD
    delete bid.sizes;
  } else if (sizesArrayExists) {
    bid.params.width = parseInt(bid.sizes[0][0]);
    bid.params.height = parseInt(bid.sizes[0][1]);
=======
    bid.params.adUnit = slot;
  } catch (e) {
    utils.logWarn('AdSlot Error: adSlot not in required format');
>>>>>>> 18116645
  }
}

function _initConf() {
  var conf = {};
  conf.pageURL = utils.getTopWindowUrl();
  conf.refURL = utils.getTopWindowReferrer();
  return conf;
}

function _handleCustomParams(params, conf) {
  if (!conf.kadpageurl) {
    conf.kadpageurl = conf.pageURL;
  }

  var key, value, entry;
  for (key in CUSTOM_PARAMS) {
    if (CUSTOM_PARAMS.hasOwnProperty(key)) {
      value = params[key];
      if (value) {
        entry = CUSTOM_PARAMS[key];

        if (typeof entry === 'object') {
          // will be used in future when we want to process a custom param before using
          // 'keyname': {f: function() {}}
          value = entry.f(value, conf);
        }

        if (utils.isStr(value)) {
          conf[key] = value;
        } else {
          utils.logWarn('PubMatic: Ignoring param : ' + key + ' with value : ' + CUSTOM_PARAMS[key] + ', expects string-value, found ' + typeof value);
        }
      }
    }
  }
  return conf;
}

function _createOrtbTemplate(conf) {
  return {
    id: '' + new Date().getTime(),
    at: AUCTION_TYPE,
    cur: [DEFAULT_CURRENCY],
    imp: [],
    site: {
      page: conf.pageURL,
      ref: conf.refURL,
      publisher: {}
    },
    device: {
      ua: navigator.userAgent,
      js: 1,
      dnt: (navigator.doNotTrack == 'yes' || navigator.doNotTrack == '1' || navigator.msDoNotTrack == '1') ? 1 : 0,
      h: screen.height,
      w: screen.width,
      language: navigator.language
    },
    user: {},
    ext: {}
  };
}

// similar functionality as parseSlotParam. Check if the 2 functions can be clubbed.
function _checkParamDataType(key, value, datatype) {
  var errMsg = 'PubMatic: Ignoring param key: ' + key + ', expects ' + datatype + ', found ' + typeof value;
  switch (datatype) {
    case DATA_TYPES.BOOLEAN:
      if (!utils.isBoolean(value)) {
        utils.logWarn(errMsg);
        return UNDEFINED;
      }
      return value;
    case DATA_TYPES.NUMBER:
      if (!utils.isNumber(value)) {
        utils.logWarn(errMsg);
        return UNDEFINED;
      }
      return value;
    case DATA_TYPES.STRING:
      if (!utils.isStr(value)) {
        utils.logWarn(errMsg);
        return UNDEFINED;
      }
      return value;
    case DATA_TYPES.ARRAY:
      if (!utils.isArray(value)) {
        utils.logWarn(errMsg);
        return UNDEFINED;
      }
      return value;
  }
}

function _createImpressionObject(bid, conf) {
  var impObj = {};
  var bannerObj = {};
  var videoObj = {};
  var sizes = bid.hasOwnProperty('sizes') ? bid.sizes : [];

  impObj = {
    id: bid.bidId,
    tagid: bid.params.adUnit,
    bidfloor: _parseSlotParam('kadfloor', bid.params.kadfloor),
    secure: window.location.protocol === 'https:' ? 1 : 0,
    ext: {
      pmZoneId: _parseSlotParam('pmzoneid', bid.params.pmzoneid)
    },
    bidfloorcur: bid.params.currency ? _parseSlotParam('currency', bid.params.currency) : DEFAULT_CURRENCY
  };

  if (bid.params.hasOwnProperty('video')) {
    var videoData = bid.params.video;

    for (var key in VIDEO_CUSTOM_PARAMS) {
      if (videoData.hasOwnProperty(key)) {
        videoObj[key] = _checkParamDataType(key, videoData[key], VIDEO_CUSTOM_PARAMS[key])
      }
    }
    // read playersize and assign to h and w.
    if (utils.isArray(bid.mediaTypes.video.playerSize[0])) {
      videoObj.w = bid.mediaTypes.video.playerSize[0][0];
      videoObj.h = bid.mediaTypes.video.playerSize[0][1];
    } else if (utils.isNumber(bid.mediaTypes.video.playerSize[0])) {
      videoObj.w = bid.mediaTypes.video.playerSize[0];
      videoObj.h = bid.mediaTypes.video.playerSize[1];
    }
    if (bid.params.video.hasOwnProperty('skippable')) {
      videoObj.ext = {
        'video_skippable': bid.params.video.skippable ? 1 : 0
      }
    }

    impObj.video = videoObj;
  } else {
    bannerObj = {
      pos: 0,
      w: bid.params.width,
      h: bid.params.height,
      topframe: utils.inIframe() ? 0 : 1,
    }
    if (utils.isArray(sizes) && sizes.length > 1) {
      sizes = sizes.splice(1, sizes.length - 1);
      var format = [];
      sizes.forEach(size => {
        format.push({w: size[0], h: size[1]});
      });
      bannerObj.format = format;
    }
    impObj.banner = bannerObj;
  }
  return impObj;
}

export const spec = {
  code: BIDDER_CODE,
  supportedMediaTypes: [BANNER, VIDEO],
  /**
   * Determines whether or not the given bid request is valid. Valid bid request must have placementId and hbid
   *
   * @param {BidRequest} bid The bid params to validate.
   * @return boolean True if this is a valid bid, and false otherwise.
   */
  isBidRequestValid: bid => {
    if (bid && bid.params) {
      if (!utils.isStr(bid.params.publisherId)) {
        utils.logWarn(BIDDER_CODE + ' Error: publisherId is mandatory and cannot be numeric. Call to OpenBid will not be sent.');
        return false;
      }
      if (!utils.isStr(bid.params.adSlot)) {
        utils.logWarn(BIDDER_CODE + ': adSlotId is mandatory and cannot be numeric. Call to OpenBid will not be sent.');
        return false;
      }
      // video ad validation
      if (bid.params.hasOwnProperty('video')) {
        if (!bid.params.video.hasOwnProperty('mimes') || !utils.isArray(bid.params.video.mimes) || bid.params.video.mimes.length === 0) {
          utils.logWarn(BIDDER_CODE + ': For video ads, mimes is mandatory and must specify atlease 1 mime value. Call to OpenBid will not be sent.');
          return false;
        }
      }
      return true;
    }
    return false;
  },

  /**
   * Make a server request from the list of BidRequests.
   *
   * @param {validBidRequests[]} - an array of bids
   * @return ServerRequest Info describing the request to the server.
   */
  buildRequests: (validBidRequests, bidderRequest) => {
    var conf = _initConf();
    var payload = _createOrtbTemplate(conf);
    var bidCurrency = '';
    var dctr = '';
    var dctrLen;
    var dctrArr = [];
    validBidRequests.forEach(bid => {
      _parseAdSlot(bid);
      if (bid.params.hasOwnProperty('video')) {
        if (!(bid.params.adSlot && bid.params.adUnit && bid.params.adUnitIndex)) {
          utils.logWarn(BIDDER_CODE + ': Skipping the non-standard adslot: ', bid.params.adSlot, bid);
          return;
        }
      } else {
        if (!(bid.params.adSlot && bid.params.adUnit && bid.params.adUnitIndex && bid.params.width && bid.params.height)) {
          utils.logWarn(BIDDER_CODE + ': Skipping the non-standard adslot: ', bid.params.adSlot, bid);
          return;
        }
      }
      conf.pubId = conf.pubId || bid.params.publisherId;
      conf = _handleCustomParams(bid.params, conf);
      conf.transactionId = bid.transactionId;
      if (bidCurrency === '') {
        bidCurrency = bid.params.currency || undefined;
      } else if (bid.params.hasOwnProperty('currency') && bidCurrency !== bid.params.currency) {
        utils.logWarn(BIDDER_CODE + ': Currency specifier ignored. Only one currency permitted.');
      }
      bid.params.currency = bidCurrency;
      // check if dctr is added to more than 1 adunit
      if (bid.params.hasOwnProperty('dctr') && utils.isStr(bid.params.dctr)) {
        dctrArr.push(bid.params.dctr);
      }
      payload.imp.push(_createImpressionObject(bid, conf));
    });

    if (payload.imp.length == 0) {
      return;
    }

    payload.site.publisher.id = conf.pubId.trim();
    publisherId = conf.pubId.trim();
    payload.ext.wrapper = {};
    payload.ext.wrapper.profile = parseInt(conf.profId) || UNDEFINED;
    payload.ext.wrapper.version = parseInt(conf.verId) || UNDEFINED;
    payload.ext.wrapper.wiid = conf.wiid || UNDEFINED;
    payload.ext.wrapper.wv = constants.REPO_AND_VERSION;
    payload.ext.wrapper.transactionId = conf.transactionId;
    payload.ext.wrapper.wp = 'pbjs';
    payload.user.gender = (conf.gender ? conf.gender.trim() : UNDEFINED);
    payload.user.geo = {};

    // Attaching GDPR Consent Params
    if (bidderRequest && bidderRequest.gdprConsent) {
      payload.user.ext = {
        consent: bidderRequest.gdprConsent.consentString
      };

      payload.regs = {
        ext: {
          gdpr: (bidderRequest.gdprConsent.gdprApplies ? 1 : 0)
        }
      };
    }

    payload.user.geo.lat = _parseSlotParam('lat', conf.lat);
    payload.user.geo.lon = _parseSlotParam('lon', conf.lon);
    payload.user.yob = _parseSlotParam('yob', conf.yob);
    payload.device.geo = {};
    payload.device.geo.lat = _parseSlotParam('lat', conf.lat);
    payload.device.geo.lon = _parseSlotParam('lon', conf.lon);
    payload.site.page = conf.kadpageurl.trim() || payload.site.page.trim();
    payload.site.domain = _getDomainFromURL(payload.site.page);

    // set dctr value in site.ext, if present in validBidRequests[0], else ignore
    if (validBidRequests[0].params.hasOwnProperty('dctr')) {
      dctr = validBidRequests[0].params.dctr;
      if (utils.isStr(dctr) && dctr.length > 0) {
        var arr = dctr.split('|');
        dctr = '';
        arr.forEach(val => {
          dctr += (val.length > 0) ? (val.trim() + '|') : '';
        });
        dctrLen = dctr.length;
        if (dctr.substring(dctrLen, dctrLen - 1) === '|') {
          dctr = dctr.substring(0, dctrLen - 1);
        }
        payload.site.ext = {
          key_val: dctr.trim()
        }
      } else {
        utils.logWarn(BIDDER_CODE + ': Ignoring param : dctr with value : ' + dctr + ', expects string-value, found empty or non-string value');
      }
      if (dctrArr.length > 1) {
        utils.logWarn(BIDDER_CODE + ': dctr value found in more than 1 adunits. Value from 1st adunit will be picked. Ignoring values from subsequent adunits');
      }
    } else {
      utils.logWarn(BIDDER_CODE + ': dctr value not found in 1st adunit, ignoring values from subsequent adunits');
    }

    return {
      method: 'POST',
      url: ENDPOINT,
      data: JSON.stringify(payload)
    };
  },

  /**
   * Unpack the response from the server into a list of bids.
   *
   * @param {*} response A successful response from the server.
   * @return {Bid[]} An array of bids which were nested inside the server.
   */
  interpretResponse: (response, request) => {
    const bidResponses = [];
    var respCur = DEFAULT_CURRENCY;
    try {
      let requestData = JSON.parse(request.data);
      if (requestData && requestData.imp && requestData.imp.length > 0) {
        requestData.imp.forEach(impData => {
          bidResponses.push({
            requestId: impData.id,
            width: 0,
            height: 0,
            ttl: 300,
            ad: '',
            creativeId: 0,
            netRevenue: NET_REVENUE,
            cpm: 0,
            currency: CURRENCY,
            referrer: utils.getTopWindowUrl()
          })
        });
      }
      if (response.body && response.body.seatbid && utils.isArray(response.body.seatbid)) {
        // Supporting multiple bid responses for same adSize
        respCur = response.body.cur || respCur;
        response.body.seatbid.forEach(seatbidder => {
          seatbidder.bid &&
<<<<<<< HEAD
          utils.isArray(seatbidder.bid) &&
          seatbidder.bid.forEach(bid => {
            let newBid = {
              requestId: bid.impid,
              cpm: (parseFloat(bid.price) || 0).toFixed(2),
              width: bid.w,
              height: bid.h,
              creativeId: bid.crid || bid.id,
              dealId: bid.dealid,
              currency: respCur,
              netRevenue: NET_REVENUE,
              ttl: 300,
              referrer: utils.getTopWindowUrl(),
              ad: bid.adm
            };
            let parsedRequest = JSON.parse(request.data);
            if (parsedRequest.imp && parsedRequest.imp.length > 0) {
              parsedRequest.imp.forEach(req => {
                if (bid.impid === req.id && req.hasOwnProperty('video')) {
                  newBid.mediaType = 'video';
                  newBid.width = bid.hasOwnProperty('w') ? bid.w : req.video.w;
                  newBid.height = bid.hasOwnProperty('h') ? bid.h : req.video.h;
                  newBid.vastXml = bid.adm;
                }
              });
            }
            if (bid.ext && bid.ext.deal_channel) {
              newBid['dealChannel'] = dealChannelValues[bid.ext.deal_channel] || null;
            }

            bidResponses.push(newBid);
          });
=======
            utils.isArray(seatbidder.bid) &&
            seatbidder.bid.forEach(bid => {
              bidResponses.forEach(br => {
                if (br.requestId == bid.impid) {
                  br.requestId = bid.impid;
                  br.cpm = (parseFloat(bid.price) || 0).toFixed(2);
                  br.width = bid.w;
                  br.height = bid.h;
                  br.creativeId = bid.crid || bid.id;
                  br.dealId = bid.dealid;
                  br.currency = CURRENCY;
                  br.netRevenue = NET_REVENUE;
                  br.ttl = 300;
                  br.referrer = utils.getTopWindowUrl();
                  br.ad = bid.adm;

                  if (bid.ext && bid.ext.deal_channel) {
                    br['dealChannel'] = dealChannelValues[bid.ext.deal_channel] || null;
                  }
                }
              })
            });
>>>>>>> 18116645
        });
      }
    } catch (error) {
      utils.logError(error);
    }
    return bidResponses;
  },

  /**
   * Register User Sync.
   */
  getUserSyncs: (syncOptions, responses, gdprConsent) => {
    let syncurl = USYNCURL + publisherId;

    // Attaching GDPR Consent Params in UserSync url
    if (gdprConsent) {
      syncurl += '&gdpr=' + (gdprConsent.gdprApplies ? 1 : 0);
      syncurl += '&gdpr_consent=' + encodeURIComponent(gdprConsent.consentString || '');
    }

    if (syncOptions.iframeEnabled) {
      return [{
        type: 'iframe',
        url: syncurl
      }];
    } else {
      utils.logWarn('PubMatic: Please enable iframe based user sync.');
    }
  },

  /**
   * Covert bid param types for S2S
   * @param {Object} params bid params
   * @param {Boolean} isOpenRtb boolean to check openrtb2 protocol
   * @return {Object} params bid params
   */
  transformBidParams: function(params, isOpenRtb) {
    return utils.convertTypes({
      'publisherId': 'string',
      'adSlot': 'string'
    }, params);
  }
};

registerBidder(spec);<|MERGE_RESOLUTION|>--- conflicted
+++ resolved
@@ -1,12 +1,6 @@
 import * as utils from 'src/utils';
-<<<<<<< HEAD
 import { registerBidder } from 'src/adapters/bidderFactory';
 import { BANNER, VIDEO } from 'src/mediaTypes';
-=======
-import {
-  registerBidder
-} from 'src/adapters/bidderFactory';
->>>>>>> 18116645
 const constants = require('src/constants.json');
 
 const BIDDER_CODE = 'pubmatic';
@@ -97,51 +91,36 @@
   bid.params.width = 0;
   bid.params.height = 0;
   var sizesArrayExists = (bid.hasOwnProperty('sizes') && utils.isArray(bid.sizes) && bid.sizes.length >= 1);
+
   bid.params.adSlot = _cleanSlot(bid.params.adSlot);
 
   var slot = bid.params.adSlot;
   try {
     var splits = slot.split('@');
-
-<<<<<<< HEAD
-  slot = splits[0];
-  if (splits.length == 2) {
-    bid.params.adUnitIndex = splits[1];
-  }
-  // check if size is mentioned in sizes array. in that case do not check for @ in adslot
-  splits = slot.split('@');
-  if (splits.length != 2) {
-    if (!(sizesArrayExists)) {
-      utils.logWarn('AdSlot Error: adSlot not in required format');
-      return;
-    }
-  }
-  bid.params.adUnit = splits[0];
-  if (splits.length > 1) { // i.e size is specified in adslot, so consider that and ignore sizes array
-    splits = splits[1].split('x');
-=======
+    // check if size is mentioned in sizes array. in that case do not check for @ in adslot
     slot = splits[0];
     if (splits.length == 2) {
       bid.params.adUnitIndex = splits[1].split(':').length == 2 ? splits[1].split(':')[1] : '0';
-    }
-    splits = splits[1].split(':')[0].split('x');
->>>>>>> 18116645
-    if (splits.length != 2) {
-      utils.logWarn('AdSlot Error: adSlot not in required format');
-      return;
-    }
-    bid.params.width = parseInt(splits[0]);
-    bid.params.height = parseInt(splits[1]);
-<<<<<<< HEAD
-    delete bid.sizes;
-  } else if (sizesArrayExists) {
-    bid.params.width = parseInt(bid.sizes[0][0]);
-    bid.params.height = parseInt(bid.sizes[0][1]);
-=======
+      splits = splits[1].split(':')[0].split('x');
+      if (splits.length != 2) {
+        utils.logWarn('AdSlot Error: adSlot not in required format');
+        return;
+      }
+      bid.params.width = parseInt(splits[0]);
+      bid.params.height = parseInt(splits[1]);
+      delete bid.sizes;
+    } else {
+      if (!(sizesArrayExists)) {
+        utils.logWarn('AdSlot Error: adSlot not in required format');
+        return;
+      }
+      bid.params.width = parseInt(bid.sizes[0][0]);
+      bid.params.height = parseInt(bid.sizes[0][1]);
+      bid.params.adUnitIndex = slot.split(':').length > 1 ? slot.split(':')[slot.split(':').length - 1] : '0';
+    }
     bid.params.adUnit = slot;
   } catch (e) {
     utils.logWarn('AdSlot Error: adSlot not in required format');
->>>>>>> 18116645
   }
 }
 
@@ -462,50 +441,16 @@
             creativeId: 0,
             netRevenue: NET_REVENUE,
             cpm: 0,
-            currency: CURRENCY,
+            currency: respCur,
             referrer: utils.getTopWindowUrl()
           })
         });
       }
       if (response.body && response.body.seatbid && utils.isArray(response.body.seatbid)) {
         // Supporting multiple bid responses for same adSize
-        respCur = response.body.cur || respCur;
         response.body.seatbid.forEach(seatbidder => {
+          respCur = response.body.cur || respCur;
           seatbidder.bid &&
-<<<<<<< HEAD
-          utils.isArray(seatbidder.bid) &&
-          seatbidder.bid.forEach(bid => {
-            let newBid = {
-              requestId: bid.impid,
-              cpm: (parseFloat(bid.price) || 0).toFixed(2),
-              width: bid.w,
-              height: bid.h,
-              creativeId: bid.crid || bid.id,
-              dealId: bid.dealid,
-              currency: respCur,
-              netRevenue: NET_REVENUE,
-              ttl: 300,
-              referrer: utils.getTopWindowUrl(),
-              ad: bid.adm
-            };
-            let parsedRequest = JSON.parse(request.data);
-            if (parsedRequest.imp && parsedRequest.imp.length > 0) {
-              parsedRequest.imp.forEach(req => {
-                if (bid.impid === req.id && req.hasOwnProperty('video')) {
-                  newBid.mediaType = 'video';
-                  newBid.width = bid.hasOwnProperty('w') ? bid.w : req.video.w;
-                  newBid.height = bid.hasOwnProperty('h') ? bid.h : req.video.h;
-                  newBid.vastXml = bid.adm;
-                }
-              });
-            }
-            if (bid.ext && bid.ext.deal_channel) {
-              newBid['dealChannel'] = dealChannelValues[bid.ext.deal_channel] || null;
-            }
-
-            bidResponses.push(newBid);
-          });
-=======
             utils.isArray(seatbidder.bid) &&
             seatbidder.bid.forEach(bid => {
               bidResponses.forEach(br => {
@@ -516,19 +461,28 @@
                   br.height = bid.h;
                   br.creativeId = bid.crid || bid.id;
                   br.dealId = bid.dealid;
-                  br.currency = CURRENCY;
+                  br.currency = respCur;
                   br.netRevenue = NET_REVENUE;
                   br.ttl = 300;
                   br.referrer = utils.getTopWindowUrl();
                   br.ad = bid.adm;
-
+                  let parsedRequest = JSON.parse(request.data);
+                  if (parsedRequest.imp && parsedRequest.imp.length > 0) {
+                    parsedRequest.imp.forEach(req => {
+                      if (bid.impid === req.id && req.hasOwnProperty('video')) {
+                        br.mediaType = 'video';
+                        br.width = bid.hasOwnProperty('w') ? bid.w : req.video.w;
+                        br.height = bid.hasOwnProperty('h') ? bid.h : req.video.h;
+                        br.vastXml = bid.adm;
+                      }
+                    });
+                  }
                   if (bid.ext && bid.ext.deal_channel) {
                     br['dealChannel'] = dealChannelValues[bid.ext.deal_channel] || null;
                   }
                 }
               })
             });
->>>>>>> 18116645
         });
       }
     } catch (error) {
