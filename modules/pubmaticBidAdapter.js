--- conflicted
+++ resolved
@@ -17,11 +17,7 @@
 const DEFAULT_HEIGHT = 0;
 const PREBID_NATIVE_HELP_LINK = 'http://prebid.org/dev-docs/show-native-ads.html';
 const PUBLICATION = 'pubmatic'; // Your publication on Blue Billywig, potentially with environment (e.g. publication.bbvms.com or publication.test.bbvms.com)
-<<<<<<< HEAD
-const RENDERER_URL = 'https://pubmatic.bbvms.com/r/'.concat('$RENDERER', '.js');
-=======
 const RENDERER_URL = 'https://pubmatic.bbvms.com/r/'.concat('$RENDERER', '.js'); // URL of the renderer application
->>>>>>> e5ade754
 const CUSTOM_PARAMS = {
   'kadpageurl': '', // Custom page url
   'gender': '', // User gender
@@ -676,11 +672,8 @@
     impObj.banner = bannerObj;
   }
 
-<<<<<<< HEAD
-=======
   _addImpressionFPD(impObj, bid);
 
->>>>>>> e5ade754
   _addFloorFromFloorModule(impObj, bid);
 
   return impObj.hasOwnProperty(BANNER) ||
@@ -688,27 +681,6 @@
             impObj.hasOwnProperty(VIDEO) ? impObj : UNDEFINED;
 }
 
-<<<<<<< HEAD
-function _addFloorFromFloorModule(impObj, bid) {
-  let bidFloor = -1;
-  // get lowest floor from floorModule
-  if (typeof bid.getFloor === 'function' && !config.getConfig('pubmatic.disableFloors')) {
-    [BANNER, VIDEO, NATIVE].forEach(mediaType => {
-      if (impObj.hasOwnProperty(mediaType)) {
-        let floorInfo = bid.getFloor({ currency: impObj.bidfloorcur, mediaType: mediaType, size: '*' });
-        if (typeof floorInfo === 'object' && floorInfo.currency === impObj.bidfloorcur && !isNaN(parseInt(floorInfo.floor))) {
-          let mediaTypeFloor = parseFloat(floorInfo.floor);
-          bidFloor = (bidFloor == -1 ? mediaTypeFloor : Math.min(mediaTypeFloor, bidFloor))
-        }
-      }
-    });
-  }
-  // get highest from impObj.bidfllor and floor from floor module
-  // as we are using Math.max, it is ok if we have not got any floor from floorModule, then value of bidFloor will be -1
-  if (impObj.bidfloor) {
-    bidFloor = Math.max(bidFloor, impObj.bidfloor)
-  }
-=======
 function _addImpressionFPD(imp, bid) {
   const ortb2 = {...utils.deepAccess(bid, 'ortb2Imp.ext.data')};
   Object.keys(ortb2).forEach(prop => {
@@ -758,7 +730,6 @@
   if (impObj.bidfloor) {
     bidFloor = Math.max(bidFloor, impObj.bidfloor)
   }
->>>>>>> e5ade754
 
   // assign value only if bidFloor is > 0
   impObj.bidfloor = ((!isNaN(bidFloor) && bidFloor > 0) ? bidFloor : UNDEFINED);
@@ -914,32 +885,19 @@
   }
 }
 
-<<<<<<< HEAD
-function _assignRenderer(br, request) {
-  let bidParams, context, adUnitCode;
-  if (request.bidderRequest && request.bidderRequest.bids) {
-    for (let bidderRequestBidsIndex = 0; bidderRequestBidsIndex < request.bidderRequest.bids.length; bidderRequestBidsIndex++) {
-      if (request.bidderRequest.bids[bidderRequestBidsIndex].bidId === br.requestId) {
-=======
 function _assignRenderer(newBid, request) {
   let bidParams, context, adUnitCode;
   if (request.bidderRequest && request.bidderRequest.bids) {
     for (let bidderRequestBidsIndex = 0; bidderRequestBidsIndex < request.bidderRequest.bids.length; bidderRequestBidsIndex++) {
       if (request.bidderRequest.bids[bidderRequestBidsIndex].bidId === newBid.requestId) {
->>>>>>> e5ade754
         bidParams = request.bidderRequest.bids[bidderRequestBidsIndex].params;
         context = request.bidderRequest.bids[bidderRequestBidsIndex].mediaTypes[VIDEO].context;
         adUnitCode = request.bidderRequest.bids[bidderRequestBidsIndex].adUnitCode;
       }
     }
     if (context && context === 'outstream' && bidParams && bidParams.outstreamAU && adUnitCode) {
-<<<<<<< HEAD
-      br.rendererCode = bidParams.outstreamAU;
-      br.renderer = BB_RENDERER.newRenderer(br.rendererCode, adUnitCode);
-=======
       newBid.rendererCode = bidParams.outstreamAU;
       newBid.renderer = BB_RENDERER.newRenderer(newBid.rendererCode, adUnitCode);
->>>>>>> e5ade754
     }
   }
 };
@@ -972,13 +930,8 @@
             utils.logError(`${LOG_WARN_PREFIX}: no context specified in bid. Rejecting bid: `, bid);
             return false;
           }
-<<<<<<< HEAD
-          if (bid.mediaTypes[VIDEO].context === 'outstream' && !utils.isStr(bid.params.outstreamAU)) {
-            utils.logError(`${LOG_WARN_PREFIX}: for "outstream" bids outstreamAU is required. Rejecting bid: `, bid);
-=======
           if (bid.mediaTypes[VIDEO].context === 'outstream' && !utils.isStr(bid.params.outstreamAU) && !bid.hasOwnProperty('renderer') && !bid.mediaTypes[VIDEO].hasOwnProperty('renderer')) {
             utils.logError(`${LOG_WARN_PREFIX}: for "outstream" bids either outstreamAU parameter must be provided or ad unit supplied renderer is required. Rejecting bid: `, bid);
->>>>>>> e5ade754
             return false;
           }
         } else {
@@ -1194,20 +1147,12 @@
                   br.referrer = parsedReferrer;
                   br.ad = bid.adm;
                   br.pm_seat = seatbidder.seat || null;
-<<<<<<< HEAD
-                  br.pm_dspid = bid.ext && bid.ext.dspid ? bid.ext.dspid : null
-                  if (requestData.imp && requestData.imp.length > 0) {
-                    requestData.imp.forEach(req => {
-                      if (bid.impid === req.id) {
-                        _checkMediaType(bid.adm, br);
-=======
                   br.pm_dspid = bid.ext && bid.ext.dspid ? bid.ext.dspid : null;
                   br.partnerImpId = bid.id || '' // partner impression Id
                   if (requestData.imp && requestData.imp.length > 0) {
                     requestData.imp.forEach(req => {
                       if (bid.impid === req.id) {
                         _checkMediaType(bid, br);
->>>>>>> e5ade754
                         switch (br.mediaType) {
                           case BANNER:
                             break;
@@ -1235,10 +1180,7 @@
                     br.meta.buyerId = bid.ext.advid;
                   }
                   if (bid.adomain && bid.adomain.length > 0) {
-<<<<<<< HEAD
-=======
                     br.meta.advertiserDomains = bid.adomain;
->>>>>>> e5ade754
                     br.meta.clickUrl = bid.adomain[0];
                   }
                   // adserverTargeting
