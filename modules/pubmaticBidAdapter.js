import * as utils from '../src/utils.js';
import { registerBidder } from '../src/adapters/bidderFactory.js';
import { BANNER, VIDEO, NATIVE } from '../src/mediaTypes.js';
import {config} from '../src/config.js';

const BIDDER_CODE = 'pubmatic';
const LOG_WARN_PREFIX = 'PubMatic: ';
const ENDPOINT = 'https://hbopenbid.pubmatic.com/translator?source=prebid-client';
const USER_SYNC_URL_IFRAME = 'https://ads.pubmatic.com/AdServer/js/showad.js#PIX&kdntuid=1&p=';
const USER_SYNC_URL_IMAGE = 'https://image8.pubmatic.com/AdServer/ImgSync?p=';
const DEFAULT_CURRENCY = 'USD';
const AUCTION_TYPE = 1;
<<<<<<< HEAD
const PUBMATIC_DIGITRUST_KEY = 'nFIn8aLzbd';
const PUBMATIC_ALIAS = 'pubmatic2';
=======
>>>>>>> a81e15bc
const UNDEFINED = undefined;
const DEFAULT_WIDTH = 0;
const DEFAULT_HEIGHT = 0;
const PREBID_NATIVE_HELP_LINK = 'http://prebid.org/dev-docs/show-native-ads.html';
const CUSTOM_PARAMS = {
  'kadpageurl': '', // Custom page url
  'gender': '', // User gender
  'yob': '', // User year of birth
  'lat': '', // User location - Latitude
  'lon': '', // User Location - Longitude
  'wiid': '', // OpenWrap Wrapper Impression ID
  'profId': '', // OpenWrap Legacy: Profile ID
  'verId': '' // OpenWrap Legacy: version ID
};
const DATA_TYPES = {
  'NUMBER': 'number',
  'STRING': 'string',
  'BOOLEAN': 'boolean',
  'ARRAY': 'array',
  'OBJECT': 'object'
};
const VIDEO_CUSTOM_PARAMS = {
  'mimes': DATA_TYPES.ARRAY,
  'minduration': DATA_TYPES.NUMBER,
  'maxduration': DATA_TYPES.NUMBER,
  'startdelay': DATA_TYPES.NUMBER,
  'playbackmethod': DATA_TYPES.ARRAY,
  'api': DATA_TYPES.ARRAY,
  'protocols': DATA_TYPES.ARRAY,
  'w': DATA_TYPES.NUMBER,
  'h': DATA_TYPES.NUMBER,
  'battr': DATA_TYPES.ARRAY,
  'linearity': DATA_TYPES.NUMBER,
  'placement': DATA_TYPES.NUMBER,
  'minbitrate': DATA_TYPES.NUMBER,
  'maxbitrate': DATA_TYPES.NUMBER
}

const NATIVE_ASSETS = {
  'TITLE': { ID: 1, KEY: 'title', TYPE: 0 },
  'IMAGE': { ID: 2, KEY: 'image', TYPE: 0 },
  'ICON': { ID: 3, KEY: 'icon', TYPE: 0 },
  'SPONSOREDBY': { ID: 4, KEY: 'sponsoredBy', TYPE: 1 }, // please note that type of SPONSORED is also 1
  'BODY': { ID: 5, KEY: 'body', TYPE: 2 }, // please note that type of DESC is also set to 2
  'CLICKURL': { ID: 6, KEY: 'clickUrl', TYPE: 0 },
  'VIDEO': { ID: 7, KEY: 'video', TYPE: 0 },
  'EXT': { ID: 8, KEY: 'ext', TYPE: 0 },
  'DATA': { ID: 9, KEY: 'data', TYPE: 0 },
  'LOGO': { ID: 10, KEY: 'logo', TYPE: 0 },
  'SPONSORED': { ID: 11, KEY: 'sponsored', TYPE: 1 }, // please note that type of SPONSOREDBY is also set to 1
  'DESC': { ID: 12, KEY: 'data', TYPE: 2 }, // please note that type of BODY is also set to 2
  'RATING': { ID: 13, KEY: 'rating', TYPE: 3 },
  'LIKES': { ID: 14, KEY: 'likes', TYPE: 4 },
  'DOWNLOADS': { ID: 15, KEY: 'downloads', TYPE: 5 },
  'PRICE': { ID: 16, KEY: 'price', TYPE: 6 },
  'SALEPRICE': { ID: 17, KEY: 'saleprice', TYPE: 7 },
  'PHONE': { ID: 18, KEY: 'phone', TYPE: 8 },
  'ADDRESS': { ID: 19, KEY: 'address', TYPE: 9 },
  'DESC2': { ID: 20, KEY: 'desc2', TYPE: 10 },
  'DISPLAYURL': { ID: 21, KEY: 'displayurl', TYPE: 11 },
  'CTA': { ID: 22, KEY: 'cta', TYPE: 12 }
};

const NATIVE_ASSET_IMAGE_TYPE = {
  'ICON': 1,
  'LOGO': 2,
  'IMAGE': 3
}

// check if title, image can be added with mandatory field default values
const NATIVE_MINIMUM_REQUIRED_IMAGE_ASSETS = [
  {
    id: NATIVE_ASSETS.SPONSOREDBY.ID,
    required: true,
    data: {
      type: 1
    }
  },
  {
    id: NATIVE_ASSETS.TITLE.ID,
    required: true,
  },
  {
    id: NATIVE_ASSETS.IMAGE.ID,
    required: true,
  }
]

const NET_REVENUE = false;
const dealChannelValues = {
  1: 'PMP',
  5: 'PREF',
  6: 'PMPG'
};

let publisherId = 0;
let isInvalidNativeRequest = false;
let NATIVE_ASSET_ID_TO_KEY_MAP = {};
let NATIVE_ASSET_KEY_TO_ASSET_MAP = {};

// loading NATIVE_ASSET_ID_TO_KEY_MAP
utils._each(NATIVE_ASSETS, anAsset => { NATIVE_ASSET_ID_TO_KEY_MAP[anAsset.ID] = anAsset.KEY });
// loading NATIVE_ASSET_KEY_TO_ASSET_MAP
utils._each(NATIVE_ASSETS, anAsset => { NATIVE_ASSET_KEY_TO_ASSET_MAP[anAsset.KEY] = anAsset });

function _getDomainFromURL(url) {
  let anchor = document.createElement('a');
  anchor.href = url;
  return anchor.hostname;
}

function _parseSlotParam(paramName, paramValue) {
  if (!utils.isStr(paramValue)) {
    paramValue && utils.logWarn(LOG_WARN_PREFIX + 'Ignoring param key: ' + paramName + ', expects string-value, found ' + typeof paramValue);
    return UNDEFINED;
  }

  switch (paramName) {
    case 'pmzoneid':
      return paramValue.split(',').slice(0, 50).map(id => id.trim()).join();
    case 'kadfloor':
      return parseFloat(paramValue) || UNDEFINED;
    case 'lat':
      return parseFloat(paramValue) || UNDEFINED;
    case 'lon':
      return parseFloat(paramValue) || UNDEFINED;
    case 'yob':
      return parseInt(paramValue) || UNDEFINED;
    default:
      return paramValue;
  }
}

function _cleanSlot(slotName) {
  if (utils.isStr(slotName)) {
    return slotName.replace(/^\s+/g, '').replace(/\s+$/g, '');
  }
  return '';
}

function _parseAdSlot(bid) {
  bid.params.adUnit = '';
  bid.params.adUnitIndex = '0';
  bid.params.width = 0;
  bid.params.height = 0;
  bid.params.adSlot = _cleanSlot(bid.params.adSlot);

  var slot = bid.params.adSlot;
  var splits = slot.split(':');

  slot = splits[0];
  if (splits.length == 2) {
    bid.params.adUnitIndex = splits[1];
  }
  // check if size is mentioned in sizes array. in that case do not check for @ in adslot
  splits = slot.split('@');
  bid.params.adUnit = splits[0];
  if (splits.length > 1) {
    // i.e size is specified in adslot, so consider that and ignore sizes array
    splits = splits.length == 2 ? splits[1].split('x') : splits.length == 3 ? splits[2].split('x') : [];
    if (splits.length != 2) {
      utils.logWarn(LOG_WARN_PREFIX + 'AdSlot Error: adSlot not in required format');
      return;
    }
    bid.params.width = parseInt(splits[0], 10);
    bid.params.height = parseInt(splits[1], 10);
  }
  // Case : if Size is present in ad slot as well as in mediaTypes then ???
  if (bid.hasOwnProperty('mediaTypes') &&
         bid.mediaTypes.hasOwnProperty(BANNER) &&
          bid.mediaTypes.banner.hasOwnProperty('sizes')) {
    var i = 0;
    var sizeArray = [];
    for (;i < bid.mediaTypes.banner.sizes.length; i++) {
      if (bid.mediaTypes.banner.sizes[i].length === 2) { // sizes[i].length will not be 2 in case where size is set as fluid, we want to skip that entry
        sizeArray.push(bid.mediaTypes.banner.sizes[i]);
      }
    }
    bid.mediaTypes.banner.sizes = sizeArray;
    if (bid.mediaTypes.banner.sizes.length >= 1) {
      // set the first size in sizes array in bid.params.width and bid.params.height. These will be sent as primary size.
      // The rest of the sizes will be sent in format array.
      if (!bid.params.width && !bid.params.height) {
        bid.params.width = bid.mediaTypes.banner.sizes[0][0];
        bid.params.height = bid.mediaTypes.banner.sizes[0][1];
        bid.mediaTypes.banner.sizes = bid.mediaTypes.banner.sizes.splice(1, bid.mediaTypes.banner.sizes.length - 1);
      } else if (bid.params.width == bid.mediaTypes.banner.sizes[0][0] && bid.params.height == bid.mediaTypes.banner.sizes[0][1]) {
        bid.mediaTypes.banner.sizes = bid.mediaTypes.banner.sizes.splice(1, bid.mediaTypes.banner.sizes.length - 1);
      }
    }
  }
}

function _initConf(refererInfo) {
  return {
    pageURL: (refererInfo && refererInfo.referer) ? refererInfo.referer : window.location.href,
    refURL: window.document.referrer
  };
}

function _handleCustomParams(params, conf) {
  if (!conf.kadpageurl) {
    conf.kadpageurl = conf.pageURL;
  }

  var key, value, entry;
  for (key in CUSTOM_PARAMS) {
    if (CUSTOM_PARAMS.hasOwnProperty(key)) {
      value = params[key];
      if (value) {
        entry = CUSTOM_PARAMS[key];

        if (typeof entry === 'object') {
          // will be used in future when we want to process a custom param before using
          // 'keyname': {f: function() {}}
          value = entry.f(value, conf);
        }

        if (utils.isStr(value)) {
          conf[key] = value;
        } else {
          utils.logWarn(LOG_WARN_PREFIX + 'Ignoring param : ' + key + ' with value : ' + CUSTOM_PARAMS[key] + ', expects string-value, found ' + typeof value);
        }
      }
    }
  }
  return conf;
}

function _createOrtbTemplate(conf) {
  return {
    id: '' + new Date().getTime(),
    at: AUCTION_TYPE,
    cur: [DEFAULT_CURRENCY],
    imp: [],
    site: {
      page: conf.pageURL,
      ref: conf.refURL,
      publisher: {}
    },
    device: {
      ua: navigator.userAgent,
      js: 1,
      dnt: (navigator.doNotTrack == 'yes' || navigator.doNotTrack == '1' || navigator.msDoNotTrack == '1') ? 1 : 0,
      h: screen.height,
      w: screen.width,
      language: navigator.language
    },
    user: {},
    ext: {}
  };
}

function _checkParamDataType(key, value, datatype) {
  var errMsg = 'Ignoring param key: ' + key + ', expects ' + datatype + ', found ' + typeof value;
  var functionToExecute;
  switch (datatype) {
    case DATA_TYPES.BOOLEAN:
      functionToExecute = utils.isBoolean;
      break;
    case DATA_TYPES.NUMBER:
      functionToExecute = utils.isNumber;
      break;
    case DATA_TYPES.STRING:
      functionToExecute = utils.isStr;
      break;
    case DATA_TYPES.ARRAY:
      functionToExecute = utils.isArray;
      break;
  }
  if (functionToExecute(value)) {
    return value;
  }
  utils.logWarn(LOG_WARN_PREFIX + errMsg);
  return UNDEFINED;
}

function _commonNativeRequestObject(nativeAsset, params) {
  var key = nativeAsset.KEY;
  return {
    id: nativeAsset.ID,
    required: params[key].required ? 1 : 0,
    data: {
      type: nativeAsset.TYPE,
      len: params[key].len,
      ext: params[key].ext
    }
  };
}

function _createNativeRequest(params) {
  var nativeRequestObject = {
    assets: []
  };
  for (var key in params) {
    if (params.hasOwnProperty(key)) {
      var assetObj = {};
      if (!(nativeRequestObject.assets && nativeRequestObject.assets.length > 0 && nativeRequestObject.assets.hasOwnProperty(key))) {
        switch (key) {
          case NATIVE_ASSETS.TITLE.KEY:
            if (params[key].len || params[key].length) {
              assetObj = {
                id: NATIVE_ASSETS.TITLE.ID,
                required: params[key].required ? 1 : 0,
                title: {
                  len: params[key].len || params[key].length,
                  ext: params[key].ext
                }
              };
            } else {
              utils.logWarn(LOG_WARN_PREFIX + 'Error: Title Length is required for native ad: ' + JSON.stringify(params));
            }
            break;
          case NATIVE_ASSETS.IMAGE.KEY:
            if (params[key].sizes && params[key].sizes.length > 0) {
              assetObj = {
                id: NATIVE_ASSETS.IMAGE.ID,
                required: params[key].required ? 1 : 0,
                img: {
                  type: NATIVE_ASSET_IMAGE_TYPE.IMAGE,
                  w: params[key].w || params[key].width || (params[key].sizes ? params[key].sizes[0] : UNDEFINED),
                  h: params[key].h || params[key].height || (params[key].sizes ? params[key].sizes[1] : UNDEFINED),
                  wmin: params[key].wmin || params[key].minimumWidth || (params[key].minsizes ? params[key].minsizes[0] : UNDEFINED),
                  hmin: params[key].hmin || params[key].minimumHeight || (params[key].minsizes ? params[key].minsizes[1] : UNDEFINED),
                  mimes: params[key].mimes,
                  ext: params[key].ext,
                }
              };
            } else {
              utils.logWarn(LOG_WARN_PREFIX + 'Error: Image sizes is required for native ad: ' + JSON.stringify(params));
            }
            break;
          case NATIVE_ASSETS.ICON.KEY:
            if (params[key].sizes && params[key].sizes.length > 0) {
              assetObj = {
                id: NATIVE_ASSETS.ICON.ID,
                required: params[key].required ? 1 : 0,
                img: {
                  type: NATIVE_ASSET_IMAGE_TYPE.ICON,
                  w: params[key].w || params[key].width || (params[key].sizes ? params[key].sizes[0] : UNDEFINED),
                  h: params[key].h || params[key].height || (params[key].sizes ? params[key].sizes[1] : UNDEFINED),
                  ext: params[key].ext
                }
              };
            } else {
              utils.logWarn(LOG_WARN_PREFIX + 'Error: Icon sizes is required for native ad: ' + JSON.stringify(params));
            };
            break;
          case NATIVE_ASSETS.VIDEO.KEY:
            assetObj = {
              id: NATIVE_ASSETS.VIDEO.ID,
              required: params[key].required ? 1 : 0,
              video: {
                minduration: params[key].minduration,
                maxduration: params[key].maxduration,
                protocols: params[key].protocols,
                mimes: params[key].mimes,
                ext: params[key].ext
              }
            };
            break;
          case NATIVE_ASSETS.EXT.KEY:
            assetObj = {
              id: NATIVE_ASSETS.EXT.ID,
              required: params[key].required ? 1 : 0,
            };
            break;
          case NATIVE_ASSETS.LOGO.KEY:
            assetObj = {
              id: NATIVE_ASSETS.LOGO.ID,
              required: params[key].required ? 1 : 0,
              img: {
                type: NATIVE_ASSET_IMAGE_TYPE.LOGO,
                w: params[key].w || params[key].width || (params[key].sizes ? params[key].sizes[0] : UNDEFINED),
                h: params[key].h || params[key].height || (params[key].sizes ? params[key].sizes[1] : UNDEFINED),
                ext: params[key].ext
              }
            };
            break;
          case NATIVE_ASSETS.SPONSOREDBY.KEY:
          case NATIVE_ASSETS.BODY.KEY:
          case NATIVE_ASSETS.RATING.KEY:
          case NATIVE_ASSETS.LIKES.KEY:
          case NATIVE_ASSETS.DOWNLOADS.KEY:
          case NATIVE_ASSETS.PRICE.KEY:
          case NATIVE_ASSETS.SALEPRICE.KEY:
          case NATIVE_ASSETS.PHONE.KEY:
          case NATIVE_ASSETS.ADDRESS.KEY:
          case NATIVE_ASSETS.DESC2.KEY:
          case NATIVE_ASSETS.DISPLAYURL.KEY:
          case NATIVE_ASSETS.CTA.KEY:
            assetObj = _commonNativeRequestObject(NATIVE_ASSET_KEY_TO_ASSET_MAP[key], params);
            break;
        }
      }
    }
    if (assetObj && assetObj.id) {
      nativeRequestObject.assets[nativeRequestObject.assets.length] = assetObj;
    }
  };

  // for native image adtype prebid has to have few required assests i.e. title,sponsoredBy, image
  // if any of these are missing from the request then request will not be sent
  var requiredAssetCount = NATIVE_MINIMUM_REQUIRED_IMAGE_ASSETS.length;
  var presentrequiredAssetCount = 0;
  NATIVE_MINIMUM_REQUIRED_IMAGE_ASSETS.forEach(ele => {
    var lengthOfExistingAssets = nativeRequestObject.assets.length;
    for (var i = 0; i < lengthOfExistingAssets; i++) {
      if (ele.id == nativeRequestObject.assets[i].id) {
        presentrequiredAssetCount++;
        break;
      }
    }
  });
  if (requiredAssetCount == presentrequiredAssetCount) {
    isInvalidNativeRequest = false;
  } else {
    isInvalidNativeRequest = true;
  }
  return nativeRequestObject;
}

function _createBannerRequest(bid) {
  var sizes = bid.mediaTypes.banner.sizes;
  var format = [];
  var bannerObj;
  if (sizes !== UNDEFINED && utils.isArray(sizes)) {
    bannerObj = {};
    if (!bid.params.width && !bid.params.height) {
      if (sizes.length === 0) {
        // i.e. since bid.params does not have width or height, and length of sizes is 0, need to ignore this banner imp
        bannerObj = UNDEFINED;
        utils.logWarn(LOG_WARN_PREFIX + 'Error: mediaTypes.banner.size missing for adunit: ' + bid.params.adUnit + '. Ignoring the banner impression in the adunit.');
        return bannerObj;
      } else {
        bannerObj.w = parseInt(sizes[0][0], 10);
        bannerObj.h = parseInt(sizes[0][1], 10);
        sizes = sizes.splice(1, sizes.length - 1);
      }
    } else {
      bannerObj.w = bid.params.width;
      bannerObj.h = bid.params.height;
    }
    if (sizes.length > 0) {
      format = [];
      sizes.forEach(function (size) {
        if (size.length > 1) {
          format.push({ w: size[0], h: size[1] });
        }
      });
      if (format.length > 0) {
        bannerObj.format = format;
      }
    }
    bannerObj.pos = 0;
    bannerObj.topframe = utils.inIframe() ? 0 : 1;
  } else {
    utils.logWarn(LOG_WARN_PREFIX + 'Error: mediaTypes.banner.size missing for adunit: ' + bid.params.adUnit + '. Ignoring the banner impression in the adunit.');
    bannerObj = UNDEFINED;
  }
  return bannerObj;
}

function _createVideoRequest(bid) {
  var videoData = bid.params.video;
  var videoObj;

  if (videoData !== UNDEFINED) {
    videoObj = {};
    for (var key in VIDEO_CUSTOM_PARAMS) {
      if (videoData.hasOwnProperty(key)) {
        videoObj[key] = _checkParamDataType(key, videoData[key], VIDEO_CUSTOM_PARAMS[key]);
      }
    }
    // read playersize and assign to h and w.
    if (bid.mediaTypes.video.playerSize) {
      if (utils.isArray(bid.mediaTypes.video.playerSize[0])) {
        videoObj.w = parseInt(bid.mediaTypes.video.playerSize[0][0], 10);
        videoObj.h = parseInt(bid.mediaTypes.video.playerSize[0][1], 10);
      } else if (utils.isNumber(bid.mediaTypes.video.playerSize[0])) {
        videoObj.w = parseInt(bid.mediaTypes.video.playerSize[0], 10);
        videoObj.h = parseInt(bid.mediaTypes.video.playerSize[1], 10);
      }
    } else if (bid.mediaTypes.video.w && bid.mediaTypes.video.h) {
      videoObj.w = parseInt(bid.mediaTypes.video.w, 10);
      videoObj.h = parseInt(bid.mediaTypes.video.h, 10);
    } else {
      videoObj = UNDEFINED;
      utils.logWarn(LOG_WARN_PREFIX + 'Error: Video size params(playersize or w&h) missing for adunit: ' + bid.params.adUnit + ' with mediaType set as video. Ignoring video impression in the adunit.');
      return videoObj;
    }
    if (bid.params.video.hasOwnProperty('skippable')) {
      videoObj.ext = {
        'video_skippable': bid.params.video.skippable ? 1 : 0
      };
    }
  } else {
    videoObj = UNDEFINED;
    utils.logWarn(LOG_WARN_PREFIX + 'Error: Video config params missing for adunit: ' + bid.params.adUnit + ' with mediaType set as video. Ignoring video impression in the adunit.');
  }
  return videoObj;
}

// support for PMP deals
function _addPMPDealsInImpression(impObj, bid) {
  if (bid.params.deals) {
    if (utils.isArray(bid.params.deals)) {
      bid.params.deals.forEach(function(dealId) {
        if (utils.isStr(dealId) && dealId.length > 3) {
          if (!impObj.pmp) {
            impObj.pmp = { private_auction: 0, deals: [] };
          }
          impObj.pmp.deals.push({ id: dealId });
        } else {
          utils.logWarn(LOG_WARN_PREFIX + 'Error: deal-id present in array bid.params.deals should be a strings with more than 3 charaters length, deal-id ignored: ' + dealId);
        }
      });
    } else {
      utils.logWarn(LOG_WARN_PREFIX + 'Error: bid.params.deals should be an array of strings.');
    }
  }
}

function _createImpressionObject(bid, conf) {
  var impObj = {};
  var bannerObj;
  var videoObj;
  var nativeObj = {};
  var sizes = bid.hasOwnProperty('sizes') ? bid.sizes : [];
  var mediaTypes = '';
  var format = [];

  impObj = {
    id: bid.bidId,
    tagid: bid.params.hashedKey || bid.params.adUnit || undefined,
    bidfloor: _parseSlotParam('kadfloor', bid.params.kadfloor),
    secure: 1,
    ext: {
      pmZoneId: _parseSlotParam('pmzoneid', bid.params.pmzoneid)
    },
    bidfloorcur: bid.params.currency ? _parseSlotParam('currency', bid.params.currency) : DEFAULT_CURRENCY
  };

  _addPMPDealsInImpression(impObj, bid);

  if (bid.hasOwnProperty('mediaTypes')) {
    for (mediaTypes in bid.mediaTypes) {
      switch (mediaTypes) {
        case BANNER:
          bannerObj = _createBannerRequest(bid);
          if (bannerObj !== UNDEFINED) {
            impObj.banner = bannerObj;
          }
          break;
        case NATIVE:
          nativeObj['request'] = JSON.stringify(_createNativeRequest(bid.nativeParams));
          if (!isInvalidNativeRequest) {
            impObj.native = nativeObj;
          } else {
            utils.logWarn(LOG_WARN_PREFIX + 'Error: Error in Native adunit ' + bid.params.adUnit + '. Ignoring the adunit. Refer to ' + PREBID_NATIVE_HELP_LINK + ' for more details.');
          }
          break;
        case VIDEO:
          videoObj = _createVideoRequest(bid);
          if (videoObj !== UNDEFINED) {
            impObj.video = videoObj;
          }
          break;
      }
    }
  } else {
    // mediaTypes is not present, so this is a banner only impression
    // this part of code is required for older testcases with no 'mediaTypes' to run succesfully.
    bannerObj = {
      pos: 0,
      w: bid.params.width,
      h: bid.params.height,
      topframe: utils.inIframe() ? 0 : 1
    };
    if (utils.isArray(sizes) && sizes.length > 1) {
      sizes = sizes.splice(1, sizes.length - 1);
      sizes.forEach(size => {
        if (utils.isArray(size) && size.length == 2) {
          format.push({
            w: size[0],
            h: size[1]
          });
        };
      });
      bannerObj.format = format;
    }
    impObj.banner = bannerObj;
  }

  _addFloorFromFloorModule(impObj, bid);

  return impObj.hasOwnProperty(BANNER) ||
          impObj.hasOwnProperty(NATIVE) ||
            impObj.hasOwnProperty(VIDEO) ? impObj : UNDEFINED;
}

function _addFloorFromFloorModule(impObj, bid) {
  let bidFloor = -1;
  // get lowest floor from floorModule
  if (typeof bid.getFloor === 'function' && !config.getConfig('pubmatic.disableFloors')) {
    [BANNER, VIDEO, NATIVE].forEach(mediaType => {
      if (impObj.hasOwnProperty(mediaType)) {
        let floorInfo = bid.getFloor({ currency: impObj.bidfloorcur, mediaType: mediaType, size: '*' });
        if (typeof floorInfo === 'object' && floorInfo.currency === impObj.bidfloorcur && !isNaN(parseInt(floorInfo.floor))) {
          let mediaTypeFloor = parseFloat(floorInfo.floor);
          bidFloor = (bidFloor == -1 ? mediaTypeFloor : Math.min(mediaTypeFloor, bidFloor))
        }
      }
    });
  }
  // get highest from impObj.bidfllor and floor from floor module
  // as we are using Math.max, it is ok if we have not got any floor from floorModule, then value of bidFloor will be -1
  if (impObj.bidfloor) {
    bidFloor = Math.max(bidFloor, impObj.bidfloor)
  }

  // assign value only if bidFloor is > 0
  impObj.bidfloor = ((!isNaN(bidFloor) && bidFloor > 0) ? bidFloor : UNDEFINED);
}

function _handleEids(payload, validBidRequests) {
<<<<<<< HEAD
  let eids = [];
  _handleDigitrustId(eids);
  _handleTTDId(eids, validBidRequests);
  const bidRequest = validBidRequests[0];
  if (bidRequest && bidRequest.userId) {
    _addExternalUserId(eids, utils.deepAccess(bidRequest, `userId.pubcid`), 'pubcid.org', 1);
    _addExternalUserId(eids, utils.deepAccess(bidRequest, `userId.digitrustid.data.id`), 'digitru.st', 1);
    _addExternalUserId(eids, utils.deepAccess(bidRequest, `userId.id5id`), 'id5-sync.com', 1);
    _addExternalUserId(eids, utils.deepAccess(bidRequest, `userId.criteoId`), 'criteo.com', 1);// replacing criteoRtus
    _addExternalUserId(eids, utils.deepAccess(bidRequest, `userId.idl_env`), 'liveramp.com', 1);
    _addExternalUserId(eids, utils.deepAccess(bidRequest, `userId.lipb.lipbid`), 'liveintent.com', 1);
    _addExternalUserId(eids, utils.deepAccess(bidRequest, `userId.parrableid`), 'parrable.com', 1);
    _addExternalUserId(eids, utils.deepAccess(bidRequest, `userId.britepoolid`), 'britepool.com', 1);
    _addExternalUserId(eids, utils.deepAccess(bidRequest, `userId.netId`), 'netid.de', 1);
    _addExternalUserId(eids, utils.deepAccess(bidRequest, `userId.firstpartyid`), 'firstpartyid', 1);
  }
  if (eids.length > 0) {
    payload.user.eids = eids;
=======
  const bidUserIdAsEids = utils.deepAccess(validBidRequests, '0.userIdAsEids');
  if (utils.isArray(bidUserIdAsEids) && bidUserIdAsEids.length > 0) {
    utils.deepSetValue(payload, 'user.eids', bidUserIdAsEids);
>>>>>>> a81e15bc
  }
}

function _checkMediaType(adm, newBid) {
  // Create a regex here to check the strings
  var admStr = '';
  var videoRegex = new RegExp(/VAST\s+version/);
  if (adm.indexOf('span class="PubAPIAd"') >= 0) {
    newBid.mediaType = BANNER;
  } else if (videoRegex.test(adm)) {
    newBid.mediaType = VIDEO;
  } else {
    try {
      admStr = JSON.parse(adm.replace(/\\/g, ''));
      if (admStr && admStr.native) {
        newBid.mediaType = NATIVE;
      }
    } catch (e) {
      utils.logWarn(LOG_WARN_PREFIX + 'Error: Cannot parse native reponse for ad response: ' + adm);
    }
  }
}

function _parseNativeResponse(bid, newBid) {
  newBid.native = {};
  if (bid.hasOwnProperty('adm')) {
    var adm = '';
    try {
      adm = JSON.parse(bid.adm.replace(/\\/g, ''));
    } catch (ex) {
      utils.logWarn(LOG_WARN_PREFIX + 'Error: Cannot parse native reponse for ad response: ' + newBid.adm);
      return;
    }
    if (adm && adm.native && adm.native.assets && adm.native.assets.length > 0) {
      newBid.mediaType = NATIVE;
      for (let i = 0, len = adm.native.assets.length; i < len; i++) {
        switch (adm.native.assets[i].id) {
          case NATIVE_ASSETS.TITLE.ID:
            newBid.native.title = adm.native.assets[i].title && adm.native.assets[i].title.text;
            break;
          case NATIVE_ASSETS.IMAGE.ID:
            newBid.native.image = {
              url: adm.native.assets[i].img && adm.native.assets[i].img.url,
              height: adm.native.assets[i].img && adm.native.assets[i].img.h,
              width: adm.native.assets[i].img && adm.native.assets[i].img.w,
            };
            break;
          case NATIVE_ASSETS.ICON.ID:
            newBid.native.icon = {
              url: adm.native.assets[i].img && adm.native.assets[i].img.url,
              height: adm.native.assets[i].img && adm.native.assets[i].img.h,
              width: adm.native.assets[i].img && adm.native.assets[i].img.w,
            };
            break;
          case NATIVE_ASSETS.SPONSOREDBY.ID:
          case NATIVE_ASSETS.BODY.ID:
          case NATIVE_ASSETS.LIKES.ID:
          case NATIVE_ASSETS.DOWNLOADS.ID:
          case NATIVE_ASSETS.PRICE:
          case NATIVE_ASSETS.SALEPRICE.ID:
          case NATIVE_ASSETS.PHONE.ID:
          case NATIVE_ASSETS.ADDRESS.ID:
          case NATIVE_ASSETS.DESC2.ID:
          case NATIVE_ASSETS.CTA.ID:
          case NATIVE_ASSETS.RATING.ID:
          case NATIVE_ASSETS.DISPLAYURL.ID:
            newBid.native[NATIVE_ASSET_ID_TO_KEY_MAP[adm.native.assets[i].id]] = adm.native.assets[i].data && adm.native.assets[i].data.value;
            break;
        }
      }
      newBid.native.clickUrl = adm.native.link && adm.native.link.url;
      newBid.native.clickTrackers = (adm.native.link && adm.native.link.clicktrackers) || [];
      newBid.native.impressionTrackers = adm.native.imptrackers || [];
      newBid.native.jstracker = adm.native.jstracker || [];
      if (!newBid.width) {
        newBid.width = DEFAULT_WIDTH;
      }
      if (!newBid.height) {
        newBid.height = DEFAULT_HEIGHT;
      }
    }
  }
}

function _blockedIabCategoriesValidation(payload, blockedIabCategories) {
  blockedIabCategories = blockedIabCategories
    .filter(function(category) {
      if (typeof category === 'string') { // only strings
        return true;
      } else {
        utils.logWarn(LOG_WARN_PREFIX + 'bcat: Each category should be a string, ignoring category: ' + category);
        return false;
      }
    })
    .map(category => category.trim()) // trim all
    .filter(function(category, index, arr) { // more than 3 charaters length
      if (category.length > 3) {
        return arr.indexOf(category) === index; // unique value only
      } else {
        utils.logWarn(LOG_WARN_PREFIX + 'bcat: Each category should have a value of a length of more than 3 characters, ignoring category: ' + category)
      }
    });
  if (blockedIabCategories.length > 0) {
    utils.logWarn(LOG_WARN_PREFIX + 'bcat: Selected: ', blockedIabCategories);
    payload.bcat = blockedIabCategories;
  }
}

function _handleDealCustomTargetings(payload, dctrArr, validBidRequests) {
  var dctr = '';
  var dctrLen;
  // set dctr value in site.ext, if present in validBidRequests[0], else ignore
  if (dctrArr.length > 0) {
    if (validBidRequests[0].params.hasOwnProperty('dctr')) {
      dctr = validBidRequests[0].params.dctr;
      if (utils.isStr(dctr) && dctr.length > 0) {
        var arr = dctr.split('|');
        dctr = '';
        arr.forEach(val => {
          dctr += (val.length > 0) ? (val.trim() + '|') : '';
        });
        dctrLen = dctr.length;
        if (dctr.substring(dctrLen, dctrLen - 1) === '|') {
          dctr = dctr.substring(0, dctrLen - 1);
        }
        payload.site.ext = {
          key_val: dctr.trim()
        }
      } else {
        utils.logWarn(LOG_WARN_PREFIX + 'Ignoring param : dctr with value : ' + dctr + ', expects string-value, found empty or non-string value');
      }
      if (dctrArr.length > 1) {
        utils.logWarn(LOG_WARN_PREFIX + 'dctr value found in more than 1 adunits. Value from 1st adunit will be picked. Ignoring values from subsequent adunits');
      }
    } else {
      utils.logWarn(LOG_WARN_PREFIX + 'dctr value not found in 1st adunit, ignoring values from subsequent adunits');
    }
  }
}

export const spec = {
  code: BIDDER_CODE,
  gvlid: 76,
  supportedMediaTypes: [BANNER, VIDEO, NATIVE],
  aliases: [PUBMATIC_ALIAS],
  /**
  * Determines whether or not the given bid request is valid. Valid bid request must have placementId and hbid
  *
  * @param {BidRequest} bid The bid params to validate.
  * @return boolean True if this is a valid bid, and false otherwise.
  */
  isBidRequestValid: bid => {
    if (bid && bid.params) {
      if (!utils.isStr(bid.params.publisherId)) {
        utils.logWarn(LOG_WARN_PREFIX + 'Error: publisherId is mandatory and cannot be numeric. Call to OpenBid will not be sent for ad unit: ' + JSON.stringify(bid));
        return false;
      }
      // video ad validation
      if (bid.params.hasOwnProperty('video')) {
        if (!bid.params.video.hasOwnProperty('mimes') || !utils.isArray(bid.params.video.mimes) || bid.params.video.mimes.length === 0) {
          utils.logWarn(LOG_WARN_PREFIX + 'Error: For video ads, mimes is mandatory and must specify atlease 1 mime value. Call to OpenBid will not be sent for ad unit:' + JSON.stringify(bid));
          return false;
        }
      }
      return true;
    }
    return false;
  },

  /**
   * Make a server request from the list of BidRequests.
   *
   * @param {validBidRequests[]} - an array of bids
   * @return ServerRequest Info describing the request to the server.
   */
  buildRequests: (validBidRequests, bidderRequest) => {
    var refererInfo;
    if (bidderRequest && bidderRequest.refererInfo) {
      refererInfo = bidderRequest.refererInfo;
    }
    var conf = _initConf(refererInfo);
    var payload = _createOrtbTemplate(conf);
    var bidCurrency = '';
    var dctrArr = [];
    var bid;
    var blockedIabCategories = [];

    validBidRequests.forEach(originalBid => {
      bid = utils.deepClone(originalBid);
      bid.params.adSlot = bid.params.adSlot || '';
      _parseAdSlot(bid);
      if (bid.params.hasOwnProperty('video')) {
        // Nothing to do
      } else {
        // If we have a native mediaType configured alongside banner, its ok if the banner size is not set in width and height
        // The corresponding banner imp object will not be generated, but we still want the native object to be sent, hence the following check
        if (!(bid.hasOwnProperty('mediaTypes') && bid.mediaTypes.hasOwnProperty(NATIVE)) && bid.params.width === 0 && bid.params.height === 0) {
          utils.logWarn(LOG_WARN_PREFIX + 'Skipping the non-standard adslot: ', bid.params.adSlot, JSON.stringify(bid));
          return;
        }
      }
      conf.pubId = conf.pubId || bid.params.publisherId;
      conf = _handleCustomParams(bid.params, conf);
      conf.transactionId = bid.transactionId;
      if (bidCurrency === '') {
        bidCurrency = bid.params.currency || UNDEFINED;
      } else if (bid.params.hasOwnProperty('currency') && bidCurrency !== bid.params.currency) {
        utils.logWarn(LOG_WARN_PREFIX + 'Currency specifier ignored. Only one currency permitted.');
      }
      bid.params.currency = bidCurrency;
      // check if dctr is added to more than 1 adunit
      if (bid.params.hasOwnProperty('dctr') && utils.isStr(bid.params.dctr)) {
        dctrArr.push(bid.params.dctr);
      }
      if (bid.params.hasOwnProperty('bcat') && utils.isArray(bid.params.bcat)) {
        blockedIabCategories = blockedIabCategories.concat(bid.params.bcat);
      }
      var impObj = _createImpressionObject(bid, conf);
      if (impObj) {
        payload.imp.push(impObj);
      }
    });

    if (payload.imp.length == 0) {
      return;
    }

    payload.site.publisher.id = conf.pubId.trim();
    publisherId = conf.pubId.trim();
    payload.ext.wrapper = {};
    payload.ext.wrapper.profile = parseInt(conf.profId) || UNDEFINED;
    payload.ext.wrapper.version = parseInt(conf.verId) || UNDEFINED;
    payload.ext.wrapper.wiid = conf.wiid || UNDEFINED;
    // eslint-disable-next-line no-undef
    payload.ext.wrapper.wv = $$REPO_AND_VERSION$$;
    payload.ext.wrapper.transactionId = conf.transactionId;
    payload.ext.wrapper.wp = 'pbjs';
    payload.user.gender = (conf.gender ? conf.gender.trim() : UNDEFINED);
    payload.user.geo = {};
    payload.user.geo.lat = _parseSlotParam('lat', conf.lat);
    payload.user.geo.lon = _parseSlotParam('lon', conf.lon);
    payload.user.yob = _parseSlotParam('yob', conf.yob);
    payload.device.geo = payload.user.geo;
    payload.site.page = conf.kadpageurl.trim() || payload.site.page.trim();
    payload.site.domain = _getDomainFromURL(payload.site.page);

    // merge the device from config.getConfig('device')
    if (typeof config.getConfig('device') === 'object') {
      payload.device = Object.assign(payload.device, config.getConfig('device'));
    }

    // passing transactionId in source.tid
    utils.deepSetValue(payload, 'source.tid', conf.transactionId);

    // test bids
    if (window.location.href.indexOf('pubmaticTest=true') !== -1) {
      payload.test = 1;
    }

    // adding schain object
    if (validBidRequests[0].schain) {
      utils.deepSetValue(payload, 'source.ext.schain', validBidRequests[0].schain);
    }

    // Attaching GDPR Consent Params
    if (bidderRequest && bidderRequest.gdprConsent) {
      utils.deepSetValue(payload, 'user.ext.consent', bidderRequest.gdprConsent.consentString);
      utils.deepSetValue(payload, 'regs.ext.gdpr', (bidderRequest.gdprConsent.gdprApplies ? 1 : 0));
    }

    // CCPA
    if (bidderRequest && bidderRequest.uspConsent) {
      utils.deepSetValue(payload, 'regs.ext.us_privacy', bidderRequest.uspConsent);
    }

    // coppa compliance
    if (config.getConfig('coppa') === true) {
      utils.deepSetValue(payload, 'regs.coppa', 1);
    }

    _handleDealCustomTargetings(payload, dctrArr, validBidRequests);
    _handleEids(payload, validBidRequests);
    _blockedIabCategoriesValidation(payload, blockedIabCategories);

    // Note: Do not move this block up
    // if site object is set in Prebid config then we need to copy required fields from site into app and unset the site object
    if (typeof config.getConfig('app') === 'object') {
      payload.app = config.getConfig('app');
      // not copying domain from site as it is a derived value from page
      payload.app.publisher = payload.site.publisher;
      payload.app.ext = payload.site.ext || UNDEFINED;
      delete payload.site;
    }

    return {
      method: 'POST',
      url: ENDPOINT,
      data: JSON.stringify(payload)
    };
  },

  /**
   * Unpack the response from the server into a list of bids.
   *
   * @param {*} response A successful response from the server.
   * @return {Bid[]} An array of bids which were nested inside the server.
   */
  interpretResponse: (response, request) => {
    const bidResponses = [];
    var respCur = DEFAULT_CURRENCY;
    let parsedRequest = JSON.parse(request.data);
    let parsedReferrer = parsedRequest.site && parsedRequest.site.ref ? parsedRequest.site.ref : '';
    try {
      let requestData = JSON.parse(request.data);
      if (requestData && requestData.imp && requestData.imp.length > 0) {
        requestData.imp.forEach(impData => {
          bidResponses.push({
            requestId: impData.id,
            width: 0,
            height: 0,
            ttl: 300,
            ad: '',
            creativeId: 0,
            netRevenue: NET_REVENUE,
            cpm: 0,
            currency: respCur,
            referrer: parsedReferrer,
          })
        });
      }
      if (response.body && response.body.seatbid && utils.isArray(response.body.seatbid)) {
        // Supporting multiple bid responses for same adSize
        respCur = response.body.cur || respCur;
        response.body.seatbid.forEach(seatbidder => {
          seatbidder.bid &&
            utils.isArray(seatbidder.bid) &&
            seatbidder.bid.forEach(bid => {
              bidResponses.forEach(br => {
                if (br.requestId == bid.impid) {
                  br.requestId = bid.impid;
                  br.cpm = (parseFloat(bid.price) || 0).toFixed(2);
                  br.width = bid.w;
                  br.height = bid.h;
                  br.sspID = bid.id || '';
                  br.creativeId = bid.crid || bid.id;
                  br.dealId = bid.dealid;
                  br.currency = respCur;
                  br.netRevenue = NET_REVENUE;
                  br.ttl = 300;
                  br.referrer = parsedReferrer;
                  br.ad = bid.adm;
                  br.pm_seat = seatbidder.seat || null;
                  br.pm_dspid = bid.ext && bid.ext.dspid ? bid.ext.dspid : null
                  if (requestData.imp && requestData.imp.length > 0) {
                    requestData.imp.forEach(req => {
                      if (bid.impid === req.id) {
                        _checkMediaType(bid.adm, br);
                        switch (br.mediaType) {
                          case BANNER:
                            break;
                          case VIDEO:
                            br.width = bid.hasOwnProperty('w') ? bid.w : req.video.w;
                            br.height = bid.hasOwnProperty('h') ? bid.h : req.video.h;
                            br.vastXml = bid.adm;
                            break;
                          case NATIVE:
                            _parseNativeResponse(bid, br);
                            break;
                        }
                      }
                    });
                  }
                  if (bid.ext && bid.ext.deal_channel) {
                    br['dealChannel'] = dealChannelValues[bid.ext.deal_channel] || null;
                  }
                  br.meta = {};
                  if (bid.ext && bid.ext.dspid) {
                    br.meta.networkId = bid.ext.dspid;
                  }
                  if (bid.ext && bid.ext.advid) {
                    br.meta.buyerId = bid.ext.advid;
                  }
                  if (bid.adomain && bid.adomain.length > 0) {
                    br.meta.clickUrl = bid.adomain[0];
                  }
                  // adserverTargeting
                  if (seatbidder.ext && seatbidder.ext.buyid) {
                    br.adserverTargeting = {
                      'hb_buyid_pubmatic': seatbidder.ext.buyid
                    };
                  }
                }
              });
            });
        });
      }
    } catch (error) {
      utils.logError(error);
    }
    return bidResponses;
  },

  /**
   * Register User Sync.
   */
  getUserSyncs: (syncOptions, responses, gdprConsent, uspConsent) => {
    let syncurl = '' + publisherId;

    // Attaching GDPR Consent Params in UserSync url
    if (gdprConsent) {
      syncurl += '&gdpr=' + (gdprConsent.gdprApplies ? 1 : 0);
      syncurl += '&gdpr_consent=' + encodeURIComponent(gdprConsent.consentString || '');
    }

    // CCPA
    if (uspConsent) {
      syncurl += '&us_privacy=' + encodeURIComponent(uspConsent);
    }

    // coppa compliance
    if (config.getConfig('coppa') === true) {
      syncurl += '&coppa=1';
    }

    if (syncOptions.iframeEnabled) {
      return [{
        type: 'iframe',
        url: USER_SYNC_URL_IFRAME + syncurl
      }];
    } else {
      return [{
        type: 'image',
        url: USER_SYNC_URL_IMAGE + syncurl
      }];
    }
  },

  /**
   * Covert bid param types for S2S
   * @param {Object} params bid params
   * @param {Boolean} isOpenRtb boolean to check openrtb2 protocol
   * @return {Object} params bid params
   */
  transformBidParams: function (params, isOpenRtb) {
    return utils.convertTypes({
      'publisherId': 'string',
      'adSlot': 'string'
    }, params);
  }
};

registerBidder(spec);<|MERGE_RESOLUTION|>--- conflicted
+++ resolved
@@ -10,11 +10,8 @@
 const USER_SYNC_URL_IMAGE = 'https://image8.pubmatic.com/AdServer/ImgSync?p=';
 const DEFAULT_CURRENCY = 'USD';
 const AUCTION_TYPE = 1;
-<<<<<<< HEAD
 const PUBMATIC_DIGITRUST_KEY = 'nFIn8aLzbd';
 const PUBMATIC_ALIAS = 'pubmatic2';
-=======
->>>>>>> a81e15bc
 const UNDEFINED = undefined;
 const DEFAULT_WIDTH = 0;
 const DEFAULT_HEIGHT = 0;
@@ -641,30 +638,9 @@
 }
 
 function _handleEids(payload, validBidRequests) {
-<<<<<<< HEAD
-  let eids = [];
-  _handleDigitrustId(eids);
-  _handleTTDId(eids, validBidRequests);
-  const bidRequest = validBidRequests[0];
-  if (bidRequest && bidRequest.userId) {
-    _addExternalUserId(eids, utils.deepAccess(bidRequest, `userId.pubcid`), 'pubcid.org', 1);
-    _addExternalUserId(eids, utils.deepAccess(bidRequest, `userId.digitrustid.data.id`), 'digitru.st', 1);
-    _addExternalUserId(eids, utils.deepAccess(bidRequest, `userId.id5id`), 'id5-sync.com', 1);
-    _addExternalUserId(eids, utils.deepAccess(bidRequest, `userId.criteoId`), 'criteo.com', 1);// replacing criteoRtus
-    _addExternalUserId(eids, utils.deepAccess(bidRequest, `userId.idl_env`), 'liveramp.com', 1);
-    _addExternalUserId(eids, utils.deepAccess(bidRequest, `userId.lipb.lipbid`), 'liveintent.com', 1);
-    _addExternalUserId(eids, utils.deepAccess(bidRequest, `userId.parrableid`), 'parrable.com', 1);
-    _addExternalUserId(eids, utils.deepAccess(bidRequest, `userId.britepoolid`), 'britepool.com', 1);
-    _addExternalUserId(eids, utils.deepAccess(bidRequest, `userId.netId`), 'netid.de', 1);
-    _addExternalUserId(eids, utils.deepAccess(bidRequest, `userId.firstpartyid`), 'firstpartyid', 1);
-  }
-  if (eids.length > 0) {
-    payload.user.eids = eids;
-=======
   const bidUserIdAsEids = utils.deepAccess(validBidRequests, '0.userIdAsEids');
   if (utils.isArray(bidUserIdAsEids) && bidUserIdAsEids.length > 0) {
     utils.deepSetValue(payload, 'user.eids', bidUserIdAsEids);
->>>>>>> a81e15bc
   }
 }
 
