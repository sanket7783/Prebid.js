import * as utils from '../src/utils.js';
import { registerBidder } from '../src/adapters/bidderFactory.js';
import { BANNER, VIDEO, NATIVE } from '../src/mediaTypes.js';
import {config} from '../src/config.js';
import { Renderer } from '../src/Renderer.js';

const BIDDER_CODE = 'pubmatic';
const LOG_WARN_PREFIX = 'PubMatic: ';
const ENDPOINT = 'https://hbopenbid.pubmatic.com/translator?source=ow-client';
const USER_SYNC_URL_IFRAME = 'https://ads.pubmatic.com/AdServer/js/showad.js#PIX&kdntuid=1&p=';
const USER_SYNC_URL_IMAGE = 'https://image8.pubmatic.com/AdServer/ImgSync?p=';
const DEFAULT_CURRENCY = 'USD';
const AUCTION_TYPE = 1;
const PUBMATIC_ALIAS = 'pubmatic2';
const UNDEFINED = undefined;
const DEFAULT_WIDTH = 0;
const DEFAULT_HEIGHT = 0;
const PREBID_NATIVE_HELP_LINK = 'http://prebid.org/dev-docs/show-native-ads.html';
const PUBLICATION = 'pubmatic'; // Your publication on Blue Billywig, potentially with environment (e.g. publication.bbvms.com or publication.test.bbvms.com)
<<<<<<< HEAD
const RENDERER_URL = 'https://pubmatic.bbvms.com/r/'.concat('$RENDERER', '.js');
=======
const RENDERER_URL = 'https://pubmatic.bbvms.com/r/'.concat('$RENDERER', '.js'); // URL of the renderer application
>>>>>>> 94f1d793
const CUSTOM_PARAMS = {
  'kadpageurl': '', // Custom page url
  'gender': '', // User gender
  'yob': '', // User year of birth
  'lat': '', // User location - Latitude
  'lon': '', // User Location - Longitude
  'wiid': '', // OpenWrap Wrapper Impression ID
  'profId': '', // OpenWrap Legacy: Profile ID
  'verId': '' // OpenWrap Legacy: version ID
};
const DATA_TYPES = {
  'NUMBER': 'number',
  'STRING': 'string',
  'BOOLEAN': 'boolean',
  'ARRAY': 'array',
  'OBJECT': 'object'
};
const VIDEO_CUSTOM_PARAMS = {
  'mimes': DATA_TYPES.ARRAY,
  'minduration': DATA_TYPES.NUMBER,
  'maxduration': DATA_TYPES.NUMBER,
  'startdelay': DATA_TYPES.NUMBER,
  'playbackmethod': DATA_TYPES.ARRAY,
  'api': DATA_TYPES.ARRAY,
  'protocols': DATA_TYPES.ARRAY,
  'w': DATA_TYPES.NUMBER,
  'h': DATA_TYPES.NUMBER,
  'battr': DATA_TYPES.ARRAY,
  'linearity': DATA_TYPES.NUMBER,
  'placement': DATA_TYPES.NUMBER,
  'minbitrate': DATA_TYPES.NUMBER,
  'maxbitrate': DATA_TYPES.NUMBER
}

const NATIVE_ASSETS = {
  'TITLE': { ID: 1, KEY: 'title', TYPE: 0 },
  'IMAGE': { ID: 2, KEY: 'image', TYPE: 0 },
  'ICON': { ID: 3, KEY: 'icon', TYPE: 0 },
  'SPONSOREDBY': { ID: 4, KEY: 'sponsoredBy', TYPE: 1 }, // please note that type of SPONSORED is also 1
  'BODY': { ID: 5, KEY: 'body', TYPE: 2 }, // please note that type of DESC is also set to 2
  'CLICKURL': { ID: 6, KEY: 'clickUrl', TYPE: 0 },
  'VIDEO': { ID: 7, KEY: 'video', TYPE: 0 },
  'EXT': { ID: 8, KEY: 'ext', TYPE: 0 },
  'DATA': { ID: 9, KEY: 'data', TYPE: 0 },
  'LOGO': { ID: 10, KEY: 'logo', TYPE: 0 },
  'SPONSORED': { ID: 11, KEY: 'sponsored', TYPE: 1 }, // please note that type of SPONSOREDBY is also set to 1
  'DESC': { ID: 12, KEY: 'data', TYPE: 2 }, // please note that type of BODY is also set to 2
  'RATING': { ID: 13, KEY: 'rating', TYPE: 3 },
  'LIKES': { ID: 14, KEY: 'likes', TYPE: 4 },
  'DOWNLOADS': { ID: 15, KEY: 'downloads', TYPE: 5 },
  'PRICE': { ID: 16, KEY: 'price', TYPE: 6 },
  'SALEPRICE': { ID: 17, KEY: 'saleprice', TYPE: 7 },
  'PHONE': { ID: 18, KEY: 'phone', TYPE: 8 },
  'ADDRESS': { ID: 19, KEY: 'address', TYPE: 9 },
  'DESC2': { ID: 20, KEY: 'desc2', TYPE: 10 },
  'DISPLAYURL': { ID: 21, KEY: 'displayurl', TYPE: 11 },
  'CTA': { ID: 22, KEY: 'cta', TYPE: 12 }
};

const NATIVE_ASSET_IMAGE_TYPE = {
  'ICON': 1,
  'LOGO': 2,
  'IMAGE': 3
}

// check if title, image can be added with mandatory field default values
const NATIVE_MINIMUM_REQUIRED_IMAGE_ASSETS = [
  {
    id: NATIVE_ASSETS.SPONSOREDBY.ID,
    required: true,
    data: {
      type: 1
    }
  },
  {
    id: NATIVE_ASSETS.TITLE.ID,
    required: true,
  },
  {
    id: NATIVE_ASSETS.IMAGE.ID,
    required: true,
  }
]

const NET_REVENUE = true;
const dealChannelValues = {
  1: 'PMP',
  5: 'PREF',
  6: 'PMPG'
};

// BB stands for Blue BillyWig
const BB_RENDERER = {
  bootstrapPlayer: function(bid) {
    const config = {
      code: bid.adUnitCode,
    };

    if (bid.vastXml) config.vastXml = bid.vastXml;
    else if (bid.vastUrl) config.vastUrl = bid.vastUrl;

    if (!bid.vastXml && !bid.vastUrl) {
      utils.logWarn(`${LOG_WARN_PREFIX}: No vastXml or vastUrl on bid, bailing...`);
      return;
    }

    const rendererId = BB_RENDERER.getRendererId(PUBLICATION, bid.rendererCode);

    const ele = document.getElementById(bid.adUnitCode); // NB convention

    let renderer;

    for (let rendererIndex = 0; rendererIndex < window.bluebillywig.renderers.length; rendererIndex++) {
      if (window.bluebillywig.renderers[rendererIndex]._id === rendererId) {
        renderer = window.bluebillywig.renderers[rendererIndex];
        break;
      }
    }

    if (renderer) renderer.bootstrap(config, ele);
    else utils.logWarn(`${LOG_WARN_PREFIX}: Couldn't find a renderer with ${rendererId}`);
  },
  newRenderer: function(rendererCode, adUnitCode) {
    var rendererUrl = RENDERER_URL.replace('$RENDERER', rendererCode);
    const renderer = Renderer.install({
      url: rendererUrl,
      loaded: false,
      adUnitCode
    });

    try {
      renderer.setRender(BB_RENDERER.outstreamRender);
    } catch (err) {
      utils.logWarn(`${LOG_WARN_PREFIX}: Error tying to setRender on renderer`, err);
    }

    return renderer;
  },
  outstreamRender: function(bid) {
    bid.renderer.push(function() { BB_RENDERER.bootstrapPlayer(bid) });
  },
  getRendererId: function(pub, renderer) {
    return `${pub}-${renderer}`; // NB convention!
  }
};

let publisherId = 0;
let isInvalidNativeRequest = false;
let NATIVE_ASSET_ID_TO_KEY_MAP = {};
let NATIVE_ASSET_KEY_TO_ASSET_MAP = {};

// loading NATIVE_ASSET_ID_TO_KEY_MAP
utils._each(NATIVE_ASSETS, anAsset => { NATIVE_ASSET_ID_TO_KEY_MAP[anAsset.ID] = anAsset.KEY });
// loading NATIVE_ASSET_KEY_TO_ASSET_MAP
utils._each(NATIVE_ASSETS, anAsset => { NATIVE_ASSET_KEY_TO_ASSET_MAP[anAsset.KEY] = anAsset });

function _getDomainFromURL(url) {
  let anchor = document.createElement('a');
  anchor.href = url;
  return anchor.hostname;
}

function _parseSlotParam(paramName, paramValue) {
  if (!utils.isStr(paramValue)) {
    paramValue && utils.logWarn(LOG_WARN_PREFIX + 'Ignoring param key: ' + paramName + ', expects string-value, found ' + typeof paramValue);
    return UNDEFINED;
  }

  switch (paramName) {
    case 'pmzoneid':
      return paramValue.split(',').slice(0, 50).map(id => id.trim()).join();
    case 'kadfloor':
      return parseFloat(paramValue) || UNDEFINED;
    case 'lat':
      return parseFloat(paramValue) || UNDEFINED;
    case 'lon':
      return parseFloat(paramValue) || UNDEFINED;
    case 'yob':
      return parseInt(paramValue) || UNDEFINED;
    default:
      return paramValue;
  }
}

function _cleanSlot(slotName) {
  if (utils.isStr(slotName)) {
    return slotName.replace(/^\s+/g, '').replace(/\s+$/g, '');
  }
  return '';
}

function _parseAdSlot(bid) {
  bid.params.adUnit = '';
  bid.params.adUnitIndex = '0';
  bid.params.width = 0;
  bid.params.height = 0;
  bid.params.adSlot = _cleanSlot(bid.params.adSlot);

  var slot = bid.params.adSlot;
  var splits = slot.split(':');

  slot = splits[0];
  if (splits.length == 2) {
    bid.params.adUnitIndex = splits[1];
  }
  // check if size is mentioned in sizes array. in that case do not check for @ in adslot
  splits = slot.split('@');
  bid.params.adUnit = splits[0];
  if (splits.length > 1) {
    // i.e size is specified in adslot, so consider that and ignore sizes array
    splits = splits.length == 2 ? splits[1].split('x') : splits.length == 3 ? splits[2].split('x') : [];
    if (splits.length != 2) {
      utils.logWarn(LOG_WARN_PREFIX + 'AdSlot Error: adSlot not in required format');
      return;
    }
    bid.params.width = parseInt(splits[0], 10);
    bid.params.height = parseInt(splits[1], 10);
  }
  // Case : if Size is present in ad slot as well as in mediaTypes then ???
  if (bid.hasOwnProperty('mediaTypes') &&
         bid.mediaTypes.hasOwnProperty(BANNER) &&
          bid.mediaTypes.banner.hasOwnProperty('sizes')) {
    var i = 0;
    var sizeArray = [];
    for (;i < bid.mediaTypes.banner.sizes.length; i++) {
      if (bid.mediaTypes.banner.sizes[i].length === 2) { // sizes[i].length will not be 2 in case where size is set as fluid, we want to skip that entry
        sizeArray.push(bid.mediaTypes.banner.sizes[i]);
      }
    }
    bid.mediaTypes.banner.sizes = sizeArray;
    if (bid.mediaTypes.banner.sizes.length >= 1) {
      // set the first size in sizes array in bid.params.width and bid.params.height. These will be sent as primary size.
      // The rest of the sizes will be sent in format array.
      if (!bid.params.width && !bid.params.height) {
        bid.params.width = bid.mediaTypes.banner.sizes[0][0];
        bid.params.height = bid.mediaTypes.banner.sizes[0][1];
        bid.mediaTypes.banner.sizes = bid.mediaTypes.banner.sizes.splice(1, bid.mediaTypes.banner.sizes.length - 1);
      } else if (bid.params.width == bid.mediaTypes.banner.sizes[0][0] && bid.params.height == bid.mediaTypes.banner.sizes[0][1]) {
        bid.mediaTypes.banner.sizes = bid.mediaTypes.banner.sizes.splice(1, bid.mediaTypes.banner.sizes.length - 1);
      }
    }
  }
}

function _initConf(refererInfo) {
  return {
    pageURL: (refererInfo && refererInfo.referer) ? refererInfo.referer : window.location.href,
    refURL: window.document.referrer
  };
}

function _handleCustomParams(params, conf) {
  if (!conf.kadpageurl) {
    conf.kadpageurl = conf.pageURL;
  }

  var key, value, entry;
  for (key in CUSTOM_PARAMS) {
    if (CUSTOM_PARAMS.hasOwnProperty(key)) {
      value = params[key];
      if (value) {
        entry = CUSTOM_PARAMS[key];

        if (typeof entry === 'object') {
          // will be used in future when we want to process a custom param before using
          // 'keyname': {f: function() {}}
          value = entry.f(value, conf);
        }

        if (utils.isStr(value)) {
          conf[key] = value;
        } else {
          utils.logWarn(LOG_WARN_PREFIX + 'Ignoring param : ' + key + ' with value : ' + CUSTOM_PARAMS[key] + ', expects string-value, found ' + typeof value);
        }
      }
    }
  }
  return conf;
}

function _createOrtbTemplate(conf) {
  return {
    id: '' + new Date().getTime(),
    at: AUCTION_TYPE,
    cur: [DEFAULT_CURRENCY],
    imp: [],
    site: {
      page: conf.pageURL,
      ref: conf.refURL,
      publisher: {}
    },
    device: {
      ua: navigator.userAgent,
      js: 1,
      dnt: (navigator.doNotTrack == 'yes' || navigator.doNotTrack == '1' || navigator.msDoNotTrack == '1') ? 1 : 0,
      h: screen.height,
      w: screen.width,
      language: navigator.language
    },
    user: {},
    ext: {}
  };
}

function _checkParamDataType(key, value, datatype) {
  var errMsg = 'Ignoring param key: ' + key + ', expects ' + datatype + ', found ' + typeof value;
  var functionToExecute;
  switch (datatype) {
    case DATA_TYPES.BOOLEAN:
      functionToExecute = utils.isBoolean;
      break;
    case DATA_TYPES.NUMBER:
      functionToExecute = utils.isNumber;
      break;
    case DATA_TYPES.STRING:
      functionToExecute = utils.isStr;
      break;
    case DATA_TYPES.ARRAY:
      functionToExecute = utils.isArray;
      break;
  }
  if (functionToExecute(value)) {
    return value;
  }
  utils.logWarn(LOG_WARN_PREFIX + errMsg);
  return UNDEFINED;
}

function _commonNativeRequestObject(nativeAsset, params) {
  var key = nativeAsset.KEY;
  return {
    id: nativeAsset.ID,
    required: params[key].required ? 1 : 0,
    data: {
      type: nativeAsset.TYPE,
      len: params[key].len,
      ext: params[key].ext
    }
  };
}

function _createNativeRequest(params) {
  var nativeRequestObject = {
    assets: []
  };
  for (var key in params) {
    if (params.hasOwnProperty(key)) {
      var assetObj = {};
      if (!(nativeRequestObject.assets && nativeRequestObject.assets.length > 0 && nativeRequestObject.assets.hasOwnProperty(key))) {
        switch (key) {
          case NATIVE_ASSETS.TITLE.KEY:
            if (params[key].len || params[key].length) {
              assetObj = {
                id: NATIVE_ASSETS.TITLE.ID,
                required: params[key].required ? 1 : 0,
                title: {
                  len: params[key].len || params[key].length,
                  ext: params[key].ext
                }
              };
            } else {
              utils.logWarn(LOG_WARN_PREFIX + 'Error: Title Length is required for native ad: ' + JSON.stringify(params));
            }
            break;
          case NATIVE_ASSETS.IMAGE.KEY:
            if (params[key].sizes && params[key].sizes.length > 0) {
              assetObj = {
                id: NATIVE_ASSETS.IMAGE.ID,
                required: params[key].required ? 1 : 0,
                img: {
                  type: NATIVE_ASSET_IMAGE_TYPE.IMAGE,
                  w: params[key].w || params[key].width || (params[key].sizes ? params[key].sizes[0] : UNDEFINED),
                  h: params[key].h || params[key].height || (params[key].sizes ? params[key].sizes[1] : UNDEFINED),
                  wmin: params[key].wmin || params[key].minimumWidth || (params[key].minsizes ? params[key].minsizes[0] : UNDEFINED),
                  hmin: params[key].hmin || params[key].minimumHeight || (params[key].minsizes ? params[key].minsizes[1] : UNDEFINED),
                  mimes: params[key].mimes,
                  ext: params[key].ext,
                }
              };
            } else {
              utils.logWarn(LOG_WARN_PREFIX + 'Error: Image sizes is required for native ad: ' + JSON.stringify(params));
            }
            break;
          case NATIVE_ASSETS.ICON.KEY:
            if (params[key].sizes && params[key].sizes.length > 0) {
              assetObj = {
                id: NATIVE_ASSETS.ICON.ID,
                required: params[key].required ? 1 : 0,
                img: {
                  type: NATIVE_ASSET_IMAGE_TYPE.ICON,
                  w: params[key].w || params[key].width || (params[key].sizes ? params[key].sizes[0] : UNDEFINED),
                  h: params[key].h || params[key].height || (params[key].sizes ? params[key].sizes[1] : UNDEFINED),
                  ext: params[key].ext
                }
              };
            } else {
              utils.logWarn(LOG_WARN_PREFIX + 'Error: Icon sizes is required for native ad: ' + JSON.stringify(params));
            };
            break;
          case NATIVE_ASSETS.VIDEO.KEY:
            assetObj = {
              id: NATIVE_ASSETS.VIDEO.ID,
              required: params[key].required ? 1 : 0,
              video: {
                minduration: params[key].minduration,
                maxduration: params[key].maxduration,
                protocols: params[key].protocols,
                mimes: params[key].mimes,
                ext: params[key].ext
              }
            };
            break;
          case NATIVE_ASSETS.EXT.KEY:
            assetObj = {
              id: NATIVE_ASSETS.EXT.ID,
              required: params[key].required ? 1 : 0,
            };
            break;
          case NATIVE_ASSETS.LOGO.KEY:
            assetObj = {
              id: NATIVE_ASSETS.LOGO.ID,
              required: params[key].required ? 1 : 0,
              img: {
                type: NATIVE_ASSET_IMAGE_TYPE.LOGO,
                w: params[key].w || params[key].width || (params[key].sizes ? params[key].sizes[0] : UNDEFINED),
                h: params[key].h || params[key].height || (params[key].sizes ? params[key].sizes[1] : UNDEFINED),
                ext: params[key].ext
              }
            };
            break;
          case NATIVE_ASSETS.SPONSOREDBY.KEY:
          case NATIVE_ASSETS.BODY.KEY:
          case NATIVE_ASSETS.RATING.KEY:
          case NATIVE_ASSETS.LIKES.KEY:
          case NATIVE_ASSETS.DOWNLOADS.KEY:
          case NATIVE_ASSETS.PRICE.KEY:
          case NATIVE_ASSETS.SALEPRICE.KEY:
          case NATIVE_ASSETS.PHONE.KEY:
          case NATIVE_ASSETS.ADDRESS.KEY:
          case NATIVE_ASSETS.DESC2.KEY:
          case NATIVE_ASSETS.DISPLAYURL.KEY:
          case NATIVE_ASSETS.CTA.KEY:
            assetObj = _commonNativeRequestObject(NATIVE_ASSET_KEY_TO_ASSET_MAP[key], params);
            break;
        }
      }
    }
    if (assetObj && assetObj.id) {
      nativeRequestObject.assets[nativeRequestObject.assets.length] = assetObj;
    }
  };

  // for native image adtype prebid has to have few required assests i.e. title,sponsoredBy, image
  // if any of these are missing from the request then request will not be sent
  var requiredAssetCount = NATIVE_MINIMUM_REQUIRED_IMAGE_ASSETS.length;
  var presentrequiredAssetCount = 0;
  NATIVE_MINIMUM_REQUIRED_IMAGE_ASSETS.forEach(ele => {
    var lengthOfExistingAssets = nativeRequestObject.assets.length;
    for (var i = 0; i < lengthOfExistingAssets; i++) {
      if (ele.id == nativeRequestObject.assets[i].id) {
        presentrequiredAssetCount++;
        break;
      }
    }
  });
  if (requiredAssetCount == presentrequiredAssetCount) {
    isInvalidNativeRequest = false;
  } else {
    isInvalidNativeRequest = true;
  }
  return nativeRequestObject;
}

function _createBannerRequest(bid) {
  var sizes = bid.mediaTypes.banner.sizes;
  var format = [];
  var bannerObj;
  if (sizes !== UNDEFINED && utils.isArray(sizes)) {
    bannerObj = {};
    if (!bid.params.width && !bid.params.height) {
      if (sizes.length === 0) {
        // i.e. since bid.params does not have width or height, and length of sizes is 0, need to ignore this banner imp
        bannerObj = UNDEFINED;
        utils.logWarn(LOG_WARN_PREFIX + 'Error: mediaTypes.banner.size missing for adunit: ' + bid.params.adUnit + '. Ignoring the banner impression in the adunit.');
        return bannerObj;
      } else {
        bannerObj.w = parseInt(sizes[0][0], 10);
        bannerObj.h = parseInt(sizes[0][1], 10);
        sizes = sizes.splice(1, sizes.length - 1);
      }
    } else {
      bannerObj.w = bid.params.width;
      bannerObj.h = bid.params.height;
    }
    if (sizes.length > 0) {
      format = [];
      sizes.forEach(function (size) {
        if (size.length > 1) {
          format.push({ w: size[0], h: size[1] });
        }
      });
      if (format.length > 0) {
        bannerObj.format = format;
      }
    }
    bannerObj.pos = 0;
    bannerObj.topframe = utils.inIframe() ? 0 : 1;
  } else {
    utils.logWarn(LOG_WARN_PREFIX + 'Error: mediaTypes.banner.size missing for adunit: ' + bid.params.adUnit + '. Ignoring the banner impression in the adunit.');
    bannerObj = UNDEFINED;
  }
  return bannerObj;
}

function _createVideoRequest(bid) {
  var videoData = bid.params.video;
  var videoObj;

  if (videoData !== UNDEFINED) {
    videoObj = {};
    for (var key in VIDEO_CUSTOM_PARAMS) {
      if (videoData.hasOwnProperty(key)) {
        videoObj[key] = _checkParamDataType(key, videoData[key], VIDEO_CUSTOM_PARAMS[key]);
      }
    }
    // read playersize and assign to h and w.
    if (bid.mediaTypes.video.playerSize) {
      if (utils.isArray(bid.mediaTypes.video.playerSize[0])) {
        videoObj.w = parseInt(bid.mediaTypes.video.playerSize[0][0], 10);
        videoObj.h = parseInt(bid.mediaTypes.video.playerSize[0][1], 10);
      } else if (utils.isNumber(bid.mediaTypes.video.playerSize[0])) {
        videoObj.w = parseInt(bid.mediaTypes.video.playerSize[0], 10);
        videoObj.h = parseInt(bid.mediaTypes.video.playerSize[1], 10);
      }
    } else if (bid.mediaTypes.video.w && bid.mediaTypes.video.h) {
      videoObj.w = parseInt(bid.mediaTypes.video.w, 10);
      videoObj.h = parseInt(bid.mediaTypes.video.h, 10);
    } else {
      videoObj = UNDEFINED;
      utils.logWarn(LOG_WARN_PREFIX + 'Error: Video size params(playersize or w&h) missing for adunit: ' + bid.params.adUnit + ' with mediaType set as video. Ignoring video impression in the adunit.');
      return videoObj;
    }
    if (bid.params.video.hasOwnProperty('skippable')) {
      videoObj.ext = {
        'video_skippable': bid.params.video.skippable ? 1 : 0
      };
    }
  } else {
    videoObj = UNDEFINED;
    utils.logWarn(LOG_WARN_PREFIX + 'Error: Video config params missing for adunit: ' + bid.params.adUnit + ' with mediaType set as video. Ignoring video impression in the adunit.');
  }
  return videoObj;
}

// support for PMP deals
function _addPMPDealsInImpression(impObj, bid) {
  if (bid.params.deals) {
    if (utils.isArray(bid.params.deals)) {
      bid.params.deals.forEach(function(dealId) {
        if (utils.isStr(dealId) && dealId.length > 3) {
          if (!impObj.pmp) {
            impObj.pmp = { private_auction: 0, deals: [] };
          }
          impObj.pmp.deals.push({ id: dealId });
        } else {
          utils.logWarn(LOG_WARN_PREFIX + 'Error: deal-id present in array bid.params.deals should be a strings with more than 3 charaters length, deal-id ignored: ' + dealId);
        }
      });
    } else {
      utils.logWarn(LOG_WARN_PREFIX + 'Error: bid.params.deals should be an array of strings.');
    }
  }
}

function _createImpressionObject(bid, conf) {
  var impObj = {};
  var bannerObj;
  var videoObj;
  var nativeObj = {};
  var sizes = bid.hasOwnProperty('sizes') ? bid.sizes : [];
  var mediaTypes = '';
  var format = [];

  impObj = {
    id: bid.bidId,
    tagid: bid.params.hashedKey || bid.params.adUnit || undefined,
    bidfloor: _parseSlotParam('kadfloor', bid.params.kadfloor),
    secure: 1,
    ext: {
      pmZoneId: _parseSlotParam('pmzoneid', bid.params.pmzoneid)
    },
    bidfloorcur: bid.params.currency ? _parseSlotParam('currency', bid.params.currency) : DEFAULT_CURRENCY
  };

  _addPMPDealsInImpression(impObj, bid);

  if (bid.hasOwnProperty('mediaTypes')) {
    for (mediaTypes in bid.mediaTypes) {
      switch (mediaTypes) {
        case BANNER:
          bannerObj = _createBannerRequest(bid);
          if (bannerObj !== UNDEFINED) {
            impObj.banner = bannerObj;
          }
          break;
        case NATIVE:
          nativeObj['request'] = JSON.stringify(_createNativeRequest(bid.nativeParams));
          if (!isInvalidNativeRequest) {
            impObj.native = nativeObj;
          } else {
            utils.logWarn(LOG_WARN_PREFIX + 'Error: Error in Native adunit ' + bid.params.adUnit + '. Ignoring the adunit. Refer to ' + PREBID_NATIVE_HELP_LINK + ' for more details.');
          }
          break;
        case VIDEO:
          videoObj = _createVideoRequest(bid);
          if (videoObj !== UNDEFINED) {
            impObj.video = videoObj;
          }
          break;
      }
    }
  } else {
    // mediaTypes is not present, so this is a banner only impression
    // this part of code is required for older testcases with no 'mediaTypes' to run succesfully.
    bannerObj = {
      pos: 0,
      w: bid.params.width,
      h: bid.params.height,
      topframe: utils.inIframe() ? 0 : 1
    };
    if (utils.isArray(sizes) && sizes.length > 1) {
      sizes = sizes.splice(1, sizes.length - 1);
      sizes.forEach(size => {
        if (utils.isArray(size) && size.length == 2) {
          format.push({
            w: size[0],
            h: size[1]
          });
        };
      });
      bannerObj.format = format;
    }
    impObj.banner = bannerObj;
  }

  _addFloorFromFloorModule(impObj, bid);

  return impObj.hasOwnProperty(BANNER) ||
          impObj.hasOwnProperty(NATIVE) ||
            impObj.hasOwnProperty(VIDEO) ? impObj : UNDEFINED;
}

function _addFloorFromFloorModule(impObj, bid) {
  let bidFloor = -1;
  // get lowest floor from floorModule
  if (typeof bid.getFloor === 'function' && !config.getConfig('pubmatic.disableFloors')) {
    [BANNER, VIDEO, NATIVE].forEach(mediaType => {
      if (impObj.hasOwnProperty(mediaType)) {
        let floorInfo = bid.getFloor({ currency: impObj.bidfloorcur, mediaType: mediaType, size: '*' });
        if (typeof floorInfo === 'object' && floorInfo.currency === impObj.bidfloorcur && !isNaN(parseInt(floorInfo.floor))) {
          let mediaTypeFloor = parseFloat(floorInfo.floor);
          bidFloor = (bidFloor == -1 ? mediaTypeFloor : Math.min(mediaTypeFloor, bidFloor))
        }
      }
    });
  }
  // get highest from impObj.bidfllor and floor from floor module
  // as we are using Math.max, it is ok if we have not got any floor from floorModule, then value of bidFloor will be -1
  if (impObj.bidfloor) {
    bidFloor = Math.max(bidFloor, impObj.bidfloor)
  }

  // assign value only if bidFloor is > 0
  impObj.bidfloor = ((!isNaN(bidFloor) && bidFloor > 0) ? bidFloor : UNDEFINED);
}

function _handleEids(payload, validBidRequests) {
  const bidUserIdAsEids = utils.deepAccess(validBidRequests, '0.userIdAsEids');
  if (utils.isArray(bidUserIdAsEids) && bidUserIdAsEids.length > 0) {
    utils.deepSetValue(payload, 'user.eids', bidUserIdAsEids);
  }
}

function _checkMediaType(adm, newBid) {
  // Create a regex here to check the strings
  var admStr = '';
  var videoRegex = new RegExp(/VAST\s+version/);
  if (adm.indexOf('span class="PubAPIAd"') >= 0) {
    newBid.mediaType = BANNER;
  } else if (videoRegex.test(adm)) {
    newBid.mediaType = VIDEO;
  } else {
    try {
      admStr = JSON.parse(adm.replace(/\\/g, ''));
      if (admStr && admStr.native) {
        newBid.mediaType = NATIVE;
      }
    } catch (e) {
      utils.logWarn(LOG_WARN_PREFIX + 'Error: Cannot parse native reponse for ad response: ' + adm);
    }
  }
}

function _parseNativeResponse(bid, newBid) {
  newBid.native = {};
  if (bid.hasOwnProperty('adm')) {
    var adm = '';
    try {
      adm = JSON.parse(bid.adm.replace(/\\/g, ''));
    } catch (ex) {
      utils.logWarn(LOG_WARN_PREFIX + 'Error: Cannot parse native reponse for ad response: ' + newBid.adm);
      return;
    }
    if (adm && adm.native && adm.native.assets && adm.native.assets.length > 0) {
      newBid.mediaType = NATIVE;
      for (let i = 0, len = adm.native.assets.length; i < len; i++) {
        switch (adm.native.assets[i].id) {
          case NATIVE_ASSETS.TITLE.ID:
            newBid.native.title = adm.native.assets[i].title && adm.native.assets[i].title.text;
            break;
          case NATIVE_ASSETS.IMAGE.ID:
            newBid.native.image = {
              url: adm.native.assets[i].img && adm.native.assets[i].img.url,
              height: adm.native.assets[i].img && adm.native.assets[i].img.h,
              width: adm.native.assets[i].img && adm.native.assets[i].img.w,
            };
            break;
          case NATIVE_ASSETS.ICON.ID:
            newBid.native.icon = {
              url: adm.native.assets[i].img && adm.native.assets[i].img.url,
              height: adm.native.assets[i].img && adm.native.assets[i].img.h,
              width: adm.native.assets[i].img && adm.native.assets[i].img.w,
            };
            break;
          case NATIVE_ASSETS.SPONSOREDBY.ID:
          case NATIVE_ASSETS.BODY.ID:
          case NATIVE_ASSETS.LIKES.ID:
          case NATIVE_ASSETS.DOWNLOADS.ID:
          case NATIVE_ASSETS.PRICE:
          case NATIVE_ASSETS.SALEPRICE.ID:
          case NATIVE_ASSETS.PHONE.ID:
          case NATIVE_ASSETS.ADDRESS.ID:
          case NATIVE_ASSETS.DESC2.ID:
          case NATIVE_ASSETS.CTA.ID:
          case NATIVE_ASSETS.RATING.ID:
          case NATIVE_ASSETS.DISPLAYURL.ID:
            newBid.native[NATIVE_ASSET_ID_TO_KEY_MAP[adm.native.assets[i].id]] = adm.native.assets[i].data && adm.native.assets[i].data.value;
            break;
        }
      }
      newBid.native.clickUrl = adm.native.link && adm.native.link.url;
      newBid.native.clickTrackers = (adm.native.link && adm.native.link.clicktrackers) || [];
      newBid.native.impressionTrackers = adm.native.imptrackers || [];
      newBid.native.jstracker = adm.native.jstracker || [];
      if (!newBid.width) {
        newBid.width = DEFAULT_WIDTH;
      }
      if (!newBid.height) {
        newBid.height = DEFAULT_HEIGHT;
      }
    }
  }
}

function _blockedIabCategoriesValidation(payload, blockedIabCategories) {
  blockedIabCategories = blockedIabCategories
    .filter(function(category) {
      if (typeof category === 'string') { // only strings
        return true;
      } else {
        utils.logWarn(LOG_WARN_PREFIX + 'bcat: Each category should be a string, ignoring category: ' + category);
        return false;
      }
    })
    .map(category => category.trim()) // trim all
    .filter(function(category, index, arr) { // more than 3 charaters length
      if (category.length > 3) {
        return arr.indexOf(category) === index; // unique value only
      } else {
        utils.logWarn(LOG_WARN_PREFIX + 'bcat: Each category should have a value of a length of more than 3 characters, ignoring category: ' + category)
      }
    });
  if (blockedIabCategories.length > 0) {
    utils.logWarn(LOG_WARN_PREFIX + 'bcat: Selected: ', blockedIabCategories);
    payload.bcat = blockedIabCategories;
  }
}

function _handleDealCustomTargetings(payload, dctrArr, validBidRequests) {
  var dctr = '';
  var dctrLen;
  // set dctr value in site.ext, if present in validBidRequests[0], else ignore
  if (dctrArr.length > 0) {
    if (validBidRequests[0].params.hasOwnProperty('dctr')) {
      dctr = validBidRequests[0].params.dctr;
      if (utils.isStr(dctr) && dctr.length > 0) {
        var arr = dctr.split('|');
        dctr = '';
        arr.forEach(val => {
          dctr += (val.length > 0) ? (val.trim() + '|') : '';
        });
        dctrLen = dctr.length;
        if (dctr.substring(dctrLen, dctrLen - 1) === '|') {
          dctr = dctr.substring(0, dctrLen - 1);
        }
        payload.site.ext = {
          key_val: dctr.trim()
        }
      } else {
        utils.logWarn(LOG_WARN_PREFIX + 'Ignoring param : dctr with value : ' + dctr + ', expects string-value, found empty or non-string value');
      }
      if (dctrArr.length > 1) {
        utils.logWarn(LOG_WARN_PREFIX + 'dctr value found in more than 1 adunits. Value from 1st adunit will be picked. Ignoring values from subsequent adunits');
      }
    } else {
      utils.logWarn(LOG_WARN_PREFIX + 'dctr value not found in 1st adunit, ignoring values from subsequent adunits');
    }
  }
}

<<<<<<< HEAD
function _assignRenderer(br, request) {
  let bidParams, context, adUnitCode;
  if (request.bidderRequest && request.bidderRequest.bids) {
    for (let bidderRequestBidsIndex = 0; bidderRequestBidsIndex < request.bidderRequest.bids.length; bidderRequestBidsIndex++) {
      if (request.bidderRequest.bids[bidderRequestBidsIndex].bidId === br.requestId) {
=======
function _assignRenderer(newBid, request) {
  let bidParams, context, adUnitCode;
  if (request.bidderRequest && request.bidderRequest.bids) {
    for (let bidderRequestBidsIndex = 0; bidderRequestBidsIndex < request.bidderRequest.bids.length; bidderRequestBidsIndex++) {
      if (request.bidderRequest.bids[bidderRequestBidsIndex].bidId === newBid.requestId) {
>>>>>>> 94f1d793
        bidParams = request.bidderRequest.bids[bidderRequestBidsIndex].params;
        context = request.bidderRequest.bids[bidderRequestBidsIndex].mediaTypes[VIDEO].context;
        adUnitCode = request.bidderRequest.bids[bidderRequestBidsIndex].adUnitCode;
      }
    }
    if (context && context === 'outstream' && bidParams && bidParams.outstreamAU && adUnitCode) {
<<<<<<< HEAD
      br.rendererCode = bidParams.outstreamAU;
      br.renderer = BB_RENDERER.newRenderer(br.rendererCode, adUnitCode);
=======
      newBid.rendererCode = bidParams.outstreamAU;
      newBid.renderer = BB_RENDERER.newRenderer(newBid.rendererCode, adUnitCode);
>>>>>>> 94f1d793
    }
  }
};

export const spec = {
  code: BIDDER_CODE,
  gvlid: 76,
  supportedMediaTypes: [BANNER, VIDEO, NATIVE],
  aliases: [PUBMATIC_ALIAS],
  /**
  * Determines whether or not the given bid request is valid. Valid bid request must have placementId and hbid
  *
  * @param {BidRequest} bid The bid params to validate.
  * @return boolean True if this is a valid bid, and false otherwise.
  */
  isBidRequestValid: bid => {
    if (bid && bid.params) {
      if (!utils.isStr(bid.params.publisherId)) {
        utils.logWarn(LOG_WARN_PREFIX + 'Error: publisherId is mandatory and cannot be numeric (wrap it in quotes in your config). Call to OpenBid will not be sent for ad unit: ' + JSON.stringify(bid));
        return false;
      }
      // video ad validation
      if (bid.params.hasOwnProperty('video')) {
        if (!bid.params.video.hasOwnProperty('mimes') || !utils.isArray(bid.params.video.mimes) || bid.params.video.mimes.length === 0) {
          utils.logWarn(LOG_WARN_PREFIX + 'Error: For video ads, mimes is mandatory and must specify atlease 1 mime value. Call to OpenBid will not be sent for ad unit:' + JSON.stringify(bid));
          return false;
        }
        if (bid.hasOwnProperty('mediaTypes') && bid.mediaTypes.hasOwnProperty(VIDEO)) {
          if (!bid.mediaTypes[VIDEO].hasOwnProperty('context')) {
            utils.logError(`${LOG_WARN_PREFIX}: no context specified in bid. Rejecting bid: `, bid);
            return false;
          }
<<<<<<< HEAD
          if (bid.mediaTypes[VIDEO].context === 'outstream' && !utils.isStr(bid.params.outstreamAU)) {
            utils.logError(`${LOG_WARN_PREFIX}: for "outstream" bids outstreamAU is required. Rejecting bid: `, bid);
=======
          if (bid.mediaTypes[VIDEO].context === 'outstream' && !utils.isStr(bid.params.outstreamAU) && !bid.hasOwnProperty('renderer') && !bid.mediaTypes[VIDEO].hasOwnProperty('renderer')) {
            utils.logError(`${LOG_WARN_PREFIX}: for "outstream" bids either outstreamAU parameter must be provided or ad unit supplied renderer is required. Rejecting bid: `, bid);
>>>>>>> 94f1d793
            return false;
          }
        } else {
          utils.logError(`${LOG_WARN_PREFIX}: mediaTypes or mediaTypes.video is not specified. Rejecting bid: `, bid);
          return false;
        }
      }
      return true;
    }
    return false;
  },

  /**
   * Make a server request from the list of BidRequests.
   *
   * @param {validBidRequests[]} - an array of bids
   * @return ServerRequest Info describing the request to the server.
   */
  buildRequests: (validBidRequests, bidderRequest) => {
    var refererInfo;
    if (bidderRequest && bidderRequest.refererInfo) {
      refererInfo = bidderRequest.refererInfo;
    }
    var conf = _initConf(refererInfo);
    var payload = _createOrtbTemplate(conf);
    var bidCurrency = '';
    var dctrArr = [];
    var bid;
    var blockedIabCategories = [];

    validBidRequests.forEach(originalBid => {
      bid = utils.deepClone(originalBid);
      bid.params.adSlot = bid.params.adSlot || '';
      _parseAdSlot(bid);
      if (bid.params.hasOwnProperty('video')) {
        // Nothing to do
      } else {
        // If we have a native mediaType configured alongside banner, its ok if the banner size is not set in width and height
        // The corresponding banner imp object will not be generated, but we still want the native object to be sent, hence the following check
        if (!(bid.hasOwnProperty('mediaTypes') && bid.mediaTypes.hasOwnProperty(NATIVE)) && bid.params.width === 0 && bid.params.height === 0) {
          utils.logWarn(LOG_WARN_PREFIX + 'Skipping the non-standard adslot: ', bid.params.adSlot, JSON.stringify(bid));
          return;
        }
      }
      conf.pubId = conf.pubId || bid.params.publisherId;
      conf = _handleCustomParams(bid.params, conf);
      conf.transactionId = bid.transactionId;
      if (bidCurrency === '') {
        bidCurrency = bid.params.currency || UNDEFINED;
      } else if (bid.params.hasOwnProperty('currency') && bidCurrency !== bid.params.currency) {
        utils.logWarn(LOG_WARN_PREFIX + 'Currency specifier ignored. Only one currency permitted.');
      }
      bid.params.currency = bidCurrency;
      // check if dctr is added to more than 1 adunit
      if (bid.params.hasOwnProperty('dctr') && utils.isStr(bid.params.dctr)) {
        dctrArr.push(bid.params.dctr);
      }
      if (bid.params.hasOwnProperty('bcat') && utils.isArray(bid.params.bcat)) {
        blockedIabCategories = blockedIabCategories.concat(bid.params.bcat);
      }
      var impObj = _createImpressionObject(bid, conf);
      if (impObj) {
        payload.imp.push(impObj);
      }
    });

    if (payload.imp.length == 0) {
      return;
    }

    payload.site.publisher.id = conf.pubId.trim();
    publisherId = conf.pubId.trim();
    payload.ext.wrapper = {};
    payload.ext.wrapper.profile = parseInt(conf.profId) || UNDEFINED;
    payload.ext.wrapper.version = parseInt(conf.verId) || UNDEFINED;
    payload.ext.wrapper.wiid = conf.wiid || bidderRequest.auctionId;
    // eslint-disable-next-line no-undef
    payload.ext.wrapper.wv = $$REPO_AND_VERSION$$;
    payload.ext.wrapper.transactionId = conf.transactionId;
    payload.ext.wrapper.wp = 'pbjs';
    payload.user.gender = (conf.gender ? conf.gender.trim() : UNDEFINED);
    payload.user.geo = {};
    payload.user.geo.lat = _parseSlotParam('lat', conf.lat);
    payload.user.geo.lon = _parseSlotParam('lon', conf.lon);
    payload.user.yob = _parseSlotParam('yob', conf.yob);
    payload.device.geo = payload.user.geo;
    payload.site.page = conf.kadpageurl.trim() || payload.site.page.trim();
    payload.site.domain = _getDomainFromURL(payload.site.page);

    // add the content object from config in request
    if (typeof config.getConfig('content') === 'object') {
      payload.site.content = config.getConfig('content');
    }

    // merge the device from config.getConfig('device')
    if (typeof config.getConfig('device') === 'object') {
      payload.device = Object.assign(payload.device, config.getConfig('device'));
    }

    // passing transactionId in source.tid
    utils.deepSetValue(payload, 'source.tid', conf.transactionId);

    // test bids
    if (window.location.href.indexOf('pubmaticTest=true') !== -1) {
      payload.test = 1;
    }

    // adding schain object
    if (validBidRequests[0].schain) {
      utils.deepSetValue(payload, 'source.ext.schain', validBidRequests[0].schain);
    }

    // Attaching GDPR Consent Params
    if (bidderRequest && bidderRequest.gdprConsent) {
      utils.deepSetValue(payload, 'user.ext.consent', bidderRequest.gdprConsent.consentString);
      utils.deepSetValue(payload, 'regs.ext.gdpr', (bidderRequest.gdprConsent.gdprApplies ? 1 : 0));
    }

    // CCPA
    if (bidderRequest && bidderRequest.uspConsent) {
      utils.deepSetValue(payload, 'regs.ext.us_privacy', bidderRequest.uspConsent);
    }

    // coppa compliance
    if (config.getConfig('coppa') === true) {
      utils.deepSetValue(payload, 'regs.coppa', 1);
    }

    _handleDealCustomTargetings(payload, dctrArr, validBidRequests);
    _handleEids(payload, validBidRequests);
    _blockedIabCategoriesValidation(payload, blockedIabCategories);

    // Note: Do not move this block up
    // if site object is set in Prebid config then we need to copy required fields from site into app and unset the site object
    if (typeof config.getConfig('app') === 'object') {
      payload.app = config.getConfig('app');
      // not copying domain from site as it is a derived value from page
      payload.app.publisher = payload.site.publisher;
      payload.app.ext = payload.site.ext || UNDEFINED;
      // We will also need to pass content object in app.content if app object is also set into the config;
      // BUT do not use content object from config if content object is present in app as app.content
      if (typeof payload.app.content !== 'object') {
        payload.app.content = payload.site.content || UNDEFINED;
      }
      delete payload.site;
    }

    return {
      method: 'POST',
      url: ENDPOINT,
      data: JSON.stringify(payload),
      bidderRequest: bidderRequest
    };
  },

  /**
   * Unpack the response from the server into a list of bids.
   *
   * @param {*} response A successful response from the server.
   * @return {Bid[]} An array of bids which were nested inside the server.
   */
  interpretResponse: (response, request) => {
    const bidResponses = [];
    var respCur = DEFAULT_CURRENCY;
    let parsedRequest = JSON.parse(request.data);
    let parsedReferrer = parsedRequest.site && parsedRequest.site.ref ? parsedRequest.site.ref : '';
    try {
      let requestData = JSON.parse(request.data);
      if (requestData && requestData.imp && requestData.imp.length > 0) {
        requestData.imp.forEach(impData => {
          bidResponses.push({
            requestId: impData.id,
            width: 0,
            height: 0,
            ttl: 300,
            ad: '',
            creativeId: 0,
            netRevenue: NET_REVENUE,
            cpm: 0,
            currency: respCur,
            referrer: parsedReferrer,
          })
        });
      }
      if (response.body && response.body.seatbid && utils.isArray(response.body.seatbid)) {
        // Supporting multiple bid responses for same adSize
        respCur = response.body.cur || respCur;
        response.body.seatbid.forEach(seatbidder => {
          seatbidder.bid &&
            utils.isArray(seatbidder.bid) &&
            seatbidder.bid.forEach(bid => {
              bidResponses.forEach(br => {
                if (br.requestId == bid.impid) {
                  br.requestId = bid.impid;
                  br.cpm = (parseFloat(bid.price) || 0).toFixed(2);
                  br.width = bid.w;
                  br.height = bid.h;
                  br.sspID = bid.id || '';
                  br.creativeId = bid.crid || bid.id;
                  br.dealId = bid.dealid;
                  br.currency = respCur;
                  br.netRevenue = NET_REVENUE;
                  br.ttl = 300;
                  br.referrer = parsedReferrer;
                  br.ad = bid.adm;
                  br.pm_seat = seatbidder.seat || null;
                  br.pm_dspid = bid.ext && bid.ext.dspid ? bid.ext.dspid : null;
                  br.partnerImpId = bid.id || '' // partner impression Id
                  if (requestData.imp && requestData.imp.length > 0) {
                    requestData.imp.forEach(req => {
                      if (bid.impid === req.id) {
                        _checkMediaType(bid.adm, br);
                        switch (br.mediaType) {
                          case BANNER:
                            break;
                          case VIDEO:
                            br.width = bid.hasOwnProperty('w') ? bid.w : req.video.w;
                            br.height = bid.hasOwnProperty('h') ? bid.h : req.video.h;
                            br.vastXml = bid.adm;
                            _assignRenderer(br, request);
                            break;
                          case NATIVE:
                            _parseNativeResponse(bid, br);
                            break;
                        }
                      }
                    });
                  }
                  if (bid.ext && bid.ext.deal_channel) {
                    br['dealChannel'] = dealChannelValues[bid.ext.deal_channel] || null;
                  }
                  br.meta = {};
                  if (bid.ext && bid.ext.dspid) {
                    br.meta.networkId = bid.ext.dspid;
                  }
                  if (bid.ext && bid.ext.advid) {
                    br.meta.buyerId = bid.ext.advid;
                  }
                  if (bid.adomain && bid.adomain.length > 0) {
                    br.meta.advertiserDomains = bid.adomain;
                    br.meta.clickUrl = bid.adomain[0];
                  }
                  // adserverTargeting
                  if (seatbidder.ext && seatbidder.ext.buyid) {
                    br.adserverTargeting = {
                      'hb_buyid_pubmatic': seatbidder.ext.buyid
                    };
                  }
                }
              });
            });
        });
      }
    } catch (error) {
      utils.logError(error);
    }
    return bidResponses;
  },

  /**
   * Register User Sync.
   */
  getUserSyncs: (syncOptions, responses, gdprConsent, uspConsent) => {
    let syncurl = '' + publisherId;

    // Attaching GDPR Consent Params in UserSync url
    if (gdprConsent) {
      syncurl += '&gdpr=' + (gdprConsent.gdprApplies ? 1 : 0);
      syncurl += '&gdpr_consent=' + encodeURIComponent(gdprConsent.consentString || '');
    }

    // CCPA
    if (uspConsent) {
      syncurl += '&us_privacy=' + encodeURIComponent(uspConsent);
    }

    // coppa compliance
    if (config.getConfig('coppa') === true) {
      syncurl += '&coppa=1';
    }

    if (syncOptions.iframeEnabled) {
      return [{
        type: 'iframe',
        url: USER_SYNC_URL_IFRAME + syncurl
      }];
    } else {
      return [{
        type: 'image',
        url: USER_SYNC_URL_IMAGE + syncurl
      }];
    }
  },

  /**
   * Covert bid param types for S2S
   * @param {Object} params bid params
   * @param {Boolean} isOpenRtb boolean to check openrtb2 protocol
   * @return {Object} params bid params
   */
  transformBidParams: function (params, isOpenRtb) {
    return utils.convertTypes({
      'publisherId': 'string',
      'adSlot': 'string'
    }, params);
  }
};

registerBidder(spec);<|MERGE_RESOLUTION|>--- conflicted
+++ resolved
@@ -17,11 +17,7 @@
 const DEFAULT_HEIGHT = 0;
 const PREBID_NATIVE_HELP_LINK = 'http://prebid.org/dev-docs/show-native-ads.html';
 const PUBLICATION = 'pubmatic'; // Your publication on Blue Billywig, potentially with environment (e.g. publication.bbvms.com or publication.test.bbvms.com)
-<<<<<<< HEAD
-const RENDERER_URL = 'https://pubmatic.bbvms.com/r/'.concat('$RENDERER', '.js');
-=======
 const RENDERER_URL = 'https://pubmatic.bbvms.com/r/'.concat('$RENDERER', '.js'); // URL of the renderer application
->>>>>>> 94f1d793
 const CUSTOM_PARAMS = {
   'kadpageurl': '', // Custom page url
   'gender': '', // User gender
@@ -842,32 +838,19 @@
   }
 }
 
-<<<<<<< HEAD
-function _assignRenderer(br, request) {
-  let bidParams, context, adUnitCode;
-  if (request.bidderRequest && request.bidderRequest.bids) {
-    for (let bidderRequestBidsIndex = 0; bidderRequestBidsIndex < request.bidderRequest.bids.length; bidderRequestBidsIndex++) {
-      if (request.bidderRequest.bids[bidderRequestBidsIndex].bidId === br.requestId) {
-=======
 function _assignRenderer(newBid, request) {
   let bidParams, context, adUnitCode;
   if (request.bidderRequest && request.bidderRequest.bids) {
     for (let bidderRequestBidsIndex = 0; bidderRequestBidsIndex < request.bidderRequest.bids.length; bidderRequestBidsIndex++) {
       if (request.bidderRequest.bids[bidderRequestBidsIndex].bidId === newBid.requestId) {
->>>>>>> 94f1d793
         bidParams = request.bidderRequest.bids[bidderRequestBidsIndex].params;
         context = request.bidderRequest.bids[bidderRequestBidsIndex].mediaTypes[VIDEO].context;
         adUnitCode = request.bidderRequest.bids[bidderRequestBidsIndex].adUnitCode;
       }
     }
     if (context && context === 'outstream' && bidParams && bidParams.outstreamAU && adUnitCode) {
-<<<<<<< HEAD
-      br.rendererCode = bidParams.outstreamAU;
-      br.renderer = BB_RENDERER.newRenderer(br.rendererCode, adUnitCode);
-=======
       newBid.rendererCode = bidParams.outstreamAU;
       newBid.renderer = BB_RENDERER.newRenderer(newBid.rendererCode, adUnitCode);
->>>>>>> 94f1d793
     }
   }
 };
@@ -900,13 +883,8 @@
             utils.logError(`${LOG_WARN_PREFIX}: no context specified in bid. Rejecting bid: `, bid);
             return false;
           }
-<<<<<<< HEAD
-          if (bid.mediaTypes[VIDEO].context === 'outstream' && !utils.isStr(bid.params.outstreamAU)) {
-            utils.logError(`${LOG_WARN_PREFIX}: for "outstream" bids outstreamAU is required. Rejecting bid: `, bid);
-=======
           if (bid.mediaTypes[VIDEO].context === 'outstream' && !utils.isStr(bid.params.outstreamAU) && !bid.hasOwnProperty('renderer') && !bid.mediaTypes[VIDEO].hasOwnProperty('renderer')) {
             utils.logError(`${LOG_WARN_PREFIX}: for "outstream" bids either outstreamAU parameter must be provided or ad unit supplied renderer is required. Rejecting bid: `, bid);
->>>>>>> 94f1d793
             return false;
           }
         } else {
