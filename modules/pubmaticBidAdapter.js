--- conflicted
+++ resolved
@@ -175,17 +175,9 @@
       utils.logWarn(LOG_WARN_PREFIX + 'AdSlot Error: adSlot not in required format');
       return;
     }
-<<<<<<< HEAD
-    bid.params.width = parseInt(splits[0]);
-    bid.params.height = parseInt(splits[1]);
-  }
-  // Case : if Size is present in ad slot as well as in mediaTypes then ???
-  if (bid.hasOwnProperty('mediaTypes') &&
-=======
     bid.params.width = parseInt(splits[0], 10);
     bid.params.height = parseInt(splits[1], 10);
   } else if (bid.hasOwnProperty('mediaTypes') &&
->>>>>>> 5ed97cba
          bid.mediaTypes.hasOwnProperty(BANNER) &&
           bid.mediaTypes.banner.hasOwnProperty('sizes')) {
     var i = 0;
@@ -665,16 +657,10 @@
     _addExternalUserId(eids, utils.deepAccess(bidRequest, `userId.pubcid`), 'pubcommon', 1);
     _addExternalUserId(eids, utils.deepAccess(bidRequest, `userId.digitrustid.data.id`), 'digitru.st', 1);
     _addExternalUserId(eids, utils.deepAccess(bidRequest, `userId.id5id`), 'id5-sync.com', 1);
-<<<<<<< HEAD
-    _addExternalUserId(eids, utils.deepAccess(bidRequest, `userId.criteortus.${BIDDER_CODE}.userid`), 'criteortus', 1);
-    _addExternalUserId(eids, utils.deepAccess(bidRequest, `userId.idl_env`), 'liveramp.com', 1);
-    _addExternalUserId(eids, utils.deepAccess(bidRequest, `userId.firstpartyid`), 'firstpartyid', 1);
-=======
     _addExternalUserId(eids, utils.deepAccess(bidRequest, `userId.criteoId`), 'criteo.com', 1);// replacing criteoRtus
     _addExternalUserId(eids, utils.deepAccess(bidRequest, `userId.idl_env`), 'liveramp.com', 1);
     _addExternalUserId(eids, utils.deepAccess(bidRequest, `userId.lipb.lipbid`), 'liveintent.com', 1);
     _addExternalUserId(eids, utils.deepAccess(bidRequest, `userId.parrableid`), 'parrable.com', 1);
->>>>>>> 5ed97cba
   }
   if (eids.length > 0) {
     payload.user.eids = eids;
