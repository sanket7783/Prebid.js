--- conflicted
+++ resolved
@@ -155,38 +155,6 @@
   bid.params.adUnitIndex = '0';
   bid.params.width = 0;
   bid.params.height = 0;
-<<<<<<< HEAD
-  var sizesArrayExists = (bid.hasOwnProperty('sizes') && utils.isArray(bid.sizes) && bid.sizes.length >= 1) || (bid.hasOwnProperty('mediaTypes') && bid.mediaTypes.hasOwnProperty('banner') && bid.mediaTypes.banner.hasOwnProperty('sizes') && bid.mediaTypes.banner.sizes.length >= 1);
-  bid.params.adSlot = _cleanSlot(bid.params.adSlot);
-
-  var slot = bid.params.adSlot;
-  try {
-    var splits = slot.split('@');
-    // check if size is mentioned in sizes array. in that case do not check for @ in adslot
-    slot = splits[0];
-    if (splits.length == 2) {
-      bid.params.adUnitIndex = splits[1].split(':').length == 2 ? splits[1].split(':')[1] : '0';
-      splits = splits[1].split(':')[0].split('x');
-      if (splits.length != 2) {
-        utils.logWarn('AdSlot Error: adSlot not in required format');
-        return;
-      }
-      bid.params.width = parseInt(splits[0]);
-      bid.params.height = parseInt(splits[1]);
-      // delete bid.sizes;
-    } else {
-      if (!(sizesArrayExists)) {
-        utils.logWarn('AdSlot Error: adSlot not in required format');
-        return;
-      }
-      bid.params.width = parseInt(bid.sizes[0][0]);
-      bid.params.height = parseInt(bid.sizes[0][1]);
-      bid.params.adUnitIndex = slot.split(':').length > 1 ? slot.split(':')[slot.split(':').length - 1] : '0';
-    }
-    bid.params.adUnit = slot;
-  } catch (e) {
-    utils.logWarn('AdSlot Error: adSlot not in required format');
-=======
   bid.params.adSlot = _cleanSlot(bid.params.adSlot);
 
   var slot = bid.params.adSlot;
@@ -226,7 +194,6 @@
       bid.params.height = bid.mediaTypes.banner.sizes[0][1];
       bid.mediaTypes.banner.sizes = bid.mediaTypes.banner.sizes.splice(1, bid.mediaTypes.banner.sizes.length - 1);
     }
->>>>>>> 937fd6ce
   }
 }
 
@@ -380,14 +347,9 @@
                 required: params[key].required ? 1 : 0,
                 img: {
                   type: NATIVE_ASSET_IMAGE_TYPE.ICON,
-<<<<<<< HEAD
-                  w: params[key].w || params[key].width || (params[key].sizes ? params[key].sizes[0] : undefined),
-                  h: params[key].h || params[key].height || (params[key].sizes ? params[key].sizes[1] : undefined),
-                  ext: params[key].ext
-=======
                   w: params[key].w || params[key].width || (params[key].sizes ? params[key].sizes[0] : UNDEFINED),
                   h: params[key].h || params[key].height || (params[key].sizes ? params[key].sizes[1] : UNDEFINED),
->>>>>>> 937fd6ce
+                  ext: params[key].ext
                 }
               };
             } else {
@@ -419,14 +381,9 @@
               required: params[key].required ? 1 : 0,
               img: {
                 type: NATIVE_ASSET_IMAGE_TYPE.LOGO,
-<<<<<<< HEAD
-                w: params[key].w || params[key].width || (params[key].sizes ? params[key].sizes[0] : undefined),
-                h: params[key].h || params[key].height || (params[key].sizes ? params[key].sizes[1] : undefined),
+                w: params[key].w || params[key].width || (params[key].sizes ? params[key].sizes[0] : UNDEFINED),
+                h: params[key].h || params[key].height || (params[key].sizes ? params[key].sizes[1] : UNDEFINED),
                 ext: params[key].ext
-=======
-                w: params[key].w || params[key].width || (params[key].sizes ? params[key].sizes[0] : UNDEFINED),
-                h: params[key].h || params[key].height || (params[key].sizes ? params[key].sizes[1] : UNDEFINED)
->>>>>>> 937fd6ce
               }
             };
             break;
@@ -547,12 +504,6 @@
 
 function _createImpressionObject(bid, conf) {
   var impObj = {};
-<<<<<<< HEAD
-  var bannerObj = {};
-  var videoObj = {};
-  // var sizes = bid.hasOwnProperty('sizes') ? bid.sizes : [];
-  var sizes = bid.hasOwnProperty('sizes') ? bid.sizes : bid.hasOwnProperty('mediaTypes') && bid.mediaTypes.hasOwnProperty('banner') && bid.mediaTypes.banner.hasOwnProperty('sizes') ? bid.mediaTypes.banner.sizes : [];
-=======
   var bannerObj;
   var videoObj;
   var nativeObj = {};
@@ -560,7 +511,6 @@
   var mediaTypes = '';
   var format = [];
 
->>>>>>> 937fd6ce
   impObj = {
     id: bid.bidId,
     tagid: bid.params.adUnit || undefined,
@@ -984,7 +934,6 @@
           seatbidder.bid &&
             utils.isArray(seatbidder.bid) &&
             seatbidder.bid.forEach(bid => {
-<<<<<<< HEAD
               bidResponses.forEach(br => {
                 if (br.requestId == bid.impid) {
                   // br = {
@@ -1002,51 +951,25 @@
                   // };
                   if (requestData.imp && requestData.imp.length > 0) {
                     requestData.imp.forEach(req => {
-                      if (bid.impid === req.id && req.hasOwnProperty('video')) {
-                        br.mediaType = 'video';
-                        br.width = bid.hasOwnProperty('w') ? bid.w : req.video.w;
-                        br.height = bid.hasOwnProperty('h') ? bid.h : req.video.h;
-                        br.vastXml = bid.adm;
-                      }
-                      if (bid.impid === req.id && req.hasOwnProperty('native')) {
-                        _parseNativeResponse(bid, br);
+                      if (bid.impid === req.id) {
+                        _checkMediaType(bid.adm, newBid);
+                        switch (newBid.mediaType) {
+                          case BANNER:
+                            break;
+                          case VIDEO:
+                            newBid.width = bid.hasOwnProperty('w') ? bid.w : req.video.w;
+                            newBid.height = bid.hasOwnProperty('h') ? bid.h : req.video.h;
+                            newBid.vastXml = bid.adm;
+                            break;
+                          case NATIVE:
+                            _parseNativeResponse(bid, newBid);
+                            break;
+                        }
                       }
                     });
                   }
                   if (bid.ext && bid.ext.deal_channel) {
                     br['dealChannel'] = dealChannelValues[bid.ext.deal_channel] || null;
-=======
-              let parsedRequest = JSON.parse(request.data);
-              let newBid = {
-                requestId: bid.impid,
-                cpm: (parseFloat(bid.price) || 0).toFixed(2),
-                width: bid.w,
-                height: bid.h,
-                creativeId: bid.crid || bid.id,
-                dealId: bid.dealid,
-                currency: respCur,
-                netRevenue: NET_REVENUE,
-                ttl: 300,
-                referrer: parsedRequest.site && parsedRequest.site.ref ? parsedRequest.site.ref : '',
-                ad: bid.adm
-              };
-              if (parsedRequest.imp && parsedRequest.imp.length > 0) {
-                parsedRequest.imp.forEach(req => {
-                  if (bid.impid === req.id) {
-                    _checkMediaType(bid.adm, newBid);
-                    switch (newBid.mediaType) {
-                      case BANNER:
-                        break;
-                      case VIDEO:
-                        newBid.width = bid.hasOwnProperty('w') ? bid.w : req.video.w;
-                        newBid.height = bid.hasOwnProperty('h') ? bid.h : req.video.h;
-                        newBid.vastXml = bid.adm;
-                        break;
-                      case NATIVE:
-                        _parseNativeResponse(bid, newBid);
-                        break;
-                    }
->>>>>>> 937fd6ce
                   }
                   br.meta = {};
                   if (bid.ext && bid.ext.dspid) {
