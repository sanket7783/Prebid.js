import * as utils from '../src/utils.js'
import { registerBidder } from '../src/adapters/bidderFactory.js'
import { BANNER } from '../src/mediaTypes.js'
import { createEidsArray } from './userId/eids.js';

export const spec = {
  code: 'sovrn',
  supportedMediaTypes: [BANNER],
  gvlid: 13,

  /**
   * Check if the bid is a valid zone ID in either number or string form
   * @param {object} bid the Sovrn bid to validate
   * @return boolean for whether or not a bid is valid
   */
  isBidRequestValid: function(bid) {
    return !!(bid.params.tagid && !isNaN(parseFloat(bid.params.tagid)) && isFinite(bid.params.tagid))
  },

  /**
   * Format the bid request object for our endpoint
   * @param {BidRequest[]} bidRequests Array of Sovrn bidders
   * @return object of parameters for Prebid AJAX request
   */
  buildRequests: function(bidReqs, bidderRequest) {
    try {
      let sovrnImps = [];
      let iv;
      let schain;
<<<<<<< HEAD
      let unifiedID;

      utils._each(bidReqs, function (bid) {
        if (!unifiedID) {
          unifiedID = utils.deepAccess(bid, 'userId.tdid');
=======
      let eids;
      let tpid = []
      let criteoId;

      utils._each(bidReqs, function (bid) {
        if (!eids && bid.userId) {
          eids = createEidsArray(bid.userId)
          eids.forEach(function (id) {
            if (id.uids && id.uids[0]) {
              if (id.source === 'criteo.com') {
                criteoId = id.uids[0].id
              }
              tpid.push({source: id.source, uid: id.uids[0].id})
            }
          })
>>>>>>> e5ade754
        }

        if (bid.schain) {
          schain = schain || bid.schain
        }
        iv = iv || utils.getBidIdParameter('iv', bid.params)

        let bidSizes = (bid.mediaTypes && bid.mediaTypes.banner && bid.mediaTypes.banner.sizes) || bid.sizes
        bidSizes = ((utils.isArray(bidSizes) && utils.isArray(bidSizes[0])) ? bidSizes : [bidSizes])
        bidSizes = bidSizes.filter(size => utils.isArray(size))
        const processedSizes = bidSizes.map(size => ({w: parseInt(size[0], 10), h: parseInt(size[1], 10)}))
<<<<<<< HEAD
        sovrnImps.push({
=======
        const floorInfo = (bid.getFloor && typeof bid.getFloor === 'function') ? bid.getFloor({
          currency: 'USD',
          mediaType: 'banner',
          size: '*'
        }) : {}
        floorInfo.floor = floorInfo.floor || utils.getBidIdParameter('bidfloor', bid.params)

        const imp = {
>>>>>>> e5ade754
          adunitcode: bid.adUnitCode,
          id: bid.bidId,
          banner: {
            format: processedSizes,
            w: 1,
            h: 1,
          },
          tagid: String(utils.getBidIdParameter('tagid', bid.params)),
          bidfloor: floorInfo.floor
        }

        const segmentsString = utils.getBidIdParameter('segments', bid.params)

        if (segmentsString) {
          imp.ext = {
            deals: segmentsString.split(',').map(deal => deal.trim())
          }
        }

        sovrnImps.push(imp);
      });

      const page = bidderRequest.refererInfo.referer

      // clever trick to get the domain
      const domain = utils.parseUrl(page).hostname

      const sovrnBidReq = {
        id: utils.getUniqueIdentifierStr(),
        imp: sovrnImps,
        site: {
          page,
          domain
        }
      };

      if (schain) {
        sovrnBidReq.source = {
          ext: {
            schain
          }
        };
      }

      if (bidderRequest.gdprConsent) {
        utils.deepSetValue(sovrnBidReq, 'regs.ext.gdpr', +bidderRequest.gdprConsent.gdprApplies);
        utils.deepSetValue(sovrnBidReq, 'user.ext.consent', bidderRequest.gdprConsent.consentString)
      }
      if (bidderRequest.uspConsent) {
        utils.deepSetValue(sovrnBidReq, 'regs.ext.us_privacy', bidderRequest.uspConsent);
      }

<<<<<<< HEAD
      if (unifiedID) {
        const idArray = [{
          source: 'adserver.org',
          uids: [
            {
              id: unifiedID,
              ext: {
                rtiPartner: 'TDID'
              }
            }
          ]
        }]
        utils.deepSetValue(sovrnBidReq, 'user.ext.eids', idArray)
=======
      if (eids) {
        utils.deepSetValue(sovrnBidReq, 'user.ext.eids', eids)
        utils.deepSetValue(sovrnBidReq, 'user.ext.tpid', tpid)
        if (criteoId) {
          utils.deepSetValue(sovrnBidReq, 'user.ext.prebid_criteoid', criteoId)
        }
>>>>>>> e5ade754
      }

      let url = `https://ap.lijit.com/rtb/bid?src=$$REPO_AND_VERSION$$`;
      if (iv) url += `&iv=${iv}`;

      return {
        method: 'POST',
        url: url,
        data: JSON.stringify(sovrnBidReq),
        options: {contentType: 'text/plain'}
      }
    } catch (e) {
      utils.logError('Could not build bidrequest, error deatils:', e);
    }
  },

  /**
   * Format Sovrn responses as Prebid bid responses
   * @param {id, seatbid} sovrnResponse A successful response from Sovrn.
   * @return {Bid[]} An array of formatted bids.
  */
  interpretResponse: function({ body: {id, seatbid} }) {
    try {
      let sovrnBidResponses = [];
      if (id &&
        seatbid &&
        seatbid.length > 0 &&
        seatbid[0].bid &&
        seatbid[0].bid.length > 0) {
        seatbid[0].bid.map(sovrnBid => {
          sovrnBidResponses.push({
            requestId: sovrnBid.impid,
            cpm: parseFloat(sovrnBid.price),
            width: parseInt(sovrnBid.w),
            height: parseInt(sovrnBid.h),
            creativeId: sovrnBid.crid || sovrnBid.id,
            dealId: sovrnBid.dealid || null,
            currency: 'USD',
            netRevenue: true,
            mediaType: BANNER,
            ad: decodeURIComponent(`${sovrnBid.adm}<img src="${sovrnBid.nurl}">`),
            ttl: sovrnBid.ext ? (sovrnBid.ext.ttl || 90) : 90
          });
        });
      }
      return sovrnBidResponses
    } catch (e) {
      utils.logError('Could not intrepret bidresponse, error deatils:', e);
    }
  },

  getUserSyncs: function(syncOptions, serverResponses, gdprConsent, uspConsent) {
    try {
      const tracks = []
      if (serverResponses && serverResponses.length !== 0) {
        if (syncOptions.iframeEnabled) {
          const iidArr = serverResponses.filter(resp => utils.deepAccess(resp, 'body.ext.iid'))
            .map(resp => resp.body.ext.iid);
          const params = [];
          if (gdprConsent && gdprConsent.gdprApplies && typeof gdprConsent.consentString === 'string') {
            params.push(['gdpr_consent', gdprConsent.consentString]);
          }
          if (uspConsent) {
            params.push(['us_privacy', uspConsent]);
          }

          if (iidArr[0]) {
            params.push(['informer', iidArr[0]]);
            tracks.push({
              type: 'iframe',
              url: 'https://ap.lijit.com/beacon?' + params.map(p => p.join('=')).join('&')
            });
          }
        }

        if (syncOptions.pixelEnabled) {
          serverResponses.filter(resp => utils.deepAccess(resp, 'body.ext.sync.pixels'))
            .reduce((acc, resp) => acc.concat(resp.body.ext.sync.pixels), [])
            .map(pixel => pixel.url)
            .forEach(url => tracks.push({ type: 'image', url }))
        }
      }
      return tracks
    } catch (e) {
      return []
    }
  },
}

registerBidder(spec);<|MERGE_RESOLUTION|>--- conflicted
+++ resolved
@@ -27,13 +27,6 @@
       let sovrnImps = [];
       let iv;
       let schain;
-<<<<<<< HEAD
-      let unifiedID;
-
-      utils._each(bidReqs, function (bid) {
-        if (!unifiedID) {
-          unifiedID = utils.deepAccess(bid, 'userId.tdid');
-=======
       let eids;
       let tpid = []
       let criteoId;
@@ -49,7 +42,6 @@
               tpid.push({source: id.source, uid: id.uids[0].id})
             }
           })
->>>>>>> e5ade754
         }
 
         if (bid.schain) {
@@ -61,9 +53,6 @@
         bidSizes = ((utils.isArray(bidSizes) && utils.isArray(bidSizes[0])) ? bidSizes : [bidSizes])
         bidSizes = bidSizes.filter(size => utils.isArray(size))
         const processedSizes = bidSizes.map(size => ({w: parseInt(size[0], 10), h: parseInt(size[1], 10)}))
-<<<<<<< HEAD
-        sovrnImps.push({
-=======
         const floorInfo = (bid.getFloor && typeof bid.getFloor === 'function') ? bid.getFloor({
           currency: 'USD',
           mediaType: 'banner',
@@ -72,7 +61,6 @@
         floorInfo.floor = floorInfo.floor || utils.getBidIdParameter('bidfloor', bid.params)
 
         const imp = {
->>>>>>> e5ade754
           adunitcode: bid.adUnitCode,
           id: bid.bidId,
           banner: {
@@ -125,28 +113,12 @@
         utils.deepSetValue(sovrnBidReq, 'regs.ext.us_privacy', bidderRequest.uspConsent);
       }
 
-<<<<<<< HEAD
-      if (unifiedID) {
-        const idArray = [{
-          source: 'adserver.org',
-          uids: [
-            {
-              id: unifiedID,
-              ext: {
-                rtiPartner: 'TDID'
-              }
-            }
-          ]
-        }]
-        utils.deepSetValue(sovrnBidReq, 'user.ext.eids', idArray)
-=======
       if (eids) {
         utils.deepSetValue(sovrnBidReq, 'user.ext.eids', eids)
         utils.deepSetValue(sovrnBidReq, 'user.ext.tpid', tpid)
         if (criteoId) {
           utils.deepSetValue(sovrnBidReq, 'user.ext.prebid_criteoid', criteoId)
         }
->>>>>>> e5ade754
       }
 
       let url = `https://ap.lijit.com/rtb/bid?src=$$REPO_AND_VERSION$$`;
