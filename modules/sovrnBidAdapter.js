import * as utils from 'src/utils';
import { registerBidder } from 'src/adapters/bidderFactory';
import { BANNER } from 'src/mediaTypes';
import { REPO_AND_VERSION } from 'src/constants';

export const spec = {
  code: 'sovrn',
  supportedMediaTypes: [BANNER],

  /**
   * Check if the bid is a valid zone ID in either number or string form
   * @param {object} bid the Sovrn bid to validate
   * @return boolean for whether or not a bid is valid
   */
  isBidRequestValid: function(bid) {
    return !!(bid.params.tagid && !isNaN(parseFloat(bid.params.tagid)) && isFinite(bid.params.tagid));
  },

  /**
   * Format the bid request object for our endpoint
   * @param {BidRequest[]} bidRequests Array of Sovrn bidders
   * @return object of parameters for Prebid AJAX request
   */
  buildRequests: function(bidReqs) {
    let sovrnImps = [];
    utils._each(bidReqs, function (bid) {
      sovrnImps.push({
        id: bid.bidId,
        banner: { w: 1, h: 1 },
        tagid: utils.getBidIdParameter('tagid', bid.params),
        bidfloor: utils.getBidIdParameter('bidfloor', bid.params)
      });
    });
    const sovrnBidReq = {
      id: utils.getUniqueIdentifierStr(),
      imp: sovrnImps,
      site: {
        domain: window.location.host,
        page: window.location.pathname + location.search + location.hash
      }
    };
<<<<<<< HEAD

    var scriptUrl = '//' + sovrnUrl + '?callback=window.' + preBidNameSpace + '.sovrnResponse' +
      '&src=' + CONSTANTS.REPO_AND_VERSION +
      '&br=' + encodeURIComponent(JSON.stringify(sovrnBidReq));
    adloader.loadScript(scriptUrl);
  }

  function addBlankBidResponses(impidsWithBidBack) {
    var missing = utils.getBidderRequestAllAdUnits('sovrn');
    if (missing) {
      missing = missing.bids.filter(bid => impidsWithBidBack.indexOf(bid.bidId) < 0);
    } else {
      missing = [];
    }

    missing.forEach(function (bidRequest) {
      // Add a no-bid response for this bid request.
      var bid = {};
      bid = bidfactory.createBid(2, bidRequest);
      bid.bidderCode = 'sovrn';
      bidmanager.addBidResponse(bidRequest.placementCode, bid);
    });
  }

  // expose the callback to the global object:
  $$PREBID_GLOBAL$$.sovrnResponse = function (sovrnResponseObj) {
    var impidsWithBidBack = [];

    // valid response object from sovrn
    if (sovrnResponseObj && sovrnResponseObj.id && sovrnResponseObj.seatbid && sovrnResponseObj.seatbid.length !== 0 &&
      sovrnResponseObj.seatbid[0].bid && sovrnResponseObj.seatbid[0].bid.length !== 0) {
      sovrnResponseObj.seatbid[0].bid.forEach(function (sovrnBid) {
        var responseCPM;
        var placementCode = '';
        var id = sovrnBid.impid;
        var bid = {};

        var bidObj = utils.getBidRequest(id);

        if (bidObj) {
          placementCode = bidObj.placementCode;
          bidObj.status = CONSTANTS.STATUS.GOOD;

          responseCPM = parseFloat(sovrnBid.price);

          if (responseCPM !== 0) {
            sovrnBid.placementCode = placementCode;
            sovrnBid.size = bidObj.sizes;
            var responseAd = sovrnBid.adm;

            // build impression url from response
            var responseNurl = '<img src="' + sovrnBid.nurl + '">';

            // store bid response
            // bid status is good (indicating 1)
            bid = bidfactory.createBid(1, bidObj);
            bid.creative_id = sovrnBid.id;
            bid.bidderCode = 'sovrn';
            bid.cpm = responseCPM;

            // set ad content + impression url
            // sovrn returns <script> block, so use bid.ad, not bid.adurl
            bid.ad = decodeURIComponent(responseAd + responseNurl);

            // Set width and height from response now
            bid.width = parseInt(sovrnBid.w);
            bid.height = parseInt(sovrnBid.h);

            if (sovrnBid.dealid) {
              bid.dealId = sovrnBid.dealid;
            }

            bidmanager.addBidResponse(placementCode, bid);
            impidsWithBidBack.push(id);
          }
        }
=======
    return {
      method: 'POST',
      url: `//ap.lijit.com/rtb/bid?src=${REPO_AND_VERSION}`,
      data: JSON.stringify(sovrnBidReq),
      options: {contentType: 'text/plain'}
    };
  },

  /**
   * Format Sovrn responses as Prebid bid responses
   * @param {id, seatbid} sovrnResponse A successful response from Sovrn.
   * @return {Bid[]} An array of formatted bids.
  */
  interpretResponse: function({ body: {id, seatbid} }) {
    let sovrnBidResponses = [];
    if (id &&
      seatbid &&
      seatbid.length > 0 &&
      seatbid[0].bid &&
      seatbid[0].bid.length > 0) {
      seatbid[0].bid.map(sovrnBid => {
        sovrnBidResponses.push({
          requestId: sovrnBid.impid,
          cpm: parseFloat(sovrnBid.price),
          width: parseInt(sovrnBid.w),
          height: parseInt(sovrnBid.h),
          creativeId: sovrnBid.id,
          dealId: sovrnBid.dealId || null,
          currency: 'USD',
          netRevenue: true,
          mediaType: BANNER,
          ad: decodeURIComponent(`${sovrnBid.adm}<img src="${sovrnBid.nurl}">`),
          ttl: 60000
        });
>>>>>>> d3833882
      });
    }
    return sovrnBidResponses;
  }
};

registerBidder(spec);<|MERGE_RESOLUTION|>--- conflicted
+++ resolved
@@ -39,84 +39,7 @@
         page: window.location.pathname + location.search + location.hash
       }
     };
-<<<<<<< HEAD
 
-    var scriptUrl = '//' + sovrnUrl + '?callback=window.' + preBidNameSpace + '.sovrnResponse' +
-      '&src=' + CONSTANTS.REPO_AND_VERSION +
-      '&br=' + encodeURIComponent(JSON.stringify(sovrnBidReq));
-    adloader.loadScript(scriptUrl);
-  }
-
-  function addBlankBidResponses(impidsWithBidBack) {
-    var missing = utils.getBidderRequestAllAdUnits('sovrn');
-    if (missing) {
-      missing = missing.bids.filter(bid => impidsWithBidBack.indexOf(bid.bidId) < 0);
-    } else {
-      missing = [];
-    }
-
-    missing.forEach(function (bidRequest) {
-      // Add a no-bid response for this bid request.
-      var bid = {};
-      bid = bidfactory.createBid(2, bidRequest);
-      bid.bidderCode = 'sovrn';
-      bidmanager.addBidResponse(bidRequest.placementCode, bid);
-    });
-  }
-
-  // expose the callback to the global object:
-  $$PREBID_GLOBAL$$.sovrnResponse = function (sovrnResponseObj) {
-    var impidsWithBidBack = [];
-
-    // valid response object from sovrn
-    if (sovrnResponseObj && sovrnResponseObj.id && sovrnResponseObj.seatbid && sovrnResponseObj.seatbid.length !== 0 &&
-      sovrnResponseObj.seatbid[0].bid && sovrnResponseObj.seatbid[0].bid.length !== 0) {
-      sovrnResponseObj.seatbid[0].bid.forEach(function (sovrnBid) {
-        var responseCPM;
-        var placementCode = '';
-        var id = sovrnBid.impid;
-        var bid = {};
-
-        var bidObj = utils.getBidRequest(id);
-
-        if (bidObj) {
-          placementCode = bidObj.placementCode;
-          bidObj.status = CONSTANTS.STATUS.GOOD;
-
-          responseCPM = parseFloat(sovrnBid.price);
-
-          if (responseCPM !== 0) {
-            sovrnBid.placementCode = placementCode;
-            sovrnBid.size = bidObj.sizes;
-            var responseAd = sovrnBid.adm;
-
-            // build impression url from response
-            var responseNurl = '<img src="' + sovrnBid.nurl + '">';
-
-            // store bid response
-            // bid status is good (indicating 1)
-            bid = bidfactory.createBid(1, bidObj);
-            bid.creative_id = sovrnBid.id;
-            bid.bidderCode = 'sovrn';
-            bid.cpm = responseCPM;
-
-            // set ad content + impression url
-            // sovrn returns <script> block, so use bid.ad, not bid.adurl
-            bid.ad = decodeURIComponent(responseAd + responseNurl);
-
-            // Set width and height from response now
-            bid.width = parseInt(sovrnBid.w);
-            bid.height = parseInt(sovrnBid.h);
-
-            if (sovrnBid.dealid) {
-              bid.dealId = sovrnBid.dealid;
-            }
-
-            bidmanager.addBidResponse(placementCode, bid);
-            impidsWithBidBack.push(id);
-          }
-        }
-=======
     return {
       method: 'POST',
       url: `//ap.lijit.com/rtb/bid?src=${REPO_AND_VERSION}`,
@@ -151,7 +74,6 @@
           ad: decodeURIComponent(`${sovrnBid.adm}<img src="${sovrnBid.nurl}">`),
           ttl: 60000
         });
->>>>>>> d3833882
       });
     }
     return sovrnBidResponses;
