--- conflicted
+++ resolved
@@ -5,12 +5,7 @@
 import { config } from '../src/config.js';
 
 const BIDDER_CODE = 'trustx';
-<<<<<<< HEAD
-const ENDPOINT_URL = 'https://sofia.trustx.org/hb';
-const NEW_ENDPOINT_URL = 'https://grid.bidswitch.net/hbjson?sp=trustx';
-=======
 const ENDPOINT_URL = 'https://grid.bidswitch.net/hbjson?sp=trustx';
->>>>>>> 2d82104b
 const ADDITIONAL_SYNC_URL = 'https://x.bidswitch.net/sync?ssp=themediagrid';
 const TIME_TO_LIVE = 360;
 const ADAPTER_SYNC_URL = 'https://sofia.trustx.org/push_sync';
@@ -47,29 +42,6 @@
    * @return ServerRequest Info describing the request to the server.
    */
   buildRequests: function(validBidRequests, bidderRequest) {
-<<<<<<< HEAD
-    const bids = validBidRequests || [];
-    const newFormatBids = [];
-    const oldFormatBids = [];
-    const requests = [];
-    bids.forEach(bid => {
-      if (bid.params.useNewFormat) {
-        newFormatBids.push(bid);
-      } else {
-        oldFormatBids.push(bid);
-      }
-    });
-    if (newFormatBids.length) {
-      const newFormatRequests = newFormatRequest(newFormatBids, bidderRequest);
-      if (newFormatRequests) {
-        requests.push(newFormatRequests);
-      }
-    }
-    if (oldFormatBids.length) {
-      const oldFormatRequests = oldFormatRequest(oldFormatBids, bidderRequest);
-      if (oldFormatRequests) {
-        requests.push(oldFormatRequests);
-=======
     if (!validBidRequests.length) {
       return null;
     }
@@ -260,13 +232,9 @@
     if (uspConsent) {
       if (!request.regs) {
         request.regs = {ext: {}};
->>>>>>> 2d82104b
       }
       request.regs.ext.us_privacy = uspConsent;
     }
-<<<<<<< HEAD
-    return requests;
-=======
 
     return {
       method: 'POST',
@@ -274,7 +242,6 @@
       data: JSON.stringify(request),
       bidsMap
     };
->>>>>>> 2d82104b
   },
   /**
    * Unpack the response from the server into a list of bids.
@@ -350,47 +317,6 @@
   if (!serverBid.auid) errorMessage = LOG_ERROR_MESS.noAuid + JSON.stringify(serverBid);
   if (!serverBid.adm && !serverBid.nurl) errorMessage = LOG_ERROR_MESS.noAdm + JSON.stringify(serverBid);
   else {
-<<<<<<< HEAD
-    const { bidsMap, priceType, newFormat } = bidRequest;
-    let bid;
-    let slot;
-    if (newFormat) {
-      bid = bidsMap[serverBid.impid];
-    } else {
-      const awaitingBids = bidsMap[serverBid.auid];
-      if (awaitingBids) {
-        const sizeId = `${serverBid.w}x${serverBid.h}`;
-        if (awaitingBids[sizeId]) {
-          slot = awaitingBids[sizeId][0];
-          bid = slot.bids.shift();
-        }
-      } else {
-        errorMessage = LOG_ERROR_MESS.noPlacementCode + serverBid.auid;
-      }
-    }
-
-    if (!errorMessage && bid) {
-      const bidResponse = {
-        requestId: bid.bidId, // bid.bidderRequestId,
-        cpm: serverBid.price,
-        width: serverBid.w,
-        height: serverBid.h,
-        creativeId: serverBid.auid, // bid.bidId,
-        currency: 'USD',
-        netRevenue: newFormat ? false : priceType !== 'gross',
-        ttl: TIME_TO_LIVE,
-        dealId: serverBid.dealid,
-        meta: {
-          advertiserDomains: serverBid.adomain ? serverBid.adomain : []
-        },
-      };
-      if (serverBid.content_type === 'video') {
-        bidResponse.vastXml = serverBid.adm;
-        bidResponse.mediaType = VIDEO;
-        bidResponse.adResponse = {
-          content: bidResponse.vastXml
-        };
-=======
     const { bidsMap } = bidRequest;
     const bid = bidsMap[serverBid.impid];
 
@@ -419,7 +345,6 @@
           bidResponse.vastUrl = serverBid.nurl;
         }
         bidResponse.mediaType = VIDEO;
->>>>>>> 2d82104b
         if (!bid.renderer && (!bid.mediaTypes || !bid.mediaTypes.video || bid.mediaTypes.video.context === 'outstream')) {
           bidResponse.renderer = createRenderer(bidResponse, {
             id: bid.bidId,
@@ -432,24 +357,6 @@
       }
 
       bidResponses.push(bidResponse);
-<<<<<<< HEAD
-    }
-
-    if (slot && !slot.bids.length) {
-      slot.parents.forEach(({parent, key, uid}) => {
-        const index = parent[key].indexOf(slot);
-        if (index > -1) {
-          parent[key].splice(index, 1);
-        }
-        if (!parent[key].length) {
-          delete parent[key];
-          if (!utils.getKeys(parent).length) {
-            delete bidsMap[uid];
-          }
-        }
-      });
-=======
->>>>>>> 2d82104b
     }
   }
   if (errorMessage) {
@@ -487,11 +394,7 @@
   const size = (playerSize || bid.sizes || [])[0];
   if (!size) return;
 
-<<<<<<< HEAD
-  let result = utils.parseGPTSingleSizeArrayToRtbSize(size);
-=======
   let result = parseGPTSingleSizeArrayToRtbSize(size);
->>>>>>> 2d82104b
 
   if (mimes) {
     result.mimes = mimes;
@@ -513,13 +416,8 @@
   const sizes = mediaType.sizes || bid.sizes;
   if (!sizes || !sizes.length) return;
 
-<<<<<<< HEAD
-  let format = sizes.map((size) => utils.parseGPTSingleSizeArrayToRtbSize(size));
-  let result = utils.parseGPTSingleSizeArrayToRtbSize(sizes[0]);
-=======
   let format = sizes.map((size) => parseGPTSingleSizeArrayToRtbSize(size));
   let result = parseGPTSingleSizeArrayToRtbSize(sizes[0]);
->>>>>>> 2d82104b
 
   if (format.length) {
     result.format = format
@@ -527,8 +425,6 @@
   return result;
 }
 
-<<<<<<< HEAD
-=======
 function addSegments(name, segName, segments, data, bidConfigName) {
   if (segments && segments.length) {
     data.push({
@@ -602,7 +498,6 @@
   return Object.keys(formatedPageKeywords).length && formatedPageKeywords;
 }
 
->>>>>>> 2d82104b
 /**
  * Gets bidfloor
  * @param {Object} mediaTypes
@@ -630,283 +525,4 @@
   return floor;
 }
 
-<<<<<<< HEAD
-function newFormatRequest(validBidRequests, bidderRequest) {
-  if (!validBidRequests.length) {
-    return null;
-  }
-  let pageKeywords = null;
-  let jwpseg = null;
-  let content = null;
-  let schain = null;
-  let userId = null;
-  let userIdAsEids = null;
-  let user = null;
-  let userExt = null;
-  let {bidderRequestId, auctionId, gdprConsent, uspConsent, timeout, refererInfo} = bidderRequest || {};
-
-  const referer = refererInfo ? encodeURIComponent(refererInfo.referer) : '';
-  const imp = [];
-  const bidsMap = {};
-
-  validBidRequests.forEach((bid) => {
-    if (!bidderRequestId) {
-      bidderRequestId = bid.bidderRequestId;
-    }
-    if (!auctionId) {
-      auctionId = bid.auctionId;
-    }
-    if (!schain) {
-      schain = bid.schain;
-    }
-    if (!userId) {
-      userId = bid.userId;
-    }
-    if (!userIdAsEids) {
-      userIdAsEids = bid.userIdAsEids;
-    }
-    const {params: {uid, keywords}, mediaTypes, bidId, adUnitCode, rtd} = bid;
-    bidsMap[bidId] = bid;
-    if (!pageKeywords && !utils.isEmpty(keywords)) {
-      pageKeywords = utils.transformBidderParamKeywords(keywords);
-    }
-    const bidFloor = _getFloor(mediaTypes || {}, bid);
-    const jwTargeting = rtd && rtd.jwplayer && rtd.jwplayer.targeting;
-    if (jwTargeting) {
-      if (!jwpseg && jwTargeting.segments) {
-        jwpseg = jwTargeting.segments;
-      }
-      if (!content && jwTargeting.content) {
-        content = jwTargeting.content;
-      }
-    }
-    let impObj = {
-      id: bidId,
-      tagid: uid.toString(),
-      ext: {
-        divid: adUnitCode
-      }
-    };
-
-    if (bidFloor) {
-      impObj.bidfloor = bidFloor;
-    }
-
-    if (!mediaTypes || mediaTypes[BANNER]) {
-      const banner = createBannerRequest(bid, mediaTypes ? mediaTypes[BANNER] : {});
-      if (banner) {
-        impObj.banner = banner;
-      }
-    }
-    if (mediaTypes && mediaTypes[VIDEO]) {
-      const video = createVideoRequest(bid, mediaTypes[VIDEO]);
-      if (video) {
-        impObj.video = video;
-      }
-    }
-
-    if (impObj.banner || impObj.video) {
-      imp.push(impObj);
-    }
-  });
-
-  const source = {
-    tid: auctionId,
-    ext: {
-      wrapper: 'Prebid_js',
-      wrapper_version: '$prebid.version$'
-    }
-  };
-
-  if (schain) {
-    source.ext.schain = schain;
-  }
-
-  const bidderTimeout = config.getConfig('bidderTimeout') || timeout;
-  const tmax = timeout ? Math.min(bidderTimeout, timeout) : bidderTimeout;
-
-  let request = {
-    id: bidderRequestId,
-    site: {
-      page: referer
-    },
-    tmax,
-    source,
-    imp
-  };
-
-  if (content) {
-    request.site.content = content;
-  }
-
-  if (jwpseg && jwpseg.length) {
-    user = {
-      data: [{
-        name: 'iow_labs_pub_data',
-        segment: jwpseg.map((seg) => {
-          return {name: 'jwpseg', value: seg};
-        })
-      }]
-    };
-  }
-
-  if (gdprConsent && gdprConsent.consentString) {
-    userExt = {consent: gdprConsent.consentString};
-  }
-
-  if (userIdAsEids && userIdAsEids.length) {
-    userExt = userExt || {};
-    userExt.eids = [...userIdAsEids];
-  }
-
-  if (userExt && Object.keys(userExt).length) {
-    user = user || {};
-    user.ext = userExt;
-  }
-
-  if (user) {
-    request.user = user;
-  }
-
-  const configKeywords = utils.transformBidderParamKeywords({
-    'user': utils.deepAccess(config.getConfig('ortb2.user'), 'keywords') || null,
-    'context': utils.deepAccess(config.getConfig('ortb2.site'), 'keywords') || null
-  });
-
-  if (configKeywords.length) {
-    pageKeywords = (pageKeywords || []).concat(configKeywords);
-  }
-
-  if (pageKeywords && pageKeywords.length > 0) {
-    pageKeywords.forEach(deleteValues);
-  }
-
-  if (pageKeywords) {
-    request.ext = {
-      keywords: pageKeywords
-    };
-  }
-
-  if (gdprConsent && gdprConsent.gdprApplies) {
-    request.regs = {
-      ext: {
-        gdpr: gdprConsent.gdprApplies ? 1 : 0
-      }
-    }
-  }
-
-  if (uspConsent) {
-    if (!request.regs) {
-      request.regs = {ext: {}};
-    }
-    request.regs.ext.us_privacy = uspConsent;
-  }
-
-  return {
-    method: 'POST',
-    url: NEW_ENDPOINT_URL,
-    data: JSON.stringify(request),
-    newFormat: true,
-    bidsMap
-  };
-}
-
-function oldFormatRequest(validBidRequests, bidderRequest) {
-  const auids = [];
-  const bidsMap = {};
-  const slotsMapByUid = {};
-  const sizeMap = {};
-  const bids = validBidRequests || [];
-  let priceType = 'net';
-  let pageKeywords;
-  let reqId;
-
-  bids.forEach(bid => {
-    if (bid.params.priceType === 'gross') {
-      priceType = 'gross';
-    }
-    reqId = bid.bidderRequestId;
-    const {params: {uid}, adUnitCode} = bid;
-    auids.push(uid);
-    const sizesId = utils.parseSizesInput(bid.sizes);
-
-    if (!pageKeywords && !utils.isEmpty(bid.params.keywords)) {
-      const keywords = utils.transformBidderParamKeywords(bid.params.keywords);
-
-      if (keywords.length > 0) {
-        keywords.forEach(deleteValues);
-      }
-      pageKeywords = keywords;
-    }
-
-    if (!slotsMapByUid[uid]) {
-      slotsMapByUid[uid] = {};
-    }
-    const slotsMap = slotsMapByUid[uid];
-    if (!slotsMap[adUnitCode]) {
-      slotsMap[adUnitCode] = {adUnitCode, bids: [bid], parents: []};
-    } else {
-      slotsMap[adUnitCode].bids.push(bid);
-    }
-    const slot = slotsMap[adUnitCode];
-
-    sizesId.forEach((sizeId) => {
-      sizeMap[sizeId] = true;
-      if (!bidsMap[uid]) {
-        bidsMap[uid] = {};
-      }
-
-      if (!bidsMap[uid][sizeId]) {
-        bidsMap[uid][sizeId] = [slot];
-      } else {
-        bidsMap[uid][sizeId].push(slot);
-      }
-      slot.parents.push({parent: bidsMap[uid], key: sizeId, uid});
-    });
-  });
-
-  const payload = {
-    pt: priceType,
-    auids: auids.join(','),
-    sizes: utils.getKeys(sizeMap).join(','),
-    r: reqId,
-    wrapperType: 'Prebid_js',
-    wrapperVersion: '$prebid.version$'
-  };
-
-  if (pageKeywords) {
-    payload.keywords = JSON.stringify(pageKeywords);
-  }
-
-  if (bidderRequest) {
-    if (bidderRequest.refererInfo && bidderRequest.refererInfo.referer) {
-      payload.u = bidderRequest.refererInfo.referer;
-    }
-    if (bidderRequest.timeout) {
-      payload.wtimeout = bidderRequest.timeout;
-    }
-    if (bidderRequest.gdprConsent) {
-      if (bidderRequest.gdprConsent.consentString) {
-        payload.gdpr_consent = bidderRequest.gdprConsent.consentString;
-      }
-      payload.gdpr_applies =
-        (typeof bidderRequest.gdprConsent.gdprApplies === 'boolean')
-          ? Number(bidderRequest.gdprConsent.gdprApplies) : 1;
-    }
-    if (bidderRequest.uspConsent) {
-      payload.us_privacy = bidderRequest.uspConsent;
-    }
-  }
-
-  return {
-    method: 'GET',
-    url: ENDPOINT_URL,
-    data: utils.parseQueryStringParameters(payload).replace(/\&$/, ''),
-    bidsMap,
-    priceType
-  };
-}
-
-=======
->>>>>>> 2d82104b
 registerBidder(spec);