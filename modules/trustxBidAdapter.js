--- conflicted
+++ resolved
@@ -429,16 +429,10 @@
   if (segments && segments.length) {
     data.push({
       name: name,
-<<<<<<< HEAD
-      segment: segments.map((seg) => {
-        return {name: segName, value: seg};
-      })
-=======
       segment: segments
         .map((seg) => seg && (seg.id || seg))
         .filter((seg) => seg && (typeof seg === 'string' || typeof seg === 'number'))
         .map((seg) => ({ name: segName, value: seg.toString() }))
->>>>>>> a0a72f7a
     });
   } else if (bidConfigName) {
     const configData = config.getConfig('ortb2.user.data');
@@ -452,16 +446,10 @@
     if (segData && segData.length) {
       data.push({
         name: name,
-<<<<<<< HEAD
-        segment: segData.map((seg) => {
-          return {name: segName, value: seg};
-        })
-=======
         segment: segData
           .map((seg) => seg && (seg.id || seg))
           .filter((seg) => seg && (typeof seg === 'string' || typeof seg === 'number'))
           .map((seg) => ({ name: segName, value: seg.toString() }))
->>>>>>> a0a72f7a
       });
     }
   }
