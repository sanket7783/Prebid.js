--- conflicted
+++ resolved
@@ -9,10 +9,7 @@
 import { submodule } from '../src/hook.js'
 import { getStorageManager } from '../src/storageManager.js'
 import { deepSetValue, deepAccess, isFn, mergeDeep, logError } from '../src/utils.js'
-<<<<<<< HEAD
-=======
 import { config } from '../src/config.js'
->>>>>>> 2d82104b
 import includes from 'core-js-pure/features/array/includes.js'
 const MODULE_NAME = 'permutive'
 
@@ -137,14 +134,6 @@
       if (customFn) {
         customFn(bid, segmentData, acEnabled, utils, defaultFn)
       } else if (defaultFn) {
-<<<<<<< HEAD
-        defaultFn(bid, data, acEnabled)
-      }
-    })
-  })
-}
-
-=======
         defaultFn(bid, segmentData, acEnabled)
       }
     })
@@ -155,7 +144,6 @@
  * Catch and log errors
  * @param {function} fn - Function to safely evaluate
  */
->>>>>>> 2d82104b
 function makeSafe (fn) {
   try {
     fn()
@@ -164,13 +152,8 @@
   }
 }
 
-<<<<<<< HEAD
-function getCustomBidderFn (config, bidder) {
-  const overwriteFn = deepAccess(config, `params.overwrites.${bidder}`)
-=======
 function getCustomBidderFn (moduleConfig, bidder) {
   const overwriteFn = deepAccess(moduleConfig, `params.overwrites.${bidder}`)
->>>>>>> 2d82104b
 
   if (overwriteFn && isFn(overwriteFn)) {
     return overwriteFn
@@ -279,11 +262,6 @@
 /** @type {RtdSubmodule} */
 export const permutiveSubmodule = {
   name: MODULE_NAME,
-<<<<<<< HEAD
-  getBidRequestData: function (reqBidsConfigObj, callback, customConfig) {
-    makeSafe(function () {
-      initSegments(reqBidsConfigObj, callback, customConfig)
-=======
   getBidRequestData: function (reqBidsConfigObj, callback, customModuleConfig) {
     makeSafe(function () {
       // Legacy route with custom parameters
@@ -294,7 +272,6 @@
     makeSafe(function () {
       // Route for bidders supporting ORTB2
       setBidderRtb(auctionDetails, customModuleConfig)
->>>>>>> 2d82104b
     })
   },
   init: init
