--- conflicted
+++ resolved
@@ -36,11 +36,7 @@
 
   values.forEach(function(value) {
     const pair = value.split(':');
-<<<<<<< HEAD
-    if (+pair[1] === 1 || (pair[1] !== null && +pair[1] === 0)) { // unpack a value of 0 or 1 as boolean
-=======
     if (pair[0] === 'ccpaOptout' || pair[0] === 'ibaOptout') { // unpack a value of 0 or 1 as boolean
->>>>>>> 2d82104b
       parrableId[pair[0]] = Boolean(+pair[1]);
     } else if (!isNaN(pair[1])) { // convert to number if is a number
       parrableId[pair[0]] = +pair[1]
@@ -70,13 +66,10 @@
     components.push(tpcSupportComponent);
     components.push(tpcUntil);
   }
-<<<<<<< HEAD
-=======
   if (parrableIdAndParams.filteredUntil) {
     components.push(`filteredUntil:${parrableIdAndParams.filteredUntil}`);
     components.push(`filterHits:${parrableIdAndParams.filterHits}`);
   }
->>>>>>> 2d82104b
 
   return components.join(',');
 }
@@ -109,18 +102,12 @@
   const parrableIdStr = storage.getCookie(PARRABLE_COOKIE_NAME);
   if (parrableIdStr) {
     const parsedCookie = deserializeParrableId(decodeURIComponent(parrableIdStr));
-<<<<<<< HEAD
-    const { tpc, tpcUntil, ...parrableId } = parsedCookie;
-=======
     const { tpc, tpcUntil, filteredUntil, filterHits, ...parrableId } = parsedCookie;
->>>>>>> 2d82104b
     let { eid, ibaOptout, ccpaOptout, ...params } = parsedCookie;
 
     if ((Date.now() / 1000) >= tpcUntil) {
       params.tpc = undefined;
     }
-<<<<<<< HEAD
-=======
 
     if ((Date.now() / 1000) < filteredUntil) {
       params.shouldFilter = true;
@@ -129,7 +116,6 @@
       params.shouldFilter = false;
       params.filterHits = filterHits;
     }
->>>>>>> 2d82104b
     return { parrableId, params };
   }
   return null;
@@ -225,14 +211,11 @@
   return Math.floor((Date.now() / 1000) + ttl);
 }
 
-<<<<<<< HEAD
-=======
 function incrementFilterHits(parrableId, params) {
   params.filterHits += 1;
   writeCookie({ ...parrableId, ...params })
 }
 
->>>>>>> 2d82104b
 function fetchId(configParams, gdprConsentData) {
   if (!isValidConfig(configParams)) return;
 
@@ -248,12 +231,8 @@
 
   const eid = parrableId ? parrableId.eid : null;
   const refererInfo = getRefererInfo();
-<<<<<<< HEAD
-  const tpcSupport = params ? params.tpc : null
-=======
   const tpcSupport = params ? params.tpc : null;
   const shouldFilter = params ? params.shouldFilter : null;
->>>>>>> 2d82104b
   const uspString = uspDataHandler.getConsentData();
   const gdprApplies = (gdprConsentData && typeof gdprConsentData.gdprApplies === 'boolean' && gdprConsentData.gdprApplies);
   const gdprConsentString = (gdprConsentData && gdprApplies && gdprConsentData.consentString) || '';
@@ -267,11 +246,7 @@
     trackers,
     url: refererInfo.referer,
     prebidVersion: '$prebid.version$',
-<<<<<<< HEAD
-    isIframe: utils.inIframe(),
-=======
     isIframe: inIframe(),
->>>>>>> 2d82104b
     tpcSupport
   };
 
@@ -301,11 +276,7 @@
   const callback = function (cb) {
     const callbacks = {
       success: response => {
-<<<<<<< HEAD
-        let newParrableId = parrableId ? utils.deepClone(parrableId) : {};
-=======
         let newParrableId = parrableId ? deepClone(parrableId) : {};
->>>>>>> 2d82104b
         let newParams = {};
         if (response) {
           try {
@@ -324,13 +295,10 @@
                 newParams.tpcSupport = responseObj.tpcSupport;
                 newParams.tpcUntil = epochFromTtl(responseObj.tpcSupportTtl);
               }
-<<<<<<< HEAD
-=======
               if (responseObj.filterTtl) {
                 newParams.filteredUntil = epochFromTtl(responseObj.filterTtl);
                 newParams.filterHits = 0;
               }
->>>>>>> 2d82104b
             }
           } catch (error) {
             logError(error);
