import find from 'core-js-pure/features/array/find.js';
import * as utils from '../src/utils.js';
import { config } from '../src/config.js';
import {registerBidder} from '../src/adapters/bidderFactory.js';
import { loadExternalScript } from '../src/adloader.js';
import JSEncrypt from 'jsencrypt/bin/jsencrypt.js';
import sha256 from 'crypto-js/sha256.js';
import { getStorageManager } from '../src/storageManager.js';
import { getRefererInfo } from '../src/refererDetection.js';
import { createEidsArray } from './userId/eids.js';
<<<<<<< HEAD

export const BIDDER_CODE = 'adagio';
export const LOG_PREFIX = 'Adagio:';
export const VERSION = '2.5.0';
=======
import { BANNER, VIDEO } from '../src/mediaTypes.js';
import { Renderer } from '../src/Renderer.js';
import { OUTSTREAM } from '../src/video.js';

export const BIDDER_CODE = 'adagio';
export const LOG_PREFIX = 'Adagio:';
export const VERSION = '2.6.0';
>>>>>>> eea7c792
export const FEATURES_VERSION = '1';
export const ENDPOINT = 'https://mp.4dex.io/prebid';
export const SUPPORTED_MEDIA_TYPES = [BANNER, VIDEO];
export const ADAGIO_TAG_URL = 'https://script.4dex.io/localstore.js';
export const ADAGIO_LOCALSTORAGE_KEY = 'adagioScript';
export const GVLID = 617;
export const storage = getStorageManager(GVLID, 'adagio');
export const RENDERER_URL = 'https://script.4dex.io/outstream-player.js';

export const ADAGIO_PUBKEY = `-----BEGIN PUBLIC KEY-----
MIGfMA0GCSqGSIb3DQEBAQUAA4GNADCBiQKBgQC9el0+OEn6fvEh1RdVHQu4cnT0
jFSzIbGJJyg3cKqvtE6A0iaz9PkIdJIvSSSNrmJv+lRGKPEyRA/VnzJIieL39Ngl
t0b0lsHN+W4n9kitS/DZ/xnxWK/9vxhv0ZtL1LL/rwR5Mup7rmJbNtDoNBw4TIGj
pV6EP3MTLosuUEpLaQIDAQAB
-----END PUBLIC KEY-----`;

// This provide a whitelist and a basic validation
// of OpenRTB 2.5 options used by the Adagio SSP.
// https://www.iab.com/wp-content/uploads/2016/03/OpenRTB-API-Specification-Version-2-5-FINAL.pdf
export const ORTB_VIDEO_PARAMS = {
  'mimes': (value) => Array.isArray(value) && value.length > 0 && value.every(v => typeof v === 'string'),
  'minduration': (value) => utils.isInteger(value),
  'maxduration': (value) => utils.isInteger(value),
  'protocols': (value) => Array.isArray(value) && value.every(v => [1, 2, 3, 4, 5, 6, 7, 8, 9, 10].indexOf(v) !== -1),
  'w': (value) => utils.isInteger(value),
  'h': (value) => utils.isInteger(value),
  'startdelay': (value) => utils.isInteger(value),
  'placement': (value) => Array.isArray(value) && value.every(v => [1, 2, 3, 4, 5].indexOf(v) !== -1),
  'linearity': (value) => [1, 2].indexOf(value) !== -1,
  'skip': (value) => [0, 1].indexOf(value) !== -1,
  'skipmin': (value) => utils.isInteger(value),
  'skipafter': (value) => utils.isInteger(value),
  'sequence': (value) => utils.isInteger(value),
  'battr': (value) => Array.isArray(value) && value.every(v => Array.from({length: 17}, (_, i) => i + 1).indexOf(v) !== -1),
  'maxextended': (value) => utils.isInteger(value),
  'minbitrate': (value) => utils.isInteger(value),
  'maxbitrate': (value) => utils.isInteger(value),
  'boxingallowed': (value) => [0, 1].indexOf(value) !== -1,
  'playbackmethod': (value) => Array.isArray(value) && value.every(v => [1, 2, 3, 4, 5, 6].indexOf(v) !== -1),
  'playbackend': (value) => [1, 2, 3].indexOf(value) !== -1,
  'delivery': (value) => [1, 2, 3].indexOf(value) !== -1,
  'pos': (value) => [0, 1, 2, 3, 4, 5, 6, 7].indexOf(value) !== -1,
  'api': (value) => Array.isArray(value) && value.every(v => [1, 2, 3, 4, 5, 6].indexOf(v) !== -1)
};

let currentWindow;

export function adagioScriptFromLocalStorageCb(ls) {
  try {
    if (!ls) {
      utils.logWarn(`${LOG_PREFIX} script not found.`);
      return;
    }

    const hashRgx = /^(\/\/ hash: (.+)\n)(.+\n)$/;

    if (!hashRgx.test(ls)) {
      utils.logWarn(`${LOG_PREFIX} no hash found.`);
      storage.removeDataFromLocalStorage(ADAGIO_LOCALSTORAGE_KEY);
    } else {
      const r = ls.match(hashRgx);
      const hash = r[2];
      const content = r[3];

      var jsEncrypt = new JSEncrypt();
      jsEncrypt.setPublicKey(ADAGIO_PUBKEY);

      if (jsEncrypt.verify(content, hash, sha256)) {
        utils.logInfo(`${LOG_PREFIX} start script.`);
        Function(ls)(); // eslint-disable-line no-new-func
      } else {
        utils.logWarn(`${LOG_PREFIX} invalid script found.`);
        storage.removeDataFromLocalStorage(ADAGIO_LOCALSTORAGE_KEY);
      }
    }
  } catch (err) {
    utils.logError(LOG_PREFIX, err);
  }
}

export function getAdagioScript() {
  storage.getDataFromLocalStorage(ADAGIO_LOCALSTORAGE_KEY, (ls) => {
    internal.adagioScriptFromLocalStorageCb(ls);
  });

  storage.localStorageIsEnabled(isValid => {
    if (isValid) {
      loadExternalScript(ADAGIO_TAG_URL, BIDDER_CODE);
    } else {
      // ensure adagio removing for next time.
      // It's an antipattern regarding the TCF2 enforcement logic
      // but it's the only way to respect the user choice update.
      window.localStorage.removeItem(ADAGIO_LOCALSTORAGE_KEY);
    }
  });
}

function canAccessTopWindow() {
  try {
    if (utils.getWindowTop().location.href) {
      return true;
    }
  } catch (error) {
    return false;
  }
}

function getCurrentWindow() {
  return currentWindow || utils.getWindowSelf();
}

function isSafeFrameWindow() {
  const ws = utils.getWindowSelf();
  return !!(ws.$sf && ws.$sf.ext);
}

function initAdagio() {
  if (canAccessTopWindow()) {
    currentWindow = (canAccessTopWindow()) ? utils.getWindowTop() : utils.getWindowSelf();
  }

  const w = internal.getCurrentWindow();

  w.ADAGIO = w.ADAGIO || {};
  w.ADAGIO.adUnits = w.ADAGIO.adUnits || {};
  w.ADAGIO.pbjsAdUnits = w.ADAGIO.pbjsAdUnits || [];
  w.ADAGIO.queue = w.ADAGIO.queue || [];
  w.ADAGIO.versions = w.ADAGIO.versions || {};
  w.ADAGIO.versions.adagioBidderAdapter = VERSION;
  w.ADAGIO.isSafeFrameWindow = isSafeFrameWindow();

  getAdagioScript();
}

export const _features = {
  getPrintNumber(adUnitCode) {
    const adagioAdUnit = internal.getOrAddAdagioAdUnit(adUnitCode);
    return adagioAdUnit.printNumber || 1;
  },

  getPageDimensions() {
    if (isSafeFrameWindow() || !canAccessTopWindow()) {
      return '';
    }

    // the page dimension can be computed on window.top only.
    const wt = utils.getWindowTop();
    const body = wt.document.querySelector('body');

    if (!body) {
      return '';
    }
    const html = wt.document.documentElement;
    const pageWidth = Math.max(body.scrollWidth, body.offsetWidth, html.clientWidth, html.scrollWidth, html.offsetWidth);
    const pageHeight = Math.max(body.scrollHeight, body.offsetHeight, html.clientHeight, html.scrollHeight, html.offsetHeight);

    return `${pageWidth}x${pageHeight}`;
  },

  getViewPortDimensions() {
    if (!isSafeFrameWindow() && !canAccessTopWindow()) {
      return '';
    }

    const viewportDims = { w: 0, h: 0 };

    if (isSafeFrameWindow()) {
      const ws = utils.getWindowSelf();

      if (typeof ws.$sf.ext.geom !== 'function') {
        utils.logWarn(`${LOG_PREFIX} cannot use the $sf.ext.geom() safeFrame API method`);
        return '';
      }

      const sfGeom = ws.$sf.ext.geom().win;
      viewportDims.w = Math.round(sfGeom.w);
      viewportDims.h = Math.round(sfGeom.h);
    } else {
      // window.top based computing
      const wt = utils.getWindowTop();

      if (wt.innerWidth) {
        viewportDims.w = wt.innerWidth;
        viewportDims.h = wt.innerHeight;
      } else {
        const d = wt.document;
        const body = d.querySelector('body');

        if (!body) {
          return '';
        }

        viewportDims.w = d.querySelector('body').clientWidth;
        viewportDims.h = d.querySelector('body').clientHeight;
      }
    }

    return `${viewportDims.w}x${viewportDims.h}`;
  },

  /**
   * domLoading feature is computed on window.top if reachable.
   */
  getDomLoadingDuration() {
    let domLoadingDuration = -1;
    let performance;

    performance = (canAccessTopWindow()) ? utils.getWindowTop().performance : utils.getWindowSelf().performance;

    if (performance && performance.timing && performance.timing.navigationStart > 0) {
      const val = performance.timing.domLoading - performance.timing.navigationStart;
      if (val > 0) {
        domLoadingDuration = val;
      }
    }

    return domLoadingDuration;
  },

  getSlotPosition(params) {
    const { adUnitElementId, postBid } = params;

    if (!adUnitElementId) {
      return '';
    }

    if (!isSafeFrameWindow() && !canAccessTopWindow()) {
      return '';
    }

    const position = { x: 0, y: 0 };

    if (isSafeFrameWindow()) {
      const ws = utils.getWindowSelf();

      if (typeof ws.$sf.ext.geom !== 'function') {
        utils.logWarn(`${LOG_PREFIX} cannot use the $sf.ext.geom() safeFrame API method`);
        return '';
      }

      const sfGeom = ws.$sf.ext.geom().self;
      position.x = Math.round(sfGeom.t);
      position.y = Math.round(sfGeom.l);
    } else if (canAccessTopWindow()) {
      // window.top based computing
      const wt = utils.getWindowTop();
      const d = wt.document;

      let domElement;

      if (postBid === true) {
        const ws = utils.getWindowSelf();
        const currentElement = ws.document.getElementById(adUnitElementId);
        domElement = internal.getElementFromTopWindow(currentElement, ws);
      } else {
        domElement = wt.document.getElementById(adUnitElementId);
      }

      if (!domElement) {
        return '';
      }

      let box = domElement.getBoundingClientRect();

      const docEl = d.documentElement;
      const body = d.body;
      const clientTop = d.clientTop || body.clientTop || 0;
      const clientLeft = d.clientLeft || body.clientLeft || 0;
      const scrollTop = wt.pageYOffset || docEl.scrollTop || body.scrollTop;
      const scrollLeft = wt.pageXOffset || docEl.scrollLeft || body.scrollLeft;

      const elComputedStyle = wt.getComputedStyle(domElement, null);
      const elComputedDisplay = elComputedStyle.display || 'block';
      const mustDisplayElement = elComputedDisplay === 'none';

      if (mustDisplayElement) {
        domElement.style = domElement.style || {};
        domElement.style.display = 'block';
        box = domElement.getBoundingClientRect();
        domElement.style.display = elComputedDisplay;
      }
      position.x = Math.round(box.left + scrollLeft - clientLeft);
      position.y = Math.round(box.top + scrollTop - clientTop);
    } else {
      return '';
    }

    return `${position.x}x${position.y}`;
  },

  getTimestampUTC() {
    // timestamp returned in seconds
    return Math.floor(new Date().getTime() / 1000) - new Date().getTimezoneOffset() * 60;
  },

  getDevice() {
    const ws = utils.getWindowSelf();
    const ua = ws.navigator.userAgent;

    if ((/(tablet|ipad|playbook|silk)|(android(?!.*mobi))/i).test(ua)) {
      return 5; // "tablet"
    }
    if ((/Mobile|iP(hone|od|ad)|Android|BlackBerry|IEMobile|Kindle|NetFront|Silk-Accelerated|(hpw|web)OS|Fennec|Minimo|Opera M(obi|ini)|Blazer|Dolfin|Dolphin|Skyfire|Zune/).test(ua)) {
      return 4; // "phone"
    }
    return 2; // personal computers
  },

  getBrowser() {
    const ws = utils.getWindowSelf();
    const ua = ws.navigator.userAgent;
    const uaLowerCase = ua.toLowerCase();
    return /Edge\/\d./i.test(ua) ? 'edge' : uaLowerCase.indexOf('chrome') > 0 ? 'chrome' : uaLowerCase.indexOf('firefox') > 0 ? 'firefox' : uaLowerCase.indexOf('safari') > 0 ? 'safari' : uaLowerCase.indexOf('opera') > 0 ? 'opera' : uaLowerCase.indexOf('msie') > 0 || ws.MSStream ? 'ie' : 'unknow';
  },

  getOS() {
    const ws = utils.getWindowSelf();
    const ua = ws.navigator.userAgent;
    const uaLowerCase = ua.toLowerCase();
    return uaLowerCase.indexOf('linux') > 0 ? 'linux' : uaLowerCase.indexOf('mac') > 0 ? 'mac' : uaLowerCase.indexOf('win') > 0 ? 'windows' : '';
  },

  getUrl(refererInfo) {
    // top has not been reached, it means we are not sure
    // to get the proper page url.
    if (!refererInfo.reachedTop) {
      return;
    }
    return refererInfo.referer;
  },

  getUrlFromParams(params) {
    const { postBidOptions } = params;
    if (postBidOptions && postBidOptions.url) {
      return postBidOptions.url;
    }
  }
};

function enqueue(ob) {
  const w = internal.getCurrentWindow();

  w.ADAGIO = w.ADAGIO || {};
  w.ADAGIO.queue = w.ADAGIO.queue || [];
  w.ADAGIO.queue.push(ob);
};

function getOrAddAdagioAdUnit(adUnitCode) {
  const w = internal.getCurrentWindow();

  w.ADAGIO = w.ADAGIO || {};

  if (w.ADAGIO.adUnits[adUnitCode]) {
    return w.ADAGIO.adUnits[adUnitCode];
  }

  return w.ADAGIO.adUnits[adUnitCode] = {};
};

function getPageviewId() {
  const w = internal.getCurrentWindow();

  w.ADAGIO = w.ADAGIO || {};
  w.ADAGIO.pageviewId = w.ADAGIO.pageviewId || utils.generateUUID();

  return w.ADAGIO.pageviewId;
};

function computePrintNumber(adUnitCode) {
  let printNumber = 1;
  const w = internal.getCurrentWindow();

  if (
    w.ADAGIO &&
    w.ADAGIO.adUnits && w.ADAGIO.adUnits[adUnitCode] &&
    w.ADAGIO.adUnits[adUnitCode].pageviewId === internal.getPageviewId() &&
    w.ADAGIO.adUnits[adUnitCode].printNumber
  ) {
    printNumber = parseInt(w.ADAGIO.adUnits[adUnitCode].printNumber, 10) + 1;
  }

  return printNumber;
};

function getDevice() {
  const language = navigator.language ? 'language' : 'userLanguage';
  return {
    userAgent: navigator.userAgent,
    language: navigator[language],
    deviceType: _features.getDevice(),
    dnt: utils.getDNT() ? 1 : 0,
    geo: {},
    js: 1
  };
};

function getSite(bidderRequest) {
  let domain = '';
  let page = '';
  let referrer = '';

  const { refererInfo } = bidderRequest;

  if (canAccessTopWindow()) {
    const wt = utils.getWindowTop();
    domain = wt.location.hostname;
    page = wt.location.href;
    referrer = wt.document.referrer || '';
  } else if (refererInfo.reachedTop) {
    const url = utils.parseUrl(refererInfo.referer);
    domain = url.hostname;
    page = refererInfo.referer;
  } else if (refererInfo.stack && refererInfo.stack.length && refererInfo.stack[0]) {
    // important note check if refererInfo.stack[0] is 'thruly' because a `null` value
    // will be considered as "localhost" by the parseUrl function.
    // As the isBidRequestValid returns false when it does not reach the referer
    // this should never called.
    const url = utils.parseUrl(refererInfo.stack[0]);
    domain = url.hostname;
  }

  return {
    domain,
    page,
    referrer
  };
};

function getElementFromTopWindow(element, currentWindow) {
  try {
    if (utils.getWindowTop() === currentWindow) {
      if (!element.getAttribute('id')) {
        element.setAttribute('id', `adg-${utils.getUniqueIdentifierStr()}`);
      }
      return element;
    } else {
      const frame = currentWindow.frameElement;
      const frameClientRect = frame.getBoundingClientRect();
      const elementClientRect = element.getBoundingClientRect();

      if (frameClientRect.width !== elementClientRect.width || frameClientRect.height !== elementClientRect.height) {
        return false;
      }

      return getElementFromTopWindow(frame, currentWindow.parent);
    }
  } catch (err) {
    utils.logWarn(`${LOG_PREFIX}`, err);
    return false;
  }
};

function autoDetectAdUnitElementId(adUnitCode) {
  const autoDetectedAdUnit = utils.getGptSlotInfoForAdUnitCode(adUnitCode);
  let adUnitElementId = null;

  if (autoDetectedAdUnit && autoDetectedAdUnit.divId) {
    adUnitElementId = autoDetectedAdUnit.divId;
  }

  return adUnitElementId;
};

function autoDetectEnvironment() {
  const device = _features.getDevice();
  let environment;
  switch (device) {
    case 2:
      environment = 'desktop';
      break;
    case 4:
      environment = 'mobile';
      break;
    case 5:
      environment = 'tablet';
      break;
  };
  return environment;
};

function supportIObs() {
  const currentWindow = internal.getCurrentWindow();
  return !!(currentWindow && currentWindow.IntersectionObserver && currentWindow.IntersectionObserverEntry &&
    currentWindow.IntersectionObserverEntry.prototype && 'intersectionRatio' in currentWindow.IntersectionObserverEntry.prototype);
}

function getFeatures(bidRequest, bidderRequest) {
  const { adUnitCode, params } = bidRequest;
  const { adUnitElementId } = params;
  const { refererInfo } = bidderRequest;

  if (!adUnitElementId) {
    utils.logWarn(`${LOG_PREFIX} unable to get params.adUnitElementId. Continue without tiv.`);
  }

  const features = {
    print_number: _features.getPrintNumber(adUnitCode).toString(),
    page_dimensions: _features.getPageDimensions().toString(),
    viewport_dimensions: _features.getViewPortDimensions().toString(),
    dom_loading: _features.getDomLoadingDuration().toString(),
    // layout: features.getLayout().toString(),
    adunit_position: _features.getSlotPosition(params).toString(),
    user_timestamp: _features.getTimestampUTC().toString(),
    device: _features.getDevice().toString(),
    url: _features.getUrl(refererInfo) || _features.getUrlFromParams(params) || '',
    browser: _features.getBrowser(),
    os: _features.getOS()
  };

  Object.keys(features).forEach((prop) => {
    if (features[prop] === '') {
      delete features[prop];
    }
  });

  const adUnitFeature = {};

  adUnitFeature[adUnitElementId] = {
    features: features,
    version: FEATURES_VERSION
  };

  internal.enqueue({
    action: 'features',
    ts: Date.now(),
    data: adUnitFeature
  });

  return features;
};

function isRendererPreferredFromPublisher(bidRequest) {
  // renderer defined at adUnit level
  const adUnitRenderer = utils.deepAccess(bidRequest, 'renderer');
  const hasValidAdUnitRenderer = !!(adUnitRenderer && adUnitRenderer.url && adUnitRenderer.render);

  // renderer defined at adUnit.mediaTypes level
  const mediaTypeRenderer = utils.deepAccess(bidRequest, 'mediaTypes.video.renderer');
  const hasValidMediaTypeRenderer = !!(mediaTypeRenderer && mediaTypeRenderer.url && mediaTypeRenderer.render);

  return !!(
    (hasValidAdUnitRenderer && !(adUnitRenderer.backupOnly === true)) ||
    (hasValidMediaTypeRenderer && !(mediaTypeRenderer.backupOnly === true))
  );
}

export const internal = {
  enqueue,
  getOrAddAdagioAdUnit,
  getPageviewId,
  computePrintNumber,
  getDevice,
  getSite,
  getElementFromTopWindow,
  autoDetectAdUnitElementId,
  autoDetectEnvironment,
  getFeatures,
  getRefererInfo,
  adagioScriptFromLocalStorageCb,
  getCurrentWindow,
  supportIObs,
  canAccessTopWindow,
  isRendererPreferredFromPublisher
};

function _getGdprConsent(bidderRequest) {
  if (!utils.deepAccess(bidderRequest, 'gdprConsent')) {
    return false;
  }

  const {
    apiVersion,
    gdprApplies,
    consentString,
    allowAuctionWithoutConsent
  } = bidderRequest.gdprConsent;

  const consent = {};

  if (apiVersion !== undefined) {
    consent.apiVersion = apiVersion;
  }

  if (consentString !== undefined) {
    consent.consentString = consentString;
  }

  if (gdprApplies !== undefined) {
    consent.consentRequired = (gdprApplies) ? 1 : 0;
  }

  if (allowAuctionWithoutConsent !== undefined) {
    consent.allowAuctionWithoutConsent = allowAuctionWithoutConsent ? 1 : 0;
  }

  return consent;
}

function _getCoppa() {
  return {
    required: config.getConfig('coppa') === true ? 1 : 0
  };
}

function _getUspConsent(bidderRequest) {
  return (utils.deepAccess(bidderRequest, 'uspConsent')) ? { uspConsent: bidderRequest.uspConsent } : false;
}

function _getSchain(bidRequest) {
  if (utils.deepAccess(bidRequest, 'schain')) {
    return bidRequest.schain;
  }
}

function _getEids(bidRequest) {
  if (utils.deepAccess(bidRequest, 'userId')) {
<<<<<<< HEAD
    return createEidsArray(bidRequest.userId)
  }
}

=======
    return createEidsArray(bidRequest.userId);
  }
}

function _buildVideoBidRequest(bidRequest) {
  const videoAdUnitParams = utils.deepAccess(bidRequest, 'mediaTypes.video', {});
  const videoBidderParams = utils.deepAccess(bidRequest, 'params.video', {});
  const computedParams = {};

  // Special case for playerSize.
  // Eeach props will be overrided if they are defined in config.
  if (Array.isArray(videoAdUnitParams.playerSize)) {
    const tempSize = (Array.isArray(videoAdUnitParams.playerSize[0])) ? videoAdUnitParams.playerSize[0] : videoAdUnitParams.playerSize;
    computedParams.w = tempSize[0];
    computedParams.h = tempSize[1];
  }

  const videoParams = {
    ...computedParams,
    ...videoAdUnitParams,
    ...videoBidderParams
  };

  if (videoParams.context && videoParams.context === OUTSTREAM) {
    bidRequest.mediaTypes.video.playerName = (internal.isRendererPreferredFromPublisher(bidRequest)) ? 'other' : 'adagio';

    if (bidRequest.mediaTypes.video.playerName === 'other') {
      utils.logWarn(`${LOG_PREFIX} renderer.backupOnly has not been set. Adagio recommends to use its own player to get expected behavior.`);
    }
  }

  // Only whitelisted OpenRTB options need to be validated.
  // Other options will still remain in the `mediaTypes.video` object
  // sent in the ad-request, but will be ignored by the SSP.
  Object.keys(ORTB_VIDEO_PARAMS).forEach(paramName => {
    if (videoParams.hasOwnProperty(paramName)) {
      if (ORTB_VIDEO_PARAMS[paramName](videoParams[paramName])) {
        bidRequest.mediaTypes.video[paramName] = videoParams[paramName];
      } else {
        delete bidRequest.mediaTypes.video[paramName];
        utils.logWarn(`${LOG_PREFIX} The OpenRTB video param ${paramName} has been skipped due to misformating. Please refer to OpenRTB 2.5 spec.`);
      }
    }
  });
}

function _renderer(bid) {
  bid.renderer.push(() => {
    if (typeof window.ADAGIO.outstreamPlayer === 'function') {
      window.ADAGIO.outstreamPlayer(bid);
    } else {
      utils.logError(`${LOG_PREFIX} Adagio outstream player is not defined`);
    }
  });
}

>>>>>>> eea7c792
export const spec = {
  code: BIDDER_CODE,
  gvlid: GVLID,
  supportedMediaTypes: SUPPORTED_MEDIA_TYPES,

  isBidRequestValid(bid) {
    const { adUnitCode, auctionId, sizes, bidder, params, mediaTypes } = bid;
    if (!params) {
      utils.logWarn(`${LOG_PREFIX} the "params" property is missing.`);
      return false;
    }

    const { organizationId, site } = params;
    const adUnitElementId = (params.useAdUnitCodeAsAdUnitElementId === true)
      ? adUnitCode
      : params.adUnitElementId || internal.autoDetectAdUnitElementId(adUnitCode);
    const placement = (params.useAdUnitCodeAsPlacement === true) ? adUnitCode : params.placement;
    const environment = params.environment || internal.autoDetectEnvironment();
    const supportIObs = internal.supportIObs();

    // insure auto-detected params are kept in `bid` object.
    bid.params = {
      ...params,
      adUnitElementId,
      environment,
      placement,
      supportIObs
    };

    const debugData = () => ({
      action: 'pb-dbg',
      ts: Date.now(),
      data: {
        bid
      }
    });

    const refererInfo = internal.getRefererInfo();

    if (!refererInfo.reachedTop) {
      utils.logWarn(`${LOG_PREFIX} the main page url is unreachabled.`);
      internal.enqueue(debugData());

      return false;
    } else if (!(organizationId && site && placement)) {
      utils.logWarn(`${LOG_PREFIX} at least one required param is missing.`);
      internal.enqueue(debugData());

      return false;
    }

    const w = internal.getCurrentWindow();
    const pageviewId = internal.getPageviewId();
    const printNumber = internal.computePrintNumber(adUnitCode);

    // Store adUnits config.
    // If an adUnitCode has already been stored, it will be replaced.
    w.ADAGIO = w.ADAGIO || {};
    w.ADAGIO.pbjsAdUnits = w.ADAGIO.pbjsAdUnits.filter((adUnit) => adUnit.code !== adUnitCode);
    w.ADAGIO.pbjsAdUnits.push({
      code: adUnitCode,
      mediaTypes: mediaTypes || {},
      sizes: (mediaTypes && mediaTypes.banner && Array.isArray(mediaTypes.banner.sizes)) ? mediaTypes.banner.sizes : sizes,
      bids: [{
        bidder,
        params: bid.params // use the updated bid.params object with auto-detected params
      }],
      auctionId,
      pageviewId,
      printNumber
    });

    // (legacy) Store internal adUnit information
    w.ADAGIO.adUnits[adUnitCode] = {
      auctionId,
      pageviewId,
      printNumber,
    };

    return true;
  },

  buildRequests(validBidRequests, bidderRequest) {
    const secure = (location.protocol === 'https:') ? 1 : 0;
    const device = internal.getDevice();
    const site = internal.getSite(bidderRequest);
    const pageviewId = internal.getPageviewId();
    const gdprConsent = _getGdprConsent(bidderRequest) || {};
    const uspConsent = _getUspConsent(bidderRequest) || {};
    const coppa = _getCoppa();
    const schain = _getSchain(validBidRequests[0]);
    const eids = _getEids(validBidRequests[0]) || [];
    const adUnits = utils._map(validBidRequests, (bidRequest) => {
      bidRequest.features = internal.getFeatures(bidRequest, bidderRequest);

      if (utils.deepAccess(bidRequest, 'mediaTypes.video')) {
        _buildVideoBidRequest(bidRequest);
      }

      return bidRequest;
    });

    // Group ad units by organizationId
    const groupedAdUnits = adUnits.reduce((groupedAdUnits, adUnit) => {
      adUnit.params.organizationId = adUnit.params.organizationId.toString();

      groupedAdUnits[adUnit.params.organizationId] = groupedAdUnits[adUnit.params.organizationId] || [];
      groupedAdUnits[adUnit.params.organizationId].push(adUnit);

      return groupedAdUnits;
    }, {});

    // Build one request per organizationId
    const requests = utils._map(Object.keys(groupedAdUnits), organizationId => {
      return {
        method: 'POST',
        url: ENDPOINT,
        data: {
          id: utils.generateUUID(),
          organizationId: organizationId,
          secure: secure,
          device: device,
          site: site,
          pageviewId: pageviewId,
          adUnits: groupedAdUnits[organizationId],
          regs: {
            gdpr: gdprConsent,
            coppa: coppa,
            ccpa: uspConsent
          },
          schain: schain,
          user: {
            eids: eids
          },
          prebidVersion: '$prebid.version$',
          adapterVersion: VERSION,
          featuresVersion: FEATURES_VERSION
        },
        options: {
          contentType: 'text/plain'
        }
      };
    });

    return requests;
  },

  interpretResponse(serverResponse, bidRequest) {
    let bidResponses = [];
    try {
      const response = serverResponse.body;
      if (response) {
        if (response.data) {
          internal.enqueue({
            action: 'ssp-data',
            ts: Date.now(),
            data: response.data
          });
        }
        if (response.bids) {
          response.bids.forEach(bidObj => {
            const bidReq = (find(bidRequest.data.adUnits, bid => bid.bidId === bidObj.requestId));

            if (bidReq) {
              if (bidObj.mediaType === VIDEO) {
                const mediaTypeContext = utils.deepAccess(bidReq, 'mediaTypes.video.context');
                // Adagio SSP returns a `vastXml` only. No `vastUrl` nor `videoCacheKey`.
                if (!bidObj.vastUrl && bidObj.vastXml) {
                  bidObj.vastUrl = 'data:text/xml;charset=utf-8;base64,' + btoa(bidObj.vastXml.replace(/\\"/g, '"'));
                }

                if (mediaTypeContext === OUTSTREAM) {
                  bidObj.renderer = Renderer.install({
                    id: bidObj.requestId,
                    adUnitCode: bidObj.adUnitCode,
                    url: bidObj.urlRenderer || RENDERER_URL,
                    config: {
                      ...utils.deepAccess(bidReq, 'mediaTypes.video'),
                      ...utils.deepAccess(bidObj, 'outstream', {})
                    }
                  });

                  bidObj.renderer.setRender(_renderer);
                }
              }

              bidObj.site = bidReq.params.site;
              bidObj.placement = bidReq.params.placement;
              bidObj.pagetype = bidReq.params.pagetype;
              bidObj.category = bidReq.params.category;
              bidObj.subcategory = bidReq.params.subcategory;
              bidObj.environment = bidReq.params.environment;
            }
            bidResponses.push(bidObj);
          });
        }
      }
    } catch (err) {
      utils.logError(err);
    }
    return bidResponses;
  },

  getUserSyncs(syncOptions, serverResponses) {
    if (!serverResponses.length || serverResponses[0].body === '' || !serverResponses[0].body.userSyncs) {
      return false;
    }

    const syncs = serverResponses[0].body.userSyncs.map(sync => ({
      type: sync.t === 'p' ? 'image' : 'iframe',
      url: sync.u
    }));

    return syncs;
  },
};

initAdagio();

registerBidder(spec);<|MERGE_RESOLUTION|>--- conflicted
+++ resolved
@@ -8,12 +8,6 @@
 import { getStorageManager } from '../src/storageManager.js';
 import { getRefererInfo } from '../src/refererDetection.js';
 import { createEidsArray } from './userId/eids.js';
-<<<<<<< HEAD
-
-export const BIDDER_CODE = 'adagio';
-export const LOG_PREFIX = 'Adagio:';
-export const VERSION = '2.5.0';
-=======
 import { BANNER, VIDEO } from '../src/mediaTypes.js';
 import { Renderer } from '../src/Renderer.js';
 import { OUTSTREAM } from '../src/video.js';
@@ -21,7 +15,6 @@
 export const BIDDER_CODE = 'adagio';
 export const LOG_PREFIX = 'Adagio:';
 export const VERSION = '2.6.0';
->>>>>>> eea7c792
 export const FEATURES_VERSION = '1';
 export const ENDPOINT = 'https://mp.4dex.io/prebid';
 export const SUPPORTED_MEDIA_TYPES = [BANNER, VIDEO];
@@ -638,12 +631,6 @@
 
 function _getEids(bidRequest) {
   if (utils.deepAccess(bidRequest, 'userId')) {
-<<<<<<< HEAD
-    return createEidsArray(bidRequest.userId)
-  }
-}
-
-=======
     return createEidsArray(bidRequest.userId);
   }
 }
@@ -700,7 +687,6 @@
   });
 }
 
->>>>>>> eea7c792
 export const spec = {
   code: BIDDER_CODE,
   gvlid: GVLID,
