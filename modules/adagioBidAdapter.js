import find from 'core-js-pure/features/array/find.js';
import {
  isInteger, isArray, deepAccess, mergeDeep, logWarn, logInfo, logError, getWindowTop, getWindowSelf, generateUUID, _map,
  getDNT, parseUrl, getUniqueIdentifierStr, isNumber, cleanObj, isFn, inIframe, deepClone, getGptSlotInfoForAdUnitCode
} from '../src/utils.js';
import { config } from '../src/config.js';
import {registerBidder} from '../src/adapters/bidderFactory.js';
import { loadExternalScript } from '../src/adloader.js';
import { verify } from 'criteo-direct-rsa-validate/build/verify.js';
import { getStorageManager } from '../src/storageManager.js';
import { getRefererInfo } from '../src/refererDetection.js';
import { createEidsArray } from './userId/eids.js';
import { BANNER, NATIVE, VIDEO } from '../src/mediaTypes.js';
import { Renderer } from '../src/Renderer.js';
import { OUTSTREAM } from '../src/video.js';
const BIDDER_CODE = 'adagio';
const LOG_PREFIX = 'Adagio:';
<<<<<<< HEAD
export const VERSION = '2.11.0';
=======
>>>>>>> 2d82104b
const FEATURES_VERSION = '1';
export const ENDPOINT = 'https://mp.4dex.io/prebid';
const SUPPORTED_MEDIA_TYPES = [BANNER, NATIVE, VIDEO];
const ADAGIO_TAG_URL = 'https://script.4dex.io/localstore.js';
const ADAGIO_LOCALSTORAGE_KEY = 'adagioScript';
const GVLID = 617;
export const storage = getStorageManager(GVLID, 'adagio');
export const RENDERER_URL = 'https://script.4dex.io/outstream-player.js';
const MAX_SESS_DURATION = 30 * 60 * 1000;
const ADAGIO_PUBKEY = 'AL16XT44Sfp+8SHVF1UdC7hydPSMVLMhsYknKDdwqq+0ToDSJrP0+Qh0ki9JJI2uYm/6VEYo8TJED9WfMkiJ4vf02CW3RvSWwc35bif2SK1L8Nn/GfFYr/2/GG/Rm0vUsv+vBHky6nuuYls20Og0HDhMgaOlXoQ/cxMuiy5QSktp';
const ADAGIO_PUBKEY_E = 65537;
const CURRENCY = 'USD';
const DEFAULT_FLOOR = 0.1;

// This provide a whitelist and a basic validation
// of OpenRTB 2.5 options used by the Adagio SSP.
// https://www.iab.com/wp-content/uploads/2016/03/OpenRTB-API-Specification-Version-2-5-FINAL.pdf
export const ORTB_VIDEO_PARAMS = {
  'mimes': (value) => Array.isArray(value) && value.length > 0 && value.every(v => typeof v === 'string'),
  'minduration': (value) => isInteger(value),
  'maxduration': (value) => isInteger(value),
  'protocols': (value) => Array.isArray(value) && value.every(v => [1, 2, 3, 4, 5, 6, 7, 8, 9, 10].indexOf(v) !== -1),
  'w': (value) => isInteger(value),
  'h': (value) => isInteger(value),
  'startdelay': (value) => isInteger(value),
  'placement': (value) => Array.isArray(value) && value.every(v => [1, 2, 3, 4, 5].indexOf(v) !== -1),
  'linearity': (value) => [1, 2].indexOf(value) !== -1,
  'skip': (value) => [0, 1].indexOf(value) !== -1,
  'skipmin': (value) => isInteger(value),
  'skipafter': (value) => isInteger(value),
  'sequence': (value) => isInteger(value),
  'battr': (value) => Array.isArray(value) && value.every(v => Array.from({length: 17}, (_, i) => i + 1).indexOf(v) !== -1),
  'maxextended': (value) => isInteger(value),
  'minbitrate': (value) => isInteger(value),
  'maxbitrate': (value) => isInteger(value),
  'boxingallowed': (value) => [0, 1].indexOf(value) !== -1,
  'playbackmethod': (value) => Array.isArray(value) && value.every(v => [1, 2, 3, 4, 5, 6].indexOf(v) !== -1),
  'playbackend': (value) => [1, 2, 3].indexOf(value) !== -1,
  'delivery': (value) => [1, 2, 3].indexOf(value) !== -1,
  'pos': (value) => [0, 1, 2, 3, 4, 5, 6, 7].indexOf(value) !== -1,
  'api': (value) => Array.isArray(value) && value.every(v => [1, 2, 3, 4, 5, 6].indexOf(v) !== -1)
};

let currentWindow;

export const GlobalExchange = (function() {
  let features;
  let exchangeData = {};

  return {
    clearFeatures: function() {
      features = undefined;
    },

    clearExchangeData: function() {
      exchangeData = {};
    },

    getOrSetGlobalFeatures: function () {
      if (!features) {
        features = {
          page_dimensions: getPageDimensions().toString(),
          viewport_dimensions: getViewPortDimensions().toString(),
          user_timestamp: getTimestampUTC().toString(),
          dom_loading: getDomLoadingDuration().toString(),
        }
      }
      return features;
    },

    prepareExchangeData(storageValue) {
      const adagioStorage = JSON.parse(storageValue, function(name, value) {
        if (name.charAt(0) !== '_' || name === '') {
          return value;
        }
      });
      let random = deepAccess(adagioStorage, 'session.rnd');
      let newSession = false;

      if (internal.isNewSession(adagioStorage)) {
        newSession = true;
        random = Math.random();
      }

      const data = {
        session: {
          new: newSession,
          rnd: random
        }
      }

      mergeDeep(exchangeData, adagioStorage, data);

      internal.enqueue({
        action: 'session',
        ts: Date.now(),
        data: exchangeData
      });
    },

    getExchangeData() {
      return exchangeData
    }
  };
})();

export function adagioScriptFromLocalStorageCb(ls) {
  try {
    if (!ls) {
      logWarn(`${LOG_PREFIX} script not found.`);
      return;
    }

    const hashRgx = /^(\/\/ hash: (.+)\n)(.+\n)$/;

    if (!hashRgx.test(ls)) {
      logWarn(`${LOG_PREFIX} no hash found.`);
      storage.removeDataFromLocalStorage(ADAGIO_LOCALSTORAGE_KEY);
    } else {
      const r = ls.match(hashRgx);
      const hash = r[2];
      const content = r[3];

      if (verify(content, hash, ADAGIO_PUBKEY, ADAGIO_PUBKEY_E)) {
<<<<<<< HEAD
        utils.logInfo(`${LOG_PREFIX} start script.`);
=======
        logInfo(`${LOG_PREFIX} start script.`);
>>>>>>> 2d82104b
        Function(ls)(); // eslint-disable-line no-new-func
      } else {
        logWarn(`${LOG_PREFIX} invalid script found.`);
        storage.removeDataFromLocalStorage(ADAGIO_LOCALSTORAGE_KEY);
      }
    }
  } catch (err) {
    logError(LOG_PREFIX, err);
  }
}

export function getAdagioScript() {
  storage.getDataFromLocalStorage(ADAGIO_LOCALSTORAGE_KEY, (ls) => {
    internal.adagioScriptFromLocalStorageCb(ls);
  });

  storage.localStorageIsEnabled(isValid => {
    if (isValid) {
      loadExternalScript(ADAGIO_TAG_URL, BIDDER_CODE);
    } else {
      // Try-catch to avoid error when 3rd party cookies is disabled (e.g. in privacy mode)
      try {
        // ensure adagio removing for next time.
        // It's an antipattern regarding the TCF2 enforcement logic
        // but it's the only way to respect the user choice update.
        window.localStorage.removeItem(ADAGIO_LOCALSTORAGE_KEY);
        // Extra data from external script.
        // This key is removed only if localStorage is not accessible.
        window.localStorage.removeItem('adagio');
      } catch (e) {
        logInfo(`${LOG_PREFIX} unable to clear Adagio scripts from localstorage.`);
      }
    }
  });
}

function canAccessTopWindow() {
  try {
    if (getWindowTop().location.href) {
      return true;
    }
  } catch (error) {
    return false;
  }
}

function getCurrentWindow() {
  return currentWindow || getWindowSelf();
}

function isSafeFrameWindow() {
  const ws = getWindowSelf();
  return !!(ws.$sf && ws.$sf.ext);
}

function initAdagio() {
  if (canAccessTopWindow()) {
    currentWindow = (canAccessTopWindow()) ? getWindowTop() : getWindowSelf();
  }

  const w = internal.getCurrentWindow();

  w.ADAGIO = w.ADAGIO || {};
  w.ADAGIO.adUnits = w.ADAGIO.adUnits || {};
  w.ADAGIO.pbjsAdUnits = w.ADAGIO.pbjsAdUnits || [];
  w.ADAGIO.queue = w.ADAGIO.queue || [];
  w.ADAGIO.versions = w.ADAGIO.versions || {};
  w.ADAGIO.versions.pbjs = '$prebid.version$';
  w.ADAGIO.isSafeFrameWindow = isSafeFrameWindow();

  storage.getDataFromLocalStorage('adagio', (storageData) => {
    try {
      GlobalExchange.prepareExchangeData(storageData);
    } catch (e) {
      logError(LOG_PREFIX, e);
    }
  });

  getAdagioScript();
}

function enqueue(ob) {
  const w = internal.getCurrentWindow();

  w.ADAGIO = w.ADAGIO || {};
  w.ADAGIO.queue = w.ADAGIO.queue || [];
  w.ADAGIO.queue.push(ob);
};

function getPageviewId() {
  const w = internal.getCurrentWindow();

  w.ADAGIO = w.ADAGIO || {};
  w.ADAGIO.pageviewId = w.ADAGIO.pageviewId || generateUUID();

  return w.ADAGIO.pageviewId;
};

function getDevice() {
  const language = navigator.language ? 'language' : 'userLanguage';
  return {
    userAgent: navigator.userAgent,
    language: navigator[language],
    dnt: getDNT() ? 1 : 0,
    geo: {},
    js: 1
  };
};

function getSite(bidderRequest) {
  let domain = '';
  let page = '';
  let referrer = '';

  const { refererInfo } = bidderRequest;

  if (canAccessTopWindow()) {
    const wt = getWindowTop();
    domain = wt.location.hostname;
    page = wt.location.href;
    referrer = wt.document.referrer || '';
  } else if (refererInfo.reachedTop) {
    const url = parseUrl(refererInfo.referer);
    domain = url.hostname;
    page = refererInfo.referer;
  } else if (refererInfo.stack && refererInfo.stack.length && refererInfo.stack[0]) {
    // important note check if refererInfo.stack[0] is 'thruly' because a `null` value
    // will be considered as "localhost" by the parseUrl function.
    // As the isBidRequestValid returns false when it does not reach the referer
    // this should never called.
    const url = parseUrl(refererInfo.stack[0]);
    domain = url.hostname;
  }

  return {
    domain,
    page,
    referrer
  };
};

function getElementFromTopWindow(element, currentWindow) {
  try {
    if (getWindowTop() === currentWindow) {
      if (!element.getAttribute('id')) {
        element.setAttribute('id', `adg-${getUniqueIdentifierStr()}`);
      }
      return element;
    } else {
      const frame = currentWindow.frameElement;
      const frameClientRect = frame.getBoundingClientRect();
      const elementClientRect = element.getBoundingClientRect();

      if (frameClientRect.width !== elementClientRect.width || frameClientRect.height !== elementClientRect.height) {
        return false;
      }

      return getElementFromTopWindow(frame, currentWindow.parent);
    }
  } catch (err) {
    logWarn(`${LOG_PREFIX}`, err);
    return false;
  }
};

function autoDetectAdUnitElementIdFromGpt(adUnitCode) {
  const autoDetectedAdUnit = getGptSlotInfoForAdUnitCode(adUnitCode);

  if (autoDetectedAdUnit && autoDetectedAdUnit.divId) {
    return autoDetectedAdUnit.divId;
  }
<<<<<<< HEAD

  return adUnitElementId;
};

function autoDetectEnvironment() {
  const device = _features.getDevice();
  const map = { 2: 'desktop', 4: 'mobile', 5: 'tablet' };
  return map[device] || 'unknown';
};

function supportIObs() {
  const currentWindow = internal.getCurrentWindow();
  return !!(currentWindow && currentWindow.IntersectionObserver && currentWindow.IntersectionObserverEntry &&
    currentWindow.IntersectionObserverEntry.prototype && 'intersectionRatio' in currentWindow.IntersectionObserverEntry.prototype);
}

function getFeatures(bidRequest, bidderRequest) {
  const { adUnitCode, params } = bidRequest;
  const { adUnitElementId } = params;
  const { refererInfo } = bidderRequest;

  if (!adUnitElementId) {
    utils.logWarn(`${LOG_PREFIX} unable to get params.adUnitElementId. Continue without tiv.`);
  }

  const features = {
    print_number: _features.getPrintNumber(adUnitCode).toString(),
    page_dimensions: _features.getPageDimensions().toString(),
    viewport_dimensions: _features.getViewPortDimensions().toString(),
    dom_loading: _features.getDomLoadingDuration().toString(),
    // layout: features.getLayout().toString(),
    adunit_position: _features.getSlotPosition(params).toString(),
    user_timestamp: _features.getTimestampUTC().toString(),
    device: _features.getDevice().toString(),
    url: _features.getUrl(refererInfo) || _features.getUrlFromParams(params) || '',
    browser: _features.getBrowser(),
    os: _features.getOS()
  };

  Object.keys(features).forEach((prop) => {
    if (features[prop] === '') {
      delete features[prop];
    }
  });

  const adUnitFeature = {};

  adUnitFeature[adUnitElementId] = {
    features: features,
    version: FEATURES_VERSION
  };

  internal.enqueue({
    action: 'features',
    ts: Date.now(),
    data: adUnitFeature
  });

  return features;
=======
>>>>>>> 2d82104b
};

function isRendererPreferredFromPublisher(bidRequest) {
  // renderer defined at adUnit level
  const adUnitRenderer = deepAccess(bidRequest, 'renderer');
  const hasValidAdUnitRenderer = !!(adUnitRenderer && adUnitRenderer.url && adUnitRenderer.render);

  // renderer defined at adUnit.mediaTypes level
  const mediaTypeRenderer = deepAccess(bidRequest, 'mediaTypes.video.renderer');
  const hasValidMediaTypeRenderer = !!(mediaTypeRenderer && mediaTypeRenderer.url && mediaTypeRenderer.render);

  return !!(
    (hasValidAdUnitRenderer && !(adUnitRenderer.backupOnly === true)) ||
    (hasValidMediaTypeRenderer && !(mediaTypeRenderer.backupOnly === true))
  );
}

/**
 *
 * @param {object} adagioStorage
 * @returns {boolean}
 */
function isNewSession(adagioStorage) {
  const now = Date.now();
  const { lastActivityTime, vwSmplg } = deepAccess(adagioStorage, 'session', {});
  return (
    !isNumber(lastActivityTime) ||
    !isNumber(vwSmplg) ||
    (now - lastActivityTime) > MAX_SESS_DURATION
  )
}

function setPlayerName(bidRequest) {
  const playerName = (internal.isRendererPreferredFromPublisher(bidRequest)) ? 'other' : 'adagio';

  if (playerName === 'other') {
    logWarn(`${LOG_PREFIX} renderer.backupOnly has not been set. Adagio recommends to use its own player to get expected behavior.`);
  }

  return playerName;
}

export const internal = {
  enqueue,
  getPageviewId,
  getDevice,
  getSite,
  getElementFromTopWindow,
  getRefererInfo,
  adagioScriptFromLocalStorageCb,
  getCurrentWindow,
  canAccessTopWindow,
  isRendererPreferredFromPublisher,
  isNewSession
};

function _getGdprConsent(bidderRequest) {
  if (!deepAccess(bidderRequest, 'gdprConsent')) {
    return false;
  }

  const {
    apiVersion,
    gdprApplies,
    consentString,
    allowAuctionWithoutConsent
  } = bidderRequest.gdprConsent;

<<<<<<< HEAD
  return utils.cleanObj({
=======
  return cleanObj({
>>>>>>> 2d82104b
    apiVersion,
    consentString,
    consentRequired: gdprApplies ? 1 : 0,
    allowAuctionWithoutConsent: allowAuctionWithoutConsent ? 1 : 0
  });
}

function _getCoppa() {
  return {
    required: config.getConfig('coppa') === true ? 1 : 0
  };
}

function _getUspConsent(bidderRequest) {
  return (deepAccess(bidderRequest, 'uspConsent')) ? { uspConsent: bidderRequest.uspConsent } : false;
}

function _getSchain(bidRequest) {
<<<<<<< HEAD
  return utils.deepAccess(bidRequest, 'schain');
=======
  return deepAccess(bidRequest, 'schain');
>>>>>>> 2d82104b
}

function _getEids(bidRequest) {
  if (deepAccess(bidRequest, 'userId')) {
    return createEidsArray(bidRequest.userId);
  }
}

function _buildVideoBidRequest(bidRequest) {
  const videoAdUnitParams = deepAccess(bidRequest, 'mediaTypes.video', {});
  const videoBidderParams = deepAccess(bidRequest, 'params.video', {});
  const computedParams = {};

  // Special case for playerSize.
  // Eeach props will be overrided if they are defined in config.
  if (Array.isArray(videoAdUnitParams.playerSize)) {
    const tempSize = (Array.isArray(videoAdUnitParams.playerSize[0])) ? videoAdUnitParams.playerSize[0] : videoAdUnitParams.playerSize;
    computedParams.w = tempSize[0];
    computedParams.h = tempSize[1];
  }

  const videoParams = {
    ...computedParams,
    ...videoAdUnitParams,
    ...videoBidderParams
  };

  if (videoParams.context && videoParams.context === OUTSTREAM) {
    bidRequest.mediaTypes.video.playerName = setPlayerName(bidRequest);
  }

  // Only whitelisted OpenRTB options need to be validated.
  // Other options will still remain in the `mediaTypes.video` object
  // sent in the ad-request, but will be ignored by the SSP.
  Object.keys(ORTB_VIDEO_PARAMS).forEach(paramName => {
    if (videoParams.hasOwnProperty(paramName)) {
      if (ORTB_VIDEO_PARAMS[paramName](videoParams[paramName])) {
        bidRequest.mediaTypes.video[paramName] = videoParams[paramName];
      } else {
        delete bidRequest.mediaTypes.video[paramName];
        logWarn(`${LOG_PREFIX} The OpenRTB video param ${paramName} has been skipped due to misformating. Please refer to OpenRTB 2.5 spec.`);
      }
    }
  });
}

function _renderer(bid) {
  bid.renderer.push(() => {
    if (typeof window.ADAGIO.outstreamPlayer === 'function') {
      window.ADAGIO.outstreamPlayer(bid);
    } else {
      logError(`${LOG_PREFIX} Adagio outstream player is not defined`);
    }
  });
}

function _parseNativeBidResponse(bid) {
  if (!bid.admNative || !Array.isArray(bid.admNative.assets)) {
    logError(`${LOG_PREFIX} Invalid native response`);
    return;
  }

  const native = {}

  function addAssetDataValue(data) {
    const map = {
      1: 'sponsoredBy', // sponsored
      2: 'body', // desc
      3: 'rating',
      4: 'likes',
      5: 'downloads',
      6: 'price',
      7: 'salePrice',
      8: 'phone',
      9: 'address',
      10: 'body2', // desc2
      11: 'displayUrl',
      12: 'cta'
    }
    if (map.hasOwnProperty(data.type) && typeof data.value === 'string') {
      native[map[data.type]] = data.value;
    }
  }

  // assets
  bid.admNative.assets.forEach(asset => {
    if (asset.title) {
      native.title = asset.title.text
    } else if (asset.data) {
      addAssetDataValue(asset.data)
    } else if (asset.img) {
      switch (asset.img.type) {
        case 1:
          native.icon = {
            url: asset.img.url,
            width: asset.img.w,
            height: asset.img.h
          };
          break;
        default:
          native.image = {
            url: asset.img.url,
            width: asset.img.w,
            height: asset.img.h
          };
          break;
      }
    }
  });

  if (bid.admNative.link) {
    if (bid.admNative.link.url) {
      native.clickUrl = bid.admNative.link.url;
    }
    if (Array.isArray(bid.admNative.link.clicktrackers)) {
      native.clickTrackers = bid.admNative.link.clicktrackers
    }
  }

  if (Array.isArray(bid.admNative.eventtrackers)) {
    native.impressionTrackers = [];
    bid.admNative.eventtrackers.forEach(tracker => {
      // Only Impression events are supported. Prebid does not support Viewability events yet.
      if (tracker.event !== 1) {
        return;
      }

      // methods:
      // 1: image
      // 2: js
      // note: javascriptTrackers is a string. If there's more than one JS tracker in bid response, the last script will be used.
      switch (tracker.method) {
        case 1:
          native.impressionTrackers.push(tracker.url);
          break;
        case 2:
          native.javascriptTrackers = `<script src=\"${tracker.url}\"></script>`;
          break;
      }
    });
  } else {
    native.impressionTrackers = Array.isArray(bid.admNative.imptrackers) ? bid.admNative.imptrackers : [];
    if (bid.admNative.jstracker) {
      native.javascriptTrackers = bid.admNative.jstracker;
    }
  }

  if (bid.admNative.privacy) {
    native.privacyLink = bid.admNative.privacy;
  }

  if (bid.admNative.ext) {
    native.ext = {}

    if (bid.admNative.ext.bvw) {
      native.ext.adagio_bvw = bid.admNative.ext.bvw;
    }
  }

  bid.native = native
}

function _getFloors(bidRequest) {
<<<<<<< HEAD
  if (!utils.isFn(bidRequest.getFloor)) {
=======
  if (!isFn(bidRequest.getFloor)) {
>>>>>>> 2d82104b
    return false;
  }

  const floors = [];

  const getAndPush = (mediaType, size) => {
    const info = bidRequest.getFloor({
      currency: CURRENCY,
      mediaType,
      size: []
    });

<<<<<<< HEAD
    floors.push(utils.cleanObj({
      mt: mediaType,
      s: utils.isArray(size) ? `${size[0]}x${size[1]}` : undefined,
=======
    floors.push(cleanObj({
      mt: mediaType,
      s: isArray(size) ? `${size[0]}x${size[1]}` : undefined,
>>>>>>> 2d82104b
      f: (!isNaN(info.floor) && info.currency === CURRENCY) ? info.floor : DEFAULT_FLOOR
    }));
  }

  Object.keys(bidRequest.mediaTypes).forEach(mediaType => {
    if (SUPPORTED_MEDIA_TYPES.indexOf(mediaType) !== -1) {
      const sizeProp = mediaType === VIDEO ? 'playerSize' : 'sizes';

      if (bidRequest.mediaTypes[mediaType][sizeProp] && bidRequest.mediaTypes[mediaType][sizeProp].length) {
<<<<<<< HEAD
        if (utils.isArray(bidRequest.mediaTypes[mediaType][sizeProp][0])) {
=======
        if (isArray(bidRequest.mediaTypes[mediaType][sizeProp][0])) {
>>>>>>> 2d82104b
          bidRequest.mediaTypes[mediaType][sizeProp].forEach(size => {
            getAndPush(mediaType, [size[0], size[1]]);
          });
        } else {
          getAndPush(mediaType, [bidRequest.mediaTypes[mediaType][sizeProp][0], bidRequest.mediaTypes[mediaType][sizeProp][1]]);
        }
      } else {
        getAndPush(mediaType, '*');
      }
    }
  });

  return floors;
}

<<<<<<< HEAD
=======
/**
 * Try to find the value of `paramName` and set it to adUnit.params if
 * it has not already been set.
 * This function will check through:
 * - bidderSettings object
 * - ortb2.site.ext.data FPD…
 *
 * @param {*} bid
 * @param {String} paramName
 */
export function setExtraParam(bid, paramName) {
  bid.params = bid.params || {};

  // eslint-disable-next-line
  if (!!(bid.params[paramName])) {
    return;
  }

  const adgGlobalConf = config.getConfig('adagio') || {};
  const ortb2Conf = config.getConfig('ortb2');

  const detected = adgGlobalConf[paramName] || deepAccess(ortb2Conf, `site.ext.data.${paramName}`, null);
  if (detected) {
    bid.params[paramName] = detected;
  }
}

function autoFillParams(bid) {
  // adUnitElementId …
  const adgGlobalConf = config.getConfig('adagio') || {};

  bid.params = bid.params || {};

  // adgGlobalConf.siteId is a shortcut to facilitate the integration for publisher.
  if (adgGlobalConf.siteId) {
    bid.params.organizationId = adgGlobalConf.siteId.split(':')[0];
    bid.params.site = adgGlobalConf.siteId.split(':')[1];
  }

  // Edge case. Useful when Prebid Manager cannot handle properly params setting…
  if (adgGlobalConf.useAdUnitCodeAsPlacement === true || bid.params.useAdUnitCodeAsPlacement === true) {
    bid.params.placement = bid.adUnitCode;
  }

  bid.params.adUnitElementId = deepAccess(bid, 'ortb2Imp.ext.data.elementId', null) || bid.params.adUnitElementId;

  if (!bid.params.adUnitElementId) {
    if (adgGlobalConf.useAdUnitCodeAsAdUnitElementId === true || bid.params.useAdUnitCodeAsAdUnitElementId === true) {
      bid.params.adUnitElementId = bid.adUnitCode;
    } else {
      bid.params.adUnitElementId = autoDetectAdUnitElementIdFromGpt(bid.adUnitCode);
    }
  }

  // extra params
  setExtraParam(bid, 'environment');
  setExtraParam(bid, 'pagetype');
  setExtraParam(bid, 'category');
  setExtraParam(bid, 'subcategory');
}

function getPageDimensions() {
  if (isSafeFrameWindow() || !canAccessTopWindow()) {
    return '';
  }

  // the page dimension can be computed on window.top only.
  const wt = getWindowTop();
  const body = wt.document.querySelector('body');

  if (!body) {
    return '';
  }
  const html = wt.document.documentElement;
  const pageWidth = Math.max(body.scrollWidth, body.offsetWidth, html.clientWidth, html.scrollWidth, html.offsetWidth);
  const pageHeight = Math.max(body.scrollHeight, body.offsetHeight, html.clientHeight, html.scrollHeight, html.offsetHeight);

  return `${pageWidth}x${pageHeight}`;
}

/**
* @todo Move to prebid Core as Utils.
* @returns
*/
function getViewPortDimensions() {
  if (!isSafeFrameWindow() && !canAccessTopWindow()) {
    return '';
  }

  const viewportDims = { w: 0, h: 0 };

  if (isSafeFrameWindow()) {
    const ws = getWindowSelf();

    if (typeof ws.$sf.ext.geom !== 'function') {
      logWarn(LOG_PREFIX, 'Unable to compute from safeframe api.');
      return '';
    }

    const sfGeom = ws.$sf.ext.geom();

    if (!sfGeom || !sfGeom.win) {
      logWarn(LOG_PREFIX, 'Unable to compute from safeframe api. Missing `geom().win` property');
      return '';
    }

    viewportDims.w = Math.round(sfGeom.w);
    viewportDims.h = Math.round(sfGeom.h);
  } else {
    // window.top based computing
    const wt = getWindowTop();
    viewportDims.w = wt.innerWidth;
    viewportDims.h = wt.innerHeight;
  }

  return `${viewportDims.w}x${viewportDims.h}`;
}

function getSlotPosition(adUnitElementId) {
  if (!adUnitElementId) {
    return '';
  }

  if (!isSafeFrameWindow() && !canAccessTopWindow()) {
    return '';
  }

  const position = { x: 0, y: 0 };

  if (isSafeFrameWindow()) {
    const ws = getWindowSelf();

    if (typeof ws.$sf.ext.geom !== 'function') {
      logWarn(LOG_PREFIX, 'Unable to compute from safeframe api.');
      return '';
    }

    const sfGeom = ws.$sf.ext.geom();

    if (!sfGeom || !sfGeom.self) {
      logWarn(LOG_PREFIX, 'Unable to compute from safeframe api. Missing `geom().self` property');
      return '';
    }

    position.x = Math.round(sfGeom.t);
    position.y = Math.round(sfGeom.l);
  } else if (canAccessTopWindow()) {
    // window.top based computing
    const wt = getWindowTop();
    const d = wt.document;

    let domElement;

    if (inIframe() === true) {
      const ws = getWindowSelf();
      const currentElement = ws.document.getElementById(adUnitElementId);
      domElement = internal.getElementFromTopWindow(currentElement, ws);
    } else {
      domElement = wt.document.getElementById(adUnitElementId);
    }

    if (!domElement) {
      return '';
    }

    let box = domElement.getBoundingClientRect();

    const docEl = d.documentElement;
    const body = d.body;
    const clientTop = d.clientTop || body.clientTop || 0;
    const clientLeft = d.clientLeft || body.clientLeft || 0;
    const scrollTop = wt.pageYOffset || docEl.scrollTop || body.scrollTop;
    const scrollLeft = wt.pageXOffset || docEl.scrollLeft || body.scrollLeft;

    const elComputedStyle = wt.getComputedStyle(domElement, null);
    const elComputedDisplay = elComputedStyle.display || 'block';
    const mustDisplayElement = elComputedDisplay === 'none';

    if (mustDisplayElement) {
      domElement.style = domElement.style || {};
      domElement.style.display = 'block';
      box = domElement.getBoundingClientRect();
      domElement.style.display = elComputedDisplay;
    }
    position.x = Math.round(box.left + scrollLeft - clientLeft);
    position.y = Math.round(box.top + scrollTop - clientTop);
  } else {
    return '';
  }

  return `${position.x}x${position.y}`;
}

function getTimestampUTC() {
  // timestamp returned in seconds
  return Math.floor(new Date().getTime() / 1000) - new Date().getTimezoneOffset() * 60;
}

function getPrintNumber(adUnitCode, bidderRequest) {
  if (!bidderRequest.bids || !bidderRequest.bids.length) {
    return 1;
  }
  const adagioBid = find(bidderRequest.bids, bid => bid.adUnitCode === adUnitCode);
  return adagioBid.bidRequestsCount || 1;
}

/**
  * domLoading feature is computed on window.top if reachable.
  */
function getDomLoadingDuration() {
  let domLoadingDuration = -1;
  let performance;

  performance = (canAccessTopWindow()) ? getWindowTop().performance : getWindowSelf().performance;

  if (performance && performance.timing && performance.timing.navigationStart > 0) {
    const val = performance.timing.domLoading - performance.timing.navigationStart;
    if (val > 0) {
      domLoadingDuration = val;
    }
  }

  return domLoadingDuration;
}

function storeRequestInAdagioNS(bidRequest) {
  const w = getCurrentWindow();
  // Store adUnits config.
  // If an adUnitCode has already been stored, it will be replaced.
  w.ADAGIO = w.ADAGIO || {};
  w.ADAGIO.pbjsAdUnits = w.ADAGIO.pbjsAdUnits.filter((adUnit) => adUnit.code !== bidRequest.adUnitCode);

  let printNumber
  if (bidRequest.features && bidRequest.features.print_number) {
    printNumber = bidRequest.features.print_number;
  } else if (bidRequest.params.features && bidRequest.params.features.print_number) {
    printNumber = bidRequest.params.features.print_number;
  }

  w.ADAGIO.pbjsAdUnits.push({
    code: bidRequest.adUnitCode,
    mediaTypes: bidRequest.mediaTypes || {},
    sizes: (bidRequest.mediaTypes && bidRequest.mediaTypes.banner && Array.isArray(bidRequest.mediaTypes.banner.sizes)) ? bidRequest.mediaTypes.banner.sizes : bidRequest.sizes,
    bids: [{
      bidder: bidRequest.bidder,
      params: bidRequest.params // use the updated bid.params object with auto-detected params
    }],
    auctionId: bidRequest.auctionId,
    pageviewId: internal.getPageviewId(),
    printNumber
  });

  // (legacy) Store internal adUnit information
  w.ADAGIO.adUnits[bidRequest.adUnitCode] = {
    auctionId: bidRequest.auctionId,
    pageviewId: internal.getPageviewId(),
    printNumber,
  };
}

>>>>>>> 2d82104b
export const spec = {
  code: BIDDER_CODE,
  gvlid: GVLID,
  supportedMediaTypes: SUPPORTED_MEDIA_TYPES,

  isBidRequestValid(bid) {
    bid.params = bid.params || {};

    autoFillParams(bid);

    if (!internal.getRefererInfo().reachedTop) {
      logWarn(`${LOG_PREFIX} the main page url is unreachabled.`);
      // internal.enqueue(debugData());
      return false;
    }

    if (!(bid.params.organizationId && bid.params.site && bid.params.placement)) {
      logWarn(`${LOG_PREFIX} at least one required param is missing.`);
      // internal.enqueue(debugData());
      return false;
    }

    return true;
  },

  buildRequests(validBidRequests, bidderRequest) {
    const secure = (location.protocol === 'https:') ? 1 : 0;
    const device = internal.getDevice();
    const site = internal.getSite(bidderRequest);
    const pageviewId = internal.getPageviewId();
    const gdprConsent = _getGdprConsent(bidderRequest) || {};
    const uspConsent = _getUspConsent(bidderRequest) || {};
    const coppa = _getCoppa();
    const schain = _getSchain(validBidRequests[0]);
    const eids = _getEids(validBidRequests[0]) || [];

<<<<<<< HEAD
      // Handle priceFloors module
      bidRequest.floors = _getFloors(bidRequest);

      if (utils.deepAccess(bidRequest, 'mediaTypes.video')) {
=======
    const adUnits = _map(validBidRequests, (bidRequest) => {
      const globalFeatures = GlobalExchange.getOrSetGlobalFeatures();
      const features = {
        ...globalFeatures,
        print_number: getPrintNumber(bidRequest.adUnitCode, bidderRequest).toString(),
        adunit_position: getSlotPosition(bidRequest.params.adUnitElementId) // adUnitElementId à déplacer ???
      };

      Object.keys(features).forEach((prop) => {
        if (features[prop] === '') {
          delete features[prop];
        }
      });

      bidRequest.features = features;

      internal.enqueue({
        action: 'features',
        ts: Date.now(),
        data: {
          features: bidRequest.features,
          params: bidRequest.params,
          adUnitCode: bidRequest.adUnitCode
        }
      });

      // Handle priceFloors module
      bidRequest.floors = _getFloors(bidRequest);

      if (deepAccess(bidRequest, 'mediaTypes.video')) {
>>>>>>> 2d82104b
        _buildVideoBidRequest(bidRequest);
      }

      storeRequestInAdagioNS(bidRequest);

      return bidRequest;
    });

    // Group ad units by organizationId
    const groupedAdUnits = adUnits.reduce((groupedAdUnits, adUnit) => {
<<<<<<< HEAD
      const adUnitCopy = utils.deepClone(adUnit);
      adUnitCopy.params.organizationId = adUnitCopy.params.organizationId.toString();

      // remove useless props
      delete adUnitCopy.floorData;

=======
      const adUnitCopy = deepClone(adUnit);
      adUnitCopy.params.organizationId = adUnitCopy.params.organizationId.toString();

      // remove useless props
      delete adUnitCopy.floorData;
      delete adUnitCopy.params.siteId;

>>>>>>> 2d82104b
      groupedAdUnits[adUnitCopy.params.organizationId] = groupedAdUnits[adUnitCopy.params.organizationId] || [];
      groupedAdUnits[adUnitCopy.params.organizationId].push(adUnitCopy);

      return groupedAdUnits;
    }, {});

    // Build one request per organizationId
    const requests = _map(Object.keys(groupedAdUnits), organizationId => {
      return {
        method: 'POST',
        url: ENDPOINT,
        data: {
          id: generateUUID(),
          organizationId: organizationId,
          secure: secure,
          device: device,
          site: site,
          pageviewId: pageviewId,
          adUnits: groupedAdUnits[organizationId],
          data: GlobalExchange.getExchangeData(),
          regs: {
            gdpr: gdprConsent,
            coppa: coppa,
            ccpa: uspConsent
          },
          schain: schain,
          user: {
            eids: eids
          },
          prebidVersion: '$prebid.version$',
          featuresVersion: FEATURES_VERSION
        },
        options: {
          contentType: 'text/plain'
        }
      };
    });

    return requests;
  },

  interpretResponse(serverResponse, bidRequest) {
    let bidResponses = [];
    try {
      const response = serverResponse.body;
      if (response) {
        if (response.data) {
          internal.enqueue({
            action: 'ssp-data',
            ts: Date.now(),
            data: response.data
          });
        }
        if (response.bids) {
          response.bids.forEach(bidObj => {
            const bidReq = (find(bidRequest.data.adUnits, bid => bid.bidId === bidObj.requestId));

            if (bidReq) {
<<<<<<< HEAD
              bidObj.meta = utils.deepAccess(bidObj, 'meta', {});
=======
              bidObj.meta = deepAccess(bidObj, 'meta', {});
>>>>>>> 2d82104b
              bidObj.meta.mediaType = bidObj.mediaType;
              bidObj.meta.advertiserDomains = (Array.isArray(bidObj.aDomain) && bidObj.aDomain.length) ? bidObj.aDomain : [];

              if (bidObj.mediaType === VIDEO) {
                const mediaTypeContext = deepAccess(bidReq, 'mediaTypes.video.context');
                // Adagio SSP returns a `vastXml` only. No `vastUrl` nor `videoCacheKey`.
                if (!bidObj.vastUrl && bidObj.vastXml) {
                  bidObj.vastUrl = 'data:text/xml;charset=utf-8;base64,' + btoa(bidObj.vastXml.replace(/\\"/g, '"'));
                }

                if (mediaTypeContext === OUTSTREAM) {
                  bidObj.renderer = Renderer.install({
                    id: bidObj.requestId,
                    adUnitCode: bidObj.adUnitCode,
                    url: bidObj.urlRenderer || RENDERER_URL,
                    config: {
                      ...deepAccess(bidReq, 'mediaTypes.video'),
                      ...deepAccess(bidObj, 'outstream', {})
                    }
                  });

                  bidObj.renderer.setRender(_renderer);
                }
              }

              if (bidObj.mediaType === NATIVE) {
                _parseNativeBidResponse(bidObj);
              }

              bidObj.site = bidReq.params.site;
              bidObj.placement = bidReq.params.placement;
              bidObj.pagetype = bidReq.params.pagetype;
              bidObj.category = bidReq.params.category;
              bidObj.subcategory = bidReq.params.subcategory;
              bidObj.environment = bidReq.params.environment;
            }
            bidResponses.push(bidObj);
          });
        }
      }
    } catch (err) {
      logError(err);
    }
    return bidResponses;
  },

  getUserSyncs(syncOptions, serverResponses) {
    if (!serverResponses.length || serverResponses[0].body === '' || !serverResponses[0].body.userSyncs) {
      return false;
    }

    const syncs = serverResponses[0].body.userSyncs.map(sync => ({
      type: sync.t === 'p' ? 'image' : 'iframe',
      url: sync.u
    }));

    return syncs;
  },

  /**
   * Handle custom logic in s2s context
   *
   * @param {*} params
   * @param {boolean} isOrtb Is an s2s context
   * @param {*} adUnit
   * @param {*} bidRequests
   * @returns {object} updated params
   */
  transformBidParams(params, isOrtb, adUnit, bidRequests) {
    const adagioBidderRequest = find(bidRequests, bidRequest => bidRequest.bidderCode === 'adagio');
    const adagioBid = find(adagioBidderRequest.bids, bid => bid.adUnitCode === adUnit.code);

    if (isOrtb) {
      autoFillParams(adagioBid);

      adagioBid.params.auctionId = deepAccess(adagioBidderRequest, 'auctionId');

      const globalFeatures = GlobalExchange.getOrSetGlobalFeatures();
      adagioBid.params.features = {
        ...globalFeatures,
        print_number: getPrintNumber(adagioBid.adUnitCode, adagioBidderRequest).toString(),
        adunit_position: getSlotPosition(adagioBid.params.adUnitElementId) // adUnitElementId à déplacer ???
      }

      adagioBid.params.pageviewId = internal.getPageviewId();
      adagioBid.params.prebidVersion = '$prebid.version$';
      adagioBid.params.data = GlobalExchange.getExchangeData();

      if (deepAccess(adagioBid, 'mediaTypes.video.context') === OUTSTREAM) {
        adagioBid.params.playerName = setPlayerName(adagioBid);
      }

      storeRequestInAdagioNS(adagioBid);
    }

    return adagioBid.params;
  }
};

initAdagio();

registerBidder(spec);<|MERGE_RESOLUTION|>--- conflicted
+++ resolved
@@ -15,10 +15,6 @@
 import { OUTSTREAM } from '../src/video.js';
 const BIDDER_CODE = 'adagio';
 const LOG_PREFIX = 'Adagio:';
-<<<<<<< HEAD
-export const VERSION = '2.11.0';
-=======
->>>>>>> 2d82104b
 const FEATURES_VERSION = '1';
 export const ENDPOINT = 'https://mp.4dex.io/prebid';
 const SUPPORTED_MEDIA_TYPES = [BANNER, NATIVE, VIDEO];
@@ -143,11 +139,7 @@
       const content = r[3];
 
       if (verify(content, hash, ADAGIO_PUBKEY, ADAGIO_PUBKEY_E)) {
-<<<<<<< HEAD
-        utils.logInfo(`${LOG_PREFIX} start script.`);
-=======
         logInfo(`${LOG_PREFIX} start script.`);
->>>>>>> 2d82104b
         Function(ls)(); // eslint-disable-line no-new-func
       } else {
         logWarn(`${LOG_PREFIX} invalid script found.`);
@@ -319,68 +311,6 @@
   if (autoDetectedAdUnit && autoDetectedAdUnit.divId) {
     return autoDetectedAdUnit.divId;
   }
-<<<<<<< HEAD
-
-  return adUnitElementId;
-};
-
-function autoDetectEnvironment() {
-  const device = _features.getDevice();
-  const map = { 2: 'desktop', 4: 'mobile', 5: 'tablet' };
-  return map[device] || 'unknown';
-};
-
-function supportIObs() {
-  const currentWindow = internal.getCurrentWindow();
-  return !!(currentWindow && currentWindow.IntersectionObserver && currentWindow.IntersectionObserverEntry &&
-    currentWindow.IntersectionObserverEntry.prototype && 'intersectionRatio' in currentWindow.IntersectionObserverEntry.prototype);
-}
-
-function getFeatures(bidRequest, bidderRequest) {
-  const { adUnitCode, params } = bidRequest;
-  const { adUnitElementId } = params;
-  const { refererInfo } = bidderRequest;
-
-  if (!adUnitElementId) {
-    utils.logWarn(`${LOG_PREFIX} unable to get params.adUnitElementId. Continue without tiv.`);
-  }
-
-  const features = {
-    print_number: _features.getPrintNumber(adUnitCode).toString(),
-    page_dimensions: _features.getPageDimensions().toString(),
-    viewport_dimensions: _features.getViewPortDimensions().toString(),
-    dom_loading: _features.getDomLoadingDuration().toString(),
-    // layout: features.getLayout().toString(),
-    adunit_position: _features.getSlotPosition(params).toString(),
-    user_timestamp: _features.getTimestampUTC().toString(),
-    device: _features.getDevice().toString(),
-    url: _features.getUrl(refererInfo) || _features.getUrlFromParams(params) || '',
-    browser: _features.getBrowser(),
-    os: _features.getOS()
-  };
-
-  Object.keys(features).forEach((prop) => {
-    if (features[prop] === '') {
-      delete features[prop];
-    }
-  });
-
-  const adUnitFeature = {};
-
-  adUnitFeature[adUnitElementId] = {
-    features: features,
-    version: FEATURES_VERSION
-  };
-
-  internal.enqueue({
-    action: 'features',
-    ts: Date.now(),
-    data: adUnitFeature
-  });
-
-  return features;
-=======
->>>>>>> 2d82104b
 };
 
 function isRendererPreferredFromPublisher(bidRequest) {
@@ -449,11 +379,7 @@
     allowAuctionWithoutConsent
   } = bidderRequest.gdprConsent;
 
-<<<<<<< HEAD
-  return utils.cleanObj({
-=======
   return cleanObj({
->>>>>>> 2d82104b
     apiVersion,
     consentString,
     consentRequired: gdprApplies ? 1 : 0,
@@ -472,11 +398,7 @@
 }
 
 function _getSchain(bidRequest) {
-<<<<<<< HEAD
-  return utils.deepAccess(bidRequest, 'schain');
-=======
   return deepAccess(bidRequest, 'schain');
->>>>>>> 2d82104b
 }
 
 function _getEids(bidRequest) {
@@ -640,11 +562,7 @@
 }
 
 function _getFloors(bidRequest) {
-<<<<<<< HEAD
-  if (!utils.isFn(bidRequest.getFloor)) {
-=======
   if (!isFn(bidRequest.getFloor)) {
->>>>>>> 2d82104b
     return false;
   }
 
@@ -657,15 +575,9 @@
       size: []
     });
 
-<<<<<<< HEAD
-    floors.push(utils.cleanObj({
-      mt: mediaType,
-      s: utils.isArray(size) ? `${size[0]}x${size[1]}` : undefined,
-=======
     floors.push(cleanObj({
       mt: mediaType,
       s: isArray(size) ? `${size[0]}x${size[1]}` : undefined,
->>>>>>> 2d82104b
       f: (!isNaN(info.floor) && info.currency === CURRENCY) ? info.floor : DEFAULT_FLOOR
     }));
   }
@@ -675,11 +587,7 @@
       const sizeProp = mediaType === VIDEO ? 'playerSize' : 'sizes';
 
       if (bidRequest.mediaTypes[mediaType][sizeProp] && bidRequest.mediaTypes[mediaType][sizeProp].length) {
-<<<<<<< HEAD
-        if (utils.isArray(bidRequest.mediaTypes[mediaType][sizeProp][0])) {
-=======
         if (isArray(bidRequest.mediaTypes[mediaType][sizeProp][0])) {
->>>>>>> 2d82104b
           bidRequest.mediaTypes[mediaType][sizeProp].forEach(size => {
             getAndPush(mediaType, [size[0], size[1]]);
           });
@@ -695,8 +603,6 @@
   return floors;
 }
 
-<<<<<<< HEAD
-=======
 /**
  * Try to find the value of `paramName` and set it to adUnit.params if
  * it has not already been set.
@@ -957,7 +863,6 @@
   };
 }
 
->>>>>>> 2d82104b
 export const spec = {
   code: BIDDER_CODE,
   gvlid: GVLID,
@@ -994,12 +899,6 @@
     const schain = _getSchain(validBidRequests[0]);
     const eids = _getEids(validBidRequests[0]) || [];
 
-<<<<<<< HEAD
-      // Handle priceFloors module
-      bidRequest.floors = _getFloors(bidRequest);
-
-      if (utils.deepAccess(bidRequest, 'mediaTypes.video')) {
-=======
     const adUnits = _map(validBidRequests, (bidRequest) => {
       const globalFeatures = GlobalExchange.getOrSetGlobalFeatures();
       const features = {
@@ -1030,7 +929,6 @@
       bidRequest.floors = _getFloors(bidRequest);
 
       if (deepAccess(bidRequest, 'mediaTypes.video')) {
->>>>>>> 2d82104b
         _buildVideoBidRequest(bidRequest);
       }
 
@@ -1041,14 +939,6 @@
 
     // Group ad units by organizationId
     const groupedAdUnits = adUnits.reduce((groupedAdUnits, adUnit) => {
-<<<<<<< HEAD
-      const adUnitCopy = utils.deepClone(adUnit);
-      adUnitCopy.params.organizationId = adUnitCopy.params.organizationId.toString();
-
-      // remove useless props
-      delete adUnitCopy.floorData;
-
-=======
       const adUnitCopy = deepClone(adUnit);
       adUnitCopy.params.organizationId = adUnitCopy.params.organizationId.toString();
 
@@ -1056,7 +946,6 @@
       delete adUnitCopy.floorData;
       delete adUnitCopy.params.siteId;
 
->>>>>>> 2d82104b
       groupedAdUnits[adUnitCopy.params.organizationId] = groupedAdUnits[adUnitCopy.params.organizationId] || [];
       groupedAdUnits[adUnitCopy.params.organizationId].push(adUnitCopy);
 
@@ -1115,11 +1004,7 @@
             const bidReq = (find(bidRequest.data.adUnits, bid => bid.bidId === bidObj.requestId));
 
             if (bidReq) {
-<<<<<<< HEAD
-              bidObj.meta = utils.deepAccess(bidObj, 'meta', {});
-=======
               bidObj.meta = deepAccess(bidObj, 'meta', {});
->>>>>>> 2d82104b
               bidObj.meta.mediaType = bidObj.mediaType;
               bidObj.meta.advertiserDomains = (Array.isArray(bidObj.aDomain) && bidObj.aDomain.length) ? bidObj.aDomain : [];
 
