--- conflicted
+++ resolved
@@ -30,32 +30,11 @@
     language: bidRequests[0].params.language,
     gdpr: {
       applies: false,
-<<<<<<< HEAD
-      consentGiven: false
-=======
       consentGiven: false,
->>>>>>> 2d82104b
     },
   };
 
   if (bidderRequest && bidderRequest.gdprConsent) {
-<<<<<<< HEAD
-    const { gdprConsent } = bidderRequest;
-    if (typeof gdprConsent.gdprApplies === 'boolean' && gdprConsent.gdprApplies) {
-      payload.gdpr.applies = true;
-    }
-
-    if (typeof gdprConsent.consentString === 'string' && gdprConsent.consentString) {
-      payload.gdpr.consentString = bidderRequest.gdprConsent.consentString;
-    }
-    if (gdprConsent.vendorData) {
-      const {vendorData} = gdprConsent;
-      const {apiVersion} = gdprConsent;
-      if (apiVersion === 2 && vendorData.vendor && vendorData.vendor.consents && typeof vendorData.vendor.consents[PROXISTORE_VENDOR_ID.toString(10)] !== 'undefined') {
-        payload.gdpr.consentGiven = !!vendorData.vendor.consents[PROXISTORE_VENDOR_ID.toString(10)];
-      } else if (apiVersion === 1 && vendorData.vendorConsents && typeof vendorData.vendorConsents[PROXISTORE_VENDOR_ID.toString(10)] !== 'undefined') {
-        payload.gdpr.consentGiven = !!vendorData.vendorConsents[PROXISTORE_VENDOR_ID.toString(10)];
-=======
     var gdprConsent = bidderRequest.gdprConsent;
 
     if (
@@ -93,7 +72,6 @@
       ) {
         payload.gdpr.consentGiven =
           !!vendorData.vendorConsents[PROXISTORE_VENDOR_ID.toString(10)];
->>>>>>> 2d82104b
       }
     }
   }
@@ -101,13 +79,6 @@
   var options = {
     contentType: 'application/json',
     withCredentials: payload.gdpr.consentGiven,
-<<<<<<< HEAD
-  };
-
-  const endPointUri = payload.gdpr.consentGiven || !payload.gdpr.applies
-    ? `https://abs.proxistore.com/${payload.language}/v3/rtb/prebid/multi`
-    : `https://abs.cookieless-proxistore.com/${payload.language}/v3/rtb/prebid/multi`;
-=======
     customHeaders: {
       version: '1.0.4',
     },
@@ -116,7 +87,6 @@
     payload.gdpr.consentGiven || !payload.gdpr.applies
       ? COOKIE_BASE_URL
       : COOKIE_LESS_URL;
->>>>>>> 2d82104b
 
   return {
     method: 'POST',
