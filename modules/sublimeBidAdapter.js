import { registerBidder } from '../src/adapters/bidderFactory.js';
import { config } from '../src/config.js';
import * as utils from '../src/utils.js';

const BIDDER_CODE = 'sublime';
const BIDDER_GVLID = 114;
const DEFAULT_BID_HOST = 'pbjs.sskzlabs.com';
const DEFAULT_CURRENCY = 'EUR';
const DEFAULT_PROTOCOL = 'https';
const DEFAULT_TTL = 600;
const SUBLIME_ANTENNA = 'antenna.ayads.co';
<<<<<<< HEAD
const SUBLIME_VERSION = '0.7.0';
=======
const SUBLIME_VERSION = '0.7.1';

/**
 * Identify the current device type
 * @returns {string}
 */
function detectDevice() {
  const isMobile = /(?:phone|windowss+phone|ipod|blackberry|Galaxy Nexus|SM-G892A|(?:android|bbd+|meego|silk|googlebot) .+?mobile|palm|windowss+ce|opera mini|avantgo|docomo)/i;

  const isTablet = /(?:ipad|playbook|Tablet|(?:android|bb\\d+|meego|silk)(?! .+? mobile))/i;

  return (
    (isMobile.test(navigator.userAgent) && 'm') || // mobile
    (isTablet.test(navigator.userAgent) && 't') || // tablet
    'd' // desktop
  );
}
>>>>>>> 23efd639

/**
 * Debug log message
 * @param {String} msg
 * @param {Object=} obj
 */
export function log(msg, obj) {
  utils.logInfo('SublimeBidAdapter - ' + msg, obj);
}

// Default state
export const state = {
  zoneId: '',
  transactionId: '',
  notifyId: ''
};

/**
 * Set a new state
 * @param {Object} value
 */
export function setState(value) {
  Object.assign(state, value);
  log('State has been updated :', state);
}

/**
 * Send pixel to our debug endpoint
 * @param {string} eventName - Event name that will be send in the e= query string
 * @param {string} [sspName] - The optionnal name of the AD provider
 */
export function sendEvent(eventName, sspName) {
  const ts = Date.now();
  const eventObject = {
    t: ts,
    tse: ts,
    z: state.zoneId,
    e: eventName,
    src: 'pa',
    puid: state.transactionId || state.notifyId,
    trId: state.transactionId || state.notifyId,
    pbav: SUBLIME_VERSION,
<<<<<<< HEAD
=======
    pubtimeout: config.getConfig('bidderTimeout'),
    pubpbv: '$prebid.version$',
    device: detectDevice(),
>>>>>>> 23efd639
  };

  if (eventName === 'bidwon') {
    eventObject.sspname = sspName || '';
  }

  log('Sending pixel for event: ' + eventName, eventObject);

  const queryString = utils.formatQS(eventObject);
  utils.triggerPixel('https://' + SUBLIME_ANTENNA + '/?' + queryString);
}

/**
 * Determines whether or not the given bid request is valid.
 *
 * @param {BidRequest} bid The bid params to validate.
 * @return {Boolean} True if this is a valid bid, and false otherwise.
 */
function isBidRequestValid(bid) {
  return !!Number(bid.params.zoneId);
}

/**
 * Make a server request from the list of BidRequests.
 *
 * @param {BidRequest[]} validBidRequests - An array of bids
 * @param {Object} bidderRequest - Info describing the request to the server.
 * @return {ServerRequest|ServerRequest[]} - Info describing the request to the server.
 */
function buildRequests(validBidRequests, bidderRequest) {
  const commonPayload = {
    pbav: SUBLIME_VERSION,
    // Current Prebid params
    prebidVersion: '$prebid.version$',
    currencyCode: config.getConfig('currency.adServerCurrency') || DEFAULT_CURRENCY,
    timeout: (typeof bidderRequest === 'object' && !!bidderRequest) ? bidderRequest.timeout : config.getConfig('bidderTimeout'),
  };

  // RefererInfo
  if (bidderRequest && bidderRequest.refererInfo) {
    commonPayload.referer = bidderRequest.refererInfo.referer;
    commonPayload.numIframes = bidderRequest.refererInfo.numIframes;
  }
  // GDPR handling
  if (bidderRequest && bidderRequest.gdprConsent) {
    commonPayload.gdprConsent = bidderRequest.gdprConsent.consentString;
    commonPayload.gdpr = bidderRequest.gdprConsent.gdprApplies; // we're handling the undefined case server side
  }

  return validBidRequests.map(bid => {
    const bidHost = bid.params.bidHost || DEFAULT_BID_HOST;
    const protocol = bid.params.protocol || DEFAULT_PROTOCOL;

    setState({
      transactionId: bid.transactionId,
      notifyId: bid.params.notifyId,
      zoneId: bid.params.zoneId,
      debug: bid.params.debug || false,
    });

    const bidPayload = {
      adUnitCode: bid.adUnitCode,
      auctionId: bid.auctionId,
      bidder: bid.bidder,
      bidderRequestId: bid.bidderRequestId,
      bidRequestsCount: bid.bidRequestsCount,
      requestId: bid.bidId,
      sizes: bid.sizes.map(size => ({
        w: size[0],
        h: size[1],
      })),
      transactionId: bid.transactionId,
      notifyId: bid.params.notifyId,
      zoneId: bid.params.zoneId,
    };

    const payload = Object.assign({}, commonPayload, bidPayload);

    return {
      method: 'POST',
      url: protocol + '://' + bidHost + '/bid',
      data: JSON.stringify(payload),
      options: {
        contentType: 'text/plain',
        withCredentials: false
      },
    }
  });
}

/**
 * Unpack the response from the server into a list of bids.
 *
 * @param {*} serverResponse A successful response from the server.
 * @param {*} bidRequest An object with bid request informations
 * @return {Bid[]} An array of bids which were nested inside the server.
 */
function interpretResponse(serverResponse, bidRequest) {
  const bidResponses = [];
  const response = serverResponse.body;

  if (response) {
    if (response.timeout || !response.ad || /<!--\s+No\s+ad\s+-->/gmi.test(response.ad)) {
      return bidResponses;
    }

    // Setting our returned sizes object to default values
    let returnedSizes = {
      width: 1800,
      height: 1000
    };

    // Verifying Banner sizes
    if (bidRequest && bidRequest.data && bidRequest.data.w === 1 && bidRequest.data.h === 1) {
      // If banner sizes are 1x1 we set our default size object to 1x1
      returnedSizes = {
        width: 1,
        height: 1
      };
    }

    const bidResponse = {
      requestId: response.requestId || '',
      cpm: response.cpm || 0,
      width: response.width || returnedSizes.width,
      height: response.height || returnedSizes.height,
      creativeId: response.creativeId || 1,
      dealId: response.dealId || 1,
      currency: response.currency || DEFAULT_CURRENCY,
      netRevenue: response.netRevenue || true,
      ttl: response.ttl || DEFAULT_TTL,
      ad: response.ad,
      pbav: SUBLIME_VERSION,
      sspname: response.sspname || null
    };

    bidResponses.push(bidResponse);
  }

  return bidResponses;
}

/**
 * Send pixel when bidWon event is triggered
 * @param {Object} timeoutData
 */
function onBidWon(bid) {
  log('Bid won', bid);
  sendEvent('bidwon', bid.sspname);
}

/**
 * Send debug when we timeout
 * @param {Object} timeoutData
 */
function onTimeout(timeoutData) {
  log('Timeout from adapter', timeoutData);
  sendEvent('bidtimeout');
}

export const spec = {
  code: BIDDER_CODE,
  gvlid: BIDDER_GVLID,
  aliases: [],
  sendEvent: sendEvent,
  isBidRequestValid: isBidRequestValid,
  buildRequests: buildRequests,
  interpretResponse: interpretResponse,
  onBidWon: onBidWon,
  onTimeout: onTimeout,
};

registerBidder(spec);<|MERGE_RESOLUTION|>--- conflicted
+++ resolved
@@ -9,9 +9,6 @@
 const DEFAULT_PROTOCOL = 'https';
 const DEFAULT_TTL = 600;
 const SUBLIME_ANTENNA = 'antenna.ayads.co';
-<<<<<<< HEAD
-const SUBLIME_VERSION = '0.7.0';
-=======
 const SUBLIME_VERSION = '0.7.1';
 
 /**
@@ -29,7 +26,6 @@
     'd' // desktop
   );
 }
->>>>>>> 23efd639
 
 /**
  * Debug log message
@@ -72,12 +68,9 @@
     puid: state.transactionId || state.notifyId,
     trId: state.transactionId || state.notifyId,
     pbav: SUBLIME_VERSION,
-<<<<<<< HEAD
-=======
     pubtimeout: config.getConfig('bidderTimeout'),
     pubpbv: '$prebid.version$',
     device: detectDevice(),
->>>>>>> 23efd639
   };
 
   if (eventName === 'bidwon') {
