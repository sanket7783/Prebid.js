import { logInfo, generateUUID, formatQS, triggerPixel, deepAccess } from '../src/utils.js';
import { registerBidder } from '../src/adapters/bidderFactory.js';
import { config } from '../src/config.js';

const BIDDER_CODE = 'sublime';
const BIDDER_GVLID = 114;
const DEFAULT_BID_HOST = 'pbjs.sskzlabs.com';
const DEFAULT_CURRENCY = 'EUR';
const DEFAULT_PROTOCOL = 'https';
const DEFAULT_TTL = 600;
const SUBLIME_ANTENNA = 'antenna.ayads.co';
<<<<<<< HEAD
const SUBLIME_VERSION = '0.7.2';
=======
const SUBLIME_VERSION = '0.8.0';
>>>>>>> 2d82104b

/**
 * Identify the current device type
 * @returns {string}
 */
function detectDevice() {
  const isMobile = /(?:phone|windows\s+phone|ipod|blackberry|Galaxy Nexus|SM-G892A|(?:android|bbd+|meego|silk|googlebot) .+?mobile|palm|windows\s+ce|opera mini|avantgo|docomo)/i;

  const isTablet = /(?:ipad|playbook|Tablet|(?:android|bb\d+|meego|silk)(?! .+? mobile))/i;

  return (
    (isMobile.test(navigator.userAgent) && 'm') || // mobile
    (isTablet.test(navigator.userAgent) && 't') || // tablet
    'd' // desktop
  );
}

const UUID_V4_RE = /^[0-9A-F]{8}-[0-9A-F]{4}-[4][0-9A-F]{3}-[89AB][0-9A-F]{3}-[0-9A-F]{12}$/i;
/**
 * Checks whether a notifyId is well-formed
 * @param {*} value
 * @returns {boolean}
 */
function isValidNotifyId(value) {
  return UUID_V4_RE.test(value);
}

/**
 * Debug log message
 * @param {String} msg
 * @param {Object=} obj
 */
export function log(msg, obj) {
  logInfo('SublimeBidAdapter - ' + msg, obj);
}

// Default state
export const state = {
  zoneId: '',
  transactionId: '',
  notifyId: '',
  timeout: config.getConfig('bidderTimeout'),
};

/**
 * Set a new state
 * @param {Object} value
 */
export function setState(value) {
  Object.assign(state, value);
  log('State has been updated :', state);
}

/**
 * Get a notifyId from bid params or from sublime global
 * @param {Object} params - The bid params
 * @return {string}
 */
function getNotifyId(params) {
  const sublime = window.sublime = window.sublime || {};

  let notifyId = params.notifyId || sublime.notifyId;
  if (!notifyId) {
    notifyId = generateUUID();
    log('generating a notifyId', notifyId);
  }
  if (!sublime.notifyId) {
    sublime.notifyId = notifyId;
  }

  return notifyId;
}

/**
 * Send pixel to our debug endpoint
 * @param {string} eventName - Event name that will be send in the e= query string
 * @param {string} [sspName] - The optionnal name of the AD provider
 */
export function sendEvent(eventName, sspName) {
  const ts = Date.now();
  const eventObject = {
    t: ts,
    tse: ts,
    z: state.zoneId,
    e: eventName,
    src: 'pa',
    puid: state.transactionId || state.notifyId,
    notid: state.notifyId || '',
    pbav: SUBLIME_VERSION,
    pubtimeout: state.timeout,
    pubpbv: '$prebid.version$',
    device: detectDevice(),
  };

  if (eventName === 'bidwon') {
    eventObject.sspname = sspName || '';
  }

  log('Sending pixel for event: ' + eventName, eventObject);

  const queryString = formatQS(eventObject);
  triggerPixel('https://' + SUBLIME_ANTENNA + '/?' + queryString);
}

/**
 * Determines whether or not the given bid request is valid.
 *
 * @param {BidRequest} bid The bid params to validate.
 * @return {Boolean} True if this is a valid bid, and false otherwise.
 */
function isBidRequestValid(bid) {
  const notifyId = getNotifyId(bid.params);
  if (!isValidNotifyId(notifyId)) {
    log(`invalid notifyId format, got "${notifyId}"`);
    return false;
  }
  if (notifyId !== window.sublime.notifyId) {
    log(`notifyId mismatch: params [${bid.params.notifyId}] / sublime [${window.sublime.notifyId}]`);
    return false;
  }

  return !!Number(bid.params.zoneId);
}

/**
 * Make a server request from the list of BidRequests.
 *
 * @param {BidRequest[]} validBidRequests - An array of bids
 * @param {Object} bidderRequest - Info describing the request to the server.
 * @return {ServerRequest|ServerRequest[]} - Info describing the request to the server.
 */
function buildRequests(validBidRequests, bidderRequest) {
  const commonPayload = {
    pbav: SUBLIME_VERSION,
    // Current Prebid params
    prebidVersion: '$prebid.version$',
    currencyCode: config.getConfig('currency.adServerCurrency') || DEFAULT_CURRENCY,
    timeout: (typeof bidderRequest === 'object' && !!bidderRequest) ? bidderRequest.timeout : config.getConfig('bidderTimeout'),
  };

  setState({ timeout: commonPayload.timeout });

  // RefererInfo
  if (bidderRequest && bidderRequest.refererInfo) {
    commonPayload.referer = bidderRequest.refererInfo.referer;
    commonPayload.numIframes = bidderRequest.refererInfo.numIframes;
  }
  // GDPR handling
  if (bidderRequest && bidderRequest.gdprConsent) {
    commonPayload.gdprConsent = bidderRequest.gdprConsent.consentString;
    commonPayload.gdpr = bidderRequest.gdprConsent.gdprApplies; // we're handling the undefined case server side
  }

  return validBidRequests.map(bid => {
    const bidHost = bid.params.bidHost || DEFAULT_BID_HOST;
    const protocol = bid.params.protocol || DEFAULT_PROTOCOL;

    const notifyId = getNotifyId(bid.params);

    setState({
      transactionId: bid.transactionId,
      notifyId,
      zoneId: bid.params.zoneId,
      debug: bid.params.debug || false,
    });

    const bidPayload = {
      adUnitCode: bid.adUnitCode,
      auctionId: bid.auctionId,
      bidder: bid.bidder,
      bidderRequestId: bid.bidderRequestId,
      bidRequestsCount: bid.bidRequestsCount,
      requestId: bid.bidId,
      sizes: bid.sizes.map(size => ({
        w: size[0],
        h: size[1],
      })),
      transactionId: bid.transactionId,
      notifyId,
      zoneId: bid.params.zoneId,
    };

    const payload = Object.assign({}, commonPayload, bidPayload);

    return {
      method: 'POST',
      url: protocol + '://' + bidHost + '/bid',
      data: JSON.stringify(payload),
      options: {
        contentType: 'text/plain',
        withCredentials: false
      },
    }
  });
}

/**
 * Unpack the response from the server into a list of bids.
 *
 * @param {*} serverResponse A successful response from the server.
 * @param {*} bidRequest An object with bid request informations
 * @return {Bid[]} An array of bids which were nested inside the server.
 */
function interpretResponse(serverResponse, bidRequest) {
  const bidResponses = [];
  const response = serverResponse.body;

  if (response) {
    if (response.timeout || !response.ad || /<!--\s+No\s+ad\s+-->/gmi.test(response.ad)) {
      return bidResponses;
    }

    // Setting our returned sizes object to default values
    let returnedSizes = {
      width: 1800,
      height: 1000
    };

    // Verifying Banner sizes
    if (bidRequest && bidRequest.data && bidRequest.data.w === 1 && bidRequest.data.h === 1) {
      // If banner sizes are 1x1 we set our default size object to 1x1
      returnedSizes = {
        width: 1,
        height: 1
      };
    }

    const bidResponse = {
      requestId: response.requestId || '',
      cpm: response.cpm || 0,
      width: response.width || returnedSizes.width,
      height: response.height || returnedSizes.height,
      creativeId: response.creativeId || 1,
      dealId: response.dealId || 1,
      currency: response.currency || DEFAULT_CURRENCY,
      netRevenue: response.netRevenue || true,
      ttl: response.ttl || DEFAULT_TTL,
      ad: response.ad,
      pbav: SUBLIME_VERSION,
      sspname: response.sspname || null
    };

    // We don't support advertiserDomains atm
    if (response.advertiserDomains) {
      // Creating a stub for Prebid.js 5.0 compliance
      bidResponse.meta = Object.assign({}, bidResponse.meta, { advertiserDomains: [] });
    }

    bidResponses.push(bidResponse);
  }

  return bidResponses;
}

/**
 * Send pixel when bidWon event is triggered
 * @param {Object} bid
 */
function onBidWon(bid) {
  log('Bid won', bid);
  sendEvent('bidwon', bid.sspname);
}

/**
 * Send debug when we timeout
 * @param {Array[{}]} timeoutData
 */
function onTimeout(timeoutData) {
  log('Timeout from adapter', timeoutData);

  const timeout = deepAccess(timeoutData, '0.timeout');
  if (timeout) {
    // Set timeout to the one we got from the bid
    setState({ timeout });
  }
  sendEvent('bidtimeout');
}

export const spec = {
  code: BIDDER_CODE,
  gvlid: BIDDER_GVLID,
  aliases: [],
  isBidRequestValid,
  buildRequests,
  interpretResponse,
  onBidWon,
  onTimeout,
  // Exposed for test purpose
  sendEvent,
  setState,
  state,
  detectDevice,
  getNotifyId,
  isValidNotifyId,
};

registerBidder(spec);<|MERGE_RESOLUTION|>--- conflicted
+++ resolved
@@ -9,11 +9,7 @@
 const DEFAULT_PROTOCOL = 'https';
 const DEFAULT_TTL = 600;
 const SUBLIME_ANTENNA = 'antenna.ayads.co';
-<<<<<<< HEAD
-const SUBLIME_VERSION = '0.7.2';
-=======
 const SUBLIME_VERSION = '0.8.0';
->>>>>>> 2d82104b
 
 /**
  * Identify the current device type
