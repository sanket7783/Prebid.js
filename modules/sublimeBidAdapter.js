import { registerBidder } from '../src/adapters/bidderFactory.js';
import { config } from '../src/config.js';
import * as utils from '../src/utils.js';

const BIDDER_CODE = 'sublime';
const BIDDER_GVLID = 114;
const DEFAULT_BID_HOST = 'pbjs.sskzlabs.com';
const DEFAULT_CURRENCY = 'EUR';
const DEFAULT_PROTOCOL = 'https';
const DEFAULT_TTL = 600;
const SUBLIME_ANTENNA = 'antenna.ayads.co';
<<<<<<< HEAD
const SUBLIME_VERSION = '0.6.0';
=======
const SUBLIME_VERSION = '0.7.0';
>>>>>>> eea7c792

/**
 * Debug log message
 * @param {String} msg
 * @param {Object=} obj
 */
export function log(msg, obj) {
  utils.logInfo('SublimeBidAdapter - ' + msg, obj);
}

// Default state
export const state = {
  zoneId: '',
  transactionId: '',
  notifyId: ''
};

/**
 * Set a new state
 * @param {Object} value
 */
export function setState(value) {
  Object.assign(state, value);
  log('State has been updated :', state);
}

/**
 * Send pixel to our debug endpoint
 * @param {string} eventName - Event name that will be send in the e= query string
 */
export function sendEvent(eventName) {
  const ts = Date.now();
  const eventObject = {
    t: ts,
    tse: ts,
    z: state.zoneId,
    e: eventName,
    src: 'pa',
    puid: state.transactionId || state.notifyId,
    trId: state.transactionId || state.notifyId,
<<<<<<< HEAD
    ver: SUBLIME_VERSION,
=======
    pbav: SUBLIME_VERSION,
>>>>>>> eea7c792
  };

  log('Sending pixel for event: ' + eventName, eventObject);

  const queryString = utils.formatQS(eventObject);
  utils.triggerPixel('https://' + SUBLIME_ANTENNA + '/?' + queryString);
}

/**
 * Determines whether or not the given bid request is valid.
 *
 * @param {BidRequest} bid The bid params to validate.
 * @return {Boolean} True if this is a valid bid, and false otherwise.
 */
function isBidRequestValid(bid) {
  return !!Number(bid.params.zoneId);
}

/**
 * Make a server request from the list of BidRequests.
 *
 * @param {BidRequest[]} validBidRequests - An array of bids
 * @param {Object} bidderRequest - Info describing the request to the server.
 * @return {ServerRequest|ServerRequest[]} - Info describing the request to the server.
 */
function buildRequests(validBidRequests, bidderRequest) {
  const commonPayload = {
    pbav: SUBLIME_VERSION,
    // Current Prebid params
    prebidVersion: '$prebid.version$',
    currencyCode: config.getConfig('currency.adServerCurrency') || DEFAULT_CURRENCY,
    timeout: (typeof bidderRequest === 'object' && !!bidderRequest) ? bidderRequest.timeout : config.getConfig('bidderTimeout'),
  };

  // RefererInfo
  if (bidderRequest && bidderRequest.refererInfo) {
    commonPayload.referer = bidderRequest.refererInfo.referer;
    commonPayload.numIframes = bidderRequest.refererInfo.numIframes;
  }
  // GDPR handling
  if (bidderRequest && bidderRequest.gdprConsent) {
    commonPayload.gdprConsent = bidderRequest.gdprConsent.consentString;
    commonPayload.gdpr = bidderRequest.gdprConsent.gdprApplies; // we're handling the undefined case server side
  }

  return validBidRequests.map(bid => {
    const bidHost = bid.params.bidHost || DEFAULT_BID_HOST;
    const protocol = bid.params.protocol || DEFAULT_PROTOCOL;

    setState({
      transactionId: bid.transactionId,
      notifyId: bid.params.notifyId,
      zoneId: bid.params.zoneId,
      debug: bid.params.debug || false,
    });

    const bidPayload = {
      adUnitCode: bid.adUnitCode,
      auctionId: bid.auctionId,
      bidder: bid.bidder,
      bidderRequestId: bid.bidderRequestId,
      bidRequestsCount: bid.bidRequestsCount,
      requestId: bid.bidId,
      sizes: bid.sizes.map(size => ({
        w: size[0],
        h: size[1],
      })),
      transactionId: bid.transactionId,
      notifyId: bid.params.notifyId,
      zoneId: bid.params.zoneId,
    };

    const payload = Object.assign({}, commonPayload, bidPayload);

    return {
      method: 'POST',
      url: protocol + '://' + bidHost + '/bid',
      data: JSON.stringify(payload),
      options: {
        contentType: 'text/plain',
        withCredentials: false
      },
    }
  });
}

/**
 * Unpack the response from the server into a list of bids.
 *
 * @param {*} serverResponse A successful response from the server.
 * @param {*} bidRequest An object with bid request informations
 * @return {Bid[]} An array of bids which were nested inside the server.
 */
function interpretResponse(serverResponse, bidRequest) {
  const bidResponses = [];
  const response = serverResponse.body;

  if (response) {
    if (response.timeout || !response.ad || /<!--\s+No\s+ad\s+-->/gmi.test(response.ad)) {
      return bidResponses;
    }

    // Setting our returned sizes object to default values
    let returnedSizes = {
      width: 1800,
      height: 1000
    };

    // Verifying Banner sizes
    if (bidRequest && bidRequest.data && bidRequest.data.w === 1 && bidRequest.data.h === 1) {
      // If banner sizes are 1x1 we set our default size object to 1x1
      returnedSizes = {
        width: 1,
        height: 1
      };
    }

    const bidResponse = {
      requestId: response.requestId || '',
      cpm: response.cpm || 0,
      width: response.width || returnedSizes.width,
      height: response.height || returnedSizes.height,
      creativeId: response.creativeId || 1,
      dealId: response.dealId || 1,
      currency: response.currency || DEFAULT_CURRENCY,
      netRevenue: response.netRevenue || true,
      ttl: response.ttl || DEFAULT_TTL,
      ad: response.ad,
      pbav: SUBLIME_VERSION
    };

    bidResponses.push(bidResponse);
  }

  return bidResponses;
}

/**
 * Send pixel when bidWon event is triggered
 * @param {Object} timeoutData
 */
function onBidWon(bid) {
  log('Bid won', bid);
  sendEvent('bidwon');
}

/**
 * Send debug when we timeout
 * @param {Object} timeoutData
 */
function onTimeout(timeoutData) {
  log('Timeout from adapter', timeoutData);
  sendEvent('bidtimeout');
}

export const spec = {
  code: BIDDER_CODE,
  gvlid: BIDDER_GVLID,
  aliases: [],
  sendEvent: sendEvent,
  isBidRequestValid: isBidRequestValid,
  buildRequests: buildRequests,
  interpretResponse: interpretResponse,
  onBidWon: onBidWon,
  onTimeout: onTimeout,
};

registerBidder(spec);<|MERGE_RESOLUTION|>--- conflicted
+++ resolved
@@ -9,11 +9,7 @@
 const DEFAULT_PROTOCOL = 'https';
 const DEFAULT_TTL = 600;
 const SUBLIME_ANTENNA = 'antenna.ayads.co';
-<<<<<<< HEAD
-const SUBLIME_VERSION = '0.6.0';
-=======
 const SUBLIME_VERSION = '0.7.0';
->>>>>>> eea7c792
 
 /**
  * Debug log message
@@ -54,11 +50,7 @@
     src: 'pa',
     puid: state.transactionId || state.notifyId,
     trId: state.transactionId || state.notifyId,
-<<<<<<< HEAD
-    ver: SUBLIME_VERSION,
-=======
     pbav: SUBLIME_VERSION,
->>>>>>> eea7c792
   };
 
   log('Sending pixel for event: ' + eventName, eventObject);
