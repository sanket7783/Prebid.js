--- conflicted
+++ resolved
@@ -199,11 +199,7 @@
  * @returns {boolean} True if it's a banner bid
  */
 function isBannerRequest(bid) {
-<<<<<<< HEAD
-  return bid.mediaType === 'banner' || !!utils.deepAccess(bid, 'mediaTypes.banner') || !isVideoRequest(bid);
-=======
   return bid.mediaType === 'banner' || !!deepAccess(bid, 'mediaTypes.banner') || !isVideoRequest(bid);
->>>>>>> 2d82104b
 }
 
 /**
