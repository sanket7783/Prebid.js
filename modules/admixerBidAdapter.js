--- conflicted
+++ resolved
@@ -21,11 +21,7 @@
   buildRequests: function (validRequest, bidderRequest) {
     const payload = {
       imps: [],
-<<<<<<< HEAD
-      fpd: config.getConfig('fpd')
-=======
       fpd: config.getLegacyFpd(config.getConfig('ortb2'))
->>>>>>> e3313698
     };
     let endpointUrl;
     if (bidderRequest) {
