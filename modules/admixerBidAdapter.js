--- conflicted
+++ resolved
@@ -21,17 +21,12 @@
   buildRequests: function (validRequest, bidderRequest) {
     const payload = {
       imps: [],
-<<<<<<< HEAD
-    };
-    if (bidderRequest) {
-=======
       fpd: config.getLegacyFpd(config.getConfig('ortb2'))
     };
     let endpointUrl;
     if (bidderRequest) {
       const {bidderCode} = bidderRequest;
       endpointUrl = config.getConfig(`${bidderCode}.endpoint_url`);
->>>>>>> e5ade754
       if (bidderRequest.refererInfo && bidderRequest.refererInfo.referer) {
         payload.referrer = encodeURIComponent(bidderRequest.refererInfo.referer);
       }
