import { logError } from '../src/utils.js';
import {registerBidder} from '../src/adapters/bidderFactory.js';
import {config} from '../src/config.js';

const BIDDER_CODE = 'admixer';
const ALIASES = ['go2net', 'adblender', 'adsyield'];
const ENDPOINT_URL = 'https://inv-nets.admixer.net/prebid.1.2.aspx';
export const spec = {
  code: BIDDER_CODE,
  aliases: ALIASES,
  supportedMediaTypes: ['banner', 'video'],
  /**
   * Determines whether or not the given bid request is valid.
   */
  isBidRequestValid: function (bid) {
    return !!bid.params.zone;
  },
  /**
   * Make a server request from the list of BidRequests.
   */
  buildRequests: function (validRequest, bidderRequest) {
    let w;
    let docRef;
    do {
      w = w ? w.parent : window;
      try {
        docRef = w.document.referrer;
      } catch (e) {
        break;
      }
    } while (w !== window.top);
    const payload = {
      imps: [],
      ortb2: config.getConfig('ortb2'),
      docReferrer: docRef,
    };
    let endpointUrl;
    if (bidderRequest) {
      const {bidderCode} = bidderRequest;
      endpointUrl = config.getConfig(`${bidderCode}.endpoint_url`);
      if (bidderRequest.refererInfo && bidderRequest.refererInfo.referer) {
        payload.referrer = encodeURIComponent(bidderRequest.refererInfo.referer);
      }
      if (bidderRequest.gdprConsent) {
        payload.gdprConsent = {
          consentString: bidderRequest.gdprConsent.consentString,
          // will check if the gdprApplies field was populated with a boolean value (ie from page config).  If it's undefined, then default to true
          gdprApplies: (typeof bidderRequest.gdprConsent.gdprApplies === 'boolean') ? bidderRequest.gdprConsent.gdprApplies : true
        }
      }
      if (bidderRequest.uspConsent) {
        payload.uspConsent = bidderRequest.uspConsent;
      }
    }
    validRequest.forEach((bid) => {
      let imp = {};
      Object.keys(bid).forEach(key => imp[key] = bid[key]);
      payload.imps.push(imp);
    });
    return {
      method: 'POST',
      url: endpointUrl || ENDPOINT_URL,
      data: payload,
    };
  },
  /**
   * Unpack the response from the server into a list of bids.
   */
  interpretResponse: function (serverResponse, bidRequest) {
    const bidResponses = [];
    try {
      const {body: {ads = []} = {}} = serverResponse;
<<<<<<< HEAD
      ads.forEach((bidResponse) => {
        const bidResp = {
          requestId: bidResponse.bidId,
          cpm: bidResponse.cpm,
          width: bidResponse.width,
          height: bidResponse.height,
          ad: bidResponse.ad,
          ttl: bidResponse.ttl,
          creativeId: bidResponse.creativeId,
          netRevenue: bidResponse.netRevenue,
          currency: bidResponse.currency,
          vastUrl: bidResponse.vastUrl,
          dealId: bidResponse.dealId,
          /**
          * currently includes meta.advertiserDomains ; networkId ; advertiserId
          */
          meta: bidResponse.meta,
        };
        bidResponses.push(bidResp);
      });
=======
      ads.forEach((ad) => bidResponses.push(ad));
>>>>>>> 2d82104b
    } catch (e) {
      logError(e);
    }
    return bidResponses;
  },
  getUserSyncs: function(syncOptions, serverResponses, gdprConsent) {
    const pixels = [];
    serverResponses.forEach(({body: {cm = {}} = {}}) => {
      const {pixels: img = [], iframes: frm = []} = cm;
      if (syncOptions.pixelEnabled) {
        img.forEach((url) => pixels.push({type: 'image', url}));
      }
      if (syncOptions.iframeEnabled) {
        frm.forEach((url) => pixels.push({type: 'iframe', url}));
      }
    });
    return pixels;
  }
};
registerBidder(spec);<|MERGE_RESOLUTION|>--- conflicted
+++ resolved
@@ -70,30 +70,7 @@
     const bidResponses = [];
     try {
       const {body: {ads = []} = {}} = serverResponse;
-<<<<<<< HEAD
-      ads.forEach((bidResponse) => {
-        const bidResp = {
-          requestId: bidResponse.bidId,
-          cpm: bidResponse.cpm,
-          width: bidResponse.width,
-          height: bidResponse.height,
-          ad: bidResponse.ad,
-          ttl: bidResponse.ttl,
-          creativeId: bidResponse.creativeId,
-          netRevenue: bidResponse.netRevenue,
-          currency: bidResponse.currency,
-          vastUrl: bidResponse.vastUrl,
-          dealId: bidResponse.dealId,
-          /**
-          * currently includes meta.advertiserDomains ; networkId ; advertiserId
-          */
-          meta: bidResponse.meta,
-        };
-        bidResponses.push(bidResp);
-      });
-=======
       ads.forEach((ad) => bidResponses.push(ad));
->>>>>>> 2d82104b
     } catch (e) {
       logError(e);
     }
