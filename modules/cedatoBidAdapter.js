import * as utils from '../src/utils';
import { registerBidder } from '../src/adapters/bidderFactory';
import { BANNER, VIDEO } from '../src/mediaTypes';

const BIDDER_CODE = 'cedato';
const BID_URL = 'https://h.cedatoplayer.com/hb';
const SYNC_URL = 'https://h.cedatoplayer.com/hb_usync';
const TTL = 10000;
const CURRENCY = 'USD';
const FIRST_PRICE = 1;
const NET_REVENUE = true;

export const spec = {
  code: BIDDER_CODE,
  supportedMediaTypes: [BANNER, VIDEO],

  isBidRequestValid: function(bid) {
    return !!(
      bid &&
      bid.params &&
      bid.params.player_id &&
      utils.checkCookieSupport() &&
      utils.cookiesAreEnabled()
    );
  },

  buildRequests: function(bidRequests, bidderRequest) {
    const req = bidRequests[Math.floor(Math.random() * bidRequests.length)];
    const params = req.params;
    const at = FIRST_PRICE;
    const site = { id: params.player_id, domain: document.domain };
    const device = { ua: navigator.userAgent };
    const currency = CURRENCY;
    const tmax = bidderRequest.timeout;
    const auctionId = bidderRequest.auctionId;
    const auctionStart = bidderRequest.auctionStart;
    const bidderRequestId = bidderRequest.bidderRequestId;

    const imp = bidRequests.map(req => {
      const banner = getMediaType(req, 'banner');
      const video = getMediaType(req, 'video');
      const bidfloor = params.bidfloor;
      const bidId = req.bidId;
      const adUnitCode = req.adUnitCode;
      const bidRequestsCount = req.bidRequestsCount;
      const bidderWinsCount = req.bidderWinsCount;
      const transactionId = req.transactionId;

      return {
        bidId,
        banner,
        video,
        adUnitCode,
        bidfloor,
        bidRequestsCount,
        bidderWinsCount,
        transactionId
      };
    });

    const payload = {
      version: '$prebid.version$',
      at,
      site,
      device,
      imp,
      currency,
      tmax,
      auctionId,
      auctionStart,
      bidderRequestId
    };

    if (bidderRequest) {
      payload.referer_info = bidderRequest.refererInfo;
      payload.us_privacy = bidderRequest.uspConsent;

      if (bidderRequest.gdprConsent) {
        payload.gdpr_consent = {
          consent_string: bidderRequest.gdprConsent.consentString,
          consent_required: bidderRequest.gdprConsent.gdprApplies
        };
      }
    }

    return {
      method: 'POST',
      url: params.bid_url || BID_URL,
      data: JSON.stringify(payload),
      bidderRequest
    };
  },

  interpretResponse: function(resp, {bidderRequest}) {
    resp = resp.body;
    const bids = [];

    if (!resp) {
      return bids;
    }

    resp.seatbid[0].bid.map(serverBid => {
      const bid = newBid(serverBid, bidderRequest);
      bid.currency = resp.cur;
      bids.push(bid);
    });

    return bids;
  },

  getUserSyncs: function(syncOptions, resps, gdprConsent, uspConsent) {
    const syncs = [];
    if (syncOptions.iframeEnabled) {
      syncs.push(getSync('iframe', gdprConsent, uspConsent));
    } else if (syncOptions.pixelEnabled) {
      syncs.push(getSync('image', gdprConsent, uspConsent));
    }
    return syncs;
  }
}

function getMediaType(req, type) {
  const { mediaTypes } = req;

  if (!mediaTypes) {
    return;
  }

  switch (type) {
    case 'banner':
      if (mediaTypes.banner) {
        const { sizes } = mediaTypes.banner;
        return {
          format: getFormats(sizes)
        };
      }
      break;

    case 'video':
      if (mediaTypes.video) {
        const { playerSize, context } = mediaTypes.video;
        return {
          context: context,
          format: getFormats(playerSize)
        };
      }
  }
}

function newBid(serverBid, bidderRequest) {
  const bidRequest = utils.getBidRequest(serverBid.uuid, [bidderRequest]);

  const cpm = serverBid.price;
  const requestId = serverBid.uuid;
  const width = serverBid.w;
  const height = serverBid.h;
  const creativeId = serverBid.crid;
  const dealId = serverBid.dealid;
  const mediaType = serverBid.media_type;
  const netRevenue = NET_REVENUE;
  const ttl = TTL;

  const bid = {
    cpm,
    requestId,
    width,
    height,
    mediaType,
    creativeId,
    dealId,
    netRevenue,
    ttl,
  };

  if (mediaType == 'video') {
    const videoContext = utils.deepAccess(bidRequest, 'mediaTypes.video.context');

    if (videoContext == 'instream') {
      bid.vastUrl = serverBid.vast_url;
      bid.vastImpUrl = serverBid.notify_url;
    }
  } else {
    bid.ad = serverBid.adm;
  }

  return bid;
}

const getSync = (type, gdprConsent, uspConsent = '') => {
  const syncUrl = SYNC_URL;
<<<<<<< HEAD
  let params = '&type=' + type + '&us_privacy=' + uspConsent;
=======
  let params = '?type=' + type + '&us_privacy=' + uspConsent;
>>>>>>> 86f27c35
  if (gdprConsent && typeof gdprConsent.consentString === 'string') {
    if (typeof gdprConsent.gdprApplies === 'boolean') {
      params += `&gdpr=${Number(gdprConsent.gdprApplies)}&gdpr_consent=${gdprConsent.consentString}`;
    } else {
      params += `&gdpr_consent=${gdprConsent.consentString}`;
    }
  }
  return {
    type: type,
    url: syncUrl + params,
  };
}

const getFormats = arr => arr.map((s) => {
  return { w: s[0], h: s[1] };
});

registerBidder(spec);<|MERGE_RESOLUTION|>--- conflicted
+++ resolved
@@ -188,11 +188,7 @@
 
 const getSync = (type, gdprConsent, uspConsent = '') => {
   const syncUrl = SYNC_URL;
-<<<<<<< HEAD
-  let params = '&type=' + type + '&us_privacy=' + uspConsent;
-=======
   let params = '?type=' + type + '&us_privacy=' + uspConsent;
->>>>>>> 86f27c35
   if (gdprConsent && typeof gdprConsent.consentString === 'string') {
     if (typeof gdprConsent.gdprApplies === 'boolean') {
       params += `&gdpr=${Number(gdprConsent.gdprApplies)}&gdpr_consent=${gdprConsent.consentString}`;
