--- conflicted
+++ resolved
@@ -94,21 +94,12 @@
       }
     }
 
-<<<<<<< HEAD
-    placement.video.protocols = utils.deepAccess(bid, 'mediaTypes.video.protocols') || utils.deepAccess(bid, 'params.video.protocols') || SUPPORTED_VIDEO_PROTOCOLS
-    placement.video.mimes = utils.deepAccess(bid, 'mediaTypes.video.mimes') || utils.deepAccess(bid, 'params.video.mimes') || SUPPORTED_VIDEO_MIMES
-    placement.video.playbackmethod = utils.deepAccess(bid, 'mediaTypes.video.playbackmethod') || utils.deepAccess(bid, 'params.video.playbackmethod') || SUPPORTED_VIDEO_PLAYBACK_METHODS
-    placement.video.skip = utils.deepAccess(bid, 'mediaTypes.video.skip') || utils.deepAccess(bid, 'params.video.skip') || 0
-    if (placement.video.skip === 1 && (utils.deepAccess(bid, 'mediaTypes.video.skipafter') || utils.deepAccess(bid, 'params.video.skipafter'))) {
-      placement.video.skipafter = utils.deepAccess(bid, 'mediaTypes.video.skipafter') || utils.deepAccess(bid, 'params.video.skipafter')
-=======
     placement.video.protocols = deepAccess(bid, 'mediaTypes.video.protocols') || deepAccess(bid, 'params.video.protocols') || SUPPORTED_VIDEO_PROTOCOLS
     placement.video.mimes = deepAccess(bid, 'mediaTypes.video.mimes') || deepAccess(bid, 'params.video.mimes') || SUPPORTED_VIDEO_MIMES
     placement.video.playbackmethod = deepAccess(bid, 'mediaTypes.video.playbackmethod') || deepAccess(bid, 'params.video.playbackmethod') || SUPPORTED_VIDEO_PLAYBACK_METHODS
     placement.video.skip = deepAccess(bid, 'mediaTypes.video.skip') || deepAccess(bid, 'params.video.skip') || 0
     if (placement.video.skip === 1 && (deepAccess(bid, 'mediaTypes.video.skipafter') || deepAccess(bid, 'params.video.skipafter'))) {
       placement.video.skipafter = deepAccess(bid, 'mediaTypes.video.skipafter') || deepAccess(bid, 'params.video.skipafter')
->>>>>>> 2d82104b
     }
   }
 
