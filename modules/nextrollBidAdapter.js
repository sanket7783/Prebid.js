import {
  deepAccess,
  parseUrl,
  isNumber,
  getBidIdParameter,
  isPlainObject,
  isFn,
  isStr,
  replaceAuctionPrice,
  isArray,
} from '../src/utils.js';
import { registerBidder } from '../src/adapters/bidderFactory.js';
import { BANNER, NATIVE } from '../src/mediaTypes.js';

import find from 'core-js-pure/features/array/find.js';

const BIDDER_CODE = 'nextroll';
const BIDDER_ENDPOINT = 'https://d.adroll.com/bid/prebid/';
const ADAPTER_VERSION = 5;

export const spec = {
  code: BIDDER_CODE,
  supportedMediaTypes: [BANNER, NATIVE],

  /**
   * Determines whether or not the given bid request is valid.
   *
   * @param {BidRequest} bid The bid params to validate.
   * @return boolean True if this is a valid bid, and false otherwise.
   */
  isBidRequestValid: function (bidRequest) {
    return bidRequest !== undefined && !!bidRequest.params && !!bidRequest.bidId;
  },

  /**
   * Make a server request from the list of BidRequests.
   *
   * @param {validBidRequests[]} - an array of bids
   * @return ServerRequest Info describing the request to the server.
   */
  buildRequests: function (validBidRequests, bidderRequest) {
    let topLocation = parseUrl(deepAccess(bidderRequest, 'refererInfo.referer'));

    return validBidRequests.map((bidRequest) => {
      return {
        method: 'POST',
        options: {
          withCredentials: true,
        },
        url: BIDDER_ENDPOINT,
        data: {
          id: bidRequest.bidId,
          imp: {
            id: bidRequest.bidId,
            bidfloor: _getFloor(bidRequest),
            banner: _getBanner(bidRequest),
            native: _getNative(deepAccess(bidRequest, 'mediaTypes.native')),
            ext: {
              zone: {
                id: getBidIdParameter('zoneId', bidRequest.params)
              },
              nextroll: {
                adapter_version: ADAPTER_VERSION
              }
            }
          },

          user: _getUser(validBidRequests),
          site: _getSite(bidRequest, topLocation),
          seller: _getSeller(bidRequest),
          device: _getDevice(bidRequest),
          regs: _getRegs(bidderRequest)
        }
      };
    });
  },

  /**
   * Unpack the response from the server into a list of bids.
   *
   * @param {ServerResponse} serverResponse A successful response from the server.
   * @return {Bid[]} An array of bids which were nested inside the server.
   */
  interpretResponse: function (serverResponse, bidRequest) {
    if (!serverResponse.body) {
      return [];
    } else {
      let response = serverResponse.body
      let bids = response.seatbid.reduce((acc, seatbid) => acc.concat(seatbid.bid), []);
      return bids.map((bid) => _buildResponse(response, bid));
    }
  }
}

function _getBanner(bidRequest) {
  let sizes = _getSizes(bidRequest);
  if (sizes === undefined) return undefined;
  return {format: sizes};
}

function _getNative(mediaTypeNative) {
  if (mediaTypeNative === undefined) return undefined;
  let assets = _getNativeAssets(mediaTypeNative);
  if (assets === undefined || assets.length == 0) return undefined;
  return {
    request: {
      native: {
        assets: assets
      }
    }
  };
}

/*
  id: Unique numeric id for the asset
  kind: OpenRTB kind of asset. Supported: title, img and data.
  key: Name of property that comes in the mediaType.native object.
  type: OpenRTB type for that spefic kind of asset.
  required: Overrides the asset required field configured, only overrides when is true.
*/
const NATIVE_ASSET_MAP = [
  {id: 1, kind: 'title', key: 'title', required: true},
  {id: 2, kind: 'img', key: 'image', type: 3, required: true},
  {id: 3, kind: 'img', key: 'icon', type: 1},
  {id: 4, kind: 'img', key: 'logo', type: 2},
  {id: 5, kind: 'data', key: 'sponsoredBy', type: 1},
  {id: 6, kind: 'data', key: 'body', type: 2}
];

const ASSET_KIND_MAP = {
  title: _getTitleAsset,
  img: _getImageAsset,
  data: _getDataAsset,
};

function _getAsset(mediaTypeNative, assetMap) {
  const asset = mediaTypeNative[assetMap.key];
  if (asset === undefined) return undefined;
  const assetFunc = ASSET_KIND_MAP[assetMap.kind];
  return {
    id: assetMap.id,
    required: (assetMap.required || !!asset.required) ? 1 : 0,
    [assetMap.kind]: assetFunc(asset, assetMap)
  };
}

function _getTitleAsset(title, _assetMap) {
  return {len: title.len || 0};
}

function _getMinAspectRatio(aspectRatio, property) {
  if (!isPlainObject(aspectRatio)) return 1;

  const ratio = aspectRatio['ratio_' + property];
  const min = aspectRatio['min_' + property];

  if (isNumber(ratio)) return ratio;
  if (isNumber(min)) return min;

  return 1;
}

function _getImageAsset(image, assetMap) {
  const sizes = image.sizes;
  const aspectRatio = image.aspect_ratios ? image.aspect_ratios[0] : undefined;

  return {
    type: assetMap.type,
    w: (sizes ? sizes[0] : undefined),
    h: (sizes ? sizes[1] : undefined),
    wmin: _getMinAspectRatio(aspectRatio, 'width'),
    hmin: _getMinAspectRatio(aspectRatio, 'height'),
  };
}

function _getDataAsset(data, assetMap) {
  return {
    type: assetMap.type,
    len: data.len || 0
  };
}

function _getNativeAssets(mediaTypeNative) {
  return NATIVE_ASSET_MAP
    .map(assetMap => _getAsset(mediaTypeNative, assetMap))
    .filter(asset => asset !== undefined);
}

function _getUser(requests) {
<<<<<<< HEAD
  const id = utils.deepAccess(requests, '0.userId.nextrollId');
=======
  const id = deepAccess(requests, '0.userId.nextrollId');
>>>>>>> 2d82104b
  if (id === undefined) {
    return;
  }

  return {
    ext: {
      eid: [{
        'source': 'nextroll',
        id
      }]
    }
  };
}

function _getFloor(bidRequest) {
  if (!isFn(bidRequest.getFloor)) {
    return (bidRequest.params.bidfloor) ? bidRequest.params.bidfloor : null;
  }

  let floor = bidRequest.getFloor({
    currency: 'USD',
    mediaType: '*',
    size: '*'
  });

  if (isPlainObject(floor) && !isNaN(floor.floor) && floor.currency === 'USD') {
    return floor.floor;
  }
  return null;
}

function _buildResponse(bidResponse, bid) {
  let response = {
    requestId: bidResponse.id,
    cpm: bid.price,
    width: bid.w,
    height: bid.h,
    creativeId: bid.crid,
    dealId: bidResponse.dealId,
    currency: 'USD',
    netRevenue: true,
    ttl: 300,
    meta: {
      advertiserDomains: bidResponse.adomain || []
    }
  };
  if (isStr(bid.adm)) {
    response.mediaType = BANNER;
    response.ad = replaceAuctionPrice(bid.adm, bid.price);
  } else {
    response.mediaType = NATIVE;
    response.native = _getNativeResponse(bid.adm, bid.price);
  }
  return response;
}

const privacyLink = 'https://info.evidon.com/pub_info/573';
const privacyIcon = 'https://c.betrad.com/pub/icon1.png';

function _getNativeResponse(adm, price) {
  let baseResponse = {
    clickTrackers: (adm.link && adm.link.clicktrackers) || [],
    jstracker: adm.jstracker || [],
    clickUrl: replaceAuctionPrice(adm.link.url, price),
    impressionTrackers: adm.imptrackers.map(impTracker => replaceAuctionPrice(impTracker, price)),
    privacyLink: privacyLink,
    privacyIcon: privacyIcon
  };
  return adm.assets.reduce((accResponse, asset) => {
    const assetMaps = NATIVE_ASSET_MAP.filter(assetMap => assetMap.id === asset.id && asset[assetMap.kind] !== undefined);
    if (assetMaps.length === 0) return accResponse;
    const assetMap = assetMaps[0];
    accResponse[assetMap.key] = _getAssetResponse(asset, assetMap);
    return accResponse;
  }, baseResponse);
}

function _getAssetResponse(asset, assetMap) {
  switch (assetMap.kind) {
    case 'title':
      return asset.title.text;

    case 'img':
      return {
        url: asset.img.url,
        width: asset.img.w,
        height: asset.img.h
      };

    case 'data':
      return asset.data.value;
  }
}

function _getSite(bidRequest, topLocation) {
  return {
    page: topLocation.href,
    domain: topLocation.hostname,
    publisher: {
      id: getBidIdParameter('publisherId', bidRequest.params)
    }
  };
}

function _getSeller(bidRequest) {
  return {
    id: getBidIdParameter('sellerId', bidRequest.params)
  };
}

function _getSizes(bidRequest) {
  if (!isArray(bidRequest.sizes)) {
    return undefined;
  }
  return bidRequest.sizes.filter(_isValidSize).map(size => {
    return {
      w: size[0],
      h: size[1]
    }
  });
}

function _isValidSize(size) {
  const isNumber = x => typeof x === 'number';
  return (size.length === 2 && isNumber(size[0]) && isNumber(size[1]));
}

function _getDevice(_bidRequest) {
  return {
    ua: navigator.userAgent,
    language: navigator['language'],
    os: _getOs(navigator.userAgent.toLowerCase()),
    osv: _getOsVersion(navigator.userAgent)
  };
}

function _getRegs(bidderRequest) {
  if (!bidderRequest || !bidderRequest.uspConsent) {
    return undefined;
  }
  return {
    ext: {
      us_privacy: bidderRequest.uspConsent
    }
  };
}

function _getOs(userAgent) {
  const osTable = {
    'android': /android/i,
    'ios': /iphone|ipad/i,
    'mac': /mac/i,
    'linux': /linux/i,
    'windows': /windows/i
  };

  return find(Object.keys(osTable), os => {
    if (userAgent.match(osTable[os])) {
      return os;
    }
  }) || 'etc';
}

function _getOsVersion(userAgent) {
  const clientStrings = [
    { s: 'Android', r: /Android/ },
    { s: 'iOS', r: /(iPhone|iPad|iPod)/ },
    { s: 'Mac OS X', r: /Mac OS X/ },
    { s: 'Mac OS', r: /(MacPPC|MacIntel|Mac_PowerPC|Macintosh)/ },
    { s: 'Linux', r: /(Linux|X11)/ },
    { s: 'Windows 10', r: /(Windows 10.0|Windows NT 10.0)/ },
    { s: 'Windows 8.1', r: /(Windows 8.1|Windows NT 6.3)/ },
    { s: 'Windows 8', r: /(Windows 8|Windows NT 6.2)/ },
    { s: 'Windows 7', r: /(Windows 7|Windows NT 6.1)/ },
    { s: 'Windows Vista', r: /Windows NT 6.0/ },
    { s: 'Windows Server 2003', r: /Windows NT 5.2/ },
    { s: 'Windows XP', r: /(Windows NT 5.1|Windows XP)/ },
    { s: 'UNIX', r: /UNIX/ },
    { s: 'Search Bot', r: /(nuhk|Googlebot|Yammybot|Openbot|Slurp|MSNBot|Ask Jeeves\/Teoma|ia_archiver)/ }
  ];
  let cs = find(clientStrings, cs => cs.r.test(userAgent));
  return cs ? cs.s : 'unknown';
}

registerBidder(spec);<|MERGE_RESOLUTION|>--- conflicted
+++ resolved
@@ -187,11 +187,7 @@
 }
 
 function _getUser(requests) {
-<<<<<<< HEAD
-  const id = utils.deepAccess(requests, '0.userId.nextrollId');
-=======
   const id = deepAccess(requests, '0.userId.nextrollId');
->>>>>>> 2d82104b
   if (id === undefined) {
     return;
   }
