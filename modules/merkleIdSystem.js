/**
 * This module adds merkleId to the User ID module
 * The {@link module:modules/userId} module is required
 * @module modules/merkleIdSystem
 * @requires module:modules/userId
 */

import { logInfo, logError, logWarn } from '../src/utils.js';
import * as ajaxLib from '../src/ajax.js';
import {submodule} from '../src/hook.js'
<<<<<<< HEAD
import { getStorageManager } from '../src/storageManager.js';

const MODULE_NAME = 'merkleId';
const SESSION_COOKIE_NAME = '_svsid';
const ID_URL = 'https://id2.sv.rkdms.com/identity/';
=======
import {getStorageManager} from '../src/storageManager.js';

const MODULE_NAME = 'merkleId';
const ID_URL = 'https://id2.sv.rkdms.com/identity/';
const DEFAULT_REFRESH = 7 * 3600;
const SESSION_COOKIE_NAME = '_svsid';
>>>>>>> 2d82104b

export const storage = getStorageManager();

function getSession(configParams) {
  let session = null;
<<<<<<< HEAD
  if (typeof configParams.sv_session !== 'string') {
    session = configParams.sv_session;
  } else {
    session = readCookie() || readFromLocalStorage();
=======
  if (typeof configParams.sv_session === 'string') {
    session = configParams.sv_session;
  } else {
    session = storage.getCookie(SESSION_COOKIE_NAME);
>>>>>>> 2d82104b
  }
  return session;
}

<<<<<<< HEAD
function readCookie() {
  return storage.cookiesAreEnabled() ? storage.getCookie(SESSION_COOKIE_NAME) : null;
}

function readFromLocalStorage() {
  return storage.localStorageIsEnabled() ? storage.getDataFromLocalStorage(SESSION_COOKIE_NAME) : null;
=======
function setCookie(name, value, expires) {
  let expTime = new Date();
  expTime.setTime(expTime.getTime() + expires * 1000 * 60);
  storage.setCookie(name, value, expTime.toUTCString());
}

function setSession(storage, response) {
  logInfo('Merkle setting session ');
  if (response && response.c && response.c.value && typeof response.c.value === 'string') {
    setCookie(SESSION_COOKIE_NAME, response.c.value, storage.expires);
  }
>>>>>>> 2d82104b
}

function constructUrl(configParams) {
  const session = getSession(configParams);
<<<<<<< HEAD
  let url = ID_URL + `?vendor=${configParams.vendor}&sv_cid=${configParams.sv_cid}&sv_domain=${configParams.sv_domain}&sv_pubid=${configParams.sv_pubid}`;
  if (session) {
    url.append(`&sv_session=${session}`);
  }
  utils.logInfo('Merkle url :' + url);
  return url;
}
=======
  let url = configParams.endpoint + `?vendor=${configParams.vendor}&sv_cid=${configParams.sv_cid}&sv_domain=${configParams.sv_domain}&sv_pubid=${configParams.sv_pubid}`;
  if (session) {
    url = `${url}&sv_session=${session}`;
  }
  logInfo('Merkle url :' + url);
  return url;
}

function generateId(configParams, configStorage) {
  const url = constructUrl(configParams);

  const resp = function (callback) {
    ajaxLib.ajaxBuilder()(
      url,
      response => {
        let responseObj;
        if (response) {
          try {
            responseObj = JSON.parse(response);
            setSession(configStorage, responseObj)
            logInfo('Merkle responseObj ' + JSON.stringify(responseObj));
          } catch (error) {
            logError(error);
          }
        }

        const date = new Date().toUTCString();
        responseObj.date = date;
        logInfo('Merkle responseObj with date ' + JSON.stringify(responseObj));
        callback(responseObj);
      },
      error => {
        logError(`${MODULE_NAME}: merkleId fetch encountered an error`, error);
        callback();
      },
      {method: 'GET', withCredentials: true}
    );
  };
  return resp;
}
>>>>>>> 2d82104b

/** @type {Submodule} */
export const merkleIdSubmodule = {
  /**
   * used to link submodule with config
   * @type {string}
   */
  name: MODULE_NAME,
  /**
   * decode the stored id value for passing to bid requests
   * @function
   * @param {string} value
   * @returns {{merkleId:string}}
   */
  decode(value) {
    const id = (value && value.pam_id && typeof value.pam_id.id === 'string') ? value.pam_id : undefined;
<<<<<<< HEAD
    utils.logInfo('Merkle id ' + JSON.stringify(id));
    return id ? { 'merkleId': id } : undefined;
=======
    logInfo('Merkle id ' + JSON.stringify(id));
    return id ? {'merkleId': id} : undefined;
>>>>>>> 2d82104b
  },
  /**
   * performs action to obtain id and return a value in the callback's response argument
   * @function
   * @param {SubmoduleConfig} [config]
   * @param {ConsentData} [consentData]
   * @returns {IdResponse|undefined}
   */
  getId(config, consentData) {
    logInfo('User ID - merkleId generating id');

    const configParams = (config && config.params) || {};
<<<<<<< HEAD
    if (!configParams || typeof configParams.vendor !== 'string') {
      utils.logError('User ID - merkleId submodule requires a valid vendor to be defined');
      return;
    }

    if (typeof configParams.sv_cid !== 'string') {
      utils.logError('User ID - merkleId submodule requires a valid sv_cid string to be defined');
      return;
    }

    if (typeof configParams.sv_pubid !== 'string') {
      utils.logError('User ID - merkleId submodule requires a valid sv_pubid string to be defined');
      return;
    }

    if (typeof configParams.sv_domain !== 'string') {
      utils.logError('User ID - merkleId submodule requires a valid sv_domain string to be defined');
=======

    if (!configParams || typeof configParams.vendor !== 'string') {
      logError('User ID - merkleId submodule requires a valid vendor to be defined');
      return;
    }

    if (typeof configParams.sv_cid !== 'string') {
      logError('User ID - merkleId submodule requires a valid sv_cid string to be defined');
      return;
    }

    if (typeof configParams.sv_pubid !== 'string') {
      logError('User ID - merkleId submodule requires a valid sv_pubid string to be defined');
>>>>>>> 2d82104b
      return;
    }

    if (consentData && typeof consentData.gdprApplies === 'boolean' && consentData.gdprApplies) {
      logError('User ID - merkleId submodule does not currently handle consent strings');
      return;
    }
<<<<<<< HEAD
    const url = constructUrl(configParams);

    const resp = function (callback) {
      const callbacks = {
        success: response => {
          let responseObj;
          if (response) {
            try {
              responseObj = JSON.parse(response);
              utils.logInfo('Merkle responseObj ' + JSON.stringify(responseObj));
            } catch (error) {
              utils.logError(error);
            }
          }
          callback(responseObj);
        },
        error: error => {
          utils.logError(`${MODULE_NAME}: merkleId fetch encountered an error`, error);
          callback();
        }
      };
      ajax(url, callbacks, undefined, {method: 'GET', withCredentials: true});
    };
=======
    if (typeof configParams.endpoint !== 'string') {
      logWarn('User ID - merkleId submodule endpoint string is not defined');
      configParams.endpoint = ID_URL
    }

    if (typeof configParams.sv_domain !== 'string') {
      configParams.sv_domain = merkleIdSubmodule.findRootDomain();
    }

    const configStorage = (config && config.storage) || {};
    const resp = generateId(configParams, configStorage)
>>>>>>> 2d82104b
    return {callback: resp};
  },
  extendId: function (config = {}, consentData, storedId) {
    logInfo('User ID - merkleId stored id ' + storedId);
    const configParams = (config && config.params) || {};

    if (consentData && typeof consentData.gdprApplies === 'boolean' && consentData.gdprApplies) {
      logError('User ID - merkleId submodule does not currently handle consent strings');
      return;
    }

    if (typeof configParams.sv_domain !== 'string') {
      configParams.sv_domain = merkleIdSubmodule.findRootDomain();
    }
    const configStorage = (config && config.storage) || {};
    if (configStorage && configStorage.refreshInSeconds && typeof configParams.refreshInSeconds === 'number') {
      return {id: storedId};
    }
    let refreshInSeconds = DEFAULT_REFRESH;
    if (configParams && configParams.refreshInSeconds && typeof configParams.refreshInSeconds === 'number') {
      refreshInSeconds = configParams.refreshInSeconds;
      logInfo('User ID - merkleId param refreshInSeconds' + refreshInSeconds);
    }
    const storedDate = new Date(storedId.date);
    let refreshNeeded = false;
    if (storedDate) {
      refreshNeeded = storedDate && (Date.now() - storedDate.getTime() > refreshInSeconds * 1000);
      if (refreshNeeded) {
        logInfo('User ID - merkleId needs refreshing id');
        const resp = generateId(configParams, configStorage)
        return {callback: resp};
      }
    }
    logInfo('User ID - merkleId not refreshed');
    return {id: storedId};
  }

};

submodule('userId', merkleIdSubmodule);<|MERGE_RESOLUTION|>--- conflicted
+++ resolved
@@ -8,48 +8,25 @@
 import { logInfo, logError, logWarn } from '../src/utils.js';
 import * as ajaxLib from '../src/ajax.js';
 import {submodule} from '../src/hook.js'
-<<<<<<< HEAD
-import { getStorageManager } from '../src/storageManager.js';
-
-const MODULE_NAME = 'merkleId';
-const SESSION_COOKIE_NAME = '_svsid';
-const ID_URL = 'https://id2.sv.rkdms.com/identity/';
-=======
 import {getStorageManager} from '../src/storageManager.js';
 
 const MODULE_NAME = 'merkleId';
 const ID_URL = 'https://id2.sv.rkdms.com/identity/';
 const DEFAULT_REFRESH = 7 * 3600;
 const SESSION_COOKIE_NAME = '_svsid';
->>>>>>> 2d82104b
 
 export const storage = getStorageManager();
 
 function getSession(configParams) {
   let session = null;
-<<<<<<< HEAD
-  if (typeof configParams.sv_session !== 'string') {
-    session = configParams.sv_session;
-  } else {
-    session = readCookie() || readFromLocalStorage();
-=======
   if (typeof configParams.sv_session === 'string') {
     session = configParams.sv_session;
   } else {
     session = storage.getCookie(SESSION_COOKIE_NAME);
->>>>>>> 2d82104b
   }
   return session;
 }
 
-<<<<<<< HEAD
-function readCookie() {
-  return storage.cookiesAreEnabled() ? storage.getCookie(SESSION_COOKIE_NAME) : null;
-}
-
-function readFromLocalStorage() {
-  return storage.localStorageIsEnabled() ? storage.getDataFromLocalStorage(SESSION_COOKIE_NAME) : null;
-=======
 function setCookie(name, value, expires) {
   let expTime = new Date();
   expTime.setTime(expTime.getTime() + expires * 1000 * 60);
@@ -61,20 +38,10 @@
   if (response && response.c && response.c.value && typeof response.c.value === 'string') {
     setCookie(SESSION_COOKIE_NAME, response.c.value, storage.expires);
   }
->>>>>>> 2d82104b
 }
 
 function constructUrl(configParams) {
   const session = getSession(configParams);
-<<<<<<< HEAD
-  let url = ID_URL + `?vendor=${configParams.vendor}&sv_cid=${configParams.sv_cid}&sv_domain=${configParams.sv_domain}&sv_pubid=${configParams.sv_pubid}`;
-  if (session) {
-    url.append(`&sv_session=${session}`);
-  }
-  utils.logInfo('Merkle url :' + url);
-  return url;
-}
-=======
   let url = configParams.endpoint + `?vendor=${configParams.vendor}&sv_cid=${configParams.sv_cid}&sv_domain=${configParams.sv_domain}&sv_pubid=${configParams.sv_pubid}`;
   if (session) {
     url = `${url}&sv_session=${session}`;
@@ -115,7 +82,6 @@
   };
   return resp;
 }
->>>>>>> 2d82104b
 
 /** @type {Submodule} */
 export const merkleIdSubmodule = {
@@ -132,13 +98,8 @@
    */
   decode(value) {
     const id = (value && value.pam_id && typeof value.pam_id.id === 'string') ? value.pam_id : undefined;
-<<<<<<< HEAD
-    utils.logInfo('Merkle id ' + JSON.stringify(id));
-    return id ? { 'merkleId': id } : undefined;
-=======
     logInfo('Merkle id ' + JSON.stringify(id));
     return id ? {'merkleId': id} : undefined;
->>>>>>> 2d82104b
   },
   /**
    * performs action to obtain id and return a value in the callback's response argument
@@ -151,25 +112,6 @@
     logInfo('User ID - merkleId generating id');
 
     const configParams = (config && config.params) || {};
-<<<<<<< HEAD
-    if (!configParams || typeof configParams.vendor !== 'string') {
-      utils.logError('User ID - merkleId submodule requires a valid vendor to be defined');
-      return;
-    }
-
-    if (typeof configParams.sv_cid !== 'string') {
-      utils.logError('User ID - merkleId submodule requires a valid sv_cid string to be defined');
-      return;
-    }
-
-    if (typeof configParams.sv_pubid !== 'string') {
-      utils.logError('User ID - merkleId submodule requires a valid sv_pubid string to be defined');
-      return;
-    }
-
-    if (typeof configParams.sv_domain !== 'string') {
-      utils.logError('User ID - merkleId submodule requires a valid sv_domain string to be defined');
-=======
 
     if (!configParams || typeof configParams.vendor !== 'string') {
       logError('User ID - merkleId submodule requires a valid vendor to be defined');
@@ -183,7 +125,6 @@
 
     if (typeof configParams.sv_pubid !== 'string') {
       logError('User ID - merkleId submodule requires a valid sv_pubid string to be defined');
->>>>>>> 2d82104b
       return;
     }
 
@@ -191,31 +132,6 @@
       logError('User ID - merkleId submodule does not currently handle consent strings');
       return;
     }
-<<<<<<< HEAD
-    const url = constructUrl(configParams);
-
-    const resp = function (callback) {
-      const callbacks = {
-        success: response => {
-          let responseObj;
-          if (response) {
-            try {
-              responseObj = JSON.parse(response);
-              utils.logInfo('Merkle responseObj ' + JSON.stringify(responseObj));
-            } catch (error) {
-              utils.logError(error);
-            }
-          }
-          callback(responseObj);
-        },
-        error: error => {
-          utils.logError(`${MODULE_NAME}: merkleId fetch encountered an error`, error);
-          callback();
-        }
-      };
-      ajax(url, callbacks, undefined, {method: 'GET', withCredentials: true});
-    };
-=======
     if (typeof configParams.endpoint !== 'string') {
       logWarn('User ID - merkleId submodule endpoint string is not defined');
       configParams.endpoint = ID_URL
@@ -227,7 +143,6 @@
 
     const configStorage = (config && config.storage) || {};
     const resp = generateId(configParams, configStorage)
->>>>>>> 2d82104b
     return {callback: resp};
   },
   extendId: function (config = {}, consentData, storedId) {
