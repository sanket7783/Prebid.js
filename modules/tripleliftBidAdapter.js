import { BANNER, VIDEO } from '../src/mediaTypes.js';
import { registerBidder } from '../src/adapters/bidderFactory.js';
import * as utils from '../src/utils.js';
import { config } from '../src/config.js';

const GVLID = 28;
const BIDDER_CODE = 'triplelift';
const STR_ENDPOINT = 'https://tlx.3lift.com/header/auction?';
let gdprApplies = true;
let consentString = null;

export const tripleliftAdapterSpec = {
  gvlid: GVLID,
  code: BIDDER_CODE,
  supportedMediaTypes: [BANNER, VIDEO],
  isBidRequestValid: function (bid) {
    return typeof bid.params.inventoryCode !== 'undefined';
  },

  buildRequests: function(bidRequests, bidderRequest) {
    let tlCall = STR_ENDPOINT;
    let data = _buildPostBody(bidRequests);

    tlCall = utils.tryAppendQueryString(tlCall, 'lib', 'prebid');
    tlCall = utils.tryAppendQueryString(tlCall, 'v', '$prebid.version$');

    if (bidderRequest && bidderRequest.refererInfo) {
      let referrer = bidderRequest.refererInfo.referer;
      tlCall = utils.tryAppendQueryString(tlCall, 'referrer', referrer);
    }

    if (bidderRequest && bidderRequest.timeout) {
      tlCall = utils.tryAppendQueryString(tlCall, 'tmax', bidderRequest.timeout);
    }

    if (bidderRequest && bidderRequest.gdprConsent) {
      if (typeof bidderRequest.gdprConsent.gdprApplies !== 'undefined') {
        gdprApplies = bidderRequest.gdprConsent.gdprApplies;
        tlCall = utils.tryAppendQueryString(tlCall, 'gdpr', gdprApplies.toString());
      }
      if (typeof bidderRequest.gdprConsent.consentString !== 'undefined') {
        consentString = bidderRequest.gdprConsent.consentString;
        tlCall = utils.tryAppendQueryString(tlCall, 'cmp_cs', consentString);
      }
    }

    if (bidderRequest && bidderRequest.uspConsent) {
      tlCall = utils.tryAppendQueryString(tlCall, 'us_privacy', bidderRequest.uspConsent);
    }

    if (config.getConfig('coppa') === true) {
      tlCall = utils.tryAppendQueryString(tlCall, 'coppa', true);
    }

    if (tlCall.lastIndexOf('&') === tlCall.length - 1) {
      tlCall = tlCall.substring(0, tlCall.length - 1);
    }
    utils.logMessage('tlCall request built: ' + tlCall);

    return {
      method: 'POST',
      url: tlCall,
      data,
      bidderRequest
    };
  },

  interpretResponse: function(serverResponse, {bidderRequest}) {
    let bids = serverResponse.body.bids || [];
    return bids.map(function(bid) {
      return _buildResponseObject(bidderRequest, bid);
    });
  },

  getUserSyncs: function(syncOptions, responses, gdprConsent, usPrivacy) {
    let syncType = _getSyncType(syncOptions);
    if (!syncType) return;

    let syncEndpoint = 'https://eb2.3lift.com/sync?';

    if (syncType === 'image') {
      syncEndpoint = utils.tryAppendQueryString(syncEndpoint, 'px', 1);
      syncEndpoint = utils.tryAppendQueryString(syncEndpoint, 'src', 'prebid');
    }

    if (consentString !== null) {
      syncEndpoint = utils.tryAppendQueryString(syncEndpoint, 'gdpr', gdprApplies);
      syncEndpoint = utils.tryAppendQueryString(syncEndpoint, 'cmp_cs', consentString);
    }

    if (usPrivacy) {
      syncEndpoint = utils.tryAppendQueryString(syncEndpoint, 'us_privacy', usPrivacy);
    }

    return [{
      type: syncType,
      url: syncEndpoint
    }];
  }
}

function _getSyncType(syncOptions) {
  if (!syncOptions) return;
  if (syncOptions.iframeEnabled) return 'iframe';
  if (syncOptions.pixelEnabled) return 'image';
}

function _buildPostBody(bidRequests) {
  let data = {};
  let { schain } = bidRequests[0];
  const globalFpd = _getGlobalFpd();

  data.imp = bidRequests.map(function(bidRequest, index) {
    let imp = {
      id: index,
<<<<<<< HEAD
      tagid: bid.params.inventoryCode,
      floor: _getFloor(bid),
      banner: {
        format: _sizes(bid.sizes)
      }
=======
      tagid: bidRequest.params.inventoryCode,
      floor: _getFloor(bidRequest)
>>>>>>> e5ade754
    };
    // remove the else to support multi-imp
    if (_isInstreamBidRequest(bidRequest)) {
      imp.video = _getORTBVideo(bidRequest);
    } else if (bidRequest.mediaTypes.banner) {
      imp.banner = { format: _sizes(bidRequest.sizes) };
    };
    if (!utils.isEmpty(bidRequest.ortb2Imp)) {
      imp.fpd = _getAdUnitFpd(bidRequest.ortb2Imp);
    }
    return imp;
  });

  let eids = [
    ...getUnifiedIdEids([bidRequests[0]]),
    ...getIdentityLinkEids([bidRequests[0]]),
    ...getCriteoEids([bidRequests[0]]),
    ...getPubCommonEids([bidRequests[0]])
  ];

  if (eids.length > 0) {
    data.user = {
      ext: {eids}
    };
  }

  let ext = _getExt(schain, globalFpd);

  if (!utils.isEmpty(ext)) {
    data.ext = ext;
  }
  return data;
}

<<<<<<< HEAD
function _getFloor (bid) {
  let floor = null;
  if (typeof bid.getFloor === 'function') {
    const floorInfo = bid.getFloor({
      currency: 'USD',
      mediaType: 'banner',
      size: _sizes(bid.sizes)
    });
    if (typeof floorInfo === 'object' &&
    floorInfo.currency === 'USD' && !isNaN(parseFloat(floorInfo.floor))) {
      floor = parseFloat(floorInfo.floor);
    }
  }
  return floor !== null ? floor : bid.params.floor;
}

function getUnifiedIdEids(bidRequests) {
  return getEids(bidRequests, 'tdid', 'adserver.org', 'TDID');
=======
function _isInstreamBidRequest(bidRequest) {
  if (!bidRequest.mediaTypes.video) return false;
  if (!bidRequest.mediaTypes.video.context) return false;
  if (bidRequest.mediaTypes.video.context.toLowerCase() === 'instream') {
    return true;
  } else {
    return false;
  }
>>>>>>> e5ade754
}

function _getORTBVideo(bidRequest) {
  // give precedent to mediaTypes.video
  let video = { ...bidRequest.params.video, ...bidRequest.mediaTypes.video };
  if (!video.w) video.w = video.playerSize[0][0];
  if (!video.h) video.h = video.playerSize[0][1];
  if (video.context === 'instream') video.placement = 1;
  // clean up oRTB object
  delete video.playerSize;
  return video;
}

function _getFloor (bid) {
  let floor = null;
  if (typeof bid.getFloor === 'function') {
    const floorInfo = bid.getFloor({
      currency: 'USD',
      mediaType: _isInstreamBidRequest(bid) ? 'video' : 'banner',
      size: '*'
    });
    if (typeof floorInfo === 'object' &&
    floorInfo.currency === 'USD' && !isNaN(parseFloat(floorInfo.floor))) {
      floor = parseFloat(floorInfo.floor);
    }
  }
  return floor !== null ? floor : bid.params.floor;
}

function _getGlobalFpd() {
  const fpd = {};
  const context = {}
  const user = {};
  const ortbData = config.getLegacyFpd(config.getConfig('ortb2')) || {};

  const fpdContext = Object.assign({}, ortbData.context);
  const fpdUser = Object.assign({}, ortbData.user);

  _addEntries(context, fpdContext);
  _addEntries(user, fpdUser);

  if (!utils.isEmpty(context)) {
    fpd.context = context;
  }
  if (!utils.isEmpty(user)) {
    fpd.user = user;
  }
  return fpd;
}

function _getAdUnitFpd(adUnitFpd) {
  const fpd = {};
  const context = {};

  _addEntries(context, adUnitFpd.ext);

  if (!utils.isEmpty(context)) {
    fpd.context = context;
  }

  return fpd;
}

function _addEntries(target, source) {
  if (!utils.isEmpty(source)) {
    Object.keys(source).forEach(key => {
      if (source[key] != null) {
        target[key] = source[key];
      }
    });
  }
}

function _getExt(schain, fpd) {
  let ext = {};
  if (!utils.isEmpty(schain)) {
    ext.schain = { ...schain };
  }
  if (!utils.isEmpty(fpd)) {
    ext.fpd = { ...fpd };
  }
  return ext;
}

function getUnifiedIdEids(bidRequest) {
  return getEids(bidRequest, 'tdid', 'adserver.org', 'TDID');
}

function getIdentityLinkEids(bidRequest) {
  return getEids(bidRequest, 'idl_env', 'liveramp.com', 'idl');
}

function getCriteoEids(bidRequest) {
  return getEids(bidRequest, 'criteoId', 'criteo.com', 'criteoId');
}

function getPubCommonEids(bidRequest) {
  return getEids(bidRequest, 'pubcid', 'pubcid.org', 'pubcid');
}

function getEids(bidRequest, type, source, rtiPartner) {
  return bidRequest
    .map(getUserId(type)) // bids -> userIds of a certain type
    .filter((x) => !!x) // filter out null userIds
    .map(formatEid(source, rtiPartner)); // userIds -> eid objects
}

function getUserId(type) {
  return (bid) => (bid && bid.userId && bid.userId[type]);
}

function formatEid(source, rtiPartner) {
  return (id) => ({
    source,
    uids: [{
      id,
      ext: { rtiPartner }
    }]
  });
}

function _sizes(sizeArray) {
  let sizes = sizeArray.filter(_isValidSize);
  return sizes.map(function(size) {
    return {
      w: size[0],
      h: size[1]
    };
  });
}

function _isValidSize(size) {
  return (size.length === 2 && typeof size[0] === 'number' && typeof size[1] === 'number');
}

function _buildResponseObject(bidderRequest, bid) {
  let bidResponse = {};
  let width = bid.width || 1;
  let height = bid.height || 1;
  let dealId = bid.deal_id || '';
  let creativeId = bid.crid || '';
  let breq = bidderRequest.bids[bid.imp_id];

  if (bid.cpm != 0 && bid.ad) {
    bidResponse = {
      requestId: breq.bidId,
      cpm: bid.cpm,
      width: width,
      height: height,
      netRevenue: true,
      ad: bid.ad,
      creativeId: creativeId,
      dealId: dealId,
      currency: 'USD',
      ttl: 300,
      tl_source: bid.tl_source,
      meta: {}
    };

    if (_isInstreamBidRequest(breq)) {
      bidResponse.vastXml = bid.ad;
      bidResponse.mediaType = 'video';
    };

    if (bid.advertiser_name) {
      bidResponse.meta.advertiserName = bid.advertiser_name;
    }

    if (bid.adomain && bid.adomain.length) {
      bidResponse.meta.advertiserDomains = bid.adomain;
    }

    if (bid.tl_source && bid.tl_source == 'hdx') {
      bidResponse.meta.mediaType = 'banner';
    }

    if (bid.tl_source && bid.tl_source == 'tlx') {
      bidResponse.meta.mediaType = 'native';
    }
  };
  return bidResponse;
}

registerBidder(tripleliftAdapterSpec);<|MERGE_RESOLUTION|>--- conflicted
+++ resolved
@@ -113,16 +113,8 @@
   data.imp = bidRequests.map(function(bidRequest, index) {
     let imp = {
       id: index,
-<<<<<<< HEAD
-      tagid: bid.params.inventoryCode,
-      floor: _getFloor(bid),
-      banner: {
-        format: _sizes(bid.sizes)
-      }
-=======
       tagid: bidRequest.params.inventoryCode,
       floor: _getFloor(bidRequest)
->>>>>>> e5ade754
     };
     // remove the else to support multi-imp
     if (_isInstreamBidRequest(bidRequest)) {
@@ -157,26 +149,6 @@
   return data;
 }
 
-<<<<<<< HEAD
-function _getFloor (bid) {
-  let floor = null;
-  if (typeof bid.getFloor === 'function') {
-    const floorInfo = bid.getFloor({
-      currency: 'USD',
-      mediaType: 'banner',
-      size: _sizes(bid.sizes)
-    });
-    if (typeof floorInfo === 'object' &&
-    floorInfo.currency === 'USD' && !isNaN(parseFloat(floorInfo.floor))) {
-      floor = parseFloat(floorInfo.floor);
-    }
-  }
-  return floor !== null ? floor : bid.params.floor;
-}
-
-function getUnifiedIdEids(bidRequests) {
-  return getEids(bidRequests, 'tdid', 'adserver.org', 'TDID');
-=======
 function _isInstreamBidRequest(bidRequest) {
   if (!bidRequest.mediaTypes.video) return false;
   if (!bidRequest.mediaTypes.video.context) return false;
@@ -185,7 +157,6 @@
   } else {
     return false;
   }
->>>>>>> e5ade754
 }
 
 function _getORTBVideo(bidRequest) {
