--- conflicted
+++ resolved
@@ -122,13 +122,8 @@
     } else if (bidRequest.mediaTypes.banner) {
       imp.banner = { format: _sizes(bidRequest.sizes) };
     };
-<<<<<<< HEAD
-    if (!utils.isEmpty(bidRequest.fpd)) {
-      imp.fpd = _getAdUnitFpd(bidRequest.fpd);
-=======
     if (!utils.isEmpty(bidRequest.ortb2Imp)) {
       imp.fpd = _getAdUnitFpd(bidRequest.ortb2Imp);
->>>>>>> e3313698
     }
     return imp;
   });
@@ -195,10 +190,10 @@
   const fpd = {};
   const context = {}
   const user = {};
-<<<<<<< HEAD
-
-  const fpdContext = Object.assign({}, config.getConfig('fpd.context'));
-  const fpdUser = Object.assign({}, config.getConfig('fpd.user'));
+  const ortbData = config.getLegacyFpd(config.getConfig('ortb2')) || {};
+
+  const fpdContext = Object.assign({}, ortbData.context);
+  const fpdUser = Object.assign({}, ortbData.user);
 
   _addEntries(context, fpdContext);
   _addEntries(user, fpdUser);
@@ -216,33 +211,8 @@
   const fpd = {};
   const context = {};
 
-  _addEntries(context, adUnitFpd.context);
-
-=======
-  const ortbData = config.getLegacyFpd(config.getConfig('ortb2')) || {};
-
-  const fpdContext = Object.assign({}, ortbData.context);
-  const fpdUser = Object.assign({}, ortbData.user);
-
-  _addEntries(context, fpdContext);
-  _addEntries(user, fpdUser);
-
-  if (!utils.isEmpty(context)) {
-    fpd.context = context;
-  }
-  if (!utils.isEmpty(user)) {
-    fpd.user = user;
-  }
-  return fpd;
-}
-
-function _getAdUnitFpd(adUnitFpd) {
-  const fpd = {};
-  const context = {};
-
   _addEntries(context, adUnitFpd.ext);
 
->>>>>>> e3313698
   if (!utils.isEmpty(context)) {
     fpd.context = context;
   }
@@ -358,8 +328,6 @@
     if (bid.adomain && bid.adomain.length) {
       bidResponse.meta.advertiserDomains = bid.adomain;
     }
-<<<<<<< HEAD
-=======
 
     if (bid.tl_source && bid.tl_source == 'hdx') {
       bidResponse.meta.mediaType = 'banner';
@@ -368,7 +336,6 @@
     if (bid.tl_source && bid.tl_source == 'tlx') {
       bidResponse.meta.mediaType = 'native';
     }
->>>>>>> e3313698
   };
   return bidResponse;
 }
