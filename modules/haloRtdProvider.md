--- conflicted
+++ resolved
@@ -1,18 +1,5 @@
 ## Audigent Halo Real-time Data Submodule
 
-<<<<<<< HEAD
-Audigent is a next-generation data management platform and a first-of-a-kind
-"data agency" containing some of the most exclusive content-consuming audiences
-across desktop, mobile and social platforms.
-
-This real-time data module provides quality segmentation that can be
-provided to bid request objects destined for different SSPs in order to optimize
-targeting. Audigent maintains a large database of first-party Tradedesk Unified
-ID, Audigent Halo ID and other id provider mappings to various third-party
-segment types that are utilizable across different SSPs.  With this module,
-these segments and other data can be retrieved and supplied to your pages
-and the bidstream in real-time during the bid request cycle.
-=======
 Audigent is a next-generation, 1st party data management platform and the
 world’s first "data agency", powering the programmatic landscape and DTC
 eCommerce with actionable 1st party audience and contextual data from the
@@ -31,7 +18,6 @@
 robust 1st party audience and contextual data, Audigent's Halo RTD module
 optimizes targeting, increases the number of bids, increases bid value,
 and drives additional incremental revenue for publishers.
->>>>>>> 2d82104b
 
 ### Publisher Usage
 
