--- conflicted
+++ resolved
@@ -51,10 +51,7 @@
     let content = null;
     let schain = null;
     let userId = null;
-<<<<<<< HEAD
-=======
     let userIdAsEids = null;
->>>>>>> eea7c792
     let user = null;
     let userExt = null;
     let {bidderRequestId, auctionId, gdprConsent, uspConsent, timeout, refererInfo} = bidderRequest || {};
@@ -76,22 +73,15 @@
       if (!userId) {
         userId = bid.userId;
       }
-<<<<<<< HEAD
-      const {params: {uid, keywords, bidFloor}, mediaTypes, bidId, adUnitCode, rtd} = bid;
-=======
       if (!userIdAsEids) {
         userIdAsEids = bid.userIdAsEids;
       }
       const {params: {uid, keywords}, mediaTypes, bidId, adUnitCode, rtd} = bid;
->>>>>>> eea7c792
       bidsMap[bidId] = bid;
       if (!pageKeywords && !utils.isEmpty(keywords)) {
         pageKeywords = utils.transformBidderParamKeywords(keywords);
       }
-<<<<<<< HEAD
-=======
       const bidFloor = _getFloor(mediaTypes || {}, bid);
->>>>>>> eea7c792
       const jwTargeting = rtd && rtd.jwplayer && rtd.jwplayer.targeting;
       if (jwTargeting) {
         if (!jwpseg && jwTargeting.segments) {
@@ -106,20 +96,13 @@
         tagid: uid.toString(),
         ext: {
           divid: adUnitCode
-<<<<<<< HEAD
-        },
-        bidfloor: _getFloor(mediaTypes || {}, bidFloor, bid)
+        }
       };
 
-=======
-        }
-      };
-
-      if (bidFloor) {
+      if (bidFloor || bidFloor == 0) {
         impObj.bidfloor = bidFloor;
       }
 
->>>>>>> eea7c792
       if (!mediaTypes || mediaTypes[BANNER]) {
         const banner = createBannerRequest(bid, mediaTypes ? mediaTypes[BANNER] : {});
         if (banner) {
@@ -176,76 +159,6 @@
           })
         }]
       };
-<<<<<<< HEAD
-    }
-
-    if (gdprConsent && gdprConsent.consentString) {
-      userExt = {consent: gdprConsent.consentString};
-    }
-
-    if (userId) {
-      if (userId.tdid) {
-        userExt = userExt || {};
-        userExt.eids = userExt.eids || [];
-        userExt.eids.push({
-          source: 'adserver.org', // Unified ID
-          uids: [{
-            id: userId.tdid,
-            ext: {
-              rtiPartner: 'TDID'
-            }
-          }]
-        });
-      }
-      if (userId.id5id && userId.id5id.uid) {
-        userExt = userExt || {};
-        userExt.eids = userExt.eids || [];
-        userExt.eids.push({
-          source: 'id5-sync.com',
-          uids: [{
-            id: userId.id5id.uid
-          }],
-          ext: userId.id5id.ext
-        });
-      }
-      if (userId.lipb && userId.lipb.lipbid) {
-        userExt = userExt || {};
-        userExt.eids = userExt.eids || [];
-        userExt.eids.push({
-          source: 'liveintent.com',
-          uids: [{
-            id: userId.lipb.lipbid
-          }]
-        });
-      }
-      if (userId.idl_env) {
-        userExt = userExt || {};
-        userExt.eids = userExt.eids || [];
-        userExt.eids.push({
-          source: 'identityLink',
-          uids: [{
-            id: userId.idl_env
-          }]
-        });
-      }
-      if (userId.criteoId) {
-        userExt = userExt || {};
-        userExt.eids = userExt.eids || [];
-        userExt.eids.push({
-          source: 'criteo.com',
-          uids: [{
-            id: userId.criteoId
-          }]
-        });
-      }
-
-      if (userId.digitrustid && userId.digitrustid.data && userId.digitrustid.data.id) {
-        userExt = userExt || {};
-        userExt.digitrust = Object.assign({}, userId.digitrustid.data);
-      }
-    }
-
-=======
     }
 
     if (gdprConsent && gdprConsent.consentString) {
@@ -257,7 +170,6 @@
       userExt.eids = [...userIdAsEids];
     }
 
->>>>>>> eea7c792
     if (userExt && Object.keys(userExt).length) {
       user = user || {};
       user.ext = userExt;
@@ -362,22 +274,12 @@
 /**
  * Gets bidfloor
  * @param {Object} mediaTypes
-<<<<<<< HEAD
- * @param {Number} bidfloor
- * @param {Object} bid
- * @returns {Number} floor
- */
-function _getFloor (mediaTypes, bidfloor, bid) {
-  const curMediaType = mediaTypes.video ? 'video' : 'banner';
-  let floor = bidfloor || 0;
-=======
  * @param {Object} bid
  * @returns {Number} floor
  */
 function _getFloor (mediaTypes, bid) {
   const curMediaType = mediaTypes.video ? 'video' : 'banner';
   let floor = bid.params.bidFloor || 0;
->>>>>>> eea7c792
 
   if (typeof bid.getFloor === 'function') {
     const floorInfo = bid.getFloor({
