--- conflicted
+++ resolved
@@ -99,11 +99,7 @@
         }
       };
 
-<<<<<<< HEAD
-      if (bidFloor || bidFloor == 0) {
-=======
       if (bidFloor) {
->>>>>>> e3313698
         impObj.bidfloor = bidFloor;
       }
 
@@ -123,7 +119,6 @@
       if (impObj.banner || impObj.video) {
         imp.push(impObj);
       }
-<<<<<<< HEAD
     });
 
     const source = {
@@ -185,8 +180,8 @@
     }
 
     const configKeywords = utils.transformBidderParamKeywords({
-      'user': utils.deepAccess(config.getConfig('fpd.user'), 'keywords') || null,
-      'context': utils.deepAccess(config.getConfig('fpd.context'), 'keywords') || null
+      'user': utils.deepAccess(config.getConfig('ortb2.user'), 'keywords') || null,
+      'context': utils.deepAccess(config.getConfig('ortb2.site'), 'keywords') || null
     });
 
     if (configKeywords.length) {
@@ -218,102 +213,6 @@
       request.regs.ext.us_privacy = uspConsent;
     }
 
-=======
-    });
-
-    const source = {
-      tid: auctionId,
-      ext: {
-        wrapper: 'Prebid_js',
-        wrapper_version: '$prebid.version$'
-      }
-    };
-
-    if (schain) {
-      source.ext.schain = schain;
-    }
-
-    const bidderTimeout = config.getConfig('bidderTimeout') || timeout;
-    const tmax = timeout ? Math.min(bidderTimeout, timeout) : bidderTimeout;
-
-    let request = {
-      id: bidderRequestId,
-      site: {
-        page: referer
-      },
-      tmax,
-      source,
-      imp
-    };
-
-    if (content) {
-      request.site.content = content;
-    }
-
-    if (jwpseg && jwpseg.length) {
-      user = {
-        data: [{
-          name: 'iow_labs_pub_data',
-          segment: jwpseg.map((seg) => {
-            return {name: 'jwpseg', value: seg};
-          })
-        }]
-      };
-    }
-
-    if (gdprConsent && gdprConsent.consentString) {
-      userExt = {consent: gdprConsent.consentString};
-    }
-
-    if (userIdAsEids && userIdAsEids.length) {
-      userExt = userExt || {};
-      userExt.eids = [...userIdAsEids];
-    }
-
-    if (userExt && Object.keys(userExt).length) {
-      user = user || {};
-      user.ext = userExt;
-    }
-
-    if (user) {
-      request.user = user;
-    }
-
-    const configKeywords = utils.transformBidderParamKeywords({
-      'user': utils.deepAccess(config.getConfig('ortb2.user'), 'keywords') || null,
-      'context': utils.deepAccess(config.getConfig('ortb2.site'), 'keywords') || null
-    });
-
-    if (configKeywords.length) {
-      pageKeywords = (pageKeywords || []).concat(configKeywords);
-    }
-
-    if (pageKeywords && pageKeywords.length > 0) {
-      pageKeywords.forEach(deleteValues);
-    }
-
-    if (pageKeywords) {
-      request.ext = {
-        keywords: pageKeywords
-      };
-    }
-
-    if (gdprConsent && gdprConsent.gdprApplies) {
-      request.regs = {
-        ext: {
-          gdpr: gdprConsent.gdprApplies ? 1 : 0
-        }
-      }
-    }
-
-    if (uspConsent) {
-      if (!request.regs) {
-        request.regs = {ext: {}};
-      }
-      request.regs.ext.us_privacy = uspConsent;
-    }
-
->>>>>>> e3313698
     return {
       method: 'POST',
       url: ENDPOINT_URL,
