import { getWindowTop, deepAccess, logMessage } from '../src/utils.js';
import { registerBidder } from '../src/adapters/bidderFactory.js';
import { BANNER, NATIVE, VIDEO } from '../src/mediaTypes.js';

const BIDDER_CODE = 'colossusssp';
const G_URL = 'https://colossusssp.com/?c=o&m=multi';
const G_URL_SYNC = 'https://colossusssp.com/?c=o&m=cookie';

function isBidResponseValid(bid) {
  if (!bid.requestId || !bid.cpm || !bid.creativeId || !bid.ttl || !bid.currency) {
    return false;
  }

  switch (bid.mediaType) {
    case BANNER:
      return Boolean(bid.width && bid.height && bid.ad);
    case VIDEO:
      return Boolean(bid.vastUrl);
    case NATIVE:
      return Boolean(bid.native);
    default:
      return false;
  }
}

function getUserId(eids, id, source, uidExt) {
  if (id) {
    var uid = { id };
    if (uidExt) {
      uid.ext = uidExt;
    }
    eids.push({
      source,
      uids: [ uid ]
    });
  }
}

export const spec = {
  code: BIDDER_CODE,
  supportedMediaTypes: [BANNER, VIDEO, NATIVE],
  /**
   * Determines whether or not the given bid request is valid.
   *
   * @param {object} bid The bid to validate.
   * @return boolean True if this is a valid bid, and false otherwise.
   */
  isBidRequestValid: (bid) => {
    return Boolean(bid.bidId && bid.params && !isNaN(bid.params.placement_id));
  },

  /**
   * Make a server request from the list of BidRequests.
   *
   * @param {BidRequest[]} validBidRequests A non-empty list of valid bid requests that should be sent to the Server.
   * @return ServerRequest Info describing the request to the server.
   */
  buildRequests: (validBidRequests, bidderRequest) => {
    const winTop = getWindowTop();
    const location = winTop.location;
    let placements = [];
    let request = {
      'deviceWidth': winTop.screen.width,
      'deviceHeight': winTop.screen.height,
      'language': (navigator && navigator.language) ? navigator.language : '',
      'secure': location.protocol === 'https:' ? 1 : 0,
      'host': location.host,
      'page': location.pathname,
      'placements': placements,
    };

    if (bidderRequest) {
      if (bidderRequest.uspConsent) {
        request.ccpa = bidderRequest.uspConsent;
      }
      if (bidderRequest.gdprConsent) {
        request.gdpr_consent = bidderRequest.gdprConsent.consentString || 'ALL'
        request.gdpr_require = bidderRequest.gdprConsent.gdprApplies ? 1 : 0
      }
    }

    for (let i = 0; i < validBidRequests.length; i++) {
      let bid = validBidRequests[i];
      let traff = bid.params.traffic || BANNER
      let placement = {
        placementId: bid.params.placement_id,
        bidId: bid.bidId,
        sizes: bid.mediaTypes[traff].sizes,
        traffic: traff,
        eids: [],
        floor: {}
      };
      if (typeof bid.getFloor === 'function') {
        let tmpFloor = {};
        for (let size of placement.sizes) {
          tmpFloor = bid.getFloor({
            currency: 'USD',
            mediaType: traff,
            size: size
          });
          if (tmpFloor) {
            placement.floor[`${size[0]}x${size[1]}`] = tmpFloor.floor;
          }
        }
      }
      if (bid.schain) {
        placement.schain = bid.schain;
      }
      let gpid = deepAccess(bid, 'ortb2Imp.ext.data.pbadslot');
      if (gpid) {
        placement.gpid = gpid;
      }
      if (bid.userId) {
        getUserId(placement.eids, bid.userId.britepoolid, 'britepool.com');
        getUserId(placement.eids, bid.userId.idl_env, 'identityLink');
<<<<<<< HEAD
        getUserId(placement.eids, utils.deepAccess(bid, 'userId.id5id.uid'), 'id5-sync.com', utils.deepAccess(bid, 'userId.id5id.ext'));
=======
        getUserId(placement.eids, bid.userId.id5id, 'id5-sync.com');
        getUserId(placement.eids, bid.userId.uid2 && bid.userId.uid2.id, 'uidapi.com');
>>>>>>> 2d82104b
        getUserId(placement.eids, bid.userId.tdid, 'adserver.org', {
          rtiPartner: 'TDID'
        });
      }
      if (traff === VIDEO) {
        placement.playerSize = bid.mediaTypes[VIDEO].playerSize;
        placement.minduration = bid.mediaTypes[VIDEO].minduration;
        placement.maxduration = bid.mediaTypes[VIDEO].maxduration;
        placement.mimes = bid.mediaTypes[VIDEO].mimes;
        placement.protocols = bid.mediaTypes[VIDEO].protocols;
        placement.startdelay = bid.mediaTypes[VIDEO].startdelay;
        placement.placement = bid.mediaTypes[VIDEO].placement;
        placement.skip = bid.mediaTypes[VIDEO].skip;
        placement.skipafter = bid.mediaTypes[VIDEO].skipafter;
        placement.minbitrate = bid.mediaTypes[VIDEO].minbitrate;
        placement.maxbitrate = bid.mediaTypes[VIDEO].maxbitrate;
        placement.delivery = bid.mediaTypes[VIDEO].delivery;
        placement.playbackmethod = bid.mediaTypes[VIDEO].playbackmethod;
        placement.api = bid.mediaTypes[VIDEO].api;
        placement.linearity = bid.mediaTypes[VIDEO].linearity;
      }
      placements.push(placement);
    }
    return {
      method: 'POST',
      url: G_URL,
      data: request
    };
  },

  /**
   * Unpack the response from the server into a list of bids.
   *
   * @param {*} serverResponse A successful response from the server.
   * @return {Bid[]} An array of bids which were nested inside the server.
   */
  interpretResponse: (serverResponse) => {
    let response = [];
    try {
      serverResponse = serverResponse.body;
      for (let i = 0; i < serverResponse.length; i++) {
        let resItem = serverResponse[i];
        if (isBidResponseValid(resItem)) {
          const advertiserDomains = resItem.adomain && resItem.adomain.length ? resItem.adomain : [];
          resItem.meta = { ...resItem.meta, advertiserDomains };

          response.push(resItem);
        }
      }
    } catch (e) {
      logMessage(e);
    };
    return response;
  },

  getUserSyncs: () => {
    return [{
      type: 'image',
      url: G_URL_SYNC
    }];
  }
};

registerBidder(spec);<|MERGE_RESOLUTION|>--- conflicted
+++ resolved
@@ -113,12 +113,8 @@
       if (bid.userId) {
         getUserId(placement.eids, bid.userId.britepoolid, 'britepool.com');
         getUserId(placement.eids, bid.userId.idl_env, 'identityLink');
-<<<<<<< HEAD
-        getUserId(placement.eids, utils.deepAccess(bid, 'userId.id5id.uid'), 'id5-sync.com', utils.deepAccess(bid, 'userId.id5id.ext'));
-=======
         getUserId(placement.eids, bid.userId.id5id, 'id5-sync.com');
         getUserId(placement.eids, bid.userId.uid2 && bid.userId.uid2.id, 'uidapi.com');
->>>>>>> 2d82104b
         getUserId(placement.eids, bid.userId.tdid, 'adserver.org', {
           rtiPartner: 'TDID'
         });
