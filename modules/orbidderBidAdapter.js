import { isFn, isPlainObject } from '../src/utils.js';
import {registerBidder} from '../src/adapters/bidderFactory.js';
import { getStorageManager } from '../src/storageManager.js';
<<<<<<< HEAD
import * as utils from '../src/utils.js';
=======
import { BANNER, NATIVE } from '../src/mediaTypes.js';
>>>>>>> 2d82104b

const storageManager = getStorageManager();

/**
 * Determines whether or not the given bid response is valid.
 *
 * @param {object} bidResponse The bid response to validate.
 * @return boolean True if this is a valid bid response, and false if it is not valid.
 */
function isBidResponseValid(bidResponse) {
  let requiredKeys = ['requestId', 'cpm', 'ttl', 'creativeId', 'netRevenue', 'currency'];

  switch (bidResponse.mediaType) {
    case BANNER:
      requiredKeys = requiredKeys.concat(['width', 'height', 'ad']);
      break;
    case NATIVE:
      if (!bidResponse.native.hasOwnProperty('impressionTrackers')) {
        return false
      }
      break;
    default:
      return false
  }

  for (const key of requiredKeys) {
    if (!bidResponse.hasOwnProperty(key)) {
      return false
    }
  }

  return true
}

export const spec = {
  code: 'orbidder',
  gvlid: 559,
  hostname: 'https://orbidder.otto.de',
  supportedMediaTypes: [BANNER, NATIVE],

  /**
   * Returns a customzied hostname if 'ov_orbidder_host' is set in the browser's local storage.
   * This is only used for integration testing.
   *
   * @return The hostname bid requests should be sent to.
   */
  getHostname() {
    let ret = this.hostname;
    try {
      ret = storageManager.getDataFromLocalStorage('ov_orbidder_host') || ret;
    } catch (e) {
    }
    return ret;
  },

  /**
   * Determines whether or not the given bid request is valid.
   *
   * @param {object} bid The bid to validate.
   * @return boolean True if this is a valid bid, and false if it is not valid.
   */
  isBidRequestValid(bid) {
    return !!(bid.sizes && bid.bidId && bid.params &&
      (bid.params.accountId && (typeof bid.params.accountId === 'string')) &&
      (bid.params.placementId && (typeof bid.params.placementId === 'string')) &&
      ((typeof bid.params.profile === 'undefined') || (typeof bid.params.profile === 'object')));
  },

  /**
   * Build a request from the list of valid BidRequests that will be sent by prebid to the orbidder /bid endpoint, i.e. the server.
   *
   * @param {BidRequest[]} validBidRequests A non-empty list of valid bid requests that should be sent to the orbidder /bid endpoint,
   * i.e. the server.
   * @return The requests for the orbidder /bid endpoint, i.e. the server.
   */
  buildRequests(validBidRequests, bidderRequest) {
    const hostname = this.getHostname();
    return validBidRequests.map((bidRequest) => {
      let referer = '';
      if (bidderRequest && bidderRequest.refererInfo) {
        referer = bidderRequest.refererInfo.referer || '';
      }

      bidRequest.params.bidfloor = getBidFloor(bidRequest);

<<<<<<< HEAD
      const ret = {
=======
      let httpReq = {
>>>>>>> 2d82104b
        url: `${hostname}/bid`,
        method: 'POST',
        options: { withCredentials: true },
        data: {
          v: $$PREBID_GLOBAL$$.version,
          pageUrl: referer,
          bidId: bidRequest.bidId,
          auctionId: bidRequest.auctionId,
          transactionId: bidRequest.transactionId,
          adUnitCode: bidRequest.adUnitCode,
          bidRequestCount: bidRequest.bidRequestCount,
          params: bidRequest.params,
          sizes: bidRequest.sizes,
          mediaTypes: bidRequest.mediaTypes
        }
      };

      if (bidderRequest && bidderRequest.gdprConsent) {
        httpReq.data.gdprConsent = {
          consentString: bidderRequest.gdprConsent.consentString,
          consentRequired: (typeof bidderRequest.gdprConsent.gdprApplies === 'boolean') && bidderRequest.gdprConsent.gdprApplies
        };
      }
      return httpReq;
    });
  },

  /**
   * Unpack the response from the orbidder /bid endpoint into a list of bids.
   *
   * @param {*} serverResponse A successful response from the orbidder /bid endpoint, i.e. the server.
   * @return {Bid[]} An array of bids from orbidder.
   */
  interpretResponse(serverResponse) {
    const bidResponses = [];
    serverResponse = serverResponse.body;
    if (serverResponse && (serverResponse.length > 0)) {
      serverResponse.forEach((bidResponse) => {
        if (isBidResponseValid(bidResponse)) {
          if (Array.isArray(bidResponse.advertiserDomains)) {
            bidResponse.meta = {
              advertiserDomains: bidResponse.advertiserDomains
            }
          }
          bidResponses.push(bidResponse);
        }
<<<<<<< HEAD

        if (Array.isArray(bid.advertiserDomains)) {
          bidResponse.meta = {
            advertiserDomains: bid.advertiserDomains
          }
        }

        bidResponses.push(bidResponse);
=======
>>>>>>> 2d82104b
      });
    }
    return bidResponses;
  },
};

/**
 * Get bid floor from Price Floors Module
 * @param {Object} bid
 * @returns {float||undefined}
 */
function getBidFloor(bid) {
<<<<<<< HEAD
  if (!utils.isFn(bid.getFloor)) {
=======
  if (!isFn(bid.getFloor)) {
>>>>>>> 2d82104b
    return bid.params.bidfloor;
  }

  const floor = bid.getFloor({
    currency: 'EUR',
    mediaType: '*',
    size: '*'
  });
<<<<<<< HEAD
  if (utils.isPlainObject(floor) && !isNaN(floor.floor) && floor.currency === 'EUR') {
=======
  if (isPlainObject(floor) && !isNaN(floor.floor) && floor.currency === 'EUR') {
>>>>>>> 2d82104b
    return floor.floor;
  }
  return undefined;
}

registerBidder(spec);<|MERGE_RESOLUTION|>--- conflicted
+++ resolved
@@ -1,11 +1,7 @@
 import { isFn, isPlainObject } from '../src/utils.js';
 import {registerBidder} from '../src/adapters/bidderFactory.js';
 import { getStorageManager } from '../src/storageManager.js';
-<<<<<<< HEAD
-import * as utils from '../src/utils.js';
-=======
 import { BANNER, NATIVE } from '../src/mediaTypes.js';
->>>>>>> 2d82104b
 
 const storageManager = getStorageManager();
 
@@ -91,11 +87,7 @@
 
       bidRequest.params.bidfloor = getBidFloor(bidRequest);
 
-<<<<<<< HEAD
-      const ret = {
-=======
       let httpReq = {
->>>>>>> 2d82104b
         url: `${hostname}/bid`,
         method: 'POST',
         options: { withCredentials: true },
@@ -142,17 +134,6 @@
           }
           bidResponses.push(bidResponse);
         }
-<<<<<<< HEAD
-
-        if (Array.isArray(bid.advertiserDomains)) {
-          bidResponse.meta = {
-            advertiserDomains: bid.advertiserDomains
-          }
-        }
-
-        bidResponses.push(bidResponse);
-=======
->>>>>>> 2d82104b
       });
     }
     return bidResponses;
@@ -165,11 +146,7 @@
  * @returns {float||undefined}
  */
 function getBidFloor(bid) {
-<<<<<<< HEAD
-  if (!utils.isFn(bid.getFloor)) {
-=======
   if (!isFn(bid.getFloor)) {
->>>>>>> 2d82104b
     return bid.params.bidfloor;
   }
 
@@ -178,11 +155,7 @@
     mediaType: '*',
     size: '*'
   });
-<<<<<<< HEAD
-  if (utils.isPlainObject(floor) && !isNaN(floor.floor) && floor.currency === 'EUR') {
-=======
   if (isPlainObject(floor) && !isNaN(floor.floor) && floor.currency === 'EUR') {
->>>>>>> 2d82104b
     return floor.floor;
   }
   return undefined;
