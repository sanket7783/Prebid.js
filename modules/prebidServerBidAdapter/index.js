import Adapter from '../../src/adapter.js';
import {createBid} from '../../src/bidfactory.js';
import {
<<<<<<< HEAD
  bind,
  cleanObj,
  createTrackPixelHtml,
  deepAccess,
  deepClone,
  deepSetValue,
  flatten,
  generateUUID,
  getBidRequest,
  getDefinedParams,
  getPrebidInternal,
  insertUserSyncIframe,
  isArray,
  isEmpty,
  isNumber,
  isPlainObject,
  isStr,
  logError,
  logInfo,
  logMessage,
  logWarn,
  mergeDeep,
  parseSizesInput,
  pick, timestamp,
  triggerPixel,
  uniques
=======
  getPrebidInternal, logError, isStr, isPlainObject, logWarn, generateUUID, bind, logMessage,
  triggerPixel, insertUserSyncIframe, deepAccess, mergeDeep, deepSetValue, cleanObj, parseSizesInput,
  getBidRequest, getDefinedParams, createTrackPixelHtml, pick, deepClone, uniques, flatten, isNumber,
  isEmpty, isArray, logInfo, timestamp
>>>>>>> f85c60c1
} from '../../src/utils.js';
import CONSTANTS from '../../src/constants.json';
import adapterManager from '../../src/adapterManager.js';
import { config } from '../../src/config.js';
import { VIDEO, NATIVE } from '../../src/mediaTypes.js';
import { isValid } from '../../src/adapters/bidderFactory.js';
import * as events from '../../src/events.js';
import {find, includes} from '../../src/polyfill.js';
import { S2S_VENDORS } from './config.js';
import { ajax } from '../../src/ajax.js';
import {hook} from '../../src/hook.js';

const getConfig = config.getConfig;

const TYPE = CONSTANTS.S2S.SRC;
let _syncCount = 0;
const DEFAULT_S2S_TTL = 60;
const DEFAULT_S2S_CURRENCY = 'USD';
const DEFAULT_S2S_NETREVENUE = true;

let _s2sConfigs;

let eidPermissions;
let impressionReqIdMap = {};
window.partnersWithoutErrorAndBids = {};
window.matchedimpressions = {};
let dealChannelValues = {
  1: 'PMP',
  5: 'PREF',
  6: 'PMPG'
};
let defaultAliases = {
  adg: 'adgeneration',
  districtm: 'appnexus',
  districtmDMX: 'dmx',
  pubmatic2: 'pubmatic'
}
let isPrebidKeys = false;
/**
 * @typedef {Object} AdapterOptions
 * @summary s2sConfig parameter that adds arguments to resulting OpenRTB payload that goes to Prebid Server
 * @property {string} adapter
 * @property {boolean} enabled
 * @property {string} endpoint
 * @property {string} syncEndpoint
 * @property {number} timeout
 * @example
 * // example of multiple bidder configuration
 * pbjs.setConfig({
 *    s2sConfig: {
 *       adapterOptions: {
 *          rubicon: {singleRequest: false}
 *          appnexus: {key: "value"}
 *       }
 *    }
 * });
 */

/**
 * @typedef {Object} S2SDefaultConfig
 * @summary Base config properties for server to server header bidding
 * @property {string} [adapter='prebidServer'] adapter code to use for S2S
 * @property {boolean} [allowUnknownBidderCodes=false] allow bids from bidders that were not explicitly requested
 * @property {boolean} [enabled=false] enables S2S bidding
 * @property {number} [timeout=1000] timeout for S2S bidders - should be lower than `pbjs.requestBids({timeout})`
 * @property {number} [syncTimeout=1000] timeout for cookie sync iframe / image rendering
 * @property {number} [maxBids=1]
 * @property {AdapterOptions} [adapterOptions] adds arguments to resulting OpenRTB payload to Prebid Server
 * @property {Object} [syncUrlModifier]
 */

/**
 * @typedef {S2SDefaultConfig} S2SConfig
 * @summary Configuration for server to server header bidding
 * @property {string[]} bidders bidders to request S2S
 * @property {string} endpoint endpoint to contact
 * @property {string} [defaultVendor] used as key to select the bidder's default config from ßprebidServer/config.js
 * @property {boolean} [cacheMarkup] whether to cache the adm result
 * @property {string} [syncEndpoint] endpoint URL for syncing cookies
 * @property {Object} [extPrebid] properties will be merged into request.ext.prebid
 */

/**
 * @type {S2SDefaultConfig}
 */
const s2sDefaultConfig = {
  bidders: Object.freeze([]),
  timeout: 1000,
  syncTimeout: 1000,
  maxBids: 1,
  adapter: 'prebidServer',
  allowUnknownBidderCodes: false,
  adapterOptions: {},
  syncUrlModifier: {}
};

config.setDefaults({
  's2sConfig': s2sDefaultConfig
});

/**
 * @param {S2SConfig} option
 * @return {boolean}
 */
function updateConfigDefaultVendor(option) {
  if (option.defaultVendor) {
    let vendor = option.defaultVendor;
    let optionKeys = Object.keys(option);
    if (S2S_VENDORS[vendor]) {
      // vendor keys will be set if either: the key was not specified by user
      // or if the user did not set their own distinct value (ie using the system default) to override the vendor
      Object.keys(S2S_VENDORS[vendor]).forEach((vendorKey) => {
        if (s2sDefaultConfig[vendorKey] === option[vendorKey] || !includes(optionKeys, vendorKey)) {
          option[vendorKey] = S2S_VENDORS[vendor][vendorKey];
        }
      });
    } else {
      logError('Incorrect or unavailable prebid server default vendor option: ' + vendor);
      return false;
    }
  }
  // this is how we can know if user / defaultVendor has set it, or if we should default to false
  return option.enabled = typeof option.enabled === 'boolean' ? option.enabled : false;
}

/**
 * @param {S2SConfig} option
 * @return {boolean}
 */
function validateConfigRequiredProps(option) {
  const keys = Object.keys(option);
  if (['accountId', 'endpoint'].filter(key => {
    if (!includes(keys, key)) {
      logError(key + ' missing in server to server config');
      return true;
    }
    return false;
  }).length > 0) {
    return false;
  }
}

// temporary change to modify the s2sConfig for new format used for endpoint URLs;
// could be removed later as part of a major release, if we decide to not support the old format
function formatUrlParams(option) {
  ['endpoint', 'syncEndpoint'].forEach((prop) => {
    if (isStr(option[prop])) {
      let temp = option[prop];
      option[prop] = { p1Consent: temp, noP1Consent: temp };
    }
    if (isPlainObject(option[prop]) && (!option[prop].p1Consent || !option[prop].noP1Consent)) {
      ['p1Consent', 'noP1Consent'].forEach((conUrl) => {
        if (!option[prop][conUrl]) {
          logWarn(`s2sConfig.${prop}.${conUrl} not defined.  PBS request will be skipped in some P1 scenarios.`);
        }
      });
    }
  });
}

/**
 * @param {(S2SConfig[]|S2SConfig)} options
 */
function setS2sConfig(options) {
  if (!options) {
    return;
  }
  const normalizedOptions = Array.isArray(options) ? options : [options];

  const activeBidders = [];
  const optionsValid = normalizedOptions.every((option, i, array) => {
    formatUrlParams(options);
    const updateSuccess = updateConfigDefaultVendor(option);
    if (updateSuccess !== false) {
      const valid = validateConfigRequiredProps(option);
      if (valid !== false) {
        if (Array.isArray(option['bidders'])) {
          array[i]['bidders'] = option['bidders'].filter(bidder => {
            if (activeBidders.indexOf(bidder) === -1) {
              activeBidders.push(bidder);
              return true;
            }
            return false;
          });
        }
        return true;
      }
    }
    logWarn('prebidServer: s2s config is disabled');
    return false;
  });

  if (optionsValid) {
    return _s2sConfigs = normalizedOptions;
  }
}
getConfig('s2sConfig', ({s2sConfig}) => setS2sConfig(s2sConfig));

/**
 * resets the _synced variable back to false, primiarily used for testing purposes
*/
export function resetSyncedStatus() {
  _syncCount = 0;
}

/**
 * @param  {Array} bidderCodes list of bidders to request user syncs for.
 */
function queueSync(bidderCodes, gdprConsent, uspConsent, s2sConfig) {
  if (_s2sConfigs.length === _syncCount) {
    return;
  }
  _syncCount++;

  const payload = {
    uuid: generateUUID(),
    bidders: bidderCodes,
    account: s2sConfig.accountId
  };

  let userSyncLimit = s2sConfig.userSyncLimit;
  if (isNumber(userSyncLimit) && userSyncLimit > 0) {
    payload['limit'] = userSyncLimit;
  }

  if (gdprConsent) {
    payload.gdpr = (gdprConsent.gdprApplies) ? 1 : 0;
    // attempt to populate gdpr_consent if we know gdprApplies or it may apply
    if (gdprConsent.gdprApplies !== false) {
      payload.gdpr_consent = gdprConsent.consentString;
    }
  }

  // US Privacy (CCPA) support
  if (uspConsent) {
    payload.us_privacy = uspConsent;
  }

  if (typeof s2sConfig.coopSync === 'boolean') {
    payload.coopSync = s2sConfig.coopSync;
  }

  const jsonPayload = JSON.stringify(payload);
  ajax(getMatchingConsentUrl(s2sConfig.syncEndpoint, gdprConsent),
    (response) => {
      try {
        response = JSON.parse(response);
        doAllSyncs(response.bidder_status, s2sConfig);
      } catch (e) {
        logError(e);
      }
    },
    jsonPayload,
    {
      contentType: 'text/plain',
      withCredentials: true
    });
}

function doAllSyncs(bidders, s2sConfig) {
  if (bidders.length === 0) {
    return;
  }

  // pull the syncs off the list in the order that prebid server sends them
  const thisSync = bidders.shift();

  // if PBS reports this bidder doesn't have an ID, then call the sync and recurse to the next sync entry
  if (thisSync.no_cookie) {
    doPreBidderSync(thisSync.usersync.type, thisSync.usersync.url, thisSync.bidder, bind.call(doAllSyncs, null, bidders, s2sConfig), s2sConfig);
  } else {
    // bidder already has an ID, so just recurse to the next sync entry
    doAllSyncs(bidders, s2sConfig);
  }
}

/**
 * Modify the cookie sync url from prebid server to add new params.
 *
 * @param {string} type the type of sync, "image", "redirect", "iframe"
 * @param {string} url the url to sync
 * @param {string} bidder name of bidder doing sync for
 * @param {function} done an exit callback; to signify this pixel has either: finished rendering or something went wrong
 * @param {S2SConfig} s2sConfig
 */
function doPreBidderSync(type, url, bidder, done, s2sConfig) {
  if (s2sConfig.syncUrlModifier && typeof s2sConfig.syncUrlModifier[bidder] === 'function') {
    url = s2sConfig.syncUrlModifier[bidder](type, url, bidder);
  }
  doBidderSync(type, url, bidder, done, s2sConfig.syncTimeout)
}

/**
 * Run a cookie sync for the given type, url, and bidder
 *
 * @param {string} type the type of sync, "image", "redirect", "iframe"
 * @param {string} url the url to sync
 * @param {string} bidder name of bidder doing sync for
 * @param {function} done an exit callback; to signify this pixel has either: finished rendering or something went wrong
 * @param {number} timeout: maximum time to wait for rendering in milliseconds
 */
function doBidderSync(type, url, bidder, done, timeout) {
  if (!url) {
    logError(`No sync url for bidder "${bidder}": ${url}`);
    done();
  } else if (type === 'image' || type === 'redirect') {
    logMessage(`Invoking image pixel user sync for bidder: "${bidder}"`);
    triggerPixel(url, done, timeout);
  } else if (type === 'iframe') {
    logMessage(`Invoking iframe user sync for bidder: "${bidder}"`);
    insertUserSyncIframe(url, done, timeout);
  } else {
    logError(`User sync type "${type}" not supported for bidder: "${bidder}"`);
    done();
  }
}

/**
 * Do client-side syncs for bidders.
 *
 * @param {Array} bidders a list of bidder names
 */
function doClientSideSyncs(bidders, gdprConsent, uspConsent) {
  bidders.forEach(bidder => {
    let clientAdapter = adapterManager.getBidAdapter(bidder);
    if (clientAdapter && clientAdapter.registerSyncs) {
      config.runWithBidder(
        bidder,
        bind.call(
          clientAdapter.registerSyncs,
          clientAdapter,
          [],
          gdprConsent,
          uspConsent
        )
      );
    }
  });
}

function _appendSiteAppDevice(request, pageUrl, accountId) {
  if (!request) return;

  // ORTB specifies app OR site
  if (typeof config.getConfig('app') === 'object') {
    request.app = config.getConfig('app');
    request.app.publisher = {id: accountId}
  } else {
    request.site = {};
    if (isPlainObject(config.getConfig('site'))) {
      request.site = config.getConfig('site');
    }
    // set publisher.id if not already defined
    if (!deepAccess(request.site, 'publisher.id')) {
      deepSetValue(request.site, 'publisher.id', accountId);
    }
    // set site.page if not already defined
    if (!request.site.page) {
      request.site.page = pageUrl;
    }
  }
  if (typeof config.getConfig('device') === 'object') {
    request.device = config.getConfig('device');
  }
  if (!request.device) {
    request.device = {};
  }
  if (!request.device.w) {
    request.device.w = window.innerWidth;
  }
  if (!request.device.h) {
    request.device.h = window.innerHeight;
  }
}

function addBidderFirstPartyDataToRequest(request) {
  const bidderConfig = config.getBidderConfig();
  const fpdConfigs = Object.keys(bidderConfig).reduce((acc, bidder) => {
    const currBidderConfig = bidderConfig[bidder];
    if (currBidderConfig.ortb2) {
      const ortb2 = mergeDeep({}, currBidderConfig.ortb2);

      acc.push({
        bidders: [ bidder ],
        config: { ortb2 }
      });
    }
    return acc;
  }, []);

  if (fpdConfigs.length) {
    deepSetValue(request, 'ext.prebid.bidderconfig', fpdConfigs);
  }
}

function createLatencyMap(impressionID, id) {
  impressionReqIdMap[id] = impressionID;
  window.pbsLatency[impressionID] = {
    'startTime': timestamp()
  };
}

// https://iabtechlab.com/wp-content/uploads/2016/07/OpenRTB-Native-Ads-Specification-Final-1.2.pdf#page=40
let nativeDataIdMap = {
  sponsoredBy: 1, // sponsored
  body: 2, // desc
  rating: 3,
  likes: 4,
  downloads: 5,
  price: 6,
  salePrice: 7,
  phone: 8,
  address: 9,
  body2: 10, // desc2
  cta: 12 // ctatext
};
let nativeDataNames = Object.keys(nativeDataIdMap);

let nativeImgIdMap = {
  icon: 1,
  image: 3
};

let nativeEventTrackerEventMap = {
  impression: 1,
  'viewable-mrc50': 2,
  'viewable-mrc100': 3,
  'viewable-video50': 4,
};

let nativeEventTrackerMethodMap = {
  img: 1,
  js: 2
};

// enable reverse lookup
[
  nativeDataIdMap,
  nativeImgIdMap,
  nativeEventTrackerEventMap,
  nativeEventTrackerMethodMap
].forEach(map => {
  Object.keys(map).forEach(key => {
    map[map[key]] = key;
  });
});

/*
 * Protocol spec for OpenRTB endpoint
 * e.g., https://<prebid-server-url>/v1/openrtb2/auction
 */
let nativeAssetCache = {}; // store processed native params to preserve

/**
 * map wurl to auction id and adId for use in the BID_WON event
 */
let wurlMap = {};

/**
 * @param {string} auctionId
 * @param {string} adId generated value set to bidObject.adId by bidderFactory Bid()
 * @param {string} wurl events.winurl passed from prebidServer as wurl
 */
function addWurl(auctionId, adId, wurl) {
  if ([auctionId, adId].every(isStr)) {
    wurlMap[`${auctionId}${adId}`] = wurl;
  }
}

function getPbsResponseData(bidderRequests, response, pbsName, pbjsName) {
  const bidderValues = deepAccess(response, `ext.${pbsName}`);
  if (bidderValues) {
    Object.keys(bidderValues).forEach(bidder => {
      let biddersReq = find(bidderRequests, bidderReq => bidderReq.bidderCode === bidder);
      if (biddersReq) {
        biddersReq[pbjsName] = bidderValues[bidder];
      }
    });
  }
}

/**
 * @param {string} auctionId
 * @param {string} adId generated value set to bidObject.adId by bidderFactory Bid()
 */
function removeWurl(auctionId, adId) {
  if ([auctionId, adId].every(isStr)) {
    wurlMap[`${auctionId}${adId}`] = undefined;
  }
}
/**
 * @param {string} auctionId
 * @param {string} adId generated value set to bidObject.adId by bidderFactory Bid()
 * @return {(string|undefined)} events.winurl which was passed as wurl
 */
function getWurl(auctionId, adId) {
  if ([auctionId, adId].every(isStr)) {
    return wurlMap[`${auctionId}${adId}`];
  }
}

/**
 * remove all cached wurls
 */
export function resetWurlMap() {
  wurlMap = {};
}

<<<<<<< HEAD
function ORTB2(s2sBidRequest, bidderRequests, adUnits, requestedBidders) {
  this.s2sBidRequest = s2sBidRequest;
  this.bidderRequests = bidderRequests;
  this.adUnits = adUnits;
  this.s2sConfig = s2sBidRequest.s2sConfig;
  this.requestedBidders = requestedBidders;

  this.bidIdMap = {};
  this.adUnitsByImp = {};
  this.impRequested = {};
  this.auctionId = bidderRequests.map(br => br.auctionId).reduce((l, r) => (l == null || l === r) && r);
  this.requestTimestamp = timestamp();
}

Object.assign(ORTB2.prototype, {
  buildRequest() {
    const {s2sBidRequest, bidderRequests: bidRequests, adUnits, s2sConfig, requestedBidders} = this;

=======
// Get matchedimpressions object
function getMiValues(responseExt) {
  if (responseExt && responseExt.matchedimpression) {
    return responseExt.matchedimpression;
  }
}
// Get partners response time
function getPartnerResponseTime(responseExt) {
  if (responseExt && responseExt.responsetimemillis) {
    return responseExt.responsetimemillis;
  }
}
// Get list of all errored partners
function getErroredPartners(responseExt) {
  if (responseExt && responseExt.errors) {
    return Object.keys(responseExt.errors);
  }
}

function findPartnersWithoutErrorsAndBids(erroredPartners, listofPartnersWithmi, responseExt, impValue) {
  window.partnersWithoutErrorAndBids[impValue] = listofPartnersWithmi.filter(partner => !erroredPartners.includes(partner));
  erroredPartners.forEach(partner => {
    if (responseExt.errors[partner] && responseExt.errors[partner][0].code == 1) {
      window.partnersWithoutErrorAndBids[impValue].push(partner);
    }
  })
}

const OPEN_RTB_PROTOCOL = {
  buildRequest(s2sBidRequest, bidRequests, adUnits, s2sConfig, requestedBidders) {
>>>>>>> f85c60c1
    let imps = [];
    let aliases = {};
    let owAliases;
    isPrebidKeys = s2sConfig.extPrebid && s2sConfig.extPrebid.isUsePrebidKeysEnabled;
    // Check if sonobi partner is present in requestedbidders array.
    let isSonobiPresent = requestedBidders.includes('sonobi');
    window.pbsLatency = window.pbsLatency || {};
    const firstBidRequest = bidRequests[0];
    // check if isPrebidPubMaticAnalyticsEnabled in s2sConfig and if it is then get auctionId from adUnit
    let isAnalyticsEnabled = s2sConfig.extPrebid && s2sConfig.extPrebid.isPrebidPubMaticAnalyticsEnabled;
    const iidValue = isAnalyticsEnabled ? firstBidRequest.auctionId : firstBidRequest.bids[0].params.wiid;
    if (typeof s2sConfig.extPrebid === 'object') {
      owAliases = s2sConfig.extPrebid.aliases;
    }

    // transform ad unit into array of OpenRTB impression objects
    let impIds = new Set();
    adUnits.forEach(adUnit => {
      // TODO: support labels / conditional bids
      // for now, just warn about them
      adUnit.bids.forEach((bid) => {
        if (bid.mediaTypes != null) {
          logWarn(`Prebid Server adapter does not (yet) support bidder-specific mediaTypes for the same adUnit. Size mapping configuration will be ignored for adUnit: ${adUnit.code}, bidder: ${bid.bidder}`);
        }
      })

      // in case there is a duplicate imp.id, add '-2' suffix to the second imp.id.
      // e.g. if there are 2 adUnits (case of twin adUnit codes) with code 'test',
      // first imp will have id 'test' and second imp will have id 'test-2'
      let impressionId = adUnit.code;
      let i = 1;
      while (impIds.has(impressionId)) {
        i++;
        impressionId = `${adUnit.code}-${i}`;
      }
      impIds.add(impressionId);
      this.adUnitsByImp[impressionId] = adUnit;

<<<<<<< HEAD
      const nativeParams = adUnit.nativeParams;
      let nativeAssets;
      if (nativeParams) {
        try {
          nativeAssets = nativeAssetCache[impressionId] = Object.keys(nativeParams).reduce((assets, type) => {
            let params = nativeParams[type];

            function newAsset(obj) {
              return Object.assign({
                required: params.required ? 1 : 0
              }, obj ? cleanObj(obj) : {});
            }

            switch (type) {
              case 'image':
              case 'icon':
                let imgTypeId = nativeImgIdMap[type];
                let asset = cleanObj({
                  type: imgTypeId,
                  w: deepAccess(params, 'sizes.0'),
                  h: deepAccess(params, 'sizes.1'),
                  wmin: deepAccess(params, 'aspect_ratios.0.min_width'),
                  hmin: deepAccess(params, 'aspect_ratios.0.min_height')
                });
                if (!((asset.w && asset.h) || (asset.hmin && asset.wmin))) {
                  throw 'invalid img sizes (must provide sizes or min_height & min_width if using aspect_ratios)';
                }
                if (Array.isArray(params.aspect_ratios)) {
                  // pass aspect_ratios as ext data I guess?
                  const aspectRatios = params.aspect_ratios
                    .filter((ar) => ar.ratio_width && ar.ratio_height)
                    .map(ratio => `${ratio.ratio_width}:${ratio.ratio_height}`);
                  if (aspectRatios.length > 0) {
                    asset.ext = {
                      aspectratios: aspectRatios
                    }
                  }
                }
                assets.push(newAsset({
                  img: asset
                }));
                break;
              case 'title':
                if (!params.len) {
                  throw 'invalid title.len';
                }
                assets.push(newAsset({
                  title: {
                    len: params.len
                  }
                }));
                break;
              default:
                let dataAssetTypeId = nativeDataIdMap[type];
                if (dataAssetTypeId) {
                  assets.push(newAsset({
                    data: {
                      type: dataAssetTypeId,
                      len: params.len
                    }
                  }))
                }
            }
            return assets;
          }, []);
        } catch (e) {
          logError('error creating native request: ' + String(e))
        }
=======
      const nativeParams = processNativeAdUnitParams(deepAccess(adUnit, 'mediaTypes.native'));
      if (nativeParams) {
        logWarn('OW server side dose not support native media types');
>>>>>>> f85c60c1
      }
      let nativeAssets;
      // Commenting mediaTypes,native as s2s dose not support native
      // will consider native support in hybrid phase 2
      //   if (nativeParams) {
      //     try {
      //       nativeAssets = nativeAssetCache[impressionId] = Object.keys(nativeParams).reduce((assets, type) => {
      //         let params = nativeParams[type];

      //         function newAsset(obj) {
      //           return Object.assign({
      //             required: params.required ? 1 : 0
      //           }, obj ? cleanObj(obj) : {});
      //         }

      //         switch (type) {
      //           case 'image':
      //           case 'icon':
      //             let imgTypeId = nativeImgIdMap[type];
      //             let asset = cleanObj({
      //               type: imgTypeId,
      //               w: deepAccess(params, 'sizes.0'),
      //               h: deepAccess(params, 'sizes.1'),
      //               wmin: deepAccess(params, 'aspect_ratios.0.min_width'),
      //               hmin: deepAccess(params, 'aspect_ratios.0.min_height')
      //             });
      //             if (!((asset.w && asset.h) || (asset.hmin && asset.wmin))) {
      //               throw 'invalid img sizes (must provide sizes or min_height & min_width if using aspect_ratios)';
      //             }
      //             if (Array.isArray(params.aspect_ratios)) {
      //               // pass aspect_ratios as ext data I guess?
      //               asset.ext = {
      //                 aspectratios: params.aspect_ratios.map(
      //                   ratio => `${ratio.ratio_width}:${ratio.ratio_height}`
      //                 )
      //               }
      //             }
      //             assets.push(newAsset({
      //               img: asset
      //             }));
      //             break;
      //           case 'title':
      //             if (!params.len) {
      //               throw 'invalid title.len';
      //             }
      //             assets.push(newAsset({
      //               title: {
      //                 len: params.len
      //               }
      //             }));
      //             break;
      //           default:
      //             let dataAssetTypeId = nativeDataIdMap[type];
      //             if (dataAssetTypeId) {
      //               assets.push(newAsset({
      //                 data: {
      //                   type: dataAssetTypeId,
      //                   len: params.len
      //                 }
      //               }))
      //             }
      //         }
      //         return assets;
      //       }, []);
      //     } catch (e) {
      //       logError('error creating native request: ' + String(e))
      //     }
      //   }
      const videoParams = deepAccess(adUnit, 'mediaTypes.video');
      const bannerParams = deepAccess(adUnit, 'mediaTypes.banner');

      adUnit.bids.forEach(bid => {
<<<<<<< HEAD
        this.setBidRequestId(impressionId, bid.bidder, bid.bid_id);
=======
        // If bid params contains kgpv then delete it as we do not want to pass it in request.
        delete bid.params.kgpv;
        if ((bid.bidder !== 'pubmatic') && !(owAliases && owAliases[bid.bidder] && owAliases[bid.bidder].includes('pubmatic'))) {
          delete bid.params.wiid;
        } else {
          if (isAnalyticsEnabled && bid.params.wiid == undefined) {
            bid.params.wiid = iidValue;
          }
        }
        // If sonobi is present then add key TagID to params object and value as ad_unit's value
        if (isSonobiPresent) {
          adUnit.bids.map(bid => {
            if (bid.bidder == 'sonobi') {
              bid.params['TagID'] = bid.params['ad_unit'];
            }
          });
        }
        // OpenRTB response contains imp.id and bidder name. These are
        // combined to create a unique key for each bid since an id isn't returned
        bidIdMap[`${impressionId}${bid.bidder}`] = bid.bid_id;
>>>>>>> f85c60c1
        // check for and store valid aliases to add to the request
        if (adapterManager.aliasRegistry[bid.bidder]) {
          const bidder = adapterManager.bidderRegistry[bid.bidder];
          // adding alias only if alias source bidder exists and alias isn't configured to be standalone
          // pbs adapter
          if (bidder && !bidder.getSpec().skipPbsAliasing) {
            aliases[bid.bidder] = adapterManager.aliasRegistry[bid.bidder];
          }
        }
      });

      let mediaTypes = {};
      if (bannerParams && bannerParams.sizes) {
        const sizes = parseSizesInput(bannerParams.sizes);

        // get banner sizes in form [{ w: <int>, h: <int> }, ...]
        const format = sizes.map(size => {
          const [ width, height ] = size.split('x');
          const w = parseInt(width, 10);
          const h = parseInt(height, 10);
          return { w, h };
        });

        mediaTypes['banner'] = {format};

        if (bannerParams.pos) mediaTypes['banner'].pos = bannerParams.pos;

        // when profile is for banner delete macros from extPrebid object.
        if (s2sConfig.extPrebid && s2sConfig.extPrebid.macros && !videoParams) {
          delete s2sConfig.extPrebid.macros;
        }
      }

      if (!isEmpty(videoParams)) {
        if (videoParams.context === 'outstream' && !videoParams.renderer && !adUnit.renderer) {
          // Don't push oustream w/o renderer to request object.
          logError('Outstream bid without renderer cannot be sent to Prebid Server.');
        } else {
          if (videoParams.context === 'instream' && !videoParams.hasOwnProperty('placement')) {
            videoParams.placement = 1;
          }

          mediaTypes['video'] = Object.keys(videoParams).filter(param => param !== 'context')
            .reduce((result, param) => {
              if (param === 'playerSize') {
                result.w = deepAccess(videoParams, `${param}.0.0`);
                result.h = deepAccess(videoParams, `${param}.0.1`);
              } else {
                result[param] = videoParams[param];
              }
              return result;
            }, {});
        }
        // adding [UNIX_TIMESTAMP] & [WRAPPER_IMPRESSION_ID] in macros as it is required for tracking events.
        if (s2sConfig.extPrebid && s2sConfig.extPrebid.macros) {
          s2sConfig.extPrebid.macros['[UNIX_TIMESTAMP]'] = timestamp().toString();
          s2sConfig.extPrebid.macros['[WRAPPER_IMPRESSION_ID]'] = iidValue.toString();
        }
      }

      if (nativeAssets) {
        try {
          mediaTypes['native'] = {
            request: JSON.stringify({
              // TODO: determine best way to pass these and if we allow defaults
              context: 1,
              plcmttype: 1,
              eventtrackers: [
                {event: 1, methods: [1]}
              ],
              // TODO: figure out how to support privacy field
              // privacy: int
              assets: nativeAssets
            }),
            ver: '1.2'
          }
        } catch (e) {
          logError('error creating native request: ' + String(e))
        }
      }

      // get bidder params in form { <bidder code>: {...params} }
      // initialize reduce function with the user defined `ext` properties on the ad unit
      const ext = adUnit.bids.reduce((acc, bid) => {
        if (bid.bidder == null) return acc;
        const adapter = adapterManager.bidderRegistry[bid.bidder];
        if (adapter && adapter.getSpec().transformBidParams) {
          bid.params = adapter.getSpec().transformBidParams(bid.params, true, adUnit, bidRequests);
        }
        acc[bid.bidder] = (s2sConfig.adapterOptions && s2sConfig.adapterOptions[bid.bidder]) ? Object.assign({}, bid.params, s2sConfig.adapterOptions[bid.bidder]) : bid.params;
        return acc;
      }, {...deepAccess(adUnit, 'ortb2Imp.ext')});

      const imp = { ...adUnit.ortb2Imp, id: impressionId, ext, secure: s2sConfig.secure };

      const ortb2 = {...deepAccess(adUnit, 'ortb2Imp.ext.data')};
      Object.keys(ortb2).forEach(prop => {
        /**
          * Prebid AdSlot
          * @type {(string|undefined)}
        */
        if (prop === 'pbadslot') {
          if (typeof ortb2[prop] === 'string' && ortb2[prop]) {
            deepSetValue(imp, 'ext.data.pbadslot', ortb2[prop]);
          } else {
            // remove pbadslot property if it doesn't meet the spec
            delete imp.ext.data.pbadslot;
          }
        } else if (prop === 'adserver') {
          /**
           * Copy GAM AdUnit and Name to imp
           */
          ['name', 'adslot'].forEach(name => {
            /** @type {(string|undefined)} */
            const value = deepAccess(ortb2, `adserver.${name}`);
            if (typeof value === 'string' && value) {
              deepSetValue(imp, `ext.data.adserver.${name.toLowerCase()}`, value);
            }
          });
        } else {
          deepSetValue(imp, `ext.data.${prop}`, ortb2[prop]);
        }
      });

      mergeDeep(imp, mediaTypes);

      // if storedAuctionResponse has been set, pass SRID
      const storedAuctionResponseBid = find(firstBidRequest.bids, bid => (bid.adUnitCode === adUnit.code && bid.storedAuctionResponse));
      if (storedAuctionResponseBid) {
        deepSetValue(imp, 'ext.prebid.storedauctionresponse.id', storedAuctionResponseBid.storedAuctionResponse.toString());
      }

      const getFloorBid = find(firstBidRequest.bids, bid => bid.adUnitCode === adUnit.code && typeof bid.getFloor === 'function');

      if (getFloorBid) {
        let floorInfo;
        try {
          floorInfo = getFloorBid.getFloor({
            currency: config.getConfig('currency.adServerCurrency') || DEFAULT_S2S_CURRENCY,
          });
        } catch (e) {
          logError('PBS: getFloor threw an error: ', e);
        }
        if (floorInfo && floorInfo.currency && !isNaN(parseFloat(floorInfo.floor))) {
          // Restriciting floor specific parameters being sent to auction request
          // imp.bidfloor = parseFloat(floorInfo.floor);
          // imp.bidfloorcur = floorInfo.currency
        }
      }

      if (imp.banner || imp.video || imp.native) {
        imps.push(imp);
      }
    });

    if (!imps.length) {
      logError('Request to Prebid Server rejected due to invalid media type(s) in adUnit.');
      return;
    }
    createLatencyMap(iidValue, s2sBidRequest.tid);

    const request = {
      id: firstBidRequest.auctionId,
      source: {tid: s2sBidRequest.tid},
      tmax: s2sConfig.timeout,
      imp: imps,
      // to do: add setconfig option to pass test = 1
      // Commenting below flag as we don't need to send test: 0 to request payload.
      // test: 0,
      ext: {
        prebid: {
          // set ext.prebid.auctiontimestamp with the auction timestamp. Data type is long integer.
          auctiontimestamp: firstBidRequest.auctionStart,
          targeting: {
            // includewinners is always true for openrtb
            includewinners: true,
            // includebidderkeys always false for openrtb
            includebidderkeys: false
          }
        }
      }
    };

    // This is no longer overwritten unless name and version explicitly overwritten by extPrebid (mergeDeep)
    request.ext.prebid = Object.assign(request.ext.prebid, {channel: {name: 'pbjs', version: $$PREBID_GLOBAL$$.version}})

    // set debug flag if in debug mode
    if (getConfig('debug')) {
      request.ext.prebid = Object.assign(request.ext.prebid, {debug: true})
    }

    // s2sConfig video.ext.prebid is passed through openrtb to PBS
    if (s2sConfig.extPrebid && typeof s2sConfig.extPrebid === 'object') {
      request.ext.prebid = mergeDeep(request.ext.prebid, s2sConfig.extPrebid);
    }

    /**
     * @type {(string[]|string|undefined)} - OpenRTB property 'cur', currencies available for bids
     */
    // Commenting adServerCurrency code as earlier with OW 2.5 endpoint we used to send USD only and in OW logger and tracker calls
    // we log values only in USD as of now. We will consider sending currency selected by publisher in upcoming tasks.
    // const adServerCur = config.getConfig('currency.adServerCurrency');
    // if (adServerCur && typeof adServerCur === 'string') {
    //   // if the value is a string, wrap it with an array
    //   request.cur = [adServerCur];
    // } else if (Array.isArray(adServerCur) && adServerCur.length) {
    //   // if it's an array, get the first element
    //   request.cur = [adServerCur[0]];
    // }

    _appendSiteAppDevice(request, bidRequests[0].refererInfo.referer, s2sConfig.accountId);

    // pass schain object if it is present
    const schain = deepAccess(bidRequests, '0.bids.0.schain');
    if (schain) {
      request.source.ext = {
        schain: schain
      };
    }

    if (!isEmpty(aliases)) {
      request.ext.prebid.aliases = {...request.ext.prebid.aliases, ...aliases};
    }
    // Replace aliases with parent alias e.g. pubmatic2 should replace with pubmatic
    for (var bidder in request.ext.prebid.aliases) {
      var defaultAlias = defaultAliases[request.ext.prebid.aliases[bidder]];
      if (defaultAlias) {
        request.ext.prebid.aliases[bidder] = defaultAlias;
      }
    }
    // Updating request.ext.prebid.bidderparams wiid if present
    if (s2sConfig.extPrebid && typeof s2sConfig.extPrebid.bidderparams === 'object') {
      var listOfPubMaticBidders = Object.keys(s2sConfig.extPrebid.bidderparams);
      listOfPubMaticBidders.forEach(function(bidder) {
        if (request.ext.prebid.bidderparams[bidder]) {
          request.ext.prebid.bidderparams[bidder]['wiid'] = iidValue;
        }
      })
    }

    const bidUserIdAsEids = deepAccess(bidRequests, '0.bids.0.userIdAsEids');
    if (isArray(bidUserIdAsEids) && bidUserIdAsEids.length > 0) {
      deepSetValue(request, 'user.ext.eids', bidUserIdAsEids);
    }

    if (isArray(eidPermissions) && eidPermissions.length > 0) {
      if (requestedBidders && isArray(requestedBidders)) {
        eidPermissions.forEach(i => {
          if (i.bidders) {
            i.bidders = i.bidders.filter(bidder => includes(requestedBidders, bidder))
          }
        });
      }
      deepSetValue(request, 'ext.prebid.data.eidpermissions', eidPermissions);
    }

    const multibid = config.getConfig('multibid');
    if (multibid) {
      deepSetValue(request, 'ext.prebid.multibid', multibid.reduce((result, i) => {
        let obj = {};

        Object.keys(i).forEach(key => {
          obj[key.toLowerCase()] = i[key];
        });

        result.push(obj);

        return result;
      }, []));
    }

    if (bidRequests) {
      if (firstBidRequest.gdprConsent) {
        // note - gdprApplies & consentString may be undefined in certain use-cases for consentManagement module
        let gdprApplies;
        if (typeof firstBidRequest.gdprConsent.gdprApplies === 'boolean') {
          gdprApplies = firstBidRequest.gdprConsent.gdprApplies ? 1 : 0;
        }
        deepSetValue(request, 'regs.ext.gdpr', gdprApplies);
        deepSetValue(request, 'user.ext.consent', firstBidRequest.gdprConsent.consentString);
        if (firstBidRequest.gdprConsent.addtlConsent && typeof firstBidRequest.gdprConsent.addtlConsent === 'string') {
          deepSetValue(request, 'user.ext.ConsentedProvidersSettings.consented_providers', firstBidRequest.gdprConsent.addtlConsent);
        }
      }

      // US Privacy (CCPA) support
      if (firstBidRequest.uspConsent) {
        deepSetValue(request, 'regs.ext.us_privacy', firstBidRequest.uspConsent);
      }
    }

    if (getConfig('coppa') === true) {
      deepSetValue(request, 'regs.coppa', 1);
    }

    const commonFpd = getConfig('ortb2') || {};
    mergeDeep(request, commonFpd);
    // delete isPrebidPubMaticAnalyticsEnabled from extPrebid object as it not required in request.
    // it is only used to decide impressionId for wiid parameter in logger and tracker calls.
    delete request.ext.prebid.isPrebidPubMaticAnalyticsEnabled;
    delete request.ext.prebid.isUsePrebidKeysEnabled;
    addBidderFirstPartyDataToRequest(request);
<<<<<<< HEAD

    request.imp.forEach((imp) => this.impRequested[imp.id] = imp);
=======
>>>>>>> f85c60c1
    return request;
  },

  interpretResponse(response) {
    const {bidderRequests, s2sConfig} = this;
    const bids = [];
    // Get impressionID from impressionReqIdMap to check response belongs to same request
    let impValue = impressionReqIdMap[response.id];
    if (impValue && window.pbsLatency[impValue]) {
      window.pbsLatency[impValue]['endTime'] = timestamp();
    }

    [['errors', 'serverErrors'], ['responsetimemillis', 'serverResponseTimeMs']]
      .forEach(info => getPbsResponseData(bidderRequests, response, info[0], info[1]))
    const miObj = getMiValues(response.ext) || {};
    window.matchedimpressions = {...window.matchedimpressions, ...miObj};
    const partnerResponseTimeObj = getPartnerResponseTime(response.ext) || {};
    const listofPartnersWithmi = window.partnersWithoutErrorAndBids[impValue] = Object.keys(miObj);
    const erroredPartners = getErroredPartners(response.ext);
    if (erroredPartners) {
      findPartnersWithoutErrorsAndBids(erroredPartners, listofPartnersWithmi, response.ext, impValue);
    }

    if (response.seatbid) {
      let impForSlots, partnerBidsForslots;
      if (bidderRequests[0].hasOwnProperty('adUnitsS2SCopy')) {
        impForSlots = bidderRequests[0].adUnitsS2SCopy.length;
      }
      // a seatbid object contains a `bid` array and a `seat` string
      response.seatbid.forEach(seatbid => {
        if (seatbid.hasOwnProperty('bid')) {
          partnerBidsForslots = seatbid.bid.length;
        }
        window.partnersWithoutErrorAndBids[impValue] = window.partnersWithoutErrorAndBids[impValue].filter((partner) => {
          return ((partner !== seatbid.seat) || (impForSlots !== partnerBidsForslots));
        });
        (seatbid.bid || []).forEach(bid => {
          let bidRequest = this.getBidRequest(bid.impid, seatbid.seat);
          if (bidRequest == null) {
            if (!s2sConfig.allowUnknownBidderCodes) {
              logWarn(`PBS adapter received bid from unknown bidder (${seatbid.seat}), but 's2sConfig.allowUnknownBidderCodes' is not set. Ignoring bid.`);
              return;
            }
            // for stored impression, a request was made with bidder code `null`. Pick it up here so that NO_BID, BID_WON, etc events
            // can work as expected (otherwise, the original request will always result in NO_BID).
            bidRequest = this.getBidRequest(bid.impid, null);
          }

          const cpm = bid.price;
          const status = cpm !== 0 ? CONSTANTS.STATUS.GOOD : CONSTANTS.STATUS.NO_BID;
          let bidObject = createBid(status, {
            bidder: seatbid.seat,
            src: TYPE,
            bidId: bidRequest ? (bidRequest.bidId || bidRequest.bid_Id) : null,
            transactionId: this.adUnitsByImp[bid.impid].transactionId,
            auctionId: this.auctionId,
          });
          bidObject.requestTimestamp = this.requestTimestamp;
          bidObject.cpm = cpm;

          // temporarily leaving attaching it to each bidResponse so no breaking change
          // BUT: this is a flat map, so it should be only attached to bidderRequest, a the change above does
          let serverResponseTimeMs = deepAccess(response, ['ext', 'responsetimemillis', seatbid.seat].join('.'));
          if (bidRequest && serverResponseTimeMs) {
            bidRequest.serverResponseTimeMs = serverResponseTimeMs;
          }

          // Look for seatbid[].bid[].ext.prebid.bidid and place it in the bidResponse object for use in analytics adapters as 'pbsBidId'
          const bidId = deepAccess(bid, 'ext.prebid.bidid');
          if (isStr(bidId)) {
            bidObject.pbsBidId = bidId;
          }

          // store wurl by auctionId and adId so it can be accessed from the BID_WON event handler
          if (isStr(deepAccess(bid, 'ext.prebid.events.win'))) {
            addWurl(this.auctionId, bidObject.adId, deepAccess(bid, 'ext.prebid.events.win'));
          }

          let extPrebidTargeting = deepAccess(bid, 'ext.prebid.targeting');

          // If ext.prebid.targeting exists, add it as a property value named 'adserverTargeting'
          // The removal of hb_winurl and hb_bidid targeting values is temporary
          // once we get through the transition, this block will be removed.
          if (isPlainObject(extPrebidTargeting)) {
            // If wurl exists, remove hb_winurl and hb_bidid targeting attributes
            if (isStr(deepAccess(bid, 'ext.prebid.events.win'))) {
              extPrebidTargeting = getDefinedParams(extPrebidTargeting, Object.keys(extPrebidTargeting)
                .filter(i => (i.indexOf('hb_winurl') === -1 && i.indexOf('hb_bidid') === -1)));
            }
            // We will be checking for hb_buyid_pubmatic key and if it present we are converting to pwtbuyid_pubmatic before
            // adding to pwtbuyid_pubmatic
            bidObject.adserverTargeting = {};
            if (extPrebidTargeting.hasOwnProperty('hb_buyid_pubmatic')) {
              isPrebidKeys ? bidObject.adserverTargeting['hb_buyid_pubmatic'] = extPrebidTargeting['hb_buyid_pubmatic']
                : bidObject.adserverTargeting['pwtbuyid_pubmatic'] = extPrebidTargeting['hb_buyid_pubmatic'];
            }
            // We will not copy all ext.prebid.targeting keys to bidObject.adserverTargeting so commenting below line
            // bidObject.adserverTargeting = extPrebidTargeting;
          }

          bidObject.seatBidId = bid.id;

          if (deepAccess(bid, 'ext.prebid.type') === VIDEO) {
            bidObject.mediaType = VIDEO;
            const impReq = this.impRequested[bid.impid];
            [bidObject.playerWidth, bidObject.playerHeight] = [impReq.video.w, impReq.video.h];

            // try to get cache values from 'response.ext.prebid.cache.js'
            // else try 'bid.ext.prebid.targeting' as fallback
            if (bid.ext.prebid.cache && typeof bid.ext.prebid.cache.vastXml === 'object' && bid.ext.prebid.cache.vastXml.cacheId && bid.ext.prebid.cache.vastXml.url) {
              bidObject.videoCacheKey = bid.ext.prebid.cache.vastXml.cacheId;
              bidObject.vastUrl = bid.ext.prebid.cache.vastXml.url;
            } else if (extPrebidTargeting && extPrebidTargeting.hb_uuid && extPrebidTargeting.hb_cache_host && extPrebidTargeting.hb_cache_path) {
              bidObject.videoCacheKey = extPrebidTargeting.hb_uuid;
              // build url using key and cache host
              bidObject.vastUrl = `https://${extPrebidTargeting.hb_cache_host}${extPrebidTargeting.hb_cache_path}?uuid=${extPrebidTargeting.hb_uuid}`;
            }

            if (bid.adm) { bidObject.vastXml = bid.adm; }
            if (!bidObject.vastUrl && bid.nurl) { bidObject.vastUrl = bid.nurl; }
          } else if (deepAccess(bid, 'ext.prebid.type') === NATIVE) {
            bidObject.mediaType = NATIVE;
            let adm;
            if (typeof bid.adm === 'string') {
              adm = bidObject.adm = JSON.parse(bid.adm);
            } else {
              adm = bidObject.adm = bid.adm;
            }

            let trackers = {
              [nativeEventTrackerMethodMap.img]: adm.imptrackers || [],
              [nativeEventTrackerMethodMap.js]: adm.jstracker ? [adm.jstracker] : []
            };
            if (adm.eventtrackers) {
              adm.eventtrackers.forEach(tracker => {
                switch (tracker.method) {
                  case nativeEventTrackerMethodMap.img:
                    trackers[nativeEventTrackerMethodMap.img].push(tracker.url);
                    break;
                  case nativeEventTrackerMethodMap.js:
                    trackers[nativeEventTrackerMethodMap.js].push(tracker.url);
                    break;
                }
              });
            }

            if (isPlainObject(adm) && Array.isArray(adm.assets)) {
              let origAssets = nativeAssetCache[bid.impid];
              bidObject.native = cleanObj(adm.assets.reduce((native, asset) => {
                let origAsset = origAssets[asset.id];
                if (isPlainObject(asset.img)) {
                  native[origAsset.img.type ? nativeImgIdMap[origAsset.img.type] : 'image'] = pick(
                    asset.img,
                    ['url', 'w as width', 'h as height']
                  );
                } else if (isPlainObject(asset.title)) {
                  native['title'] = asset.title.text
                } else if (isPlainObject(asset.data)) {
                  nativeDataNames.forEach(dataType => {
                    if (nativeDataIdMap[dataType] === origAsset.data.type) {
                      native[dataType] = asset.data.value;
                    }
                  });
                }
                return native;
              }, cleanObj({
                clickUrl: adm.link,
                clickTrackers: deepAccess(adm, 'link.clicktrackers'),
                impressionTrackers: trackers[nativeEventTrackerMethodMap.img],
                javascriptTrackers: trackers[nativeEventTrackerMethodMap.js]
              })));
            } else {
              logError('prebid server native response contained no assets');
            }
          } else { // banner
            if (bid.adm && bid.nurl) {
              bidObject.ad = bid.adm;
              bidObject.ad += createTrackPixelHtml(decodeURIComponent(bid.nurl));
            } else if (bid.adm) {
              bidObject.ad = bid.adm;
            } else if (bid.nurl) {
              bidObject.adUrl = bid.nurl;
            }
          }

          bidObject.width = bid.w || 0;
          bidObject.height = bid.h || 0;
          if (bid.dealid) { bidObject.dealId = bid.dealid; }
          bidObject.creative_id = bid.crid;
          bidObject.creativeId = bid.crid;
          if (bid.burl) { bidObject.burl = bid.burl; }
          bidObject.currency = (response.cur) ? response.cur : DEFAULT_S2S_CURRENCY;
          bidObject.meta = {};
          let extPrebidMeta = deepAccess(bid, 'ext.prebid.meta');
          if (extPrebidMeta && isPlainObject(extPrebidMeta)) { bidObject.meta = deepClone(extPrebidMeta); }
          if (bid.adomain) { bidObject.meta.advertiserDomains = bid.adomain; }

          // the OpenRTB location for "TTL" as understood by Prebid.js is "exp" (expiration).
          const configTtl = s2sConfig.defaultTtl || DEFAULT_S2S_TTL;
          bidObject.ttl = (bid.exp) ? bid.exp : configTtl;
          bidObject.netRevenue = (bid.netRevenue) ? bid.netRevenue : DEFAULT_S2S_NETREVENUE;

<<<<<<< HEAD
          bids.push({ adUnit: this.adUnitsByImp[bid.impid].code, bid: bidObject });
=======
          // Add mi value to bidObject as it will be required in wrapper logger call
          // Also we need to get serverSideResponseTime as it required to calculate l1 for wrapper logger call
          bidObject.mi = miObj.hasOwnProperty(seatbid.seat) ? miObj[seatbid.seat] : undefined;
          bidObject.serverSideResponseTime = partnerResponseTimeObj.hasOwnProperty(seatbid.seat) ? partnerResponseTimeObj[seatbid.seat] : 0;

          // We need to add originalCpm & originalCurrency to bidObject as these are required for wrapper logger and tracker calls
          // to calculates values for properties like ocpm, ocry & eg respectively.
          bidObject.originalCpm = bidObject.cpm;
          bidObject.originalCurrency = bidObject.currency;
          // Add bid.id to sspID & partnerImpId as these are used in tracker and logger call
          if (seatbid.seat == 'pubmatic') {
            bidObject.partnerImpId = bidObject.sspID = bid.id || '';
            if (bid.dealid) {
              bidObject.dealChannel = 'PMP';
            }
          }

          // check if bid ext contains deal_channel if present get value from dealChannelValues object
          if (bid.ext && bid.ext.deal_channel) {
            bidObject.dealChannel = dealChannelValues[bid.ext.deal_channel];
          }
          bids.push({ adUnit: bidRequest.adUnitCode, bid: bidObject });
>>>>>>> f85c60c1
        });
      });
    }
    return bids;
  },
  setBidRequestId(impId, bidderCode, bidId) {
    this.bidIdMap[this.impBidderKey(impId, bidderCode)] = bidId;
  },
  getBidRequest(impId, bidderCode) {
    const key = this.impBidderKey(impId, bidderCode);
    return this.bidIdMap[key] && getBidRequest(this.bidIdMap[key], this.bidderRequests);
  },
  impBidderKey(impId, bidderCode) {
    return `${impId}${bidderCode}`;
  }
});

/**
 * BID_WON event to request the wurl
 * @param {Bid} bid the winning bid object
 */
function bidWonHandler(bid) {
  const wurl = getWurl(bid.auctionId, bid.adId);
  if (isStr(wurl)) {
    logMessage(`Invoking image pixel for wurl on BID_WIN: "${wurl}"`);
    triggerPixel(wurl);

    // remove from wurl cache, since the wurl url was called
    removeWurl(bid.auctionId, bid.adId);
  }
}

function hasPurpose1Consent(gdprConsent) {
  let result = true;
  if (gdprConsent) {
    if (gdprConsent.gdprApplies && gdprConsent.apiVersion === 2) {
      result = !!(deepAccess(gdprConsent, 'vendorData.purpose.consents.1') === true);
    }
  }
  return result;
}

function getMatchingConsentUrl(urlProp, gdprConsent) {
  return hasPurpose1Consent(gdprConsent) ? urlProp.p1Consent : urlProp.noP1Consent;
}

function getConsentData(bidRequests) {
  let gdprConsent, uspConsent;
  if (Array.isArray(bidRequests) && bidRequests.length > 0) {
    gdprConsent = bidRequests[0].gdprConsent;
    uspConsent = bidRequests[0].uspConsent;
  }
  return { gdprConsent, uspConsent };
}

/**
 * Bidder adapter for Prebid Server
 */
export function PrebidServer() {
  const baseAdapter = new Adapter('prebidServer');

  /* Prebid executes this function when the page asks to send out bid requests */
  baseAdapter.callBids = function(s2sBidRequest, bidRequests, addBidResponse, done, ajax) {
    let { gdprConsent, uspConsent } = getConsentData(bidRequests);

    if (Array.isArray(_s2sConfigs)) {
      if (s2sBidRequest.s2sConfig && s2sBidRequest.s2sConfig.syncEndpoint && getMatchingConsentUrl(s2sBidRequest.s2sConfig.syncEndpoint, gdprConsent)) {
        let syncBidders = s2sBidRequest.s2sConfig.bidders
          .map(bidder => adapterManager.aliasRegistry[bidder] || bidder)
          .filter((bidder, index, array) => (array.indexOf(bidder) === index));

        queueSync(syncBidders, gdprConsent, uspConsent, s2sBidRequest.s2sConfig);
      }

      processPBSRequest(s2sBidRequest, bidRequests, ajax, {
        onResponse: function (isValid, requestedBidders) {
          if (isValid) {
            bidRequests.forEach(bidderRequest => events.emit(CONSTANTS.EVENTS.BIDDER_DONE, bidderRequest));
          }
          done();
          doClientSideSyncs(requestedBidders, gdprConsent, uspConsent);
        },
        onError: done,
        onBid: function ({adUnit, bid}) {
          if (isValid(adUnit, bid)) {
            addBidResponse(adUnit, bid);
          }
        }
      })
    }
  };

  // Listen for bid won to call wurl
  events.on(CONSTANTS.EVENTS.BID_WON, bidWonHandler);

  return Object.assign(this, {
    callBids: baseAdapter.callBids,
    setBidderCode: baseAdapter.setBidderCode,
    type: TYPE
  });
}

/**
 * Build and send the appropriate HTTP request over the network, then interpret the response.
 * @param s2sBidRequest
 * @param bidRequests
 * @param ajax
 * @param onResponse {function(boolean, Array[String])} invoked on a successful HTTP response - with a flag indicating whether it was successful,
 * and a list of the unique bidder codes that were sent in the request
 * @param onError {function(String, {})} invoked on HTTP failure - with status message and XHR error
 * @param onBid {function({})} invoked once for each bid in the response - with the bid as returned by interpretResponse
 */
export const processPBSRequest = hook('sync', function (s2sBidRequest, bidRequests, ajax, {onResponse, onError, onBid}) {
  let { gdprConsent } = getConsentData(bidRequests);
  const adUnits = deepClone(s2sBidRequest.ad_units);

  // at this point ad units should have a size array either directly or mapped so filter for that
  const validAdUnits = adUnits.filter(unit =>
    unit.mediaTypes && (unit.mediaTypes.native || (unit.mediaTypes.banner && unit.mediaTypes.banner.sizes) || (unit.mediaTypes.video && unit.mediaTypes.video.playerSize))
  );

  // in case config.bidders contains invalid bidders, we only process those we sent requests for
  const requestedBidders = validAdUnits
    .map(adUnit => adUnit.bids.map(bid => bid.bidder).filter(uniques))
    .reduce(flatten)
    .filter(uniques);

  const ortb2 = new ORTB2(s2sBidRequest, bidRequests, validAdUnits, requestedBidders);
  const request = ortb2.buildRequest();
  const requestJson = request && JSON.stringify(request);
  logInfo('BidRequest: ' + requestJson);
  const endpointUrl = getMatchingConsentUrl(s2sBidRequest.s2sConfig.endpoint, gdprConsent);
  if (request && requestJson && endpointUrl) {
    ajax(
      endpointUrl,
      {
        success: function (response) {
          let result;
          try {
            result = JSON.parse(response);
            const bids = ortb2.interpretResponse(result);
            bids.forEach(onBid);
          } catch (error) {
            logError(error);
          }
          if (!result || (result.status && includes(result.status, 'Error'))) {
            logError('error parsing response: ', result ? result.status : 'not valid JSON');
            onResponse(false, requestedBidders);
          } else {
            onResponse(true, requestedBidders);
          }
        },
        error: onError
      },
      requestJson,
      {contentType: 'text/plain', withCredentials: true}
    );
  } else {
    logError('PBS request not made.  Check endpoints.');
  }
}, 'processPBSRequest');

/**
 * Global setter that sets eids permissions for bidders
 * This setter is to be used by userId module when included
 * @param {array} newEidPermissions
 */
function setEidPermissions(newEidPermissions) {
  eidPermissions = newEidPermissions;
}
getPrebidInternal().setEidPermissions = setEidPermissions;

adapterManager.registerBidAdapter(new PrebidServer(), 'prebidServer');<|MERGE_RESOLUTION|>--- conflicted
+++ resolved
@@ -1,39 +1,10 @@
 import Adapter from '../../src/adapter.js';
 import {createBid} from '../../src/bidfactory.js';
 import {
-<<<<<<< HEAD
-  bind,
-  cleanObj,
-  createTrackPixelHtml,
-  deepAccess,
-  deepClone,
-  deepSetValue,
-  flatten,
-  generateUUID,
-  getBidRequest,
-  getDefinedParams,
-  getPrebidInternal,
-  insertUserSyncIframe,
-  isArray,
-  isEmpty,
-  isNumber,
-  isPlainObject,
-  isStr,
-  logError,
-  logInfo,
-  logMessage,
-  logWarn,
-  mergeDeep,
-  parseSizesInput,
-  pick, timestamp,
-  triggerPixel,
-  uniques
-=======
   getPrebidInternal, logError, isStr, isPlainObject, logWarn, generateUUID, bind, logMessage,
   triggerPixel, insertUserSyncIframe, deepAccess, mergeDeep, deepSetValue, cleanObj, parseSizesInput,
   getBidRequest, getDefinedParams, createTrackPixelHtml, pick, deepClone, uniques, flatten, isNumber,
   isEmpty, isArray, logInfo, timestamp
->>>>>>> f85c60c1
 } from '../../src/utils.js';
 import CONSTANTS from '../../src/constants.json';
 import adapterManager from '../../src/adapterManager.js';
@@ -45,6 +16,7 @@
 import { S2S_VENDORS } from './config.js';
 import { ajax } from '../../src/ajax.js';
 import {hook} from '../../src/hook.js';
+import { processNativeAdUnitParams } from '../../src/native.js';
 
 const getConfig = config.getConfig;
 
@@ -542,7 +514,34 @@
   wurlMap = {};
 }
 
-<<<<<<< HEAD
+// Get matchedimpressions object
+function getMiValues(responseExt) {
+  if (responseExt && responseExt.matchedimpression) {
+    return responseExt.matchedimpression;
+  }
+}
+// Get partners response time
+function getPartnerResponseTime(responseExt) {
+  if (responseExt && responseExt.responsetimemillis) {
+    return responseExt.responsetimemillis;
+  }
+}
+// Get list of all errored partners
+function getErroredPartners(responseExt) {
+  if (responseExt && responseExt.errors) {
+    return Object.keys(responseExt.errors);
+  }
+}
+
+function findPartnersWithoutErrorsAndBids(erroredPartners, listofPartnersWithmi, responseExt, impValue) {
+  window.partnersWithoutErrorAndBids[impValue] = listofPartnersWithmi.filter(partner => !erroredPartners.includes(partner));
+  erroredPartners.forEach(partner => {
+    if (responseExt.errors[partner] && responseExt.errors[partner][0].code == 1) {
+      window.partnersWithoutErrorAndBids[impValue].push(partner);
+    }
+  })
+}
+
 function ORTB2(s2sBidRequest, bidderRequests, adUnits, requestedBidders) {
   this.s2sBidRequest = s2sBidRequest;
   this.bidderRequests = bidderRequests;
@@ -560,39 +559,8 @@
 Object.assign(ORTB2.prototype, {
   buildRequest() {
     const {s2sBidRequest, bidderRequests: bidRequests, adUnits, s2sConfig, requestedBidders} = this;
-
-=======
-// Get matchedimpressions object
-function getMiValues(responseExt) {
-  if (responseExt && responseExt.matchedimpression) {
-    return responseExt.matchedimpression;
-  }
-}
-// Get partners response time
-function getPartnerResponseTime(responseExt) {
-  if (responseExt && responseExt.responsetimemillis) {
-    return responseExt.responsetimemillis;
-  }
-}
-// Get list of all errored partners
-function getErroredPartners(responseExt) {
-  if (responseExt && responseExt.errors) {
-    return Object.keys(responseExt.errors);
-  }
-}
-
-function findPartnersWithoutErrorsAndBids(erroredPartners, listofPartnersWithmi, responseExt, impValue) {
-  window.partnersWithoutErrorAndBids[impValue] = listofPartnersWithmi.filter(partner => !erroredPartners.includes(partner));
-  erroredPartners.forEach(partner => {
-    if (responseExt.errors[partner] && responseExt.errors[partner][0].code == 1) {
-      window.partnersWithoutErrorAndBids[impValue].push(partner);
-    }
-  })
-}
-
-const OPEN_RTB_PROTOCOL = {
-  buildRequest(s2sBidRequest, bidRequests, adUnits, s2sConfig, requestedBidders) {
->>>>>>> f85c60c1
+    /* eslint-disable no-console */
+    console.log('123 top', s2sBidRequest.ad_units[0].bids, bidRequests);
     let imps = [];
     let aliases = {};
     let owAliases;
@@ -631,80 +599,9 @@
       impIds.add(impressionId);
       this.adUnitsByImp[impressionId] = adUnit;
 
-<<<<<<< HEAD
-      const nativeParams = adUnit.nativeParams;
-      let nativeAssets;
-      if (nativeParams) {
-        try {
-          nativeAssets = nativeAssetCache[impressionId] = Object.keys(nativeParams).reduce((assets, type) => {
-            let params = nativeParams[type];
-
-            function newAsset(obj) {
-              return Object.assign({
-                required: params.required ? 1 : 0
-              }, obj ? cleanObj(obj) : {});
-            }
-
-            switch (type) {
-              case 'image':
-              case 'icon':
-                let imgTypeId = nativeImgIdMap[type];
-                let asset = cleanObj({
-                  type: imgTypeId,
-                  w: deepAccess(params, 'sizes.0'),
-                  h: deepAccess(params, 'sizes.1'),
-                  wmin: deepAccess(params, 'aspect_ratios.0.min_width'),
-                  hmin: deepAccess(params, 'aspect_ratios.0.min_height')
-                });
-                if (!((asset.w && asset.h) || (asset.hmin && asset.wmin))) {
-                  throw 'invalid img sizes (must provide sizes or min_height & min_width if using aspect_ratios)';
-                }
-                if (Array.isArray(params.aspect_ratios)) {
-                  // pass aspect_ratios as ext data I guess?
-                  const aspectRatios = params.aspect_ratios
-                    .filter((ar) => ar.ratio_width && ar.ratio_height)
-                    .map(ratio => `${ratio.ratio_width}:${ratio.ratio_height}`);
-                  if (aspectRatios.length > 0) {
-                    asset.ext = {
-                      aspectratios: aspectRatios
-                    }
-                  }
-                }
-                assets.push(newAsset({
-                  img: asset
-                }));
-                break;
-              case 'title':
-                if (!params.len) {
-                  throw 'invalid title.len';
-                }
-                assets.push(newAsset({
-                  title: {
-                    len: params.len
-                  }
-                }));
-                break;
-              default:
-                let dataAssetTypeId = nativeDataIdMap[type];
-                if (dataAssetTypeId) {
-                  assets.push(newAsset({
-                    data: {
-                      type: dataAssetTypeId,
-                      len: params.len
-                    }
-                  }))
-                }
-            }
-            return assets;
-          }, []);
-        } catch (e) {
-          logError('error creating native request: ' + String(e))
-        }
-=======
       const nativeParams = processNativeAdUnitParams(deepAccess(adUnit, 'mediaTypes.native'));
       if (nativeParams) {
         logWarn('OW server side dose not support native media types');
->>>>>>> f85c60c1
       }
       let nativeAssets;
       // Commenting mediaTypes,native as s2s dose not support native
@@ -777,9 +674,6 @@
       const bannerParams = deepAccess(adUnit, 'mediaTypes.banner');
 
       adUnit.bids.forEach(bid => {
-<<<<<<< HEAD
-        this.setBidRequestId(impressionId, bid.bidder, bid.bid_id);
-=======
         // If bid params contains kgpv then delete it as we do not want to pass it in request.
         delete bid.params.kgpv;
         if ((bid.bidder !== 'pubmatic') && !(owAliases && owAliases[bid.bidder] && owAliases[bid.bidder].includes('pubmatic'))) {
@@ -797,10 +691,7 @@
             }
           });
         }
-        // OpenRTB response contains imp.id and bidder name. These are
-        // combined to create a unique key for each bid since an id isn't returned
-        bidIdMap[`${impressionId}${bid.bidder}`] = bid.bid_id;
->>>>>>> f85c60c1
+        this.setBidRequestId(impressionId, bid.bidder, bid.bid_id);
         // check for and store valid aliases to add to the request
         if (adapterManager.aliasRegistry[bid.bidder]) {
           const bidder = adapterManager.bidderRegistry[bid.bidder];
@@ -997,6 +888,9 @@
       request.ext.prebid = mergeDeep(request.ext.prebid, s2sConfig.extPrebid);
     }
 
+    /* eslint-disable no-console */
+    console.log('just after 123 request', request.ext.prebid);
+
     /**
      * @type {(string[]|string|undefined)} - OpenRTB property 'cur', currencies available for bids
      */
@@ -1024,6 +918,8 @@
     if (!isEmpty(aliases)) {
       request.ext.prebid.aliases = {...request.ext.prebid.aliases, ...aliases};
     }
+    /* eslint-disable no-console */
+    console.log('123 in index before', request.ext.prebid.aliases);
     // Replace aliases with parent alias e.g. pubmatic2 should replace with pubmatic
     for (var bidder in request.ext.prebid.aliases) {
       var defaultAlias = defaultAliases[request.ext.prebid.aliases[bidder]];
@@ -1031,6 +927,8 @@
         request.ext.prebid.aliases[bidder] = defaultAlias;
       }
     }
+    /* eslint-disable no-console */
+    console.log('123 in index after', request.ext.prebid.aliases);
     // Updating request.ext.prebid.bidderparams wiid if present
     if (s2sConfig.extPrebid && typeof s2sConfig.extPrebid.bidderparams === 'object') {
       var listOfPubMaticBidders = Object.keys(s2sConfig.extPrebid.bidderparams);
@@ -1103,11 +1001,8 @@
     delete request.ext.prebid.isPrebidPubMaticAnalyticsEnabled;
     delete request.ext.prebid.isUsePrebidKeysEnabled;
     addBidderFirstPartyDataToRequest(request);
-<<<<<<< HEAD
 
     request.imp.forEach((imp) => this.impRequested[imp.id] = imp);
-=======
->>>>>>> f85c60c1
     return request;
   },
 
@@ -1310,9 +1205,6 @@
           bidObject.ttl = (bid.exp) ? bid.exp : configTtl;
           bidObject.netRevenue = (bid.netRevenue) ? bid.netRevenue : DEFAULT_S2S_NETREVENUE;
 
-<<<<<<< HEAD
-          bids.push({ adUnit: this.adUnitsByImp[bid.impid].code, bid: bidObject });
-=======
           // Add mi value to bidObject as it will be required in wrapper logger call
           // Also we need to get serverSideResponseTime as it required to calculate l1 for wrapper logger call
           bidObject.mi = miObj.hasOwnProperty(seatbid.seat) ? miObj[seatbid.seat] : undefined;
@@ -1334,8 +1226,8 @@
           if (bid.ext && bid.ext.deal_channel) {
             bidObject.dealChannel = dealChannelValues[bid.ext.deal_channel];
           }
-          bids.push({ adUnit: bidRequest.adUnitCode, bid: bidObject });
->>>>>>> f85c60c1
+
+          bids.push({ adUnit: this.adUnitsByImp[bid.impid].code, bid: bidObject });
         });
       });
     }
