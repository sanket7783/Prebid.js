--- conflicted
+++ resolved
@@ -17,10 +17,7 @@
 import { ajax } from '../../src/ajax.js';
 import {hook} from '../../src/hook.js';
 import { processNativeAdUnitParams } from '../../src/native.js';
-<<<<<<< HEAD
 import {getGlobal} from '../../src/prebidGlobal.js';
-=======
->>>>>>> dd731a5a
 
 const getConfig = config.getConfig;
 
@@ -884,11 +881,6 @@
           }, {}).min
       })();
 
-<<<<<<< HEAD
-      if (floor) {
-        // imp.bidfloor = floor.floor;
-        // imp.bidfloorcur = floor.currency
-=======
       if (getFloorBid) {
         let floorInfo;
         try {
@@ -903,7 +895,6 @@
           // imp.bidfloor = parseFloat(floorInfo.floor);
           // imp.bidfloorcur = floorInfo.currency
         }
->>>>>>> dd731a5a
       }
 
       if (imp.banner || imp.video || imp.native) {
