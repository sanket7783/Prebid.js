import Adapter from '../../src/adapter.js';
import { createBid } from '../../src/bidfactory.js';
import * as utils from '../../src/utils.js';
import { STATUS, S2S, EVENTS } from '../../src/constants.json';
import adapterManager from '../../src/adapterManager.js';
import { config } from '../../src/config.js';
import { VIDEO, NATIVE } from '../../src/mediaTypes.js';
import { processNativeAdUnitParams } from '../../src/native.js';
import { isValid } from '../../src/adapters/bidderFactory.js';
import events from '../../src/events.js';
import includes from 'core-js-pure/features/array/includes.js';
import { S2S_VENDORS } from './config.js';
import { ajax } from '../../src/ajax.js';
import find from 'core-js-pure/features/array/find.js';
import { getPrebidInternal } from '../../src/utils.js';

const getConfig = config.getConfig;

const TYPE = S2S.SRC;
let _syncCount = 0;
const DEFAULT_S2S_TTL = 60;
const DEFAULT_S2S_CURRENCY = 'USD';
const DEFAULT_S2S_NETREVENUE = true;

let _s2sConfigs;
<<<<<<< HEAD
=======

let eidPermissions;
>>>>>>> e3313698

/**
 * @typedef {Object} AdapterOptions
 * @summary s2sConfig parameter that adds arguments to resulting OpenRTB payload that goes to Prebid Server
 * @property {string} adapter
 * @property {boolean} enabled
 * @property {string} endpoint
 * @property {string} syncEndpoint
 * @property {number} timeout
 * @example
 * // example of multiple bidder configuration
 * pbjs.setConfig({
 *    s2sConfig: {
 *       adapterOptions: {
 *          rubicon: {singleRequest: false}
 *          appnexus: {key: "value"}
 *       }
 *    }
 * });
 */

/**
 * @typedef {Object} S2SDefaultConfig
 * @summary Base config properties for server to server header bidding
 * @property {string} [adapter='prebidServer'] adapter code to use for S2S
 * @property {boolean} [enabled=false] enables S2S bidding
 * @property {number} [timeout=1000] timeout for S2S bidders - should be lower than `pbjs.requestBids({timeout})`
 * @property {number} [maxBids=1]
 * @property {AdapterOptions} [adapterOptions] adds arguments to resulting OpenRTB payload to Prebid Server
 * @property {Object} [syncUrlModifier]
 */

/**
 * @typedef {S2SDefaultConfig} S2SConfig
 * @summary Configuration for server to server header bidding
 * @property {string[]} bidders bidders to request S2S
 * @property {string} endpoint endpoint to contact
 * @property {string} [defaultVendor] used as key to select the bidder's default config from ßprebidServer/config.js
 * @property {boolean} [cacheMarkup] whether to cache the adm result
 * @property {string} [syncEndpoint] endpoint URL for syncing cookies
 * @property {Object} [extPrebid] properties will be merged into request.ext.prebid
 */

/**
 * @type {S2SDefaultConfig}
 */
const s2sDefaultConfig = {
  enabled: false,
  timeout: 1000,
  maxBids: 1,
  adapter: 'prebidServer',
  adapterOptions: {},
  syncUrlModifier: {}
};

config.setDefaults({
  's2sConfig': s2sDefaultConfig
});

/**
 * @param {S2SConfig} option
 * @return {boolean}
 */
function updateConfigDefaultVendor(option) {
  if (option.defaultVendor) {
    let vendor = option.defaultVendor;
    let optionKeys = Object.keys(option);
    if (S2S_VENDORS[vendor]) {
      // vendor keys will be set if either: the key was not specified by user
      // or if the user did not set their own distinct value (ie using the system default) to override the vendor
      Object.keys(S2S_VENDORS[vendor]).forEach((vendorKey) => {
        if (s2sDefaultConfig[vendorKey] === option[vendorKey] || !includes(optionKeys, vendorKey)) {
          option[vendorKey] = S2S_VENDORS[vendor][vendorKey];
        }
      });
    } else {
      utils.logError('Incorrect or unavailable prebid server default vendor option: ' + vendor);
      return false;
    }
  }
}

/**
 * @param {S2SConfig} option
 * @return {boolean}
 */
function validateConfigRequiredProps(option) {
  const keys = Object.keys(option);
  if (['accountId', 'bidders', 'endpoint'].filter(key => {
    if (!includes(keys, key)) {
      utils.logError(key + ' missing in server to server config');
      return true;
    }
    return false;
  }).length > 0) {
    return false;
  }
}

/**
 * @param {(S2SConfig[]|S2SConfig)} options
 */
function setS2sConfig(options) {
  if (!options) {
    return;
  }
  const normalizedOptions = Array.isArray(options) ? options : [options];

  const activeBidders = [];
  const optionsValid = normalizedOptions.every((option, i, array) => {
    const updateSuccess = updateConfigDefaultVendor(option);
    if (updateSuccess !== false) {
      const valid = validateConfigRequiredProps(option);
      if (valid !== false) {
        if (Array.isArray(option['bidders'])) {
          array[i]['bidders'] = option['bidders'].filter(bidder => {
            if (activeBidders.indexOf(bidder) === -1) {
              activeBidders.push(bidder);
              return true;
            }
            return false;
          });
        }
        return true;
      }
    }
    return false;
  });

  if (optionsValid) {
    return _s2sConfigs = normalizedOptions;
  }
}
getConfig('s2sConfig', ({s2sConfig}) => setS2sConfig(s2sConfig));

/**
 * resets the _synced variable back to false, primiarily used for testing purposes
*/
export function resetSyncedStatus() {
  _syncCount = 0;
}

/**
 * @param  {Array} bidderCodes list of bidders to request user syncs for.
 */
function queueSync(bidderCodes, gdprConsent, uspConsent, s2sConfig) {
  if (_s2sConfigs.length === _syncCount) {
    return;
  }
  _syncCount++;

  const payload = {
    uuid: utils.generateUUID(),
    bidders: bidderCodes,
    account: s2sConfig.accountId
  };

  let userSyncLimit = s2sConfig.userSyncLimit;
  if (utils.isNumber(userSyncLimit) && userSyncLimit > 0) {
    payload['limit'] = userSyncLimit;
  }

  if (gdprConsent) {
    payload.gdpr = (gdprConsent.gdprApplies) ? 1 : 0;
    // attempt to populate gdpr_consent if we know gdprApplies or it may apply
    if (gdprConsent.gdprApplies !== false) {
      payload.gdpr_consent = gdprConsent.consentString;
    }
  }

  // US Privacy (CCPA) support
  if (uspConsent) {
    payload.us_privacy = uspConsent;
  }

  if (typeof s2sConfig.coopSync === 'boolean') {
    payload.coopSync = s2sConfig.coopSync;
  }

  const jsonPayload = JSON.stringify(payload);
  ajax(s2sConfig.syncEndpoint,
    (response) => {
      try {
        response = JSON.parse(response);
        doAllSyncs(response.bidder_status, s2sConfig);
      } catch (e) {
        utils.logError(e);
      }
    },
    jsonPayload,
    {
      contentType: 'text/plain',
      withCredentials: true
    });
}

function doAllSyncs(bidders, s2sConfig) {
  if (bidders.length === 0) {
    return;
  }

  // pull the syncs off the list in the order that prebid server sends them
  const thisSync = bidders.shift();

  // if PBS reports this bidder doesn't have an ID, then call the sync and recurse to the next sync entry
  if (thisSync.no_cookie) {
    doPreBidderSync(thisSync.usersync.type, thisSync.usersync.url, thisSync.bidder, utils.bind.call(doAllSyncs, null, bidders, s2sConfig), s2sConfig);
  } else {
    // bidder already has an ID, so just recurse to the next sync entry
    doAllSyncs(bidders, s2sConfig);
  }
}

/**
 * Modify the cookie sync url from prebid server to add new params.
 *
 * @param {string} type the type of sync, "image", "redirect", "iframe"
 * @param {string} url the url to sync
 * @param {string} bidder name of bidder doing sync for
 * @param {function} done an exit callback; to signify this pixel has either: finished rendering or something went wrong
 * @param {S2SConfig} s2sConfig
 */
function doPreBidderSync(type, url, bidder, done, s2sConfig) {
  if (s2sConfig.syncUrlModifier && typeof s2sConfig.syncUrlModifier[bidder] === 'function') {
    const newSyncUrl = s2sConfig.syncUrlModifier[bidder](type, url, bidder);
    doBidderSync(type, newSyncUrl, bidder, done)
  } else {
    doBidderSync(type, url, bidder, done)
  }
}

/**
 * Run a cookie sync for the given type, url, and bidder
 *
 * @param {string} type the type of sync, "image", "redirect", "iframe"
 * @param {string} url the url to sync
 * @param {string} bidder name of bidder doing sync for
 * @param {function} done an exit callback; to signify this pixel has either: finished rendering or something went wrong
 */
function doBidderSync(type, url, bidder, done) {
  if (!url) {
    utils.logError(`No sync url for bidder "${bidder}": ${url}`);
    done();
  } else if (type === 'image' || type === 'redirect') {
    utils.logMessage(`Invoking image pixel user sync for bidder: "${bidder}"`);
    utils.triggerPixel(url, done);
  } else if (type == 'iframe') {
    utils.logMessage(`Invoking iframe user sync for bidder: "${bidder}"`);
    utils.insertUserSyncIframe(url, done);
  } else {
    utils.logError(`User sync type "${type}" not supported for bidder: "${bidder}"`);
    done();
  }
}

/**
 * Do client-side syncs for bidders.
 *
 * @param {Array} bidders a list of bidder names
 */
function doClientSideSyncs(bidders) {
  bidders.forEach(bidder => {
    let clientAdapter = adapterManager.getBidAdapter(bidder);
    if (clientAdapter && clientAdapter.registerSyncs) {
      clientAdapter.registerSyncs([]);
    }
  });
}

function _appendSiteAppDevice(request, pageUrl, accountId) {
  if (!request) return;

  // ORTB specifies app OR site
  if (typeof config.getConfig('app') === 'object') {
    request.app = config.getConfig('app');
    request.app.publisher = {id: accountId}
  } else {
    request.site = {};
    if (utils.isPlainObject(config.getConfig('site'))) {
      request.site = config.getConfig('site');
    }
    // set publisher.id if not already defined
    if (!utils.deepAccess(request.site, 'publisher.id')) {
      utils.deepSetValue(request.site, 'publisher.id', accountId);
    }
    // set site.page if not already defined
    if (!request.site.page) {
      request.site.page = pageUrl;
    }
  }
  if (typeof config.getConfig('device') === 'object') {
    request.device = config.getConfig('device');
  }
  if (!request.device) {
    request.device = {};
  }
  if (!request.device.w) {
    request.device.w = window.innerWidth;
  }
  if (!request.device.h) {
    request.device.h = window.innerHeight;
  }
}

function addBidderFirstPartyDataToRequest(request) {
  const bidderConfig = config.getBidderConfig();
  const fpdConfigs = Object.keys(bidderConfig).reduce((acc, bidder) => {
    const currBidderConfig = bidderConfig[bidder];
    if (currBidderConfig.ortb2) {
      const ortb2 = {};
      if (currBidderConfig.ortb2.site) {
        ortb2.site = currBidderConfig.ortb2.site;
      }
      if (currBidderConfig.ortb2.user) {
        ortb2.user = currBidderConfig.ortb2.user;
      }

      acc.push({
        bidders: [ bidder ],
        config: { ortb2 }
      });
    }
    return acc;
  }, []);

  if (fpdConfigs.length) {
    utils.deepSetValue(request, 'ext.prebid.bidderconfig', fpdConfigs);
  }
}

// https://iabtechlab.com/wp-content/uploads/2016/07/OpenRTB-Native-Ads-Specification-Final-1.2.pdf#page=40
let nativeDataIdMap = {
  sponsoredBy: 1, // sponsored
  body: 2, // desc
  rating: 3,
  likes: 4,
  downloads: 5,
  price: 6,
  salePrice: 7,
  phone: 8,
  address: 9,
  body2: 10, // desc2
  cta: 12 // ctatext
};
let nativeDataNames = Object.keys(nativeDataIdMap);

let nativeImgIdMap = {
  icon: 1,
  image: 3
};

let nativeEventTrackerEventMap = {
  impression: 1,
  'viewable-mrc50': 2,
  'viewable-mrc100': 3,
  'viewable-video50': 4,
};

let nativeEventTrackerMethodMap = {
  img: 1,
  js: 2
};

// enable reverse lookup
[
  nativeDataIdMap,
  nativeImgIdMap,
  nativeEventTrackerEventMap,
  nativeEventTrackerMethodMap
].forEach(map => {
  Object.keys(map).forEach(key => {
    map[map[key]] = key;
  });
});

/*
 * Protocol spec for OpenRTB endpoint
 * e.g., https://<prebid-server-url>/v1/openrtb2/auction
 */
let bidIdMap = {};
let nativeAssetCache = {}; // store processed native params to preserve

/**
 * map wurl to auction id and adId for use in the BID_WON event
 */
let wurlMap = {};

/**
 * @param {string} auctionId
 * @param {string} adId generated value set to bidObject.adId by bidderFactory Bid()
 * @param {string} wurl events.winurl passed from prebidServer as wurl
 */
function addWurl(auctionId, adId, wurl) {
  if ([auctionId, adId].every(utils.isStr)) {
    wurlMap[`${auctionId}${adId}`] = wurl;
  }
}

function getPbsResponseData(bidderRequests, response, pbsName, pbjsName) {
  const bidderValues = utils.deepAccess(response, `ext.${pbsName}`);
  if (bidderValues) {
    Object.keys(bidderValues).forEach(bidder => {
      let biddersReq = find(bidderRequests, bidderReq => bidderReq.bidderCode === bidder);
      if (biddersReq) {
        biddersReq[pbjsName] = bidderValues[bidder];
      }
    });
  }
}

/**
 * @param {string} auctionId
 * @param {string} adId generated value set to bidObject.adId by bidderFactory Bid()
 */
function removeWurl(auctionId, adId) {
  if ([auctionId, adId].every(utils.isStr)) {
    wurlMap[`${auctionId}${adId}`] = undefined;
  }
}
/**
 * @param {string} auctionId
 * @param {string} adId generated value set to bidObject.adId by bidderFactory Bid()
 * @return {(string|undefined)} events.winurl which was passed as wurl
 */
function getWurl(auctionId, adId) {
  if ([auctionId, adId].every(utils.isStr)) {
    return wurlMap[`${auctionId}${adId}`];
  }
}

/**
 * remove all cached wurls
 */
export function resetWurlMap() {
  wurlMap = {};
}

const OPEN_RTB_PROTOCOL = {
<<<<<<< HEAD
  buildRequest(s2sBidRequest, bidRequests, adUnits, s2sConfig) {
=======
  buildRequest(s2sBidRequest, bidRequests, adUnits, s2sConfig, requestedBidders) {
>>>>>>> e3313698
    let imps = [];
    let aliases = {};
    const firstBidRequest = bidRequests[0];

    // transform ad unit into array of OpenRTB impression objects
    adUnits.forEach(adUnit => {
      const nativeParams = processNativeAdUnitParams(utils.deepAccess(adUnit, 'mediaTypes.native'));
      let nativeAssets;
      if (nativeParams) {
        try {
          nativeAssets = nativeAssetCache[adUnit.code] = Object.keys(nativeParams).reduce((assets, type) => {
            let params = nativeParams[type];

            function newAsset(obj) {
              return Object.assign({
                required: params.required ? 1 : 0
              }, obj ? utils.cleanObj(obj) : {});
            }

            switch (type) {
              case 'image':
              case 'icon':
                let imgTypeId = nativeImgIdMap[type];
                let asset = utils.cleanObj({
                  type: imgTypeId,
                  w: utils.deepAccess(params, 'sizes.0'),
                  h: utils.deepAccess(params, 'sizes.1'),
                  wmin: utils.deepAccess(params, 'aspect_ratios.0.min_width'),
                  hmin: utils.deepAccess(params, 'aspect_ratios.0.min_height')
                });
                if (!((asset.w && asset.h) || (asset.hmin && asset.wmin))) {
                  throw 'invalid img sizes (must provide sizes or min_height & min_width if using aspect_ratios)';
                }
                if (Array.isArray(params.aspect_ratios)) {
                  // pass aspect_ratios as ext data I guess?
                  asset.ext = {
                    aspectratios: params.aspect_ratios.map(
                      ratio => `${ratio.ratio_width}:${ratio.ratio_height}`
                    )
                  }
                }
                assets.push(newAsset({
                  img: asset
                }));
                break;
              case 'title':
                if (!params.len) {
                  throw 'invalid title.len';
                }
                assets.push(newAsset({
                  title: {
                    len: params.len
                  }
                }));
                break;
              default:
                let dataAssetTypeId = nativeDataIdMap[type];
                if (dataAssetTypeId) {
                  assets.push(newAsset({
                    data: {
                      type: dataAssetTypeId,
                      len: params.len
                    }
                  }))
                }
            }
            return assets;
          }, []);
        } catch (e) {
          utils.logError('error creating native request: ' + String(e))
        }
      }
      const videoParams = utils.deepAccess(adUnit, 'mediaTypes.video');
      const bannerParams = utils.deepAccess(adUnit, 'mediaTypes.banner');

      adUnit.bids.forEach(bid => {
        // OpenRTB response contains the adunit code and bidder name. These are
        // combined to create a unique key for each bid since an id isn't returned
        bidIdMap[`${adUnit.code}${bid.bidder}`] = bid.bid_id;

        // check for and store valid aliases to add to the request
        if (adapterManager.aliasRegistry[bid.bidder]) {
          const bidder = adapterManager.bidderRegistry[bid.bidder];
          // adding alias only if alias source bidder exists and alias isn't configured to be standalone
          // pbs adapter
          if (bidder && !bidder.getSpec().skipPbsAliasing) {
            aliases[bid.bidder] = adapterManager.aliasRegistry[bid.bidder];
          }
        }
      });

      let mediaTypes = {};
      if (bannerParams && bannerParams.sizes) {
        const sizes = utils.parseSizesInput(bannerParams.sizes);

        // get banner sizes in form [{ w: <int>, h: <int> }, ...]
        const format = sizes.map(size => {
          const [ width, height ] = size.split('x');
          const w = parseInt(width, 10);
          const h = parseInt(height, 10);
          return { w, h };
        });

        mediaTypes['banner'] = {format};
      }

      if (!utils.isEmpty(videoParams)) {
        if (videoParams.context === 'outstream' && !adUnit.renderer) {
          // Don't push oustream w/o renderer to request object.
          utils.logError('Outstream bid without renderer cannot be sent to Prebid Server.');
        } else {
          if (videoParams.context === 'instream' && !videoParams.hasOwnProperty('placement')) {
            videoParams.placement = 1;
          }
          mediaTypes['video'] = videoParams;
        }
      }

      if (nativeAssets) {
        try {
          mediaTypes['native'] = {
            request: JSON.stringify({
              // TODO: determine best way to pass these and if we allow defaults
              context: 1,
              plcmttype: 1,
              eventtrackers: [
                {event: 1, methods: [1]}
              ],
              // TODO: figure out how to support privacy field
              // privacy: int
              assets: nativeAssets
            }),
            ver: '1.2'
          }
        } catch (e) {
          utils.logError('error creating native request: ' + String(e))
        }
      }

      // get bidder params in form { <bidder code>: {...params} }
      const ext = adUnit.bids.reduce((acc, bid) => {
        const adapter = adapterManager.bidderRegistry[bid.bidder];
        if (adapter && adapter.getSpec().transformBidParams) {
          bid.params = adapter.getSpec().transformBidParams(bid.params, true);
        }
        acc[bid.bidder] = (s2sConfig.adapterOptions && s2sConfig.adapterOptions[bid.bidder]) ? Object.assign({}, bid.params, s2sConfig.adapterOptions[bid.bidder]) : bid.params;
        return acc;
      }, {});

      const imp = { id: adUnit.code, ext, secure: s2sConfig.secure };

<<<<<<< HEAD
      /**
       * Prebid AdSlot
       * @type {(string|undefined)}
       */
      const pbAdSlot = utils.deepAccess(adUnit, 'fpd.context.pbAdSlot');
      if (typeof pbAdSlot === 'string' && pbAdSlot) {
        utils.deepSetValue(imp, 'ext.context.data.pbadslot', pbAdSlot);
      }

      /**
       * Copy GAM AdUnit and Name to imp
       */
      ['name', 'adSlot'].forEach(name => {
        /** @type {(string|undefined)} */
        const value = utils.deepAccess(adUnit, `fpd.context.adserver.${name}`);
        if (typeof value === 'string' && value) {
          utils.deepSetValue(imp, `ext.context.data.adserver.${name.toLowerCase()}`, value);
=======
      const ortb2 = {...utils.deepAccess(adUnit, 'ortb2Imp.ext.data')};
      Object.keys(ortb2).forEach(prop => {
        /**
          * Prebid AdSlot
          * @type {(string|undefined)}
        */
        if (prop === 'pbadslot') {
          if (typeof ortb2[prop] === 'string' && ortb2[prop]) utils.deepSetValue(imp, 'ext.data.pbadslot', ortb2[prop]);
        } else if (prop === 'adserver') {
          /**
           * Copy GAM AdUnit and Name to imp
           */
          ['name', 'adslot'].forEach(name => {
            /** @type {(string|undefined)} */
            const value = utils.deepAccess(ortb2, `adserver.${name}`);
            if (typeof value === 'string' && value) {
              utils.deepSetValue(imp, `ext.data.adserver.${name.toLowerCase()}`, value);
            }
          });
        } else {
          utils.deepSetValue(imp, `ext.data.${prop}`, ortb2[prop]);
>>>>>>> e3313698
        }
      });

      Object.assign(imp, mediaTypes);

      // if storedAuctionResponse has been set, pass SRID
      const storedAuctionResponseBid = find(firstBidRequest.bids, bid => (bid.adUnitCode === adUnit.code && bid.storedAuctionResponse));
      if (storedAuctionResponseBid) {
        utils.deepSetValue(imp, 'ext.prebid.storedauctionresponse.id', storedAuctionResponseBid.storedAuctionResponse.toString());
      }

      const getFloorBid = find(firstBidRequest.bids, bid => bid.adUnitCode === adUnit.code && typeof bid.getFloor === 'function');

      if (getFloorBid) {
        let floorInfo;
        try {
          floorInfo = getFloorBid.getFloor({
            currency: config.getConfig('currency.adServerCurrency') || DEFAULT_S2S_CURRENCY,
          });
        } catch (e) {
          utils.logError('PBS: getFloor threw an error: ', e);
        }
        if (floorInfo && floorInfo.currency && !isNaN(parseFloat(floorInfo.floor))) {
          imp.bidfloor = parseFloat(floorInfo.floor);
          imp.bidfloorcur = floorInfo.currency
        }
      }

      if (imp.banner || imp.video || imp.native) {
        imps.push(imp);
      }
    });

    if (!imps.length) {
      utils.logError('Request to Prebid Server rejected due to invalid media type(s) in adUnit.');
      return;
    }
    const request = {
      id: s2sBidRequest.tid,
      source: {tid: s2sBidRequest.tid},
      tmax: s2sConfig.timeout,
      imp: imps,
      test: getConfig('debug') ? 1 : 0,
      ext: {
        prebid: {
          // set ext.prebid.auctiontimestamp with the auction timestamp. Data type is long integer.
          auctiontimestamp: firstBidRequest.auctionStart,
          targeting: {
            // includewinners is always true for openrtb
            includewinners: true,
            // includebidderkeys always false for openrtb
            includebidderkeys: false
          }
        }
      }
    };

    // s2sConfig video.ext.prebid is passed through openrtb to PBS
    if (s2sConfig.extPrebid && typeof s2sConfig.extPrebid === 'object') {
      request.ext.prebid = Object.assign(request.ext.prebid, s2sConfig.extPrebid);
    }

    /**
     * @type {(string[]|string|undefined)} - OpenRTB property 'cur', currencies available for bids
     */
    const adServerCur = config.getConfig('currency.adServerCurrency');
    if (adServerCur && typeof adServerCur === 'string') {
      // if the value is a string, wrap it with an array
      request.cur = [adServerCur];
    } else if (Array.isArray(adServerCur) && adServerCur.length) {
      // if it's an array, get the first element
      request.cur = [adServerCur[0]];
    }

    _appendSiteAppDevice(request, bidRequests[0].refererInfo.referer, s2sConfig.accountId);

    // pass schain object if it is present
    const schain = utils.deepAccess(bidRequests, '0.bids.0.schain');
    if (schain) {
      request.source.ext = {
        schain: schain
      };
    }

    if (!utils.isEmpty(aliases)) {
      request.ext.prebid.aliases = {...request.ext.prebid.aliases, ...aliases};
    }

    const bidUserIdAsEids = utils.deepAccess(bidRequests, '0.bids.0.userIdAsEids');
    if (utils.isArray(bidUserIdAsEids) && bidUserIdAsEids.length > 0) {
      utils.deepSetValue(request, 'user.ext.eids', bidUserIdAsEids);
    }

    if (utils.isArray(eidPermissions) && eidPermissions.length > 0) {
      if (requestedBidders && utils.isArray(requestedBidders)) {
        eidPermissions.forEach(i => {
          if (i.bidders) {
            i.bidders = i.bidders.filter(bidder => requestedBidders.includes(bidder))
          }
        });
      }
      utils.deepSetValue(request, 'ext.prebid.data.eidpermissions', eidPermissions);
    }

    const multibid = config.getConfig('multibid');
    if (multibid) {
      utils.deepSetValue(request, 'ext.prebid.multibid', multibid.reduce((result, i) => {
        let obj = {};

        Object.keys(i).forEach(key => {
          obj[key.toLowerCase()] = i[key];
        });

        result.push(obj);

        return result;
      }, []));
    }

    if (bidRequests) {
      if (firstBidRequest.gdprConsent) {
        // note - gdprApplies & consentString may be undefined in certain use-cases for consentManagement module
        let gdprApplies;
        if (typeof firstBidRequest.gdprConsent.gdprApplies === 'boolean') {
          gdprApplies = firstBidRequest.gdprConsent.gdprApplies ? 1 : 0;
        }
        utils.deepSetValue(request, 'regs.ext.gdpr', gdprApplies);
        utils.deepSetValue(request, 'user.ext.consent', firstBidRequest.gdprConsent.consentString);
        if (firstBidRequest.gdprConsent.addtlConsent && typeof firstBidRequest.gdprConsent.addtlConsent === 'string') {
          utils.deepSetValue(request, 'user.ext.ConsentedProvidersSettings.consented_providers', firstBidRequest.gdprConsent.addtlConsent);
        }
      }

      // US Privacy (CCPA) support
      if (firstBidRequest.uspConsent) {
        utils.deepSetValue(request, 'regs.ext.us_privacy', firstBidRequest.uspConsent);
      }
    }

    if (getConfig('coppa') === true) {
      utils.deepSetValue(request, 'regs.coppa', 1);
    }

    const commonFpd = getConfig('ortb2') || {};
    if (commonFpd.site) {
      utils.mergeDeep(request, {site: commonFpd.site});
    }
    if (commonFpd.user) {
      utils.mergeDeep(request, {user: commonFpd.user});
    }
    addBidderFirstPartyDataToRequest(request);

    return request;
  },

  interpretResponse(response, bidderRequests, s2sConfig) {
    const bids = [];

    [['errors', 'serverErrors'], ['responsetimemillis', 'serverResponseTimeMs']]
      .forEach(info => getPbsResponseData(bidderRequests, response, info[0], info[1]))

    if (response.seatbid) {
      // a seatbid object contains a `bid` array and a `seat` string
      response.seatbid.forEach(seatbid => {
        (seatbid.bid || []).forEach(bid => {
          let bidRequest;
          let key = `${bid.impid}${seatbid.seat}`;
          if (bidIdMap[key]) {
            bidRequest = utils.getBidRequest(
              bidIdMap[key],
              bidderRequests
            );
          }

          const cpm = bid.price;
          const status = cpm !== 0 ? STATUS.GOOD : STATUS.NO_BID;
          let bidObject = createBid(status, bidRequest || {
            bidder: seatbid.seat,
            src: TYPE
          });

          bidObject.cpm = cpm;

          // temporarily leaving attaching it to each bidResponse so no breaking change
          // BUT: this is a flat map, so it should be only attached to bidderRequest, a the change above does
          let serverResponseTimeMs = utils.deepAccess(response, ['ext', 'responsetimemillis', seatbid.seat].join('.'));
          if (bidRequest && serverResponseTimeMs) {
            bidRequest.serverResponseTimeMs = serverResponseTimeMs;
          }

          // Look for seatbid[].bid[].ext.prebid.bidid and place it in the bidResponse object for use in analytics adapters as 'pbsBidId'
          const bidId = utils.deepAccess(bid, 'ext.prebid.bidid');
          if (utils.isStr(bidId)) {
            bidObject.pbsBidId = bidId;
          }

          // store wurl by auctionId and adId so it can be accessed from the BID_WON event handler
          if (utils.isStr(utils.deepAccess(bid, 'ext.prebid.events.win'))) {
            addWurl(bidRequest.auctionId, bidObject.adId, utils.deepAccess(bid, 'ext.prebid.events.win'));
          }

          let extPrebidTargeting = utils.deepAccess(bid, 'ext.prebid.targeting');

          // If ext.prebid.targeting exists, add it as a property value named 'adserverTargeting'
          // The removal of hb_winurl and hb_bidid targeting values is temporary
          // once we get through the transition, this block will be removed.
          if (utils.isPlainObject(extPrebidTargeting)) {
            // If wurl exists, remove hb_winurl and hb_bidid targeting attributes
            if (utils.isStr(utils.deepAccess(bid, 'ext.prebid.events.win'))) {
              extPrebidTargeting = utils.getDefinedParams(extPrebidTargeting, Object.keys(extPrebidTargeting)
                .filter(i => (i.indexOf('hb_winurl') === -1 && i.indexOf('hb_bidid') === -1)));
            }
            bidObject.adserverTargeting = extPrebidTargeting;
          }

          bidObject.seatBidId = bid.id;

          if (utils.deepAccess(bid, 'ext.prebid.type') === VIDEO) {
            bidObject.mediaType = VIDEO;
            let sizes = bidRequest.sizes && bidRequest.sizes[0];
            bidObject.playerWidth = sizes[0];
            bidObject.playerHeight = sizes[1];

            // try to get cache values from 'response.ext.prebid.cache.js'
            // else try 'bid.ext.prebid.targeting' as fallback
            if (bid.ext.prebid.cache && typeof bid.ext.prebid.cache.vastXml === 'object' && bid.ext.prebid.cache.vastXml.cacheId && bid.ext.prebid.cache.vastXml.url) {
              bidObject.videoCacheKey = bid.ext.prebid.cache.vastXml.cacheId;
              bidObject.vastUrl = bid.ext.prebid.cache.vastXml.url;
            } else if (extPrebidTargeting && extPrebidTargeting.hb_uuid && extPrebidTargeting.hb_cache_host && extPrebidTargeting.hb_cache_path) {
              bidObject.videoCacheKey = extPrebidTargeting.hb_uuid;
              // build url using key and cache host
              bidObject.vastUrl = `https://${extPrebidTargeting.hb_cache_host}${extPrebidTargeting.hb_cache_path}?uuid=${extPrebidTargeting.hb_uuid}`;
            }

            if (bid.adm) { bidObject.vastXml = bid.adm; }
            if (!bidObject.vastUrl && bid.nurl) { bidObject.vastUrl = bid.nurl; }
          } else if (utils.deepAccess(bid, 'ext.prebid.type') === NATIVE) {
            bidObject.mediaType = NATIVE;
            let adm;
            if (typeof bid.adm === 'string') {
              adm = bidObject.adm = JSON.parse(bid.adm);
            } else {
              adm = bidObject.adm = bid.adm;
            }

            let trackers = {
              [nativeEventTrackerMethodMap.img]: adm.imptrackers || [],
              [nativeEventTrackerMethodMap.js]: adm.jstracker ? [adm.jstracker] : []
            };
            if (adm.eventtrackers) {
              adm.eventtrackers.forEach(tracker => {
                switch (tracker.method) {
                  case nativeEventTrackerMethodMap.img:
                    trackers[nativeEventTrackerMethodMap.img].push(tracker.url);
                    break;
                  case nativeEventTrackerMethodMap.js:
                    trackers[nativeEventTrackerMethodMap.js].push(tracker.url);
                    break;
                }
              });
            }

            if (utils.isPlainObject(adm) && Array.isArray(adm.assets)) {
              let origAssets = nativeAssetCache[bidRequest.adUnitCode];
              bidObject.native = utils.cleanObj(adm.assets.reduce((native, asset) => {
                let origAsset = origAssets[asset.id];
                if (utils.isPlainObject(asset.img)) {
                  native[origAsset.img.type ? nativeImgIdMap[origAsset.img.type] : 'image'] = utils.pick(
                    asset.img,
                    ['url', 'w as width', 'h as height']
                  );
                } else if (utils.isPlainObject(asset.title)) {
                  native['title'] = asset.title.text
                } else if (utils.isPlainObject(asset.data)) {
                  nativeDataNames.forEach(dataType => {
                    if (nativeDataIdMap[dataType] === origAsset.data.type) {
                      native[dataType] = asset.data.value;
                    }
                  });
                }
                return native;
              }, utils.cleanObj({
                clickUrl: adm.link,
                clickTrackers: utils.deepAccess(adm, 'link.clicktrackers'),
                impressionTrackers: trackers[nativeEventTrackerMethodMap.img],
                javascriptTrackers: trackers[nativeEventTrackerMethodMap.js]
              })));
            } else {
              utils.logError('prebid server native response contained no assets');
            }
          } else { // banner
            if (bid.adm && bid.nurl) {
              bidObject.ad = bid.adm;
              bidObject.ad += utils.createTrackPixelHtml(decodeURIComponent(bid.nurl));
            } else if (bid.adm) {
              bidObject.ad = bid.adm;
            } else if (bid.nurl) {
              bidObject.adUrl = bid.nurl;
            }
          }

          bidObject.width = bid.w;
          bidObject.height = bid.h;
          if (bid.dealid) { bidObject.dealId = bid.dealid; }
          bidObject.requestId = bidRequest.bidId || bidRequest.bid_Id;
          bidObject.creative_id = bid.crid;
          bidObject.creativeId = bid.crid;
          if (bid.burl) { bidObject.burl = bid.burl; }
          bidObject.currency = (response.cur) ? response.cur : DEFAULT_S2S_CURRENCY;
          bidObject.meta = bidObject.meta || {};
          if (bid.ext && bid.ext.dchain) { bidObject.meta.dchain = utils.deepClone(bid.ext.dchain); }
          if (bid.adomain) { bidObject.meta.advertiserDomains = bid.adomain; }

          // the OpenRTB location for "TTL" as understood by Prebid.js is "exp" (expiration).
          const configTtl = s2sConfig.defaultTtl || DEFAULT_S2S_TTL;
          bidObject.ttl = (bid.exp) ? bid.exp : configTtl;
          bidObject.netRevenue = (bid.netRevenue) ? bid.netRevenue : DEFAULT_S2S_NETREVENUE;

          bids.push({ adUnit: bid.impid, bid: bidObject });
        });
      });
    }

    return bids;
  }
};

/**
 * BID_WON event to request the wurl
 * @param {Bid} bid the winning bid object
 */
function bidWonHandler(bid) {
  const wurl = getWurl(bid.auctionId, bid.adId);
  if (utils.isStr(wurl)) {
    utils.logMessage(`Invoking image pixel for wurl on BID_WIN: "${wurl}"`);
    utils.triggerPixel(wurl);

    // remove from wurl cache, since the wurl url was called
    removeWurl(bid.auctionId, bid.adId);
  }
}

/**
 * Bidder adapter for Prebid Server
 */
export function PrebidServer() {
  const baseAdapter = new Adapter('prebidServer');

  /* Prebid executes this function when the page asks to send out bid requests */
  baseAdapter.callBids = function(s2sBidRequest, bidRequests, addBidResponse, done, ajax) {
    const adUnits = utils.deepClone(s2sBidRequest.ad_units);

    // at this point ad units should have a size array either directly or mapped so filter for that
    const validAdUnits = adUnits.filter(unit =>
      unit.mediaTypes && (unit.mediaTypes.native || (unit.mediaTypes.banner && unit.mediaTypes.banner.sizes) || (unit.mediaTypes.video && unit.mediaTypes.video.playerSize))
    );

    // in case config.bidders contains invalid bidders, we only process those we sent requests for
    const requestedBidders = validAdUnits
      .map(adUnit => adUnit.bids.map(bid => bid.bidder).filter(utils.uniques))
      .reduce(utils.flatten)
      .filter(utils.uniques);

    if (Array.isArray(_s2sConfigs)) {
      if (s2sBidRequest.s2sConfig && s2sBidRequest.s2sConfig.syncEndpoint) {
        let gdprConsent, uspConsent;
        if (Array.isArray(bidRequests) && bidRequests.length > 0) {
          gdprConsent = bidRequests[0].gdprConsent;
          uspConsent = bidRequests[0].uspConsent;
        }

        let syncBidders = s2sBidRequest.s2sConfig.bidders
          .map(bidder => adapterManager.aliasRegistry[bidder] || bidder)
          .filter((bidder, index, array) => (array.indexOf(bidder) === index));

        queueSync(syncBidders, gdprConsent, uspConsent, s2sBidRequest.s2sConfig);
      }

<<<<<<< HEAD
      const request = OPEN_RTB_PROTOCOL.buildRequest(s2sBidRequest, bidRequests, validAdUnits, s2sBidRequest.s2sConfig);
      const requestJson = request && JSON.stringify(request);
=======
      const request = OPEN_RTB_PROTOCOL.buildRequest(s2sBidRequest, bidRequests, validAdUnits, s2sBidRequest.s2sConfig, requestedBidders);
      const requestJson = request && JSON.stringify(request);
      utils.logInfo('BidRequest: ' + requestJson);
>>>>>>> e3313698
      if (request && requestJson) {
        ajax(
          s2sBidRequest.s2sConfig.endpoint,
          {
            success: response => handleResponse(response, requestedBidders, bidRequests, addBidResponse, done, s2sBidRequest.s2sConfig),
            error: done
          },
          requestJson,
          { contentType: 'text/plain', withCredentials: true }
        );
      }
    }
  };

  /* Notify Prebid of bid responses so bids can get in the auction */
  function handleResponse(response, requestedBidders, bidderRequests, addBidResponse, done, s2sConfig) {
    let result;
    let bids = [];

    try {
      result = JSON.parse(response);

      bids = OPEN_RTB_PROTOCOL.interpretResponse(
        result,
        bidderRequests,
        s2sConfig
      );

      bids.forEach(({adUnit, bid}) => {
        if (isValid(adUnit, bid, bidderRequests)) {
          addBidResponse(adUnit, bid);
        }
      });

      bidderRequests.forEach(bidderRequest => events.emit(EVENTS.BIDDER_DONE, bidderRequest));
    } catch (error) {
      utils.logError(error);
    }

    if (!result || (result.status && includes(result.status, 'Error'))) {
      utils.logError('error parsing response: ', result.status);
    }

    done();
    doClientSideSyncs(requestedBidders);
  }

  // Listen for bid won to call wurl
  events.on(EVENTS.BID_WON, bidWonHandler);

  return Object.assign(this, {
    callBids: baseAdapter.callBids,
    setBidderCode: baseAdapter.setBidderCode,
    type: TYPE
  });
}

/**
 * Global setter that sets eids permissions for bidders
 * This setter is to be used by userId module when included
 * @param {array} newEidPermissions
 */
function setEidPermissions(newEidPermissions) {
  eidPermissions = newEidPermissions;
}
getPrebidInternal().setEidPermissions = setEidPermissions;

adapterManager.registerBidAdapter(new PrebidServer(), 'prebidServer');<|MERGE_RESOLUTION|>--- conflicted
+++ resolved
@@ -23,11 +23,8 @@
 const DEFAULT_S2S_NETREVENUE = true;
 
 let _s2sConfigs;
-<<<<<<< HEAD
-=======
 
 let eidPermissions;
->>>>>>> e3313698
 
 /**
  * @typedef {Object} AdapterOptions
@@ -466,11 +463,7 @@
 }
 
 const OPEN_RTB_PROTOCOL = {
-<<<<<<< HEAD
-  buildRequest(s2sBidRequest, bidRequests, adUnits, s2sConfig) {
-=======
   buildRequest(s2sBidRequest, bidRequests, adUnits, s2sConfig, requestedBidders) {
->>>>>>> e3313698
     let imps = [];
     let aliases = {};
     const firstBidRequest = bidRequests[0];
@@ -622,25 +615,6 @@
 
       const imp = { id: adUnit.code, ext, secure: s2sConfig.secure };
 
-<<<<<<< HEAD
-      /**
-       * Prebid AdSlot
-       * @type {(string|undefined)}
-       */
-      const pbAdSlot = utils.deepAccess(adUnit, 'fpd.context.pbAdSlot');
-      if (typeof pbAdSlot === 'string' && pbAdSlot) {
-        utils.deepSetValue(imp, 'ext.context.data.pbadslot', pbAdSlot);
-      }
-
-      /**
-       * Copy GAM AdUnit and Name to imp
-       */
-      ['name', 'adSlot'].forEach(name => {
-        /** @type {(string|undefined)} */
-        const value = utils.deepAccess(adUnit, `fpd.context.adserver.${name}`);
-        if (typeof value === 'string' && value) {
-          utils.deepSetValue(imp, `ext.context.data.adserver.${name.toLowerCase()}`, value);
-=======
       const ortb2 = {...utils.deepAccess(adUnit, 'ortb2Imp.ext.data')};
       Object.keys(ortb2).forEach(prop => {
         /**
@@ -662,7 +636,6 @@
           });
         } else {
           utils.deepSetValue(imp, `ext.data.${prop}`, ortb2[prop]);
->>>>>>> e3313698
         }
       });
 
@@ -1041,14 +1014,9 @@
         queueSync(syncBidders, gdprConsent, uspConsent, s2sBidRequest.s2sConfig);
       }
 
-<<<<<<< HEAD
-      const request = OPEN_RTB_PROTOCOL.buildRequest(s2sBidRequest, bidRequests, validAdUnits, s2sBidRequest.s2sConfig);
-      const requestJson = request && JSON.stringify(request);
-=======
       const request = OPEN_RTB_PROTOCOL.buildRequest(s2sBidRequest, bidRequests, validAdUnits, s2sBidRequest.s2sConfig, requestedBidders);
       const requestJson = request && JSON.stringify(request);
       utils.logInfo('BidRequest: ' + requestJson);
->>>>>>> e3313698
       if (request && requestJson) {
         ajax(
           s2sBidRequest.s2sConfig.endpoint,
