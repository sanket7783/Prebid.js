import Adapter from '../../src/adapter.js';
import {createBid} from '../../src/bidfactory.js';
import {
  getPrebidInternal, logError, isStr, isPlainObject, logWarn, generateUUID, bind, logMessage,
  triggerPixel, insertUserSyncIframe, deepAccess, mergeDeep, deepSetValue, cleanObj, parseSizesInput,
  getBidRequest, getDefinedParams, createTrackPixelHtml, pick, deepClone, uniques, flatten, isNumber,
  isEmpty, isArray, logInfo, timestamp
} from '../../src/utils.js';
import CONSTANTS from '../../src/constants.json';
import adapterManager from '../../src/adapterManager.js';
import { config } from '../../src/config.js';
import { VIDEO, NATIVE } from '../../src/mediaTypes.js';
import { isValid } from '../../src/adapters/bidderFactory.js';
import * as events from '../../src/events.js';
import {find, includes} from '../../src/polyfill.js';
import { S2S_VENDORS } from './config.js';
import { ajax } from '../../src/ajax.js';
import {hook} from '../../src/hook.js';
<<<<<<< HEAD
import { processNativeAdUnitParams } from '../../src/native.js';
=======
import {getGlobal} from '../../src/prebidGlobal.js';
>>>>>>> d406c6e2

const getConfig = config.getConfig;

const TYPE = CONSTANTS.S2S.SRC;
let _syncCount = 0;
const DEFAULT_S2S_TTL = 60;
const DEFAULT_S2S_CURRENCY = 'USD';
const DEFAULT_S2S_NETREVENUE = true;

let _s2sConfigs;

let eidPermissions;
let impressionReqIdMap = {};
window.partnersWithoutErrorAndBids = {};
window.matchedimpressions = {};
let dealChannelValues = {
  1: 'PMP',
  5: 'PREF',
  6: 'PMPG'
};
let defaultAliases = {
  adg: 'adgeneration',
  districtm: 'appnexus',
  districtmDMX: 'dmx',
  pubmatic2: 'pubmatic'
}
let isPrebidKeys = false;
/**
 * @typedef {Object} AdapterOptions
 * @summary s2sConfig parameter that adds arguments to resulting OpenRTB payload that goes to Prebid Server
 * @property {string} adapter
 * @property {boolean} enabled
 * @property {string} endpoint
 * @property {string} syncEndpoint
 * @property {number} timeout
 * @example
 * // example of multiple bidder configuration
 * pbjs.setConfig({
 *    s2sConfig: {
 *       adapterOptions: {
 *          rubicon: {singleRequest: false}
 *          appnexus: {key: "value"}
 *       }
 *    }
 * });
 */

/**
 * @typedef {Object} S2SDefaultConfig
 * @summary Base config properties for server to server header bidding
 * @property {string} [adapter='prebidServer'] adapter code to use for S2S
 * @property {boolean} [allowUnknownBidderCodes=false] allow bids from bidders that were not explicitly requested
 * @property {boolean} [enabled=false] enables S2S bidding
 * @property {number} [timeout=1000] timeout for S2S bidders - should be lower than `pbjs.requestBids({timeout})`
 * @property {number} [syncTimeout=1000] timeout for cookie sync iframe / image rendering
 * @property {number} [maxBids=1]
 * @property {AdapterOptions} [adapterOptions] adds arguments to resulting OpenRTB payload to Prebid Server
 * @property {Object} [syncUrlModifier]
 */

/**
 * @typedef {S2SDefaultConfig} S2SConfig
 * @summary Configuration for server to server header bidding
 * @property {string[]} bidders bidders to request S2S
 * @property {string} endpoint endpoint to contact
 * @property {string} [defaultVendor] used as key to select the bidder's default config from ßprebidServer/config.js
 * @property {boolean} [cacheMarkup] whether to cache the adm result
 * @property {string} [syncEndpoint] endpoint URL for syncing cookies
 * @property {Object} [extPrebid] properties will be merged into request.ext.prebid
 */

/**
 * @type {S2SDefaultConfig}
 */
const s2sDefaultConfig = {
  bidders: Object.freeze([]),
  timeout: 1000,
  syncTimeout: 1000,
  maxBids: 1,
  adapter: 'prebidServer',
  allowUnknownBidderCodes: false,
  adapterOptions: {},
  syncUrlModifier: {}
};

config.setDefaults({
  's2sConfig': s2sDefaultConfig
});

/**
 * @param {S2SConfig} option
 * @return {boolean}
 */
function updateConfigDefaultVendor(option) {
  if (option.defaultVendor) {
    let vendor = option.defaultVendor;
    let optionKeys = Object.keys(option);
    if (S2S_VENDORS[vendor]) {
      // vendor keys will be set if either: the key was not specified by user
      // or if the user did not set their own distinct value (ie using the system default) to override the vendor
      Object.keys(S2S_VENDORS[vendor]).forEach((vendorKey) => {
        if (s2sDefaultConfig[vendorKey] === option[vendorKey] || !includes(optionKeys, vendorKey)) {
          option[vendorKey] = S2S_VENDORS[vendor][vendorKey];
        }
      });
    } else {
      logError('Incorrect or unavailable prebid server default vendor option: ' + vendor);
      return false;
    }
  }
  // this is how we can know if user / defaultVendor has set it, or if we should default to false
  return option.enabled = typeof option.enabled === 'boolean' ? option.enabled : false;
}

/**
 * @param {S2SConfig} option
 * @return {boolean}
 */
function validateConfigRequiredProps(option) {
  const keys = Object.keys(option);
  if (['accountId', 'endpoint'].filter(key => {
    if (!includes(keys, key)) {
      logError(key + ' missing in server to server config');
      return true;
    }
    return false;
  }).length > 0) {
    return false;
  }
}

// temporary change to modify the s2sConfig for new format used for endpoint URLs;
// could be removed later as part of a major release, if we decide to not support the old format
function formatUrlParams(option) {
  ['endpoint', 'syncEndpoint'].forEach((prop) => {
    if (isStr(option[prop])) {
      let temp = option[prop];
      option[prop] = { p1Consent: temp, noP1Consent: temp };
    }
    if (isPlainObject(option[prop]) && (!option[prop].p1Consent || !option[prop].noP1Consent)) {
      ['p1Consent', 'noP1Consent'].forEach((conUrl) => {
        if (!option[prop][conUrl]) {
          logWarn(`s2sConfig.${prop}.${conUrl} not defined.  PBS request will be skipped in some P1 scenarios.`);
        }
      });
    }
  });
}

/**
 * @param {(S2SConfig[]|S2SConfig)} options
 */
function setS2sConfig(options) {
  if (!options) {
    return;
  }
  const normalizedOptions = Array.isArray(options) ? options : [options];

  const activeBidders = [];
  const optionsValid = normalizedOptions.every((option, i, array) => {
    formatUrlParams(options);
    const updateSuccess = updateConfigDefaultVendor(option);
    if (updateSuccess !== false) {
      const valid = validateConfigRequiredProps(option);
      if (valid !== false) {
        if (Array.isArray(option['bidders'])) {
          array[i]['bidders'] = option['bidders'].filter(bidder => {
            if (activeBidders.indexOf(bidder) === -1) {
              activeBidders.push(bidder);
              return true;
            }
            return false;
          });
        }
        return true;
      }
    }
    logWarn('prebidServer: s2s config is disabled');
    return false;
  });

  if (optionsValid) {
    return _s2sConfigs = normalizedOptions;
  }
}
getConfig('s2sConfig', ({s2sConfig}) => setS2sConfig(s2sConfig));

/**
 * resets the _synced variable back to false, primiarily used for testing purposes
*/
export function resetSyncedStatus() {
  _syncCount = 0;
}

/**
 * @param  {Array} bidderCodes list of bidders to request user syncs for.
 */
function queueSync(bidderCodes, gdprConsent, uspConsent, s2sConfig) {
  if (_s2sConfigs.length === _syncCount) {
    return;
  }
  _syncCount++;

  const payload = {
    uuid: generateUUID(),
    bidders: bidderCodes,
    account: s2sConfig.accountId
  };

  let userSyncLimit = s2sConfig.userSyncLimit;
  if (isNumber(userSyncLimit) && userSyncLimit > 0) {
    payload['limit'] = userSyncLimit;
  }

  if (gdprConsent) {
    payload.gdpr = (gdprConsent.gdprApplies) ? 1 : 0;
    // attempt to populate gdpr_consent if we know gdprApplies or it may apply
    if (gdprConsent.gdprApplies !== false) {
      payload.gdpr_consent = gdprConsent.consentString;
    }
  }

  // US Privacy (CCPA) support
  if (uspConsent) {
    payload.us_privacy = uspConsent;
  }

  if (typeof s2sConfig.coopSync === 'boolean') {
    payload.coopSync = s2sConfig.coopSync;
  }

  const jsonPayload = JSON.stringify(payload);
  ajax(getMatchingConsentUrl(s2sConfig.syncEndpoint, gdprConsent),
    (response) => {
      try {
        response = JSON.parse(response);
        doAllSyncs(response.bidder_status, s2sConfig);
      } catch (e) {
        logError(e);
      }
    },
    jsonPayload,
    {
      contentType: 'text/plain',
      withCredentials: true
    });
}

function doAllSyncs(bidders, s2sConfig) {
  if (bidders.length === 0) {
    return;
  }

  // pull the syncs off the list in the order that prebid server sends them
  const thisSync = bidders.shift();

  // if PBS reports this bidder doesn't have an ID, then call the sync and recurse to the next sync entry
  if (thisSync.no_cookie) {
    doPreBidderSync(thisSync.usersync.type, thisSync.usersync.url, thisSync.bidder, bind.call(doAllSyncs, null, bidders, s2sConfig), s2sConfig);
  } else {
    // bidder already has an ID, so just recurse to the next sync entry
    doAllSyncs(bidders, s2sConfig);
  }
}

/**
 * Modify the cookie sync url from prebid server to add new params.
 *
 * @param {string} type the type of sync, "image", "redirect", "iframe"
 * @param {string} url the url to sync
 * @param {string} bidder name of bidder doing sync for
 * @param {function} done an exit callback; to signify this pixel has either: finished rendering or something went wrong
 * @param {S2SConfig} s2sConfig
 */
function doPreBidderSync(type, url, bidder, done, s2sConfig) {
  if (s2sConfig.syncUrlModifier && typeof s2sConfig.syncUrlModifier[bidder] === 'function') {
    url = s2sConfig.syncUrlModifier[bidder](type, url, bidder);
  }
  doBidderSync(type, url, bidder, done, s2sConfig.syncTimeout)
}

/**
 * Run a cookie sync for the given type, url, and bidder
 *
 * @param {string} type the type of sync, "image", "redirect", "iframe"
 * @param {string} url the url to sync
 * @param {string} bidder name of bidder doing sync for
 * @param {function} done an exit callback; to signify this pixel has either: finished rendering or something went wrong
 * @param {number} timeout: maximum time to wait for rendering in milliseconds
 */
function doBidderSync(type, url, bidder, done, timeout) {
  if (!url) {
    logError(`No sync url for bidder "${bidder}": ${url}`);
    done();
  } else if (type === 'image' || type === 'redirect') {
    logMessage(`Invoking image pixel user sync for bidder: "${bidder}"`);
    triggerPixel(url, done, timeout);
  } else if (type === 'iframe') {
    logMessage(`Invoking iframe user sync for bidder: "${bidder}"`);
    insertUserSyncIframe(url, done, timeout);
  } else {
    logError(`User sync type "${type}" not supported for bidder: "${bidder}"`);
    done();
  }
}

/**
 * Do client-side syncs for bidders.
 *
 * @param {Array} bidders a list of bidder names
 */
function doClientSideSyncs(bidders, gdprConsent, uspConsent) {
  bidders.forEach(bidder => {
    let clientAdapter = adapterManager.getBidAdapter(bidder);
    if (clientAdapter && clientAdapter.registerSyncs) {
      config.runWithBidder(
        bidder,
        bind.call(
          clientAdapter.registerSyncs,
          clientAdapter,
          [],
          gdprConsent,
          uspConsent
        )
      );
    }
  });
}

function _appendSiteAppDevice(request, pageUrl, accountId) {
  if (!request) return;

  // ORTB specifies app OR site
  if (typeof config.getConfig('app') === 'object') {
    request.app = config.getConfig('app');
    request.app.publisher = {id: accountId}
  } else {
    request.site = {};
    if (isPlainObject(config.getConfig('site'))) {
      request.site = config.getConfig('site');
    }
    // set publisher.id if not already defined
    if (!deepAccess(request.site, 'publisher.id')) {
      deepSetValue(request.site, 'publisher.id', accountId);
    }
    // set site.page if not already defined
    if (!request.site.page) {
      request.site.page = pageUrl;
    }
  }
  if (typeof config.getConfig('device') === 'object') {
    request.device = config.getConfig('device');
  }
  if (!request.device) {
    request.device = {};
  }
  if (!request.device.w) {
    request.device.w = window.innerWidth;
  }
  if (!request.device.h) {
    request.device.h = window.innerHeight;
  }
}

function addBidderFirstPartyDataToRequest(request) {
  const bidderConfig = config.getBidderConfig();
  const fpdConfigs = Object.keys(bidderConfig).reduce((acc, bidder) => {
    const currBidderConfig = bidderConfig[bidder];
    if (currBidderConfig.ortb2) {
      const ortb2 = mergeDeep({}, currBidderConfig.ortb2);

      acc.push({
        bidders: [ bidder ],
        config: { ortb2 }
      });
    }
    return acc;
  }, []);

  if (fpdConfigs.length) {
    deepSetValue(request, 'ext.prebid.bidderconfig', fpdConfigs);
  }
}

function createLatencyMap(impressionID, id) {
  impressionReqIdMap[id] = impressionID;
  window.pbsLatency[impressionID] = {
    'startTime': timestamp()
  };
}

// https://iabtechlab.com/wp-content/uploads/2016/07/OpenRTB-Native-Ads-Specification-Final-1.2.pdf#page=40
let nativeDataIdMap = {
  sponsoredBy: 1, // sponsored
  body: 2, // desc
  rating: 3,
  likes: 4,
  downloads: 5,
  price: 6,
  salePrice: 7,
  phone: 8,
  address: 9,
  body2: 10, // desc2
  cta: 12 // ctatext
};
let nativeDataNames = Object.keys(nativeDataIdMap);

let nativeImgIdMap = {
  icon: 1,
  image: 3
};

let nativeEventTrackerEventMap = {
  impression: 1,
  'viewable-mrc50': 2,
  'viewable-mrc100': 3,
  'viewable-video50': 4,
};

let nativeEventTrackerMethodMap = {
  img: 1,
  js: 2
};

// enable reverse lookup
[
  nativeDataIdMap,
  nativeImgIdMap,
  nativeEventTrackerEventMap,
  nativeEventTrackerMethodMap
].forEach(map => {
  Object.keys(map).forEach(key => {
    map[map[key]] = key;
  });
});

/*
 * Protocol spec for OpenRTB endpoint
 * e.g., https://<prebid-server-url>/v1/openrtb2/auction
 */
let nativeAssetCache = {}; // store processed native params to preserve

/**
 * map wurl to auction id and adId for use in the BID_WON event
 */
let wurlMap = {};

/**
 * @param {string} auctionId
 * @param {string} adId generated value set to bidObject.adId by bidderFactory Bid()
 * @param {string} wurl events.winurl passed from prebidServer as wurl
 */
function addWurl(auctionId, adId, wurl) {
  if ([auctionId, adId].every(isStr)) {
    wurlMap[`${auctionId}${adId}`] = wurl;
  }
}

function getPbsResponseData(bidderRequests, response, pbsName, pbjsName) {
  const bidderValues = deepAccess(response, `ext.${pbsName}`);
  if (bidderValues) {
    Object.keys(bidderValues).forEach(bidder => {
      let biddersReq = find(bidderRequests, bidderReq => bidderReq.bidderCode === bidder);
      if (biddersReq) {
        biddersReq[pbjsName] = bidderValues[bidder];
      }
    });
  }
}

/**
 * @param {string} auctionId
 * @param {string} adId generated value set to bidObject.adId by bidderFactory Bid()
 */
function removeWurl(auctionId, adId) {
  if ([auctionId, adId].every(isStr)) {
    wurlMap[`${auctionId}${adId}`] = undefined;
  }
}
/**
 * @param {string} auctionId
 * @param {string} adId generated value set to bidObject.adId by bidderFactory Bid()
 * @return {(string|undefined)} events.winurl which was passed as wurl
 */
function getWurl(auctionId, adId) {
  if ([auctionId, adId].every(isStr)) {
    return wurlMap[`${auctionId}${adId}`];
  }
}

/**
 * remove all cached wurls
 */
export function resetWurlMap() {
  wurlMap = {};
}

// Get matchedimpressions object
function getMiValues(responseExt) {
  if (responseExt && responseExt.matchedimpression) {
    return responseExt.matchedimpression;
  }
}
// Get partners response time
function getPartnerResponseTime(responseExt) {
  if (responseExt && responseExt.responsetimemillis) {
    return responseExt.responsetimemillis;
  }
}
// Get list of all errored partners
function getErroredPartners(responseExt) {
  if (responseExt && responseExt.errors) {
    return Object.keys(responseExt.errors);
  }
}

function findPartnersWithoutErrorsAndBids(erroredPartners, listofPartnersWithmi, responseExt, impValue) {
  window.partnersWithoutErrorAndBids[impValue] = listofPartnersWithmi.filter(partner => !erroredPartners.includes(partner));
  erroredPartners.forEach(partner => {
    if (responseExt.errors[partner] && responseExt.errors[partner][0].code == 1) {
      window.partnersWithoutErrorAndBids[impValue].push(partner);
    }
  })
}

function ORTB2(s2sBidRequest, bidderRequests, adUnits, requestedBidders) {
  this.s2sBidRequest = s2sBidRequest;
  this.bidderRequests = bidderRequests;
  this.adUnits = adUnits;
  this.s2sConfig = s2sBidRequest.s2sConfig;
  this.requestedBidders = requestedBidders;

  this.bidIdMap = {};
  this.adUnitsByImp = {};
  this.impRequested = {};
  this.auctionId = bidderRequests.map(br => br.auctionId).reduce((l, r) => (l == null || l === r) && r);
  this.requestTimestamp = timestamp();
}

Object.assign(ORTB2.prototype, {
  buildRequest() {
    const {s2sBidRequest, bidderRequests: bidRequests, adUnits, s2sConfig, requestedBidders} = this;
    let imps = [];
    let aliases = {};
    let owAliases;
    isPrebidKeys = s2sConfig.extPrebid && s2sConfig.extPrebid.isUsePrebidKeysEnabled;
    // Check if sonobi partner is present in requestedbidders array.
    let isSonobiPresent = requestedBidders.includes('sonobi');
    window.pbsLatency = window.pbsLatency || {};
    const firstBidRequest = bidRequests[0];
    // check if isPrebidPubMaticAnalyticsEnabled in s2sConfig and if it is then get auctionId from adUnit
    let isAnalyticsEnabled = s2sConfig.extPrebid && s2sConfig.extPrebid.isPrebidPubMaticAnalyticsEnabled;
    const iidValue = isAnalyticsEnabled ? firstBidRequest.auctionId : firstBidRequest.bids[0].params.wiid;
    if (typeof s2sConfig.extPrebid === 'object') {
      owAliases = s2sConfig.extPrebid.aliases;
    }

    // transform ad unit into array of OpenRTB impression objects
    let impIds = new Set();
    adUnits.forEach(adUnit => {
      // TODO: support labels / conditional bids
      // for now, just warn about them
      adUnit.bids.forEach((bid) => {
        if (bid.mediaTypes != null) {
          logWarn(`Prebid Server adapter does not (yet) support bidder-specific mediaTypes for the same adUnit. Size mapping configuration will be ignored for adUnit: ${adUnit.code}, bidder: ${bid.bidder}`);
        }
      })

      // in case there is a duplicate imp.id, add '-2' suffix to the second imp.id.
      // e.g. if there are 2 adUnits (case of twin adUnit codes) with code 'test',
      // first imp will have id 'test' and second imp will have id 'test-2'
      let impressionId = adUnit.code;
      let i = 1;
      while (impIds.has(impressionId)) {
        i++;
        impressionId = `${adUnit.code}-${i}`;
      }
      impIds.add(impressionId);
      this.adUnitsByImp[impressionId] = adUnit;

      const nativeParams = processNativeAdUnitParams(deepAccess(adUnit, 'mediaTypes.native'));
      if (nativeParams) {
<<<<<<< HEAD
        logWarn('OW server side dose not support native media types');
=======
        let idCounter = -1;
        try {
          nativeAssets = nativeAssetCache[impressionId] = Object.keys(nativeParams).reduce((assets, type) => {
            let params = nativeParams[type];

            function newAsset(obj) {
              idCounter++;
              return Object.assign({
                required: params.required ? 1 : 0,
                id: (isNumber(params.id)) ? idCounter = params.id : idCounter
              }, obj ? cleanObj(obj) : {});
            }

            switch (type) {
              case 'image':
              case 'icon':
                let imgTypeId = nativeImgIdMap[type];
                let asset = cleanObj({
                  type: imgTypeId,
                  w: deepAccess(params, 'sizes.0'),
                  h: deepAccess(params, 'sizes.1'),
                  wmin: deepAccess(params, 'aspect_ratios.0.min_width'),
                  hmin: deepAccess(params, 'aspect_ratios.0.min_height')
                });
                if (!((asset.w && asset.h) || (asset.hmin && asset.wmin))) {
                  throw 'invalid img sizes (must provide sizes or min_height & min_width if using aspect_ratios)';
                }
                if (Array.isArray(params.aspect_ratios)) {
                  // pass aspect_ratios as ext data I guess?
                  const aspectRatios = params.aspect_ratios
                    .filter((ar) => ar.ratio_width && ar.ratio_height)
                    .map(ratio => `${ratio.ratio_width}:${ratio.ratio_height}`);
                  if (aspectRatios.length > 0) {
                    asset.ext = {
                      aspectratios: aspectRatios
                    }
                  }
                }
                assets.push(newAsset({
                  img: asset
                }));
                break;
              case 'title':
                if (!params.len) {
                  throw 'invalid title.len';
                }
                assets.push(newAsset({
                  title: {
                    len: params.len
                  }
                }));
                break;
              default:
                let dataAssetTypeId = nativeDataIdMap[type];
                if (dataAssetTypeId) {
                  assets.push(newAsset({
                    data: {
                      type: dataAssetTypeId,
                      len: params.len
                    }
                  }))
                }
            }
            return assets;
          }, []);
        } catch (e) {
          logError('error creating native request: ' + String(e))
        }
>>>>>>> d406c6e2
      }
      let nativeAssets;
      // Commenting mediaTypes,native as s2s dose not support native
      // will consider native support in hybrid phase 2
      //   if (nativeParams) {
      //     try {
      //       nativeAssets = nativeAssetCache[impressionId] = Object.keys(nativeParams).reduce((assets, type) => {
      //         let params = nativeParams[type];

      //         function newAsset(obj) {
      //           return Object.assign({
      //             required: params.required ? 1 : 0
      //           }, obj ? cleanObj(obj) : {});
      //         }

      //         switch (type) {
      //           case 'image':
      //           case 'icon':
      //             let imgTypeId = nativeImgIdMap[type];
      //             let asset = cleanObj({
      //               type: imgTypeId,
      //               w: deepAccess(params, 'sizes.0'),
      //               h: deepAccess(params, 'sizes.1'),
      //               wmin: deepAccess(params, 'aspect_ratios.0.min_width'),
      //               hmin: deepAccess(params, 'aspect_ratios.0.min_height')
      //             });
      //             if (!((asset.w && asset.h) || (asset.hmin && asset.wmin))) {
      //               throw 'invalid img sizes (must provide sizes or min_height & min_width if using aspect_ratios)';
      //             }
      //             if (Array.isArray(params.aspect_ratios)) {
      //               // pass aspect_ratios as ext data I guess?
      //               asset.ext = {
      //                 aspectratios: params.aspect_ratios.map(
      //                   ratio => `${ratio.ratio_width}:${ratio.ratio_height}`
      //                 )
      //               }
      //             }
      //             assets.push(newAsset({
      //               img: asset
      //             }));
      //             break;
      //           case 'title':
      //             if (!params.len) {
      //               throw 'invalid title.len';
      //             }
      //             assets.push(newAsset({
      //               title: {
      //                 len: params.len
      //               }
      //             }));
      //             break;
      //           default:
      //             let dataAssetTypeId = nativeDataIdMap[type];
      //             if (dataAssetTypeId) {
      //               assets.push(newAsset({
      //                 data: {
      //                   type: dataAssetTypeId,
      //                   len: params.len
      //                 }
      //               }))
      //             }
      //         }
      //         return assets;
      //       }, []);
      //     } catch (e) {
      //       logError('error creating native request: ' + String(e))
      //     }
      //   }
      const videoParams = deepAccess(adUnit, 'mediaTypes.video');
      const bannerParams = deepAccess(adUnit, 'mediaTypes.banner');

      adUnit.bids.forEach(bid => {
        // If bid params contains kgpv then delete it as we do not want to pass it in request.
        delete bid.params.kgpv;
        if ((bid.bidder !== 'pubmatic') && !(owAliases && owAliases[bid.bidder] && owAliases[bid.bidder].includes('pubmatic'))) {
          delete bid.params.wiid;
        } else {
          if (isAnalyticsEnabled && bid.params.wiid == undefined) {
            bid.params.wiid = iidValue;
          }
        }
        // If sonobi is present then add key TagID to params object and value as ad_unit's value
        if (isSonobiPresent) {
          adUnit.bids.map(bid => {
            if (bid.bidder == 'sonobi') {
              bid.params['TagID'] = bid.params['ad_unit'];
            }
          });
        }
        this.setBidRequestId(impressionId, bid.bidder, bid.bid_id);
        // check for and store valid aliases to add to the request
        if (adapterManager.aliasRegistry[bid.bidder]) {
          const bidder = adapterManager.bidderRegistry[bid.bidder];
          // adding alias only if alias source bidder exists and alias isn't configured to be standalone
          // pbs adapter
          if (bidder && !bidder.getSpec().skipPbsAliasing) {
            aliases[bid.bidder] = adapterManager.aliasRegistry[bid.bidder];
          }
        }
      });

      let mediaTypes = {};
      if (bannerParams && bannerParams.sizes) {
        const sizes = parseSizesInput(bannerParams.sizes);

        // get banner sizes in form [{ w: <int>, h: <int> }, ...]
        const format = sizes.map(size => {
          const [ width, height ] = size.split('x');
          const w = parseInt(width, 10);
          const h = parseInt(height, 10);
          return { w, h };
        });

        mediaTypes['banner'] = {format};

        if (bannerParams.pos) mediaTypes['banner'].pos = bannerParams.pos;

        // when profile is for banner delete macros from extPrebid object.
        if (s2sConfig.extPrebid && s2sConfig.extPrebid.macros && !videoParams) {
          delete s2sConfig.extPrebid.macros;
        }
      }

      if (!isEmpty(videoParams)) {
        if (videoParams.context === 'outstream' && !videoParams.renderer && !adUnit.renderer) {
          // Don't push oustream w/o renderer to request object.
          logError('Outstream bid without renderer cannot be sent to Prebid Server.');
        } else {
          if (videoParams.context === 'instream' && !videoParams.hasOwnProperty('placement')) {
            videoParams.placement = 1;
          }

          mediaTypes['video'] = Object.keys(videoParams).filter(param => param !== 'context')
            .reduce((result, param) => {
              if (param === 'playerSize') {
                result.w = deepAccess(videoParams, `${param}.0.0`);
                result.h = deepAccess(videoParams, `${param}.0.1`);
              } else {
                result[param] = videoParams[param];
              }
              return result;
            }, {});
        }
        // adding [UNIX_TIMESTAMP] & [WRAPPER_IMPRESSION_ID] in macros as it is required for tracking events.
        if (s2sConfig.extPrebid && s2sConfig.extPrebid.macros) {
          s2sConfig.extPrebid.macros['[UNIX_TIMESTAMP]'] = timestamp().toString();
          s2sConfig.extPrebid.macros['[WRAPPER_IMPRESSION_ID]'] = iidValue.toString();
        }
      }

      if (nativeAssets) {
        try {
          mediaTypes['native'] = {
            request: JSON.stringify({
              // TODO: determine best way to pass these and if we allow defaults
              context: 1,
              plcmttype: 1,
              eventtrackers: [
                {event: 1, methods: [1]}
              ],
              // TODO: figure out how to support privacy field
              // privacy: int
              assets: nativeAssets
            }),
            ver: '1.2'
          }
        } catch (e) {
          logError('error creating native request: ' + String(e))
        }
      }

      // get bidder params in form { <bidder code>: {...params} }
      // initialize reduce function with the user defined `ext` properties on the ad unit
      const ext = adUnit.bids.reduce((acc, bid) => {
        if (bid.bidder == null) return acc;
        const adapter = adapterManager.bidderRegistry[bid.bidder];
        if (adapter && adapter.getSpec().transformBidParams) {
          bid.params = adapter.getSpec().transformBidParams(bid.params, true, adUnit, bidRequests);
        }
        acc[bid.bidder] = (s2sConfig.adapterOptions && s2sConfig.adapterOptions[bid.bidder]) ? Object.assign({}, bid.params, s2sConfig.adapterOptions[bid.bidder]) : bid.params;
        return acc;
      }, {...deepAccess(adUnit, 'ortb2Imp.ext')});

      const imp = { ...adUnit.ortb2Imp, id: impressionId, ext, secure: s2sConfig.secure };

      const ortb2 = {...deepAccess(adUnit, 'ortb2Imp.ext.data')};
      Object.keys(ortb2).forEach(prop => {
        /**
          * Prebid AdSlot
          * @type {(string|undefined)}
        */
        if (prop === 'pbadslot') {
          if (typeof ortb2[prop] === 'string' && ortb2[prop]) {
            deepSetValue(imp, 'ext.data.pbadslot', ortb2[prop]);
          } else {
            // remove pbadslot property if it doesn't meet the spec
            delete imp.ext.data.pbadslot;
          }
        } else if (prop === 'adserver') {
          /**
           * Copy GAM AdUnit and Name to imp
           */
          ['name', 'adslot'].forEach(name => {
            /** @type {(string|undefined)} */
            const value = deepAccess(ortb2, `adserver.${name}`);
            if (typeof value === 'string' && value) {
              deepSetValue(imp, `ext.data.adserver.${name.toLowerCase()}`, value);
            }
          });
        } else {
          deepSetValue(imp, `ext.data.${prop}`, ortb2[prop]);
        }
      });

      mergeDeep(imp, mediaTypes);

      // if storedAuctionResponse has been set, pass SRID
      const storedAuctionResponseBid = find(firstBidRequest.bids, bid => (bid.adUnitCode === adUnit.code && bid.storedAuctionResponse));
      if (storedAuctionResponseBid) {
        deepSetValue(imp, 'ext.prebid.storedauctionresponse.id', storedAuctionResponseBid.storedAuctionResponse.toString());
      }

      const floor = (() => {
        // we have to pick a floor for the imp - here we attempt to find the minimum floor
        // across all bids for this adUnit

        const convertCurrency = typeof getGlobal().convertCurrency !== 'function'
          ? (amount) => amount
          : (amount, from, to) => {
            if (from === to) return amount;
            let result = null;
            try {
              result = getGlobal().convertCurrency(amount, from, to);
            } catch (e) {
            }
            return result;
          }
        const s2sCurrency = config.getConfig('currency.adServerCurrency') || DEFAULT_S2S_CURRENCY;

        return adUnit.bids
          .map((bid) => this.getBidRequest(imp.id, bid.bidder))
          .map((bid) => {
            if (!bid || typeof bid.getFloor !== 'function') return;
            try {
              const {currency, floor} = bid.getFloor({
                currency: s2sCurrency
              });
              return {
                currency,
                floor: parseFloat(floor)
              }
            } catch (e) {
              logError('PBS: getFloor threw an error: ', e);
            }
          })
          .reduce((min, floor) => {
            // if any bid does not have a valid floor, do not attempt to send any to PBS
            if (floor == null || floor.currency == null || floor.floor == null || isNaN(floor.floor)) {
              min.min = null;
            }
            if (min.min === null) {
              return min;
            }
            // otherwise, pick the minimum one (or, in some strange confluence of circumstances, the one in the best currency)
            if (min.ref == null) {
              min.ref = min.min = floor;
            } else {
              const value = convertCurrency(floor.floor, floor.currency, min.ref.currency);
              if (value != null && value < min.ref.floor) {
                min.ref.floor = value;
                min.min = floor;
              }
            }
            return min;
          }, {}).min
      })();

<<<<<<< HEAD
      if (getFloorBid) {
        let floorInfo;
        try {
          floorInfo = getFloorBid.getFloor({
            currency: config.getConfig('currency.adServerCurrency') || DEFAULT_S2S_CURRENCY,
          });
        } catch (e) {
          logError('PBS: getFloor threw an error: ', e);
        }
        if (floorInfo && floorInfo.currency && !isNaN(parseFloat(floorInfo.floor))) {
          // Restriciting floor specific parameters being sent to auction request
          // imp.bidfloor = parseFloat(floorInfo.floor);
          // imp.bidfloorcur = floorInfo.currency
        }
=======
      if (floor) {
        imp.bidfloor = floor.floor;
        imp.bidfloorcur = floor.currency
>>>>>>> d406c6e2
      }

      if (imp.banner || imp.video || imp.native) {
        imps.push(imp);
      }
    });

    if (!imps.length) {
      logError('Request to Prebid Server rejected due to invalid media type(s) in adUnit.');
      return;
    }
    createLatencyMap(iidValue, firstBidRequest.auctionId);

    const request = {
      id: firstBidRequest.auctionId,
      source: {tid: s2sBidRequest.tid},
      tmax: s2sConfig.timeout,
      imp: imps,
      // to do: add setconfig option to pass test = 1
      // Commenting below flag as we don't need to send test: 0 to request payload.
      // test: 0,
      ext: {
        prebid: {
          // set ext.prebid.auctiontimestamp with the auction timestamp. Data type is long integer.
          auctiontimestamp: firstBidRequest.auctionStart,
          targeting: {
            // includewinners is always true for openrtb
            includewinners: true,
            // includebidderkeys always false for openrtb
            // includebidderkeys: false

            // earlier ext.prebid.targeting used to replace with s2sconfig prebid object but since 6.x extPrebid is mergeing with
            // s2sConfig extPrebid which restrict bidder specific targeting keys in response. And as OW needs these keys in dfp calls
            // we need to overwrite includebidderkeys to true as mentioned in UOE-7693
            includebidderkeys: true
          }
        }
      }
    };

    // If the price floors module is active, then we need to signal to PBS! If floorData obj is present is best way to check
    if (typeof deepAccess(firstBidRequest, 'bids.0.floorData') === 'object') {
      request.ext.prebid.floors = { enabled: false };
    }

    // This is no longer overwritten unless name and version explicitly overwritten by extPrebid (mergeDeep)
    request.ext.prebid = Object.assign(request.ext.prebid, {channel: {name: 'pbjs', version: $$PREBID_GLOBAL$$.version}})

    // set debug flag if in debug mode
    if (getConfig('debug')) {
      request.ext.prebid = Object.assign(request.ext.prebid, {debug: true})
    }

    // s2sConfig video.ext.prebid is passed through openrtb to PBS
    if (s2sConfig.extPrebid && typeof s2sConfig.extPrebid === 'object') {
      request.ext.prebid = mergeDeep(request.ext.prebid, s2sConfig.extPrebid);
    }

    /**
     * @type {(string[]|string|undefined)} - OpenRTB property 'cur', currencies available for bids
     */
    // Commenting adServerCurrency code as earlier with OW 2.5 endpoint we used to send USD only and in OW logger and tracker calls
    // we log values only in USD as of now. We will consider sending currency selected by publisher in upcoming tasks.
    // const adServerCur = config.getConfig('currency.adServerCurrency');
    // if (adServerCur && typeof adServerCur === 'string') {
    //   // if the value is a string, wrap it with an array
    //   request.cur = [adServerCur];
    // } else if (Array.isArray(adServerCur) && adServerCur.length) {
    //   // if it's an array, get the first element
    //   request.cur = [adServerCur[0]];
    // }

    _appendSiteAppDevice(request, bidRequests[0].refererInfo.referer, s2sConfig.accountId);

    // pass schain object if it is present
    const schain = deepAccess(bidRequests, '0.bids.0.schain');
    if (schain) {
      request.source.ext = {
        schain: schain
      };
    }

    if (!isEmpty(aliases)) {
      request.ext.prebid.aliases = {...request.ext.prebid.aliases, ...aliases};
    }
    // Replace aliases with parent alias e.g. pubmatic2 should replace with pubmatic
    for (var bidder in request.ext.prebid.aliases) {
      var defaultAlias = defaultAliases[request.ext.prebid.aliases[bidder]];
      if (defaultAlias) {
        request.ext.prebid.aliases[bidder] = defaultAlias;
      }
    }
    // Updating request.ext.prebid.bidderparams wiid if present
    if (s2sConfig.extPrebid && typeof s2sConfig.extPrebid.bidderparams === 'object') {
      var listOfPubMaticBidders = Object.keys(s2sConfig.extPrebid.bidderparams);
      listOfPubMaticBidders.forEach(function(bidder) {
        if (request.ext.prebid.bidderparams[bidder]) {
          request.ext.prebid.bidderparams[bidder]['wiid'] = iidValue;
        }
      })
    }

    const bidUserIdAsEids = deepAccess(bidRequests, '0.bids.0.userIdAsEids');
    if (isArray(bidUserIdAsEids) && bidUserIdAsEids.length > 0) {
      deepSetValue(request, 'user.ext.eids', bidUserIdAsEids);
    }

    if (isArray(eidPermissions) && eidPermissions.length > 0) {
      if (requestedBidders && isArray(requestedBidders)) {
        eidPermissions.forEach(i => {
          if (i.bidders) {
            i.bidders = i.bidders.filter(bidder => includes(requestedBidders, bidder))
          }
        });
      }
      deepSetValue(request, 'ext.prebid.data.eidpermissions', eidPermissions);
    }

    const multibid = config.getConfig('multibid');
    if (multibid) {
      deepSetValue(request, 'ext.prebid.multibid', multibid.reduce((result, i) => {
        let obj = {};

        Object.keys(i).forEach(key => {
          obj[key.toLowerCase()] = i[key];
        });

        result.push(obj);

        return result;
      }, []));
    }

    if (bidRequests) {
      if (firstBidRequest.gdprConsent) {
        // note - gdprApplies & consentString may be undefined in certain use-cases for consentManagement module
        let gdprApplies;
        if (typeof firstBidRequest.gdprConsent.gdprApplies === 'boolean') {
          gdprApplies = firstBidRequest.gdprConsent.gdprApplies ? 1 : 0;
        }
        deepSetValue(request, 'regs.ext.gdpr', gdprApplies);
        deepSetValue(request, 'user.ext.consent', firstBidRequest.gdprConsent.consentString);
        if (firstBidRequest.gdprConsent.addtlConsent && typeof firstBidRequest.gdprConsent.addtlConsent === 'string') {
          deepSetValue(request, 'user.ext.ConsentedProvidersSettings.consented_providers', firstBidRequest.gdprConsent.addtlConsent);
        }
      }

      // US Privacy (CCPA) support
      if (firstBidRequest.uspConsent) {
        deepSetValue(request, 'regs.ext.us_privacy', firstBidRequest.uspConsent);
      }
    }

    if (getConfig('coppa') === true) {
      deepSetValue(request, 'regs.coppa', 1);
    }

    const commonFpd = getConfig('ortb2') || {};
    mergeDeep(request, commonFpd);
    // delete isPrebidPubMaticAnalyticsEnabled from extPrebid object as it not required in request.
    // it is only used to decide impressionId for wiid parameter in logger and tracker calls.
    delete request.ext.prebid.isPrebidPubMaticAnalyticsEnabled;
    delete request.ext.prebid.isUsePrebidKeysEnabled;
    addBidderFirstPartyDataToRequest(request);

    request.imp.forEach((imp) => this.impRequested[imp.id] = imp);
    return request;
  },

  interpretResponse(response) {
    const {bidderRequests, s2sConfig} = this;
    const bids = [];
    // Get impressionID from impressionReqIdMap to check response belongs to same request
    let impValue = impressionReqIdMap[response.id];
    if (impValue && window.pbsLatency[impValue]) {
      window.pbsLatency[impValue]['endTime'] = timestamp();
    }

    [['errors', 'serverErrors'], ['responsetimemillis', 'serverResponseTimeMs']]
      .forEach(info => getPbsResponseData(bidderRequests, response, info[0], info[1]))
    const miObj = getMiValues(response.ext) || {};
    window.matchedimpressions = {...window.matchedimpressions, ...miObj};
    const partnerResponseTimeObj = getPartnerResponseTime(response.ext) || {};
    const listofPartnersWithmi = window.partnersWithoutErrorAndBids[impValue] = Object.keys(miObj);
    const erroredPartners = getErroredPartners(response.ext);
    if (erroredPartners) {
      findPartnersWithoutErrorsAndBids(erroredPartners, listofPartnersWithmi, response.ext, impValue);
    }

    if (response.seatbid) {
      let impForSlots, partnerBidsForslots;
      if (bidderRequests[0].hasOwnProperty('adUnitsS2SCopy')) {
        impForSlots = bidderRequests[0].adUnitsS2SCopy.length;
      }
      // a seatbid object contains a `bid` array and a `seat` string
      response.seatbid.forEach(seatbid => {
        if (seatbid.hasOwnProperty('bid')) {
          partnerBidsForslots = seatbid.bid.length;
        }
        window.partnersWithoutErrorAndBids[impValue] = window.partnersWithoutErrorAndBids[impValue].filter((partner) => {
          return ((partner !== seatbid.seat) || (impForSlots !== partnerBidsForslots));
        });
        (seatbid.bid || []).forEach(bid => {
          let bidRequest = this.getBidRequest(bid.impid, seatbid.seat);
          if (bidRequest == null) {
            if (!s2sConfig.allowUnknownBidderCodes) {
              logWarn(`PBS adapter received bid from unknown bidder (${seatbid.seat}), but 's2sConfig.allowUnknownBidderCodes' is not set. Ignoring bid.`);
              return;
            }
            // for stored impression, a request was made with bidder code `null`. Pick it up here so that NO_BID, BID_WON, etc events
            // can work as expected (otherwise, the original request will always result in NO_BID).
            bidRequest = this.getBidRequest(bid.impid, null);
          }

          const cpm = bid.price;
          const status = cpm !== 0 ? CONSTANTS.STATUS.GOOD : CONSTANTS.STATUS.NO_BID;
          let bidObject = createBid(status, {
            bidder: seatbid.seat,
            src: TYPE,
            bidId: bidRequest ? (bidRequest.bidId || bidRequest.bid_Id) : null,
            transactionId: this.adUnitsByImp[bid.impid].transactionId,
            auctionId: this.auctionId,
          });
          bidObject.requestTimestamp = this.requestTimestamp;
          bidObject.cpm = cpm;

          // temporarily leaving attaching it to each bidResponse so no breaking change
          // BUT: this is a flat map, so it should be only attached to bidderRequest, a the change above does
          let serverResponseTimeMs = deepAccess(response, ['ext', 'responsetimemillis', seatbid.seat].join('.'));
          if (bidRequest && serverResponseTimeMs) {
            bidRequest.serverResponseTimeMs = serverResponseTimeMs;
          }

          // Look for seatbid[].bid[].ext.prebid.bidid and place it in the bidResponse object for use in analytics adapters as 'pbsBidId'
          const bidId = deepAccess(bid, 'ext.prebid.bidid');
          if (isStr(bidId)) {
            bidObject.pbsBidId = bidId;
          }

          // store wurl by auctionId and adId so it can be accessed from the BID_WON event handler
          if (isStr(deepAccess(bid, 'ext.prebid.events.win'))) {
            addWurl(this.auctionId, bidObject.adId, deepAccess(bid, 'ext.prebid.events.win'));
          }

          let extPrebidTargeting = deepAccess(bid, 'ext.prebid.targeting');

          // If ext.prebid.targeting exists, add it as a property value named 'adserverTargeting'
          // The removal of hb_winurl and hb_bidid targeting values is temporary
          // once we get through the transition, this block will be removed.
          if (isPlainObject(extPrebidTargeting)) {
            // If wurl exists, remove hb_winurl and hb_bidid targeting attributes
            if (isStr(deepAccess(bid, 'ext.prebid.events.win'))) {
              extPrebidTargeting = getDefinedParams(extPrebidTargeting, Object.keys(extPrebidTargeting)
                .filter(i => (i.indexOf('hb_winurl') === -1 && i.indexOf('hb_bidid') === -1)));
            }
            // We will be checking for hb_buyid_pubmatic key and if it present we are converting to pwtbuyid_pubmatic before
            // adding to pwtbuyid_pubmatic
            bidObject.adserverTargeting = {};
            if (extPrebidTargeting.hasOwnProperty('hb_buyid_pubmatic')) {
              isPrebidKeys ? bidObject.adserverTargeting['hb_buyid_pubmatic'] = extPrebidTargeting['hb_buyid_pubmatic']
                : bidObject.adserverTargeting['pwtbuyid_pubmatic'] = extPrebidTargeting['hb_buyid_pubmatic'];
            }
            // We will not copy all ext.prebid.targeting keys to bidObject.adserverTargeting so commenting below line
            // bidObject.adserverTargeting = extPrebidTargeting;
          }

          bidObject.seatBidId = bid.id;

          if (deepAccess(bid, 'ext.prebid.type') === VIDEO) {
            bidObject.mediaType = VIDEO;
            const impReq = this.impRequested[bid.impid];
            [bidObject.playerWidth, bidObject.playerHeight] = [impReq.video.w, impReq.video.h];

            // try to get cache values from 'response.ext.prebid.cache.js'
            // else try 'bid.ext.prebid.targeting' as fallback
            if (bid.ext.prebid.cache && typeof bid.ext.prebid.cache.vastXml === 'object' && bid.ext.prebid.cache.vastXml.cacheId && bid.ext.prebid.cache.vastXml.url) {
              bidObject.videoCacheKey = bid.ext.prebid.cache.vastXml.cacheId;
              bidObject.vastUrl = bid.ext.prebid.cache.vastXml.url;
            } else if (extPrebidTargeting && extPrebidTargeting.hb_uuid && extPrebidTargeting.hb_cache_host && extPrebidTargeting.hb_cache_path) {
              bidObject.videoCacheKey = extPrebidTargeting.hb_uuid;
              // build url using key and cache host
              bidObject.vastUrl = `https://${extPrebidTargeting.hb_cache_host}${extPrebidTargeting.hb_cache_path}?uuid=${extPrebidTargeting.hb_uuid}`;
            }

            if (bid.adm) { bidObject.vastXml = bid.adm; }
            if (!bidObject.vastUrl && bid.nurl) { bidObject.vastUrl = bid.nurl; }
          } else if (deepAccess(bid, 'ext.prebid.type') === NATIVE) {
            bidObject.mediaType = NATIVE;
            let adm;
            if (typeof bid.adm === 'string') {
              adm = bidObject.adm = JSON.parse(bid.adm);
            } else {
              adm = bidObject.adm = bid.adm;
            }

            let trackers = {
              [nativeEventTrackerMethodMap.img]: adm.imptrackers || [],
              [nativeEventTrackerMethodMap.js]: adm.jstracker ? [adm.jstracker] : []
            };
            if (adm.eventtrackers) {
              adm.eventtrackers.forEach(tracker => {
                switch (tracker.method) {
                  case nativeEventTrackerMethodMap.img:
                    trackers[nativeEventTrackerMethodMap.img].push(tracker.url);
                    break;
                  case nativeEventTrackerMethodMap.js:
                    trackers[nativeEventTrackerMethodMap.js].push(tracker.url);
                    break;
                }
              });
            }

            if (isPlainObject(adm) && Array.isArray(adm.assets)) {
              let origAssets = nativeAssetCache[bid.impid];
              bidObject.native = cleanObj(adm.assets.reduce((native, asset) => {
                let origAsset = origAssets[asset.id];
                if (isPlainObject(asset.img)) {
                  native[origAsset.img.type ? nativeImgIdMap[origAsset.img.type] : 'image'] = pick(
                    asset.img,
                    ['url', 'w as width', 'h as height']
                  );
                } else if (isPlainObject(asset.title)) {
                  native['title'] = asset.title.text
                } else if (isPlainObject(asset.data)) {
                  nativeDataNames.forEach(dataType => {
                    if (nativeDataIdMap[dataType] === origAsset.data.type) {
                      native[dataType] = asset.data.value;
                    }
                  });
                }
                return native;
              }, cleanObj({
                clickUrl: adm.link,
                clickTrackers: deepAccess(adm, 'link.clicktrackers'),
                impressionTrackers: trackers[nativeEventTrackerMethodMap.img],
                javascriptTrackers: trackers[nativeEventTrackerMethodMap.js]
              })));
            } else {
              logError('prebid server native response contained no assets');
            }
          } else { // banner
            if (bid.adm && bid.nurl) {
              bidObject.ad = bid.adm;
              bidObject.ad += createTrackPixelHtml(decodeURIComponent(bid.nurl));
            } else if (bid.adm) {
              bidObject.ad = bid.adm;
            } else if (bid.nurl) {
              bidObject.adUrl = bid.nurl;
            }
          }

          bidObject.width = bid.w || 0;
          bidObject.height = bid.h || 0;
          if (bid.dealid) { bidObject.dealId = bid.dealid; }
          bidObject.creative_id = bid.crid;
          bidObject.creativeId = bid.crid;
          if (bid.burl) { bidObject.burl = bid.burl; }
          bidObject.currency = (response.cur) ? response.cur : DEFAULT_S2S_CURRENCY;
          bidObject.meta = {};
          let extPrebidMeta = deepAccess(bid, 'ext.prebid.meta');
          if (extPrebidMeta && isPlainObject(extPrebidMeta)) { bidObject.meta = deepClone(extPrebidMeta); }
          if (bid.adomain) { bidObject.meta.advertiserDomains = bid.adomain; }

          // the OpenRTB location for "TTL" as understood by Prebid.js is "exp" (expiration).
          const configTtl = s2sConfig.defaultTtl || DEFAULT_S2S_TTL;
          bidObject.ttl = (bid.exp) ? bid.exp : configTtl;
          bidObject.netRevenue = (bid.netRevenue) ? bid.netRevenue : DEFAULT_S2S_NETREVENUE;

          // Add mi value to bidObject as it will be required in wrapper logger call
          // Also we need to get serverSideResponseTime as it required to calculate l1 for wrapper logger call
          bidObject.mi = miObj.hasOwnProperty(seatbid.seat) ? miObj[seatbid.seat] : undefined;
          bidObject.serverSideResponseTime = partnerResponseTimeObj.hasOwnProperty(seatbid.seat) ? partnerResponseTimeObj[seatbid.seat] : 0;

          // We need to add originalCpm & originalCurrency to bidObject as these are required for wrapper logger and tracker calls
          // to calculates values for properties like ocpm, ocry & eg respectively.
          bidObject.originalCpm = bidObject.cpm;
          bidObject.originalCurrency = bidObject.currency;
          // Add bid.id to sspID & partnerImpId as these are used in tracker and logger call
          if (seatbid.seat == 'pubmatic') {
            bidObject.partnerImpId = bidObject.sspID = bid.id || '';
            if (bid.dealid) {
              bidObject.dealChannel = 'PMP';
            }
          }

          // check if bid ext contains deal_channel if present get value from dealChannelValues object
          if (bid.ext && bid.ext.deal_channel) {
            bidObject.dealChannel = dealChannelValues[bid.ext.deal_channel];
          }

          // check if bid contains ext prebid bidid and add it to bidObject for logger and tracker purpose
          if (bid.ext && bid.ext.prebid && bid.ext.prebid.bidid) {
            bidObject.prebidBidId = bid.ext.prebid.bidid;
          }
          bids.push({ adUnit: this.adUnitsByImp[bid.impid].code, bid: bidObject });
        });
      });
    }
    return bids;
  },
  setBidRequestId(impId, bidderCode, bidId) {
    this.bidIdMap[this.impBidderKey(impId, bidderCode)] = bidId;
  },
  getBidRequest(impId, bidderCode) {
    const key = this.impBidderKey(impId, bidderCode);
    return this.bidIdMap[key] && getBidRequest(this.bidIdMap[key], this.bidderRequests);
  },
  impBidderKey(impId, bidderCode) {
    return `${impId}${bidderCode}`;
  }
});

/**
 * BID_WON event to request the wurl
 * @param {Bid} bid the winning bid object
 */
function bidWonHandler(bid) {
  const wurl = getWurl(bid.auctionId, bid.adId);
  if (isStr(wurl)) {
    logMessage(`Invoking image pixel for wurl on BID_WIN: "${wurl}"`);
    triggerPixel(wurl);

    // remove from wurl cache, since the wurl url was called
    removeWurl(bid.auctionId, bid.adId);
  }
}

function hasPurpose1Consent(gdprConsent) {
  let result = true;
  if (gdprConsent) {
    if (gdprConsent.gdprApplies && gdprConsent.apiVersion === 2) {
      result = !!(deepAccess(gdprConsent, 'vendorData.purpose.consents.1') === true);
    }
  }
  return result;
}

function getMatchingConsentUrl(urlProp, gdprConsent) {
  return hasPurpose1Consent(gdprConsent) ? urlProp.p1Consent : urlProp.noP1Consent;
}

function getConsentData(bidRequests) {
  let gdprConsent, uspConsent;
  if (Array.isArray(bidRequests) && bidRequests.length > 0) {
    gdprConsent = bidRequests[0].gdprConsent;
    uspConsent = bidRequests[0].uspConsent;
  }
  return { gdprConsent, uspConsent };
}

/**
 * Bidder adapter for Prebid Server
 */
export function PrebidServer() {
  const baseAdapter = new Adapter('prebidServer');

  /* Prebid executes this function when the page asks to send out bid requests */
  baseAdapter.callBids = function(s2sBidRequest, bidRequests, addBidResponse, done, ajax) {
    let { gdprConsent, uspConsent } = getConsentData(bidRequests);

    if (Array.isArray(_s2sConfigs)) {
      if (s2sBidRequest.s2sConfig && s2sBidRequest.s2sConfig.syncEndpoint && getMatchingConsentUrl(s2sBidRequest.s2sConfig.syncEndpoint, gdprConsent)) {
        let syncBidders = s2sBidRequest.s2sConfig.bidders
          .map(bidder => adapterManager.aliasRegistry[bidder] || bidder)
          .filter((bidder, index, array) => (array.indexOf(bidder) === index));

        queueSync(syncBidders, gdprConsent, uspConsent, s2sBidRequest.s2sConfig);
      }

      processPBSRequest(s2sBidRequest, bidRequests, ajax, {
        onResponse: function (isValid, requestedBidders) {
          if (isValid) {
            bidRequests.forEach(bidderRequest => events.emit(CONSTANTS.EVENTS.BIDDER_DONE, bidderRequest));
          }
          done();
          doClientSideSyncs(requestedBidders, gdprConsent, uspConsent);
        },
        onError: done,
        onBid: function ({adUnit, bid}) {
          if (isValid(adUnit, bid)) {
            addBidResponse(adUnit, bid);
          }
        }
      })
    }
  };

  // Listen for bid won to call wurl
  events.on(CONSTANTS.EVENTS.BID_WON, bidWonHandler);

  return Object.assign(this, {
    callBids: baseAdapter.callBids,
    setBidderCode: baseAdapter.setBidderCode,
    type: TYPE
  });
}

/**
 * Build and send the appropriate HTTP request over the network, then interpret the response.
 * @param s2sBidRequest
 * @param bidRequests
 * @param ajax
 * @param onResponse {function(boolean, Array[String])} invoked on a successful HTTP response - with a flag indicating whether it was successful,
 * and a list of the unique bidder codes that were sent in the request
 * @param onError {function(String, {})} invoked on HTTP failure - with status message and XHR error
 * @param onBid {function({})} invoked once for each bid in the response - with the bid as returned by interpretResponse
 */
export const processPBSRequest = hook('sync', function (s2sBidRequest, bidRequests, ajax, {onResponse, onError, onBid}) {
  let { gdprConsent } = getConsentData(bidRequests);
  const adUnits = deepClone(s2sBidRequest.ad_units);

  // in case config.bidders contains invalid bidders, we only process those we sent requests for
  const requestedBidders = adUnits
    .map(adUnit => adUnit.bids.map(bid => bid.bidder).filter(uniques))
    .reduce(flatten, [])
    .filter(uniques);

  const ortb2 = new ORTB2(s2sBidRequest, bidRequests, adUnits, requestedBidders);
  const request = ortb2.buildRequest();
  const requestJson = request && JSON.stringify(request);
  logInfo('BidRequest: ' + requestJson);
  const endpointUrl = getMatchingConsentUrl(s2sBidRequest.s2sConfig.endpoint, gdprConsent);
  if (request && requestJson && endpointUrl) {
    ajax(
      endpointUrl,
      {
        success: function (response) {
          let result;
          try {
            result = JSON.parse(response);
            const bids = ortb2.interpretResponse(result);
            bids.forEach(onBid);
          } catch (error) {
            logError(error);
          }
          if (!result || (result.status && includes(result.status, 'Error'))) {
            logError('error parsing response: ', result ? result.status : 'not valid JSON');
            onResponse(false, requestedBidders);
          } else {
            onResponse(true, requestedBidders);
          }
        },
        error: onError
      },
      requestJson,
      {contentType: 'text/plain', withCredentials: true}
    );
  } else {
    logError('PBS request not made.  Check endpoints.');
  }
}, 'processPBSRequest');

/**
 * Global setter that sets eids permissions for bidders
 * This setter is to be used by userId module when included
 * @param {array} newEidPermissions
 */
function setEidPermissions(newEidPermissions) {
  eidPermissions = newEidPermissions;
}
getPrebidInternal().setEidPermissions = setEidPermissions;

adapterManager.registerBidAdapter(new PrebidServer(), 'prebidServer');<|MERGE_RESOLUTION|>--- conflicted
+++ resolved
@@ -16,11 +16,8 @@
 import { S2S_VENDORS } from './config.js';
 import { ajax } from '../../src/ajax.js';
 import {hook} from '../../src/hook.js';
-<<<<<<< HEAD
 import { processNativeAdUnitParams } from '../../src/native.js';
-=======
 import {getGlobal} from '../../src/prebidGlobal.js';
->>>>>>> d406c6e2
 
 const getConfig = config.getConfig;
 
@@ -603,78 +600,7 @@
 
       const nativeParams = processNativeAdUnitParams(deepAccess(adUnit, 'mediaTypes.native'));
       if (nativeParams) {
-<<<<<<< HEAD
         logWarn('OW server side dose not support native media types');
-=======
-        let idCounter = -1;
-        try {
-          nativeAssets = nativeAssetCache[impressionId] = Object.keys(nativeParams).reduce((assets, type) => {
-            let params = nativeParams[type];
-
-            function newAsset(obj) {
-              idCounter++;
-              return Object.assign({
-                required: params.required ? 1 : 0,
-                id: (isNumber(params.id)) ? idCounter = params.id : idCounter
-              }, obj ? cleanObj(obj) : {});
-            }
-
-            switch (type) {
-              case 'image':
-              case 'icon':
-                let imgTypeId = nativeImgIdMap[type];
-                let asset = cleanObj({
-                  type: imgTypeId,
-                  w: deepAccess(params, 'sizes.0'),
-                  h: deepAccess(params, 'sizes.1'),
-                  wmin: deepAccess(params, 'aspect_ratios.0.min_width'),
-                  hmin: deepAccess(params, 'aspect_ratios.0.min_height')
-                });
-                if (!((asset.w && asset.h) || (asset.hmin && asset.wmin))) {
-                  throw 'invalid img sizes (must provide sizes or min_height & min_width if using aspect_ratios)';
-                }
-                if (Array.isArray(params.aspect_ratios)) {
-                  // pass aspect_ratios as ext data I guess?
-                  const aspectRatios = params.aspect_ratios
-                    .filter((ar) => ar.ratio_width && ar.ratio_height)
-                    .map(ratio => `${ratio.ratio_width}:${ratio.ratio_height}`);
-                  if (aspectRatios.length > 0) {
-                    asset.ext = {
-                      aspectratios: aspectRatios
-                    }
-                  }
-                }
-                assets.push(newAsset({
-                  img: asset
-                }));
-                break;
-              case 'title':
-                if (!params.len) {
-                  throw 'invalid title.len';
-                }
-                assets.push(newAsset({
-                  title: {
-                    len: params.len
-                  }
-                }));
-                break;
-              default:
-                let dataAssetTypeId = nativeDataIdMap[type];
-                if (dataAssetTypeId) {
-                  assets.push(newAsset({
-                    data: {
-                      type: dataAssetTypeId,
-                      len: params.len
-                    }
-                  }))
-                }
-            }
-            return assets;
-          }, []);
-        } catch (e) {
-          logError('error creating native request: ' + String(e))
-        }
->>>>>>> d406c6e2
       }
       let nativeAssets;
       // Commenting mediaTypes,native as s2s dose not support native
@@ -952,7 +878,6 @@
           }, {}).min
       })();
 
-<<<<<<< HEAD
       if (getFloorBid) {
         let floorInfo;
         try {
@@ -967,11 +892,6 @@
           // imp.bidfloor = parseFloat(floorInfo.floor);
           // imp.bidfloorcur = floorInfo.currency
         }
-=======
-      if (floor) {
-        imp.bidfloor = floor.floor;
-        imp.bidfloorcur = floor.currency
->>>>>>> d406c6e2
       }
 
       if (imp.banner || imp.video || imp.native) {
