--- conflicted
+++ resolved
@@ -1,15 +1,11 @@
 import Adapter from '../../src/adapter.js';
 import { createBid } from '../../src/bidfactory.js';
-<<<<<<< HEAD
-import * as utils from '../../src/utils.js';
-=======
 import {
   getPrebidInternal, logError, isStr, isPlainObject, logWarn, generateUUID, bind, logMessage,
   triggerPixel, insertUserSyncIframe, deepAccess, mergeDeep, deepSetValue, cleanObj, parseSizesInput,
   getBidRequest, getDefinedParams, createTrackPixelHtml, pick, deepClone, uniques, flatten, isNumber,
   isEmpty, isArray, logInfo
 } from '../../src/utils.js';
->>>>>>> 2d82104b
 import CONSTANTS from '../../src/constants.json';
 import adapterManager from '../../src/adapterManager.js';
 import { config } from '../../src/config.js';
@@ -137,12 +133,6 @@
 // could be removed later as part of a major release, if we decide to not support the old format
 function formatUrlParams(option) {
   ['endpoint', 'syncEndpoint'].forEach((prop) => {
-<<<<<<< HEAD
-    if (utils.isStr(option[prop])) {
-      let temp = option[prop];
-      option[prop] = { p1Consent: temp, noP1Consent: temp };
-    }
-=======
     if (isStr(option[prop])) {
       let temp = option[prop];
       option[prop] = { p1Consent: temp, noP1Consent: temp };
@@ -154,7 +144,6 @@
         }
       });
     }
->>>>>>> 2d82104b
   });
 }
 
@@ -186,11 +175,7 @@
         return true;
       }
     }
-<<<<<<< HEAD
-    utils.logWarn('prebidServer: s2s config is disabled');
-=======
     logWarn('prebidServer: s2s config is disabled');
->>>>>>> 2d82104b
     return false;
   });
 
@@ -331,11 +316,7 @@
     if (clientAdapter && clientAdapter.registerSyncs) {
       config.runWithBidder(
         bidder,
-<<<<<<< HEAD
-        utils.bind.call(
-=======
         bind.call(
->>>>>>> 2d82104b
           clientAdapter.registerSyncs,
           clientAdapter,
           [],
@@ -529,11 +510,7 @@
       }
       impIds.add(impressionId);
 
-<<<<<<< HEAD
-      const nativeParams = processNativeAdUnitParams(utils.deepAccess(adUnit, 'mediaTypes.native'));
-=======
       const nativeParams = processNativeAdUnitParams(deepAccess(adUnit, 'mediaTypes.native'));
->>>>>>> 2d82104b
       let nativeAssets;
       if (nativeParams) {
         try {
@@ -634,13 +611,8 @@
         if (bannerParams.pos) mediaTypes['banner'].pos = bannerParams.pos;
       }
 
-<<<<<<< HEAD
-      if (!utils.isEmpty(videoParams)) {
-        if (videoParams.context === 'outstream' && (!videoParams.renderer || !adUnit.renderer)) {
-=======
       if (!isEmpty(videoParams)) {
         if (videoParams.context === 'outstream' && !videoParams.renderer && !adUnit.renderer) {
->>>>>>> 2d82104b
           // Don't push oustream w/o renderer to request object.
           logError('Outstream bid without renderer cannot be sent to Prebid Server.');
         } else {
@@ -651,13 +623,8 @@
           mediaTypes['video'] = Object.keys(videoParams).filter(param => param !== 'context')
             .reduce((result, param) => {
               if (param === 'playerSize') {
-<<<<<<< HEAD
-                result.w = utils.deepAccess(videoParams, `${param}.0.0`);
-                result.h = utils.deepAccess(videoParams, `${param}.0.1`);
-=======
                 result.w = deepAccess(videoParams, `${param}.0.0`);
                 result.h = deepAccess(videoParams, `${param}.0.1`);
->>>>>>> 2d82104b
               } else {
                 result[param] = videoParams[param];
               }
@@ -696,11 +663,7 @@
         }
         acc[bid.bidder] = (s2sConfig.adapterOptions && s2sConfig.adapterOptions[bid.bidder]) ? Object.assign({}, bid.params, s2sConfig.adapterOptions[bid.bidder]) : bid.params;
         return acc;
-<<<<<<< HEAD
-      }, {...utils.deepAccess(adUnit, 'ortb2Imp.ext')});
-=======
       }, {...deepAccess(adUnit, 'ortb2Imp.ext')});
->>>>>>> 2d82104b
 
       const imp = { id: impressionId, ext, secure: s2sConfig.secure };
 
@@ -712,11 +675,7 @@
         */
         if (prop === 'pbadslot') {
           if (typeof ortb2[prop] === 'string' && ortb2[prop]) {
-<<<<<<< HEAD
-            utils.deepSetValue(imp, 'ext.data.pbadslot', ortb2[prop]);
-=======
             deepSetValue(imp, 'ext.data.pbadslot', ortb2[prop]);
->>>>>>> 2d82104b
           } else {
             // remove pbadslot property if it doesn't meet the spec
             delete imp.ext.data.pbadslot;
@@ -795,14 +754,11 @@
     // Sets pbjs version, can be overwritten below if channel exists in s2sConfig.extPrebid
     request.ext.prebid = Object.assign(request.ext.prebid, {channel: {name: 'pbjs', version: $$PREBID_GLOBAL$$.version}})
 
-<<<<<<< HEAD
-=======
     // set debug flag if in debug mode
     if (getConfig('debug')) {
       request.ext.prebid = Object.assign(request.ext.prebid, {debug: true})
     }
 
->>>>>>> 2d82104b
     // s2sConfig video.ext.prebid is passed through openrtb to PBS
     if (s2sConfig.extPrebid && typeof s2sConfig.extPrebid === 'object') {
       request.ext.prebid = Object.assign(request.ext.prebid, s2sConfig.extPrebid);
@@ -1004,15 +960,9 @@
               });
             }
 
-<<<<<<< HEAD
-            if (utils.isPlainObject(adm) && Array.isArray(adm.assets)) {
-              let origAssets = nativeAssetCache[bid.impid];
-              bidObject.native = utils.cleanObj(adm.assets.reduce((native, asset) => {
-=======
             if (isPlainObject(adm) && Array.isArray(adm.assets)) {
               let origAssets = nativeAssetCache[bid.impid];
               bidObject.native = cleanObj(adm.assets.reduce((native, asset) => {
->>>>>>> 2d82104b
                 let origAsset = origAssets[asset.id];
                 if (isPlainObject(asset.img)) {
                   native[origAsset.img.type ? nativeImgIdMap[origAsset.img.type] : 'image'] = pick(
@@ -1058,13 +1008,8 @@
           if (bid.burl) { bidObject.burl = bid.burl; }
           bidObject.currency = (response.cur) ? response.cur : DEFAULT_S2S_CURRENCY;
           bidObject.meta = {};
-<<<<<<< HEAD
-          let extPrebidMeta = utils.deepAccess(bid, 'ext.prebid.meta');
-          if (extPrebidMeta && utils.isPlainObject(extPrebidMeta)) { bidObject.meta = utils.deepClone(extPrebidMeta); }
-=======
           let extPrebidMeta = deepAccess(bid, 'ext.prebid.meta');
           if (extPrebidMeta && isPlainObject(extPrebidMeta)) { bidObject.meta = deepClone(extPrebidMeta); }
->>>>>>> 2d82104b
           if (bid.adomain) { bidObject.meta.advertiserDomains = bid.adomain; }
 
           // the OpenRTB location for "TTL" as understood by Prebid.js is "exp" (expiration).
@@ -1100,11 +1045,7 @@
   let result = true;
   if (gdprConsent) {
     if (gdprConsent.gdprApplies && gdprConsent.apiVersion === 2) {
-<<<<<<< HEAD
-      result = !!(utils.deepAccess(gdprConsent, 'vendorData.purpose.consents.1') === true);
-=======
       result = !!(deepAccess(gdprConsent, 'vendorData.purpose.consents.1') === true);
->>>>>>> 2d82104b
     }
   }
   return result;
@@ -1131,11 +1072,7 @@
 
   /* Prebid executes this function when the page asks to send out bid requests */
   baseAdapter.callBids = function(s2sBidRequest, bidRequests, addBidResponse, done, ajax) {
-<<<<<<< HEAD
-    const adUnits = utils.deepClone(s2sBidRequest.ad_units);
-=======
     const adUnits = deepClone(s2sBidRequest.ad_units);
->>>>>>> 2d82104b
     let { gdprConsent, uspConsent } = getConsentData(bidRequests);
 
     // at this point ad units should have a size array either directly or mapped so filter for that
@@ -1164,11 +1101,7 @@
       const endpointUrl = getMatchingConsentUrl(s2sBidRequest.s2sConfig.endpoint, gdprConsent);
       if (request && requestJson && endpointUrl) {
         ajax(
-<<<<<<< HEAD
-          getMatchingConsentUrl(s2sBidRequest.s2sConfig.endpoint, gdprConsent),
-=======
           endpointUrl,
->>>>>>> 2d82104b
           {
             success: response => handleResponse(response, requestedBidders, bidRequests, addBidResponse, done, s2sBidRequest.s2sConfig),
             error: done
