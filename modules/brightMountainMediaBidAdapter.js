import { generateUUID, deepAccess, logWarn, deepSetValue } from '../src/utils.js';
import { registerBidder } from '../src/adapters/bidderFactory.js';
import { BANNER, VIDEO } from '../src/mediaTypes.js';
<<<<<<< HEAD
import * as utils from '../src/utils.js';

const BIDDER_CODE = 'bmtm';
const AD_URL = 'https://one.elitebidder.com/api/hb';
const SYNC_URL = 'https://console.brightmountainmedia.com:8443/cookieSync';

const videoExt = [
  'video/x-ms-wmv',
  'video/x-flv',
  'video/mp4',
  'video/3gpp',
  'application/x-mpegURL',
  'video/quicktime',
  'video/x-msvideo',
  'application/x-shockwave-flash',
  'application/javascript'
];
=======
import { config } from '../src/config.js';

const BIDDER_CODE = 'bmtm';
const AD_URL = 'https://one.elitebidder.com/api/hb?sid=';
const SYNC_URL = 'https://console.brightmountainmedia.com:8443/cookieSync';
const CURRENCY = 'USD';
>>>>>>> 2d82104b

export const spec = {
  code: BIDDER_CODE,
  aliases: ['brightmountainmedia'],
  supportedMediaTypes: [BANNER, VIDEO],

  isBidRequestValid: (bid) => {
    if (bid.bidId && bid.bidder && bid.params && bid.params.placement_id) {
      return true;
    }
    if (bid.params.placement_id == 0 && bid.params.test === 1) {
      return true;
    }
    return false;
  },

  buildRequests: (validBidRequests, bidderRequest) => {
    let requestData = [];
    let size = [0, 0];
    let oRTBRequest = {
      at: 2,
      site: buildSite(bidderRequest),
      device: buildDevice(),
      cur: [CURRENCY],
      tmax: 1000,
      regs: buildRegs(bidderRequest),
      user: {},
      source: {},
    };
<<<<<<< HEAD
    if (bidderRequest) {
      if (bidderRequest.gdprConsent) {
        request.gdpr_consent = bidderRequest.gdprConsent.consentString || 'ALL'
        request.gdpr_require = bidderRequest.gdprConsent.gdprApplies ? 1 : 0
      }
    }
    for (let i = 0; i < validBidRequests.length; i++) {
      let bid = validBidRequests[i];
      let placement = {
        placementId: bid.params.placement_id,
        bidId: bid.bidId,
        floor: {},
      };

      if (bid.mediaTypes.hasOwnProperty(BANNER)) {
        placement['traffic'] = BANNER;
        if (bid.mediaTypes.banner.sizes) {
          placement['sizes'] = bid.mediaTypes.banner.sizes;
        }
      }

      if (bid.mediaTypes.hasOwnProperty(VIDEO)) {
        placement['traffic'] = VIDEO;
        if (bid.mediaTypes.video.context) {
          placement['context'] = bid.mediaTypes.video.context;
        }
        if (bid.mediaTypes.video.playerSize) {
          placement['sizes'] = bid.mediaTypes.video.playerSize;
        }
        if (bid.mediaTypes.video.mimes && Array.isArray(bid.mediaTypes.video.mimes)) {
          placement['mimes'] = bid.mediaTypes.video.mimes;
        } else {
          placement['mimes'] = videoExt;
        }
        if (bid.mediaTypes.video.skip != undefined) {
          placement['skip'] = bid.mediaTypes.video.skip;
        }
        if (bid.mediaTypes.video.playbackmethod && Array.isArray(bid.mediaTypes.video.playbackmethod)) {
          placement['playbackmethod'] = bid.mediaTypes.video.playbackmethod;
        }
      }

      if (typeof bid.getFloor === 'function') {
        let floorInfo = {};

        for (let size of placement['sizes']) {
          floorInfo = bid.getFloor({
            currency: 'USD',
            mediaType: placement['traffic'],
            size: size,
          });

          if (typeof floorInfo === 'object' && floorInfo.currency === 'USD') {
            placement.floor[`${size[0]}x${size[1]}`] = parseFloat(floorInfo.floor);
          }
        }
      }

      if (bid.schain) {
        placement.schain = bid.schain;
=======

    validBidRequests.forEach((bid) => {
      oRTBRequest['id'] = generateUUID();
      oRTBRequest['imp'] = [
        {
          id: '1',
          bidfloor: 0,
          bidfloorcur: CURRENCY,
          secure: document.location.protocol === 'https:' ? 1 : 0,
          ext: {
            placement_id: bid.params.placement_id,
            prebidVersion: '$prebid.version$',
          }
        },
      ];

      if (deepAccess(bid, 'mediaTypes.banner')) {
        if (bid.mediaTypes.banner.sizes) {
          size = bid.mediaTypes.banner.sizes[0];
        }

        oRTBRequest.imp[0].banner = {
          h: size[0],
          w: size[1],
        }
      } else {
        if (bid.mediaTypes.video.playerSize) {
          size = bid.mediaTypes.video.playerSize[0];
        }

        oRTBRequest.imp[0].video = {
          h: size[0],
          w: size[1],
          mimes: bid.mediaTypes.video.mimes ? bid.mediaTypes.video.mimes : [],
          skip: bid.mediaTypes.video.skip ? 1 : 0,
          playbackmethod: bid.mediaTypes.video.playbackmethod ? bid.mediaTypes.video.playbackmethod : [],
          protocols: bid.mediaTypes.video.protocols ? bid.mediaTypes.video.protocols : [],
          api: bid.mediaTypes.video.api ? bid.mediaTypes.video.api : [],
          minduration: bid.mediaTypes.video.minduration ? bid.mediaTypes.video.minduration : 1,
          maxduration: bid.mediaTypes.video.maxduration ? bid.mediaTypes.video.maxduration : 999,
        }
>>>>>>> 2d82104b
      }

      oRTBRequest.imp[0].bidfloor = getFloor(bid, size);
      oRTBRequest.user = getUserIdAsEids(bid.userIdAsEids)
      oRTBRequest.source = getSchain(bid.schain)

      requestData.push({
        method: 'POST',
        url: `${AD_URL}${bid.params.placement_id}`,
        data: JSON.stringify(oRTBRequest),
        bidRequest: bid,
      })
    });
    return requestData;
  },

<<<<<<< HEAD
  interpretResponse: (serverResponse) => {
    let bidResponse = [];
    const response = serverResponse.body;
    if (response && Array.isArray(response) && response.length > 0) {
      for (let i = 0; i < response.length; i++) {
        if (response[i].cpm > 0) {
          const tempResponse = {
            requestId: response[i].requestId,
            width: response[i].width,
            height: response[i].height,
            cpm: response[i].cpm,
            mediaType: response[i].mediaType,
            creativeId: response[i].creativeId,
            currency: response[i].currency,
            netRevenue: response[i].netRevenue,
            ttl: response[i].ttl,
            ad: response[i].ad,
            meta: {
              advertiserDomains: response[i].adomain && response[i].adomain.length ? response[i].adomain : [],
            }
          };

          if (response[i].mediaType && response[i].mediaType === 'video') {
            response[i].vastXml = response[i].ad;
          }
          bidResponse.push(tempResponse);
        }
      }
    }
=======
  interpretResponse: (serverResponse, { bidRequest }) => {
    let bidResponse = [];
    let bid;
    let response;

    try {
      response = serverResponse.body
      bid = response.seatbid[0].bid[0];
    } catch (e) {
      response = null;
    }

    if (!response || !bid || !bid.adm || !bid.price) {
      logWarn(`Bidder ${spec.code} no valid bid`);
      return [];
    }

    let tempResponse = {
      requestId: bidRequest.bidId,
      cpm: bid.price,
      currency: response.cur,
      width: bid.w,
      height: bid.h,
      creativeId: bid.crid,
      mediaType: deepAccess(bidRequest, 'mediaTypes.banner') ? BANNER : VIDEO,
      ttl: 3000,
      netRevenue: true,
      meta: {
        advertiserDomains: bid.adomain
      }
    };

    if (tempResponse.mediaType === BANNER) {
      tempResponse.ad = replaceAuctionPrice(bid.adm, bid.price);
    } else {
      tempResponse.vastXml = replaceAuctionPrice(bid.adm, bid.price);
    }

    bidResponse.push(tempResponse);
>>>>>>> 2d82104b
    return bidResponse;
  },

  getUserSyncs: (syncOptions) => {
    if (syncOptions.iframeEnabled) {
      return [{
        type: 'iframe',
        url: SYNC_URL
      }];
    }
  },

};

registerBidder(spec);

function buildSite(bidderRequest) {
  let site = {
    name: window.location.hostname,
    publisher: {
      domain: window.location.hostname,
    }
  };

  if (bidderRequest && bidderRequest.refererInfo) {
    deepSetValue(
      site,
      'page',
      bidderRequest.refererInfo.referer.href ? bidderRequest.refererInfo.referer.href : '',
    );
    deepSetValue(
      site,
      'ref',
      bidderRequest.refererInfo.referer ? bidderRequest.refererInfo.referer : '',
    );
  }
  return site;
}

function buildDevice() {
  return {
    ua: navigator.userAgent,
    w: window.top.screen.width,
    h: window.top.screen.height,
    js: 1,
    language: navigator.language,
    dnt: navigator.doNotTrack === 'yes' || navigator.doNotTrack == '1' ||
      navigator.msDoNotTrack == '1' ? 1 : 0,
  }
}

function buildRegs(bidderRequest) {
  let regs = {
    coppa: config.getConfig('coppa') == true ? 1 : 0,
  };

  if (bidderRequest && bidderRequest.gdprConsent) {
    deepSetValue(
      regs,
      'ext.gdpr',
      bidderRequest.gdprConsent.gdprApplies ? 1 : 0,
    );
    deepSetValue(
      regs,
      'ext.gdprConsentString',
      bidderRequest.gdprConsent.consentString || 'ALL',
    );
  }

  if (bidderRequest && bidderRequest.uspConsent) {
    deepSetValue(regs,
      'ext.us_privacy',
      bidderRequest.uspConsent);
  }
  return regs;
}

function replaceAuctionPrice(str, cpm) {
  if (!str) return;
  return str.replace(/\$\{AUCTION_PRICE\}/g, cpm);
}

function getFloor(bid, size) {
  if (typeof bid.getFloor === 'function') {
    let floorInfo = {};
    floorInfo = bid.getFloor({
      currency: 'USD',
      mediaType: 'banner',
      size: size,
    });

    if (typeof floorInfo === 'object' && floorInfo.currency === 'USD') {
      return parseFloat(floorInfo.floor);
    }
  }
  return 0;
}

function getUserIdAsEids(userIds) {
  if (userIds) {
    return {
      ext: {
        eids: userIds,
      }
    }
  };
  return {};
}

function getSchain(schain) {
  if (schain) {
    return {
      ext: {
        schain: schain,
      }
    }
  }
  return {};
}<|MERGE_RESOLUTION|>--- conflicted
+++ resolved
@@ -1,32 +1,12 @@
 import { generateUUID, deepAccess, logWarn, deepSetValue } from '../src/utils.js';
 import { registerBidder } from '../src/adapters/bidderFactory.js';
 import { BANNER, VIDEO } from '../src/mediaTypes.js';
-<<<<<<< HEAD
-import * as utils from '../src/utils.js';
-
-const BIDDER_CODE = 'bmtm';
-const AD_URL = 'https://one.elitebidder.com/api/hb';
-const SYNC_URL = 'https://console.brightmountainmedia.com:8443/cookieSync';
-
-const videoExt = [
-  'video/x-ms-wmv',
-  'video/x-flv',
-  'video/mp4',
-  'video/3gpp',
-  'application/x-mpegURL',
-  'video/quicktime',
-  'video/x-msvideo',
-  'application/x-shockwave-flash',
-  'application/javascript'
-];
-=======
 import { config } from '../src/config.js';
 
 const BIDDER_CODE = 'bmtm';
 const AD_URL = 'https://one.elitebidder.com/api/hb?sid=';
 const SYNC_URL = 'https://console.brightmountainmedia.com:8443/cookieSync';
 const CURRENCY = 'USD';
->>>>>>> 2d82104b
 
 export const spec = {
   code: BIDDER_CODE,
@@ -56,68 +36,6 @@
       user: {},
       source: {},
     };
-<<<<<<< HEAD
-    if (bidderRequest) {
-      if (bidderRequest.gdprConsent) {
-        request.gdpr_consent = bidderRequest.gdprConsent.consentString || 'ALL'
-        request.gdpr_require = bidderRequest.gdprConsent.gdprApplies ? 1 : 0
-      }
-    }
-    for (let i = 0; i < validBidRequests.length; i++) {
-      let bid = validBidRequests[i];
-      let placement = {
-        placementId: bid.params.placement_id,
-        bidId: bid.bidId,
-        floor: {},
-      };
-
-      if (bid.mediaTypes.hasOwnProperty(BANNER)) {
-        placement['traffic'] = BANNER;
-        if (bid.mediaTypes.banner.sizes) {
-          placement['sizes'] = bid.mediaTypes.banner.sizes;
-        }
-      }
-
-      if (bid.mediaTypes.hasOwnProperty(VIDEO)) {
-        placement['traffic'] = VIDEO;
-        if (bid.mediaTypes.video.context) {
-          placement['context'] = bid.mediaTypes.video.context;
-        }
-        if (bid.mediaTypes.video.playerSize) {
-          placement['sizes'] = bid.mediaTypes.video.playerSize;
-        }
-        if (bid.mediaTypes.video.mimes && Array.isArray(bid.mediaTypes.video.mimes)) {
-          placement['mimes'] = bid.mediaTypes.video.mimes;
-        } else {
-          placement['mimes'] = videoExt;
-        }
-        if (bid.mediaTypes.video.skip != undefined) {
-          placement['skip'] = bid.mediaTypes.video.skip;
-        }
-        if (bid.mediaTypes.video.playbackmethod && Array.isArray(bid.mediaTypes.video.playbackmethod)) {
-          placement['playbackmethod'] = bid.mediaTypes.video.playbackmethod;
-        }
-      }
-
-      if (typeof bid.getFloor === 'function') {
-        let floorInfo = {};
-
-        for (let size of placement['sizes']) {
-          floorInfo = bid.getFloor({
-            currency: 'USD',
-            mediaType: placement['traffic'],
-            size: size,
-          });
-
-          if (typeof floorInfo === 'object' && floorInfo.currency === 'USD') {
-            placement.floor[`${size[0]}x${size[1]}`] = parseFloat(floorInfo.floor);
-          }
-        }
-      }
-
-      if (bid.schain) {
-        placement.schain = bid.schain;
-=======
 
     validBidRequests.forEach((bid) => {
       oRTBRequest['id'] = generateUUID();
@@ -159,7 +77,6 @@
           minduration: bid.mediaTypes.video.minduration ? bid.mediaTypes.video.minduration : 1,
           maxduration: bid.mediaTypes.video.maxduration ? bid.mediaTypes.video.maxduration : 999,
         }
->>>>>>> 2d82104b
       }
 
       oRTBRequest.imp[0].bidfloor = getFloor(bid, size);
@@ -176,37 +93,6 @@
     return requestData;
   },
 
-<<<<<<< HEAD
-  interpretResponse: (serverResponse) => {
-    let bidResponse = [];
-    const response = serverResponse.body;
-    if (response && Array.isArray(response) && response.length > 0) {
-      for (let i = 0; i < response.length; i++) {
-        if (response[i].cpm > 0) {
-          const tempResponse = {
-            requestId: response[i].requestId,
-            width: response[i].width,
-            height: response[i].height,
-            cpm: response[i].cpm,
-            mediaType: response[i].mediaType,
-            creativeId: response[i].creativeId,
-            currency: response[i].currency,
-            netRevenue: response[i].netRevenue,
-            ttl: response[i].ttl,
-            ad: response[i].ad,
-            meta: {
-              advertiserDomains: response[i].adomain && response[i].adomain.length ? response[i].adomain : [],
-            }
-          };
-
-          if (response[i].mediaType && response[i].mediaType === 'video') {
-            response[i].vastXml = response[i].ad;
-          }
-          bidResponse.push(tempResponse);
-        }
-      }
-    }
-=======
   interpretResponse: (serverResponse, { bidRequest }) => {
     let bidResponse = [];
     let bid;
@@ -246,7 +132,6 @@
     }
 
     bidResponse.push(tempResponse);
->>>>>>> 2d82104b
     return bidResponse;
   },
 
