--- conflicted
+++ resolved
@@ -27,7 +27,6 @@
         ]
       }
     ];
-<<<<<<< HEAD
 
     var pbjs = pbjs || {};
     pbjs.que = pbjs.que || [];
@@ -42,22 +41,6 @@
       googletag.pubads().disableInitialLoad();
     });
 
-=======
-
-    var pbjs = pbjs || {};
-    pbjs.que = pbjs.que || [];
-  </script>
-  <script src="../../build/dev/prebid.js" async></script>
-
-  <script>
-    function getHashedEmail() { }
-    var googletag = googletag || {};
-    googletag.cmd = googletag.cmd || [];
-    googletag.cmd.push(function () {
-      googletag.pubads().disableInitialLoad();
-    });
-
->>>>>>> 2d82104b
     pbjs.que.push(function () {
       pbjs.setConfig({
         "debug": true,
@@ -89,18 +72,11 @@
                   "131": true,    // id5Id
                   "929": true,    // parrableId
                   "97": true,     // identityLink
-<<<<<<< HEAD
-                  "887": true,    // sharedId, uid2
-                  "95": true,     // lotamePanoramaId
-                  "301": true,    // zeotapIdPlus
-                  "91": true,     // criteo
-=======
                   "887": true,    // uid2
                   "95": true,     // lotamePanoramaId
                   "301": true,    // zeotapIdPlus
                   "91": true,     // criteo
                   "737": true,    // amxId
->>>>>>> 2d82104b
                 }
               }
             }
@@ -178,10 +154,7 @@
             {
               "name": "merkleId",
               "params": {
-<<<<<<< HEAD
-=======
                 "endpoint":  "https://test_endpoint/",
->>>>>>> 2d82104b
                 "vendor": "sdfg",
                 "sv_cid": "dfg",
                 "sv_pubid": "xcv",
@@ -225,21 +198,6 @@
               }
             },
             {
-<<<<<<< HEAD
-              "name": "sharedId",
-              // bidders: ["rubicon", "sampleBidders"], // to allow this ID for specific bidders
-              "params": {
-                "syncTime": 60 // in seconds, default is 24 hours
-              },
-              "storage": {
-                "type": "cookie",
-                "name": "sharedid",
-                "expires": 28
-              }
-            },
-            {
-=======
->>>>>>> 2d82104b
               "name": "lotamePanoramaId"
             },
             {
@@ -271,8 +229,6 @@
               "name": "criteo"
             },
             {
-<<<<<<< HEAD
-=======
               "name": "amxId",
               "storage": {
                 "type": "html5",
@@ -281,7 +237,6 @@
               }
             },
             {
->>>>>>> 2d82104b
               "name": "uid2"
             }
             ,{
@@ -291,9 +246,6 @@
                   // To get new token, register https://developer.chrome.com/origintrials/#/trials/active for Federated Learning of Cohorts
                   token: "A3dHTSoNUMjjERBLlrvJSelNnwWUCwVQhZ5tNQ+sll7y+LkPPVZXtB77u2y7CweRIxiYaGwGXNlW1/dFp8VMEgIAAAB+eyJvcmlnaW4iOiJodHRwczovL3NoYXJlZGlkLm9yZzo0NDMiLCJmZWF0dXJlIjoiSW50ZXJlc3RDb2hvcnRBUEkiLCJleHBpcnkiOjE2MjYyMjA3OTksImlzU3ViZG9tYWluIjp0cnVlLCJpc1RoaXJkUGFydHkiOnRydWV9"
                 }
-<<<<<<< HEAD
-              }
-=======
               },
             {
               "name": "imuid",
@@ -301,7 +253,6 @@
                 "cid": 5126 // Set your Intimate Merger Customer ID here for production
               }
             }
->>>>>>> 2d82104b
           ],
           "syncDelay": 5000,
           "auctionDelay": 1000
