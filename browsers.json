--- conflicted
+++ resolved
@@ -23,19 +23,11 @@
     "device": null,
     "os": "Windows"
   },
-<<<<<<< HEAD
-  "bs_chrome_89_windows_10": {
-    "base": "BrowserStack",
-    "os_version": "10",
-    "browser": "chrome",
-    "browser_version": "89.0",
-=======
   "bs_chrome_90_windows_10": {
     "base": "BrowserStack",
     "os_version": "10",
     "browser": "chrome",
     "browser_version": "90.0",
->>>>>>> 2d82104b
     "device": null,
     "os": "Windows"
   },
